/* AI.cpp
Copyright (c) 2014 by Michael Zahniser

Endless Sky is free software: you can redistribute it and/or modify it under the
terms of the GNU General Public License as published by the Free Software
Foundation, either version 3 of the License, or (at your option) any later version.

Endless Sky is distributed in the hope that it will be useful, but WITHOUT ANY
WARRANTY; without even the implied warranty of MERCHANTABILITY or FITNESS FOR A
PARTICULAR PURPOSE. See the GNU General Public License for more details.

You should have received a copy of the GNU General Public License along with
this program. If not, see <https://www.gnu.org/licenses/>.
*/

#include "AI.h"

#include "Audio.h"
#include "Command.h"
#include "DistanceMap.h"
#include "Flotsam.h"
<<<<<<< HEAD
#include "FormationPattern.h"
#include "FormationPositioner.h"
#include "GameData.h"
=======
#include "GameData.h"
#include "Gamerules.h"
>>>>>>> 9bb41c84
#include "Government.h"
#include "Hardpoint.h"
#include "JumpTypes.h"
#include "Mask.h"
#include "Messages.h"
#include "Minable.h"
#include "pi.h"
#include "Planet.h"
#include "PlayerInfo.h"
#include "Point.h"
#include "Preferences.h"
#include "Random.h"
#include "Ship.h"
#include "ship/ShipAICache.h"
#include "ShipEvent.h"
#include "ShipJumpNavigation.h"
#include "StellarObject.h"
#include "System.h"
#include "Weapon.h"
#include "Wormhole.h"

#include <algorithm>
#include <cmath>
#include <limits>
#include <set>

using namespace std;

namespace {
	// If the player issues any of those commands, then any autopilot actions for the player get cancelled.
	const Command &AutopilotCancelCommands()
	{
		static const Command cancelers(Command::LAND | Command::JUMP | Command::FLEET_JUMP | Command::BOARD
			| Command::AFTERBURNER | Command::BACK | Command::FORWARD | Command::LEFT | Command::RIGHT
			| Command::AUTOSTEER | Command::STOP);

		return cancelers;
	}

	bool IsStranded(const Ship &ship)
	{
		return ship.GetSystem() && !ship.IsEnteringHyperspace() && !ship.GetSystem()->HasFuelFor(ship)
			&& ship.NeedsFuel();
	}

	bool CanBoard(const Ship &ship, const Ship &target)
	{
		if(&ship == &target)
			return false;
		if(target.IsDestroyed() || !target.IsTargetable() || target.GetSystem() != ship.GetSystem())
			return false;
		if(IsStranded(target) && !ship.GetGovernment()->IsEnemy(target.GetGovernment()))
			return true;
		return target.IsDisabled();
	}

	// Check if the given ship can "swarm" the targeted ship, e.g. to provide anti-missile cover.
	bool CanSwarm(const Ship &ship, const Ship &target)
	{
		if(target.GetPersonality().IsSwarming() || target.IsHyperspacing())
			return false;
		if(target.GetGovernment()->IsEnemy(ship.GetGovernment()))
			return false;
		if(target.GetSystem() != ship.GetSystem())
			return false;
		return target.IsTargetable();
	}

	double AngleDiff(double a, double b)
	{
		a = abs(a - b);
		return min(a, 360. - a);
	}

	// Determine if all able, non-carried escorts are ready to jump with this
	// ship. Carried escorts are waited for in AI::Step.
	bool EscortsReadyToJump(const Ship &ship)
	{
		bool shipIsYours = ship.IsYours();
		const Government *gov = ship.GetGovernment();
		for(const weak_ptr<Ship> &ptr : ship.GetEscorts())
		{
			shared_ptr<const Ship> escort = ptr.lock();
			// Skip escorts which are not player-owned and not escort mission NPCs.
			if(!escort || (shipIsYours && !escort->IsYours() && (!escort->GetPersonality().IsEscort()
					|| gov->IsEnemy(escort->GetGovernment()))))
				continue;
			if(!escort->IsDisabled() && !escort->CanBeCarried()
					&& escort->GetSystem() == ship.GetSystem()
					&& escort->JumpNavigation().JumpFuel() && !escort->IsReadyToJump(true))
				return false;
		}
		return true;
	}

	// Determine if the ship has any usable weapons.
	bool IsArmed(const Ship &ship)
	{
		for(const Hardpoint &hardpoint : ship.Weapons())
		{
			const Weapon *weapon = hardpoint.GetOutfit();
			if(weapon && !hardpoint.IsAntiMissile())
			{
				if(weapon->Ammo() && !ship.OutfitCount(weapon->Ammo()))
					continue;
				return true;
			}
		}
		return false;
	}

	void Deploy(const Ship &ship, bool includingDamaged)
	{
		for(const Ship::Bay &bay : ship.Bays())
			if(bay.ship && (includingDamaged || bay.ship->Health() > .75) &&
					(!bay.ship->IsYours() || bay.ship->HasDeployOrder()))
				bay.ship->SetCommands(Command::DEPLOY);
	}

	// Helper function for selecting the ships for formation commands.
	vector<Ship *> GetShipsForFormationCommand(const PlayerInfo &player)
	{
		// Figure out what ships we are giving orders to
		vector<Ship *> targetShips;
		auto &selectedShips = player.SelectedShips();
		bool fullFleet = selectedShips.empty();
		if(fullFleet)
		{
			auto &playerShips = player.Ships();
			targetShips.reserve(playerShips.size() - 1);
			for(const shared_ptr<Ship> &it : player.Ships())
				if(it.get() != player.Flagship() && !it->IsParked()
					&& !it->IsDestroyed())
					targetShips.push_back(it.get());
		}
		else
		{
			targetShips.reserve(selectedShips.size());
			for(const weak_ptr<Ship> &it : selectedShips)
			{
				shared_ptr<Ship> ship = it.lock();
				if(ship)
					targetShips.push_back(ship.get());
			}
		}

		// This can happen when the player only has a flagship or when
		// all selected escorts are disabled.
		if(targetShips.empty())
		{
			if(fullFleet)
				Messages::Add("No ships in the fleet to change formation for.", Messages::Importance::High);
			else
				Messages::Add("No ships selected that can change formation.", Messages::Importance::High);
		}
		return targetShips;
	}

	// Issue deploy orders for the selected ships (or the full fleet if no ships are selected).
	void IssueDeploy(const PlayerInfo &player)
	{
		// Lay out the rules for what constitutes a deployable ship. (Since player ships are not
		// deleted from memory until the next landing, check both parked and destroyed states.)
		auto isCandidate = [](const shared_ptr<Ship> &ship) -> bool
		{
			return ship->CanBeCarried() && !ship->IsParked() && !ship->IsDestroyed();
		};

		auto toDeploy = vector<Ship *> {};
		auto toRecall = vector<Ship *> {};
		{
			auto maxCount = player.Ships().size() / 2;
			toDeploy.reserve(maxCount);
			toRecall.reserve(maxCount);
		}

		// First, check if the player selected any carried ships.
		for(const weak_ptr<Ship> &it : player.SelectedShips())
		{
			shared_ptr<Ship> ship = it.lock();
			if(ship && ship->IsYours() && isCandidate(ship))
				(ship->HasDeployOrder() ? toRecall : toDeploy).emplace_back(ship.get());
		}
		// If needed, check the player's fleet for deployable ships.
		if(toDeploy.empty() && toRecall.empty())
			for(const shared_ptr<Ship> &ship : player.Ships())
				if(isCandidate(ship) && ship.get() != player.Flagship())
					(ship->HasDeployOrder() ? toRecall : toDeploy).emplace_back(ship.get());

		// If any ships were not yet ordered to deploy, deploy them.
		if(!toDeploy.empty())
		{
			for(Ship *ship : toDeploy)
				ship->SetDeployOrder(true);
			Messages::Add("Deployed " + to_string(toDeploy.size()) + " carried ships.", Messages::Importance::High);
		}
		// Otherwise, instruct the carried ships to return to their berth.
		else if(!toRecall.empty())
		{
			for(Ship *ship : toRecall)
				ship->SetDeployOrder(false);
			Messages::Add("Recalled " + to_string(toRecall.size()) + " carried ships", Messages::Importance::High);
		}
	}

	// Check if the ship contains a carried ship that needs to launch.
	bool HasDeployments(const Ship &ship)
	{
		for(const Ship::Bay &bay : ship.Bays())
			if(bay.ship && bay.ship->HasDeployOrder())
				return true;
		return false;
	}

	// Determine if the ship with the given travel plan should refuel in
	// its current system, or if it should keep traveling.
	bool ShouldRefuel(const Ship &ship, const DistanceMap &route, double fuelCapacity = 0.)
	{
		if(!fuelCapacity)
			fuelCapacity = ship.Attributes().Get("fuel capacity");

		const System *from = ship.GetSystem();
		const bool systemHasFuel = from->HasFuelFor(ship) && fuelCapacity;
		// If there is no fuel capacity in this ship, no fuel in this
		// system, if it is fully fueled, or its drive doesn't require
		// fuel, then it should not refuel before traveling.
		if(!systemHasFuel || ship.Fuel() == 1. || !ship.JumpNavigation().JumpFuel())
			return false;

		// Calculate the fuel needed to reach the next system with fuel.
		double fuel = fuelCapacity * ship.Fuel();
		const System *to = route.Route(from);
		while(to && !to->HasFuelFor(ship))
			to = route.Route(to);

		// The returned system from Route is nullptr when the route is
		// "complete." If 'to' is nullptr here, then there are no fuel
		// stops between the current system (which has fuel) and the
		// desired endpoint system - refuel only if needed.
		return fuel < route.RequiredFuel(from, (to ? to : route.End()));
	}

	const StellarObject *GetRefuelLocation(const Ship &ship)
	{
		const StellarObject *target = nullptr;
		const System *system = ship.GetSystem();
		if(system)
		{
			// Determine which, if any, planet with fuel is closest.
			double closest = numeric_limits<double>::infinity();
			const Point &p = ship.Position();
			for(const StellarObject &object : system->Objects())
				if(object.HasSprite() && object.HasValidPlanet() && !object.GetPlanet()->IsWormhole()
						&& object.GetPlanet()->HasFuelFor(ship))
				{
					double distance = p.Distance(object.Position());
					if(distance < closest)
					{
						target = &object;
						closest = distance;
					}
				}
		}
		return target;
	}

	// Set the ship's TargetStellar or TargetSystem in order to reach the
	// next desired system. Will target a landable planet to refuel.
	void SelectRoute(Ship &ship, const System *targetSystem)
	{
		const System *from = ship.GetSystem();
		if(from == targetSystem || !targetSystem)
			return;
		const DistanceMap route(ship, targetSystem);
		const bool needsRefuel = ShouldRefuel(ship, route);
		const System *to = route.Route(from);
		// The destination may be accessible by both jump and wormhole.
		// Prefer wormhole travel in these cases, to conserve fuel. Must
		// check accessibility as DistanceMap may only see the jump path.
		if(to && !needsRefuel)
			for(const StellarObject &object : from->Objects())
			{
				if(!object.HasSprite() || !object.HasValidPlanet())
					continue;

				const Planet &planet = *object.GetPlanet();
				if(planet.IsWormhole() && planet.IsAccessible(&ship)
						&& &planet.GetWormhole()->WormholeDestination(*from) == to)
				{
					ship.SetTargetStellar(&object);
					ship.SetTargetSystem(nullptr);
					return;
				}
			}
		else if(needsRefuel)
		{
			// There is at least one planet that can refuel the ship.
			ship.SetTargetStellar(GetRefuelLocation(ship));
			return;
		}
		// Either there is no viable wormhole route to this system, or
		// the target system cannot be reached.
		ship.SetTargetSystem(to);
		ship.SetTargetStellar(nullptr);
	}

	// Constants for the invisible fence timer.
	const int FENCE_DECAY = 4;
	const int FENCE_MAX = 600;
	// The health remaining before becoming disabled, at which fighters and
	// other ships consider retreating from battle.
	const double RETREAT_HEALTH = .25;

	// An offset to prevent the ship from being not quite over the point to departure.
	const double SAFETY_OFFSET = 1.;

	// The minimum speed advantage a ship has to have to consider running away.
	const double SAFETY_MULTIPLIER = 1.1;
}



AI::AI(const List<Ship> &ships, const List<Minable> &minables, const List<Flotsam> &flotsam)
	: ships(ships), minables(minables), flotsam(flotsam)
{
	// Allocate a starting amount of hardpoints for ships.
	firingCommands.SetHardpoints(12);
}



// Fleet commands from the player.
void AI::IssueFormationChange(const PlayerInfo &player)
{
	// Figure out what ships we are giving orders to
	vector<Ship *> targetShips = GetShipsForFormationCommand(player);
	if(targetShips.empty())
		return;

	const auto &formationPatterns = GameData::Formations();
	if(formationPatterns.empty())
	{
		Messages::Add("No formations available.", Messages::Importance::High);
		return;
	}

	// First check which and how many formation patterns we have in the current set of selected ships.
	// If there is more than 1 pattern in the selection, then this command will change all selected
	// ships to use the pattern that was found first. If there is only 1 pattern, then this command
	// will change all selected ships to use the next pattern available.
	const FormationPattern *toSet = nullptr;
	bool multiplePatternsSet = false;
	for(Ship *ship : targetShips)
	{
		const FormationPattern *shipsPattern = ship->GetFormationPattern();
		if(shipsPattern)
		{
			if(!toSet)
				toSet = shipsPattern;
			else if(toSet != shipsPattern)
			{
				multiplePatternsSet = true;
				break;
			}
		}
	}

	// Now determine what formationPattern to set.
	if(!toSet)
		// If no pattern was set at all, then we set the first one from the set of formationPatterns.
		toSet = &(formationPatterns.begin()->second);
	else if(!multiplePatternsSet)
	{
		// If only one pattern was found, then select the next pattern (or clear the pattern if there is no next).
		auto it = formationPatterns.find(toSet->Name());
		if(it != formationPatterns.end())
			++it;
		toSet = (it == formationPatterns.end() ? nullptr : &(it->second));
	}
	//else if (multiplePatternsSet) {
	// If more than one formation was found on the ships, then we set the pattern it to the first one found.
	// No code is needed here for this option, since all variables are already set to just apply the change below.
	//}
	
	// Now set the pattern on the selected ships.
	for(Ship *ship : targetShips)
		if(ship->GetFormationPattern() != toSet)
			ship->SetFormationPattern(toSet);

	if(toSet)
		Messages::Add(to_string(targetShips.size()) + " ships are now flying in " + toSet->Name() + " formation.", Messages::Importance::Low);
	else
		Messages::Add(to_string(targetShips.size()) + " ships are no longer flying in formation.", Messages::Importance::Low);
}



// Change the formation ring in which ships fly. This function acts on
// the maximum ring in the set of affected ships and then applies the
// change.
void AI::IssueFormationRingChange(const PlayerInfo &player, int change)
{
	// Figure out what ships we are giving orders to
	vector<Ship *> targetShips = GetShipsForFormationCommand(player);
	if(targetShips.empty())
		return;

	// First check which and how many formations we have in the current set of selected ships.
	int maxRing = 0;
	for(Ship *ship : targetShips)
	{
		int shipRing = ship->GetFormationRing();
		if(shipRing > maxRing)
			maxRing = shipRing;
	}
	maxRing += change;
	if(maxRing < 0)
		maxRing = 0;

	// Now set the new ring on the selected ships.
	for(Ship *ship : targetShips)
		ship->SetFormationRing(maxRing);

	Messages::Add(to_string(targetShips.size()) + " ships are now flying in ring " + to_string(maxRing) + " of their formation.", Messages::Importance::Low);
}



void AI::IssueShipTarget(const PlayerInfo &player, const shared_ptr<Ship> &target)
{
	Orders newOrders;
	bool isEnemy = target->GetGovernment()->IsEnemy();
	newOrders.type = (!isEnemy ? Orders::KEEP_STATION
		: target->IsDisabled() ? Orders::FINISH_OFF : Orders::ATTACK);
	newOrders.target = target;
	string description = (isEnemy ? "focusing fire on" : "following") + (" \"" + target->Name() + "\".");
	IssueOrders(player, newOrders, description);
}



void AI::IssueAsteroidTarget(const PlayerInfo &player, const shared_ptr<Minable> &targetAsteroid)
{
	Orders newOrders;
	newOrders.type = Orders::MINE;
	newOrders.targetAsteroid = targetAsteroid;
	IssueOrders(player, newOrders,
			"focusing fire on " + targetAsteroid->DisplayName() + " " + targetAsteroid->Noun() + ".");
}



void AI::IssueMoveTarget(const PlayerInfo &player, const Point &target, const System *moveToSystem)
{
	Orders newOrders;
	newOrders.type = Orders::MOVE_TO;
	newOrders.point = target;
	newOrders.targetSystem = moveToSystem;
	string description = "moving to the given location";
	description += player.GetSystem() == moveToSystem ? "." : (" in the " + moveToSystem->Name() + " system.");
	IssueOrders(player, newOrders, description);
}



// Commands issued via the keyboard (mostly, to the flagship).
void AI::UpdateKeys(PlayerInfo &player, Command &activeCommands)
{
	escortsUseAmmo = Preferences::Has("Escorts expend ammo");
	escortsAreFrugal = Preferences::Has("Escorts use ammo frugally");

	autoPilot |= activeCommands;
	if(activeCommands.Has(AutopilotCancelCommands()))
	{
		bool canceled = (autoPilot.Has(Command::JUMP) && !activeCommands.Has(Command::JUMP));
		canceled |= (autoPilot.Has(Command::STOP) && !activeCommands.Has(Command::STOP));
		canceled |= (autoPilot.Has(Command::LAND) && !activeCommands.Has(Command::LAND));
		canceled |= (autoPilot.Has(Command::BOARD) && !activeCommands.Has(Command::BOARD));
		if(canceled)
			Messages::Add("Disengaging autopilot.", Messages::Importance::High);
		autoPilot.Clear();
	}

	const Ship *flagship = player.Flagship();
	if(!flagship || flagship->IsDestroyed())
		return;

	if(activeCommands.Has(Command::STOP))
		Messages::Add("Coming to a stop.", Messages::Importance::High);

	// Only toggle the "cloak" command if one of your ships has a cloaking device.
	if(activeCommands.Has(Command::CLOAK))
		for(const auto &it : player.Ships())
			if(!it->IsParked() && it->Attributes().Get("cloak"))
			{
				isCloaking = !isCloaking;
				Messages::Add(isCloaking ? "Engaging cloaking device." : "Disengaging cloaking device."
					, Messages::Importance::High);
				break;
			}

	// Toggle your secondary weapon.
	if(activeCommands.Has(Command::SELECT))
		player.SelectNextSecondary();

	// The commands below here only apply if you have escorts or fighters.
	if(player.Ships().size() < 2)
		return;

	// Toggle the "deploy" command for the fleet or selected ships.
	if(activeCommands.Has(Command::DEPLOY))
		IssueDeploy(player);

	// The gather, hold and fight commands control formation flying when combined with shift.
	const bool shift = activeCommands.Has(Command::SHIFT);
	if(shift)
	{
		if(activeCommands.Has(Command::GATHER))
			IssueFormationChange(player);
		else if(activeCommands.Has(Command::FIGHT))
			IssueFormationRingChange(player, 1);
		else if(activeCommands.Has(Command::HOLD))
			IssueFormationRingChange(player, -1);
	}

	shared_ptr<Ship> target = flagship->GetTargetShip();
	shared_ptr<Minable> targetAsteroid = flagship->GetTargetAsteroid();
	Orders newOrders;
	if(activeCommands.Has(Command::FIGHT) && target && !target->IsYours() && !shift)
	{
		newOrders.type = target->IsDisabled() ? Orders::FINISH_OFF : Orders::ATTACK;
		newOrders.target = target;
		IssueOrders(player, newOrders, "focusing fire on \"" + target->Name() + "\".");
	}
<<<<<<< HEAD
	if(activeCommands.Has(Command::HOLD) && !shift)
=======
	else if(activeCommands.Has(Command::FIGHT) && targetAsteroid)
		IssueAsteroidTarget(player, targetAsteroid);
	if(activeCommands.Has(Command::HOLD))
>>>>>>> 9bb41c84
	{
		newOrders.type = Orders::HOLD_POSITION;
		IssueOrders(player, newOrders, "holding position.");
	}
	if(activeCommands.Has(Command::GATHER) && !shift)
	{
		newOrders.type = Orders::GATHER;
		newOrders.target = player.FlagshipPtr();
		IssueOrders(player, newOrders, "gathering around your flagship.");
	}

	// Get rid of any invalid orders. Carried ships will retain orders in case they are deployed.
	for(auto it = orders.begin(); it != orders.end(); )
	{
		if(it->second.type == Orders::MINE && it->first->Cargo().Free() && it->second.targetAsteroid.expired())
			it->second.type = Orders::HARVEST;
		else if(it->second.type & Orders::REQUIRES_TARGET)
		{
			shared_ptr<Ship> ship = it->second.target.lock();
			shared_ptr<Minable> asteroid = it->second.targetAsteroid.lock();
			// Check if the target ship itself is targetable.
			bool invalidTarget = !ship || !ship->IsTargetable() || (ship->IsDisabled() && it->second.type == Orders::ATTACK);
			// Alternately, if an asteroid is targeted, then not an invalid target.
			invalidTarget &= !asteroid;
			// Check if the target ship is in a system where we can target.
			// This check only checks for undocked ships (that have a current system).
			bool targetOutOfReach = !ship || (it->first->GetSystem() && ship->GetSystem() != it->first->GetSystem()
					&& ship->GetSystem() != flagship->GetSystem());
			// Asteroids are never out of reach since they're in the same system as flagship.
			targetOutOfReach &= !asteroid;

			if(invalidTarget || targetOutOfReach)
			{
				it = orders.erase(it);
				continue;
			}
		}
		++it;
	}
}



void AI::UpdateEvents(const list<ShipEvent> &events)
{
	for(const ShipEvent &event : events)
	{
		const auto &target = event.Target();
		if(!target)
			continue;

		if(event.Actor())
		{
			actions[event.Actor()][target] |= event.Type();
			if(event.TargetGovernment())
				notoriety[event.Actor()][event.TargetGovernment()] |= event.Type();
		}

		const auto &actorGovernment = event.ActorGovernment();
		if(actorGovernment)
		{
			governmentActions[actorGovernment][target] |= event.Type();
			if(actorGovernment->IsPlayer() && event.TargetGovernment())
			{
				int &bitmap = playerActions[target];
				int newActions = event.Type() - (event.Type() & bitmap);
				bitmap |= event.Type();
				// If you provoke the same ship twice, it should have an effect both times.
				if(event.Type() & ShipEvent::PROVOKE)
					newActions |= ShipEvent::PROVOKE;
				event.TargetGovernment()->Offend(newActions, target->CrewValue());
			}
		}
	}
}



// Remove records of what happened in the previous system, now that
// the player has entered a new one.
void AI::Clean()
{
	// Records of what various AI ships and factions have done.
	actions.clear();
	notoriety.clear();
	governmentActions.clear();
	scanPermissions.clear();
	playerActions.clear();
	swarmCount.clear();
	fenceCount.clear();
	miningAngle.clear();
	miningRadius.clear();
	miningTime.clear();
<<<<<<< HEAD
	appeasmentThreshold.clear();
	// Records for formations flying around leadships and other objects.
	formations.clear();
	// Records that affect the combat behavior of various governments.
=======
	appeasementThreshold.clear();
>>>>>>> 9bb41c84
	shipStrength.clear();
	enemyStrength.clear();
	allyStrength.clear();
}



// Clear ship orders and assistance requests. These should be done
// when the player lands, but not when they change systems.
void AI::ClearOrders()
{
	helperList.clear();
	orders.clear();
}



void AI::Step(const PlayerInfo &player, Command &activeCommands)
{
	// First, figure out the comparative strengths of the present governments.
	const System *playerSystem = player.GetSystem();
	map<const Government *, int64_t> strength;
	UpdateStrengths(strength, playerSystem);
	CacheShipLists();

	// Update the counts of how long ships have been outside the "invisible fence."
	// If a ship ceases to exist, this also ensures that it will be removed from
	// the fence count map after a few seconds.
	for(auto it = fenceCount.begin(); it != fenceCount.end(); )
	{
		it->second -= FENCE_DECAY;
		if(it->second < 0)
			it = fenceCount.erase(it);
		else
			++it;
	}
	for(const auto &it : ships)
	{
		const System *system = it->GetActualSystem();
		if(system && it->Position().Length() >= system->InvisibleFenceRadius())
		{
			int &value = fenceCount[&*it];
			value = min(FENCE_MAX, value + FENCE_DECAY + 1);
		}
	}

	// Allow all formation-positioners to handle their internal administration to
	// prepare for the next cycle.
	for(auto &bodyIt : formations)
		for(auto &positionerIt : bodyIt.second)
			positionerIt.second.Step();

	const Ship *flagship = player.Flagship();
	step = (step + 1) & 31;
	int targetTurn = 0;
	int minerCount = 0;
	const int maxMinerCount = minables.empty() ? 0 : 9;
	bool opportunisticEscorts = !Preferences::Has("Turrets focus fire");
	bool fightersRetreat = Preferences::Has("Damaged fighters retreat");
	const int npcMaxMiningTime = GameData::GetGamerules().NPCMaxMiningTime();
	for(const auto &it : ships)
	{
		// Skip any carried fighters or drones that are somehow in the list.
		if(!it->GetSystem())
			continue;

		if(it.get() == flagship)
		{
			// Player cannot do anything if the flagship is landing.
			if(!flagship->IsLanding())
				MovePlayer(*it, player, activeCommands);
			continue;
		}

		const Government *gov = it->GetGovernment();
		const Personality &personality = it->GetPersonality();
		double healthRemaining = it->Health();
		bool isPresent = (it->GetSystem() == playerSystem);
		bool isStranded = IsStranded(*it);
		bool thisIsLaunching = (isPresent && HasDeployments(*it));
		if(isStranded || it->IsDisabled())
		{
			// Derelicts never ask for help (only the player should repair them).
			if(it->IsDestroyed() || it->GetPersonality().IsDerelict())
				continue;

			// Attempt to find a friendly ship to render assistance.
			AskForHelp(*it, isStranded, flagship);

			if(it->IsDisabled())
			{
				// Ships other than escorts should deploy fighters if disabled.
				if(!it->IsYours() || thisIsLaunching)
				{
					it->SetCommands(Command::DEPLOY);
					Deploy(*it, !(it->IsYours() && fightersRetreat));
				}
				// Avoid jettisoning cargo as soon as this ship is repaired.
				if(personality.IsAppeasing())
				{
					double health = .5 * it->Shields() + it->Hull();
					double &threshold = appeasementThreshold[it.get()];
					threshold = max((1. - health) + .1, threshold);
				}
				continue;
			}
		}
		// Overheated ships are effectively disabled, and cannot fire, cloak, etc.
		if(it->IsOverheated())
			continue;

		// Special case: if the player's flagship tries to board a ship to
		// refuel it, that escort should hold position for boarding.
		isStranded |= (flagship && it == flagship->GetTargetShip() && CanBoard(*flagship, *it)
			&& autoPilot.Has(Command::BOARD));

		Command command;
		firingCommands.SetHardpoints(it->Weapons().size());
		if(it->IsYours())
		{
			if(it->HasBays() && thisIsLaunching)
			{
				// If this is a carrier, launch whichever of its fighters are at
				// good enough health to survive a fight.
				command |= Command::DEPLOY;
				Deploy(*it, !fightersRetreat);
			}
			if(isCloaking)
				command |= Command::CLOAK;
		}
		// Cloak if the AI considers it appropriate.
		else if(DoCloak(*it, command))
		{
			// The ship chose to retreat from its target, e.g. to repair.
			it->SetCommands(command);
			continue;
		}

		shared_ptr<Ship> parent = it->GetParent();
		if(parent && parent->IsDestroyed())
		{
			// An NPC that loses its fleet leader should attempt to
			// follow that leader's parent. For most mission NPCs,
			// this is the player. Any regular NPCs and mission NPCs
			// with "personality uninterested" become independent.
			parent = parent->GetParent();
			it->SetParent(parent);
		}

		// Pick a target and automatically fire weapons.
		shared_ptr<Ship> target = it->GetTargetShip();
		shared_ptr<Minable> targetAsteroid = it->GetTargetAsteroid();
		shared_ptr<Flotsam> targetFlotsam = it->GetTargetFlotsam();
		if(isPresent && it->IsYours() && targetFlotsam && FollowOrders(*it, command))
			continue;
		if(isPresent && !personality.IsSwarming() && !targetAsteroid)
		{
			// Each ship only switches targets twice a second, so that it can
			// focus on damaging one particular ship.
			targetTurn = (targetTurn + 1) & 31;
			if(targetTurn == step || !target || target->IsDestroyed() || (target->IsDisabled() && personality.Disables())
					|| (target->IsFleeing() && personality.IsMerciful()) || !target->IsTargetable())
			{
				target = FindTarget(*it);
				it->SetTargetShip(target);
			}
		}
		if(isPresent)
		{
			AimTurrets(*it, firingCommands, it->IsYours() ? opportunisticEscorts : personality.IsOpportunistic());
			if(targetAsteroid)
				AutoFire(*it, firingCommands, *targetAsteroid);
			else
				AutoFire(*it, firingCommands);
		}

		// If this ship is hyperspacing, or in the act of
		// launching or landing, it can't do anything else.
		if(it->IsHyperspacing() || it->Zoom() < 1.)
		{
			it->SetCommands(command);
			it->SetCommands(firingCommands);
			continue;
		}

		// Run away if your hostile target is not disabled and you are badly damaged.
		// Player ships never stop targeting hostiles, while hostile mission NPCs will
		// do so only if they are allowed to leave.
		const bool shouldFlee = (personality.IsFleeing() ||
			(!personality.IsDaring() && !personality.IsStaying()
			&& healthRemaining < RETREAT_HEALTH + .25 * personality.IsCoward()));
		if(!it->IsYours() && shouldFlee && target && target->GetGovernment()->IsEnemy(gov) && !target->IsDisabled()
			&& (!it->GetParent() || !it->GetParent()->GetGovernment()->IsEnemy(gov)))
		{
			// Make sure the ship has somewhere to flee to.
			const System *system = it->GetSystem();
			if(it->JumpsRemaining() && (!system->Links().empty() || it->JumpNavigation().HasJumpDrive()))
				target.reset();
			else
				for(const StellarObject &object : system->Objects())
					if(object.HasSprite() && object.HasValidPlanet() && object.GetPlanet()->HasSpaceport()
							&& object.GetPlanet()->CanLand(*it))
					{
						target.reset();
						break;
					}

			if(target)
				// This ship has nowhere to flee to: Stop fleeing.
				it->SetFleeing(false);
			else
			{
				// This ship has somewhere to flee to: Remove target and mark this ship as fleeing.
				it->SetTargetShip(target);
				it->SetFleeing();
			}
		}
		else if(it->IsFleeing())
			it->SetFleeing(false);

		// Special actions when a ship is heavily damaged:
		if(healthRemaining < RETREAT_HEALTH + .25)
		{
			// Cowards abandon their fleets.
			if(parent && personality.IsCoward())
			{
				parent.reset();
				it->SetParent(parent);
			}
			// Appeasing ships jettison cargo to distract their pursuers.
			if(personality.IsAppeasing() && it->Cargo().Used())
				DoAppeasing(it, &appeasementThreshold[it.get()]);
		}

		// If recruited to assist a ship, follow through on the commitment
		// instead of ignoring it due to other personality traits.
		shared_ptr<Ship> shipToAssist = it->GetShipToAssist();
		if(shipToAssist)
		{
			if(shipToAssist->IsDestroyed() || shipToAssist->GetSystem() != it->GetSystem()
					|| shipToAssist->IsLanding() || shipToAssist->IsHyperspacing()
					|| shipToAssist->GetGovernment()->IsEnemy(gov)
					|| (!shipToAssist->IsDisabled() && !shipToAssist->NeedsFuel()))
			{
				shipToAssist.reset();
				it->SetShipToAssist(nullptr);
			}
			else if(!it->IsBoarding())
			{
				MoveTo(*it, command, shipToAssist->Position(), shipToAssist->Velocity(), 40., .8);
				command |= Command::BOARD;
			}

			if(shipToAssist)
			{
				it->SetTargetShip(shipToAssist);
				it->SetCommands(command);
				it->SetCommands(firingCommands);
				continue;
			}
		}

		// This ship may have updated its target ship.
		double targetDistance = numeric_limits<double>::infinity();
		target = it->GetTargetShip();
		if(target)
			targetDistance = target->Position().Distance(it->Position());

		// Behave in accordance with personality traits.
		if(isPresent && personality.IsSwarming() && !isStranded)
		{
			// Swarming ships should not wait for (or be waited for by) any ship.
			if(parent)
			{
				parent.reset();
				it->SetParent(parent);
			}
			// Flock between allied, in-system ships.
			DoSwarming(*it, command, target);
			it->SetCommands(command);
			it->SetCommands(firingCommands);
			continue;
		}

		if(isPresent && personality.IsSecretive())
		{
			if(DoSecretive(*it, command))
			{
				it->SetCommands(command);
				continue;
			}
		}

		// Surveillance NPCs with enforcement authority (or those from
		// missions) should perform scans and surveys of the system.
		if(isPresent && personality.IsSurveillance() && !isStranded
				&& (scanPermissions[gov] || it->IsSpecial()))
		{
			DoSurveillance(*it, command, target);
			it->SetCommands(command);
			it->SetCommands(firingCommands);
			continue;
		}

		// Ships that harvest flotsam prioritize it over stopping to be refueled.
		if(isPresent && personality.Harvests() && DoHarvesting(*it, command))
		{
			it->SetCommands(command);
			it->SetCommands(firingCommands);
			continue;
		}

		// Attacking a hostile ship, fleeing and stopping to be refueled are more important than mining.
		if(isPresent && personality.IsMining() && !shouldFlee && !target && !isStranded && maxMinerCount)
		{
			// Miners with free cargo space and available mining time should mine. Mission NPCs
			// should mine even if there are other miners or they have been mining a while.
			if(it->Cargo().Free() >= 5 && IsArmed(*it) && (it->IsSpecial()
					|| (++miningTime[&*it] < npcMaxMiningTime && ++minerCount < maxMinerCount)))
			{
				if(it->HasBays())
				{
					command |= Command::DEPLOY;
					Deploy(*it, false);
				}
				DoMining(*it, command);
				it->SetCommands(command);
				it->SetCommands(firingCommands);
				continue;
			}
			// Fighters and drones should assist their parent's mining operation if they cannot
			// carry ore, and the asteroid is near enough that the parent can harvest the ore.
			if(it->CanBeCarried() && parent && miningTime[parent.get()] < 3601)
			{
				const shared_ptr<Minable> &minable = parent->GetTargetAsteroid();
				if(minable && minable->Position().Distance(parent->Position()) < 600.)
				{
					it->SetTargetAsteroid(minable);
					MoveToAttack(*it, command, *minable);
					AutoFire(*it, firingCommands, *minable);
					it->SetCommands(command);
					it->SetCommands(firingCommands);
					continue;
				}
			}
			it->SetTargetAsteroid(nullptr);
		}

		// Handle carried ships:
		if(it->CanBeCarried())
		{
			// A carried ship must belong to the same government as its parent to dock with it.
			bool hasParent = parent && !parent->IsDestroyed() && parent->GetGovernment() == gov;
			bool inParentSystem = hasParent && parent->GetSystem() == it->GetSystem();
			// NPCs may take 30 seconds or longer to find a new parent. Player
			// owned fighter shouldn't take more than a few seconds.
			bool findNewParent = it->IsYours() ? !Random::Int(30) : !Random::Int(1800);
			bool parentHasSpace = inParentSystem && parent->BaysFree(it->Attributes().Category());
			if(findNewParent && parentHasSpace && it->IsYours())
				parentHasSpace = parent->CanCarry(*it);
			if(!hasParent || (!inParentSystem && !it->JumpNavigation().JumpFuel()) || (!parentHasSpace && findNewParent))
			{
				// Find the possible parents for orphaned fighters and drones.
				auto parentChoices = vector<shared_ptr<Ship>>{};
				parentChoices.reserve(ships.size() * .1);
				auto getParentFrom = [&it, &gov, &parentChoices](const list<shared_ptr<Ship>> otherShips) -> shared_ptr<Ship>
				{
					for(const auto &other : otherShips)
						if(other->GetGovernment() == gov && other->GetSystem() == it->GetSystem() && !other->CanBeCarried())
						{
							if(!other->IsDisabled() && other->CanCarry(*it.get()))
								return other;
							else
								parentChoices.emplace_back(other);
						}
					return shared_ptr<Ship>();
				};
				// Mission ships should only pick amongst ships from the same mission.
				auto missionIt = it->IsSpecial() && !it->IsYours()
					? find_if(player.Missions().begin(), player.Missions().end(),
						[&it](const Mission &m) { return m.HasShip(it); })
					: player.Missions().end();

				shared_ptr<Ship> newParent;
				if(missionIt != player.Missions().end())
				{
					auto &npcs = missionIt->NPCs();
					for(const auto &npc : npcs)
					{
						// Don't reparent to NPC ships that have not been spawned.
						if(!npc.ShouldSpawn())
							continue;
						newParent = getParentFrom(npc.Ships());
						if(newParent)
							break;
					}
				}
				else
					newParent = getParentFrom(ships);

				// If a new parent was found, then this carried ship should always reparent
				// as a ship of its own government is in-system and has space to carry it.
				if(newParent)
					parent = newParent;
				// Otherwise, if one or more in-system ships of the same government were found,
				// this carried ship should flock with one of them, even if they can't carry it.
				else if(!parentChoices.empty())
					parent = parentChoices[Random::Int(parentChoices.size())];
				// Player-owned carriables that can't be carried and have no ships to flock with
				// should keep their current parent, or if it is destroyed, their parent's parent.
				else if(it->IsYours())
				{
					if(parent && parent->IsDestroyed())
						parent = parent->GetParent();
				}
				// All remaining non-player ships should forget their previous parent entirely.
				else
					parent.reset();

				// Player-owned carriables should defer to player carrier if
				// selected parent can't carry it. This is necessary to prevent
				// fighters from jumping around fleet when there's not enough
				// bays.
				if(it->IsYours() && parent && parent->GetParent() && !parent->CanCarry(*it))
					parent = parent->GetParent();

				if(it->GetParent() != parent)
					it->SetParent(parent);
			}
			// Otherwise, check if this ship wants to return to its parent (e.g. to repair).
			else if(parentHasSpace && ShouldDock(*it, *parent, playerSystem))
			{
				it->SetTargetShip(parent);
				MoveTo(*it, command, parent->Position(), parent->Velocity(), 40., .8);
				command |= Command::BOARD;
				it->SetCommands(command);
				it->SetCommands(firingCommands);
				continue;
			}
			// If we get here, it means that the ship has not decided to return
			// to its mothership. So, it should continue to be deployed.
			command |= Command::DEPLOY;
		}
		// If this ship has decided to recall all of its fighters because combat has ceased,
		// it comes to a stop to facilitate their reboarding process.
		bool mustRecall = false;
		if(!target && it->HasBays() && !(it->IsYours() ?
				thisIsLaunching : it->Commands().Has(Command::DEPLOY)))
			for(const weak_ptr<Ship> &ptr : it->GetEscorts())
			{
				shared_ptr<const Ship> escort = ptr.lock();
				// Note: HasDeployOrder is always `false` for NPC ships, as it is solely used for player ships.
				if(escort && escort->CanBeCarried() && !escort->HasDeployOrder() && escort->GetSystem() == it->GetSystem()
						&& !escort->IsDisabled() && it->BaysFree(escort->Attributes().Category()))
				{
					mustRecall = true;
					break;
				}
			}

		// Construct movement / navigation commands as appropriate for the ship.
		if(mustRecall || isStranded)
		{
			// Stopping to let fighters board or to be refueled takes priority
			// even over following orders from the player.
			if(it->Velocity().Length() > .001 || !target)
				Stop(*it, command);
			else
				command.SetTurn(TurnToward(*it, TargetAim(*it)));
		}
		else if(FollowOrders(*it, command))
		{
			// If this is an escort and it followed orders, its only final task
			// is to convert completed MOVE_TO orders into HOLD_POSITION orders.
			UpdateOrders(*it);
		}
		// Hostile "escorts" (i.e. NPCs that are trailing you) only revert to
		// escort behavior when in a different system from you. Otherwise,
		// the behavior depends on what the parent is doing, whether there
		// are hostile targets nearby, and whether the escort has any
		// immediate needs (like refueling).
		else if(!parent)
			MoveIndependent(*it, command);
		else if(parent->GetSystem() != it->GetSystem())
		{
			if(personality.IsStaying() || !it->Attributes().Get("fuel capacity"))
				MoveIndependent(*it, command);
			else
				MoveEscort(*it, command);
		}
		// From here down, we're only dealing with ships that have a "parent"
		// which is in the same system as them.
		else if(parent->GetGovernment()->IsEnemy(gov))
		{
			// Fight your target, if you have one.
			if(target)
				MoveIndependent(*it, command);
			// Otherwise try to find and fight your parent. If your parent
			// can't be both targeted and pursued, then don't follow them.
			else if(parent->IsTargetable() && CanPursue(*it, *parent))
				MoveEscort(*it, command);
			else
				MoveIndependent(*it, command);
		}
		else if(parent->IsDisabled() && !it->CanBeCarried())
		{
			// Your parent is disabled, and is in this system. If you have enemy
			// targets present, fight them. Otherwise, repair your parent.
			if(target)
				MoveIndependent(*it, command);
			else if(!parent->GetPersonality().IsDerelict())
				it->SetShipToAssist(parent);
			else
				CircleAround(*it, command, *parent);
		}
		else if(personality.IsStaying())
			MoveIndependent(*it, command);
		// This is a friendly escort. If the parent is getting ready to
		// jump, always follow.
		else if(parent->Commands().Has(Command::JUMP) && !isStranded)
			MoveEscort(*it, command);
		// Timid ships always stay near their parent. Injured player
		// escorts will stay nearby until they have repaired a bit.
		else if((personality.IsTimid() || (it->IsYours() && healthRemaining < RETREAT_HEALTH))
				&& parent->Position().Distance(it->Position()) > 500.)
			MoveEscort(*it, command);
		// Otherwise, attack targets depending on your hunting attribute.
		else if(target && (targetDistance < 2000. || personality.IsHunting()))
			MoveIndependent(*it, command);
		// This ship does not feel like fighting.
		else
			MoveEscort(*it, command);

		// Force ships that are overlapping each other to "scatter":
		DoScatter(*it, command);

		it->SetCommands(command);
		it->SetCommands(firingCommands);
	}
}



void AI::SetMousePosition(Point position)
{
	mousePosition = position;
}



// Get the in-system strength of each government's allies and enemies.
int64_t AI::AllyStrength(const Government *government)
{
	auto it = allyStrength.find(government);
	return (it == allyStrength.end() ? 0 : it->second);
}



int64_t AI::EnemyStrength(const Government *government)
{
	auto it = enemyStrength.find(government);
	return (it == enemyStrength.end() ? 0 : it->second);
}



// Check if the given target can be pursued by this ship.
bool AI::CanPursue(const Ship &ship, const Ship &target) const
{
	// If this ship does not care about the "invisible fence", it can always pursue.
	if(ship.GetPersonality().IsUnconstrained())
		return true;

	// Owned ships ignore fence.
	if(ship.IsYours())
		return true;

	// Check if the target is beyond the "invisible fence" for this system.
	const auto fit = fenceCount.find(&target);
	if(fit == fenceCount.end())
		return true;
	else
		return (fit->second != FENCE_MAX);
}



// Check if the ship is being helped, and if not, ask for help.
void AI::AskForHelp(Ship &ship, bool &isStranded, const Ship *flagship)
{
	if(HasHelper(ship, isStranded))
		isStranded = true;
	else if(!Random::Int(30))
	{
		const Government *gov = ship.GetGovernment();
		bool hasEnemy = false;

		vector<Ship *> canHelp;
		canHelp.reserve(ships.size());
		for(const auto &helper : ships)
		{
			// Never ask yourself for help.
			if(helper.get() == &ship)
				continue;

			// If any able enemies of this ship are in its system, it cannot call for help.
			const System *system = ship.GetSystem();
			if(helper->GetGovernment()->IsEnemy(gov) && flagship && system == flagship->GetSystem())
			{
				// Disabled, overheated, or otherwise untargetable ships pose no threat.
				bool harmless = helper->IsDisabled() || (helper->IsOverheated() && helper->Heat() >= 1.1)
						|| !helper->IsTargetable();
				hasEnemy |= (system == helper->GetSystem() && !harmless);
				if(hasEnemy)
					break;
			}

			// Check if this ship is logically able to help.
			// If the ship is already assisting someone else, it cannot help this ship.
			if(helper->GetShipToAssist() && helper->GetShipToAssist().get() != &ship)
				continue;
			// If the ship is mining or chasing flotsam, it cannot help this ship.
			if(helper->GetTargetAsteroid() || helper->GetTargetFlotsam())
				continue;
			// Your escorts only help other escorts, and your flagship never helps.
			if((helper->IsYours() && !ship.IsYours()) || helper.get() == flagship)
				continue;
			// Your escorts should not help each other if already under orders.
			auto foundOrders = orders.find(helper.get());
			if(foundOrders != orders.end())
			{
				int helperOrders = foundOrders->second.type;
				// If your own escorts become disabled, then your mining fleet
				// should prioritize repairing escorts instead of mining or
				// harvesting flotsam.
				if(helper->IsYours() && ship.IsYours() && helperOrders != Orders::MINE && helperOrders != Orders::HARVEST)
					continue;
			}

			// Check if this ship is physically able to help.
			if(!CanHelp(ship, *helper, isStranded))
				continue;

			// Prefer fast ships over slow ones.
			canHelp.insert(canHelp.end(), 1 + .3 * helper->MaxVelocity(), helper.get());
		}

		if(!hasEnemy && !canHelp.empty())
		{
			Ship *helper = canHelp[Random::Int(canHelp.size())];
			helper->SetShipToAssist((&ship)->shared_from_this());
			helperList[&ship] = helper->shared_from_this();
			isStranded = true;
		}
		else
			isStranded = false;
	}
	else
		isStranded = false;
}



// Determine if the selected ship is physically able to render assistance.
bool AI::CanHelp(const Ship &ship, const Ship &helper, const bool needsFuel)
{
	// Fighters, drones, and disabled / absent ships can't offer assistance.
	if(helper.CanBeCarried() || helper.GetSystem() != ship.GetSystem()
			|| (helper.Cloaking() == 1. && helper.GetGovernment() != ship.GetGovernment())
			|| helper.IsDisabled() || helper.IsOverheated() || helper.IsHyperspacing())
		return false;

	// An enemy cannot provide assistance, and only ships of the same government will repair disabled ships.
	if(helper.GetGovernment()->IsEnemy(ship.GetGovernment())
			|| (ship.IsDisabled() && helper.GetGovernment() != ship.GetGovernment()))
		return false;

	// If the helper has insufficient fuel, it cannot help this ship unless this ship is also disabled.
	if(!ship.IsDisabled() && needsFuel && !helper.CanRefuel(ship))
		return false;

	return true;
}



bool AI::HasHelper(const Ship &ship, const bool needsFuel)
{
	// Do we have an existing ship that was asked to assist?
	if(helperList.find(&ship) != helperList.end())
	{
		shared_ptr<Ship> helper = helperList[&ship].lock();
		if(helper && helper->GetShipToAssist().get() == &ship && CanHelp(ship, *helper, needsFuel))
			return true;
		else
			helperList.erase(&ship);
	}

	return false;
}



// Pick a new target for the given ship.
shared_ptr<Ship> AI::FindTarget(const Ship &ship) const
{
	// If this ship has no government, it has no enemies.
	shared_ptr<Ship> target;
	const Government *gov = ship.GetGovernment();
	if(!gov || ship.GetPersonality().IsPacifist())
		return FindNonHostileTarget(ship);

	bool isYours = ship.IsYours();
	if(isYours)
	{
		auto it = orders.find(&ship);
		if(it != orders.end() && (it->second.type == Orders::ATTACK || it->second.type == Orders::FINISH_OFF))
			return it->second.target.lock();
	}

	// If this ship is not armed, do not make it fight.
	double minRange = numeric_limits<double>::infinity();
	double maxRange = 0.;
	for(const Hardpoint &weapon : ship.Weapons())
		if(weapon.GetOutfit() && !weapon.IsAntiMissile())
		{
			minRange = min(minRange, weapon.GetOutfit()->Range());
			maxRange = max(maxRange, weapon.GetOutfit()->Range());
		}
	if(!maxRange)
		return FindNonHostileTarget(ship);

	const Personality &person = ship.GetPersonality();
	shared_ptr<Ship> oldTarget = ship.GetTargetShip();
	if(oldTarget && !oldTarget->IsTargetable())
		oldTarget.reset();
	if(oldTarget && person.IsTimid() && oldTarget->IsDisabled()
			&& ship.Position().Distance(oldTarget->Position()) > 1000.)
		oldTarget.reset();
	// Ships with 'plunders' personality always destroy the ships they have boarded
	// unless they also have either or both of the 'disables' or 'merciful' personalities.
	if(oldTarget && person.Plunders() && !person.Disables() && !person.IsMerciful()
			&& oldTarget->IsDisabled() && Has(ship, oldTarget, ShipEvent::BOARD))
		return oldTarget;
	shared_ptr<Ship> parentTarget;
	if(ship.GetParent() && !ship.GetParent()->GetGovernment()->IsEnemy(gov))
		parentTarget = ship.GetParent()->GetTargetShip();
	if(parentTarget && !parentTarget->IsTargetable())
		parentTarget.reset();

	// Find the closest enemy ship (if there is one). If this ship is "hunting,"
	// it will attack any ship in system. Otherwise, if all its weapons have a
	// range higher than 2000, it will engage ships up to 50% beyond its range.
	// If a ship has short range weapons and is not hunting, it will engage any
	// ship that is within 3000 of it.
	double closest = person.IsHunting() ? numeric_limits<double>::infinity() :
		(minRange > 1000.) ? maxRange * 1.5 : 4000.;
	bool hasNemesis = false;
	bool canPlunder = person.Plunders() && ship.Cargo().Free() && !ship.CanBeCarried();
	// Figure out how strong this ship is.
	int64_t maxStrength = 0;
	auto strengthIt = shipStrength.find(&ship);
	if(!person.IsDaring() && strengthIt != shipStrength.end())
		maxStrength = 2 * strengthIt->second;

	// Get a list of all targetable, hostile ships in this system.
	const auto enemies = GetShipsList(ship, true);
	for(const auto &foe : enemies)
	{
		// If this is a "nemesis" ship and it has found one of the player's
		// ships to target, it will only consider the player's owned fleet,
		// or NPCs being escorted by the player.
		const bool isPotentialNemesis = person.IsNemesis()
				&& (foe->IsYours() || foe->GetPersonality().IsEscort());
		if(hasNemesis && !isPotentialNemesis)
			continue;
		if(!CanPursue(ship, *foe))
			continue;

		// Estimate the range a second from now, so ships prefer foes they are approaching.
		double range = (foe->Position() + 60. * foe->Velocity()).Distance(
			ship.Position() + 60. * ship.Velocity());
		// Prefer the previous target, or the parent's target, if they are nearby.
		if(foe == oldTarget.get() || foe == parentTarget.get())
			range -= 500.;

		// Unless this ship is "daring", it should not chase much stronger ships.
		if(maxStrength && range > 1000. && !foe->IsDisabled())
		{
			const auto otherStrengthIt = shipStrength.find(foe);
			if(otherStrengthIt != shipStrength.end() && otherStrengthIt->second > maxStrength)
				continue;
		}

		// Merciful ships do not attack any ships that are trying to escape.
		if(person.IsMerciful() && foe->IsFleeing())
			continue;

		// Ships which only disable never target already-disabled ships.
		if((person.Disables() || (!person.IsNemesis() && foe != oldTarget.get()))
				&& foe->IsDisabled() && (!canPlunder || Has(ship, foe->shared_from_this(), ShipEvent::BOARD)))
			continue;

		// Ships that don't (or can't) plunder strongly prefer active targets.
		if(!canPlunder)
			range += 5000. * foe->IsDisabled();
		// While those that do, do so only if no "live" enemies are nearby.
		else
			range += 2000. * (2 * foe->IsDisabled() - !Has(ship, foe->shared_from_this(), ShipEvent::BOARD));

		// Prefer to go after armed targets, especially if you're not a pirate.
		range += 1000. * (!IsArmed(*foe) * (1 + !person.Plunders()));
		// Targets which have plundered this ship's faction earn extra scorn.
		range -= 1000 * Has(*foe, gov, ShipEvent::BOARD);
		// Focus on nearly dead ships.
		range += 500. * (foe->Shields() + foe->Hull());
		// If a target is extremely overheated, focus on ships that can attack back.
		if(foe->IsOverheated())
			range += 3000. * (foe->Heat() - .9);
		if((isPotentialNemesis && !hasNemesis) || range < closest)
		{
			closest = range;
			target = foe->shared_from_this();
			hasNemesis = isPotentialNemesis;
		}
	}

	// With no hostile targets, NPCs with enforcement authority (and any
	// mission NPCs) should consider friendly targets for surveillance.
	if(!isYours && !target && (ship.IsSpecial() || scanPermissions.at(gov)))
		target = FindNonHostileTarget(ship);

	// Vindictive personalities without in-range hostile targets keep firing at an old
	// target (instead of perhaps moving about and finding one that is still alive).
	if(!target && person.IsVindictive())
	{
		target = ship.GetTargetShip();
		if(target && (target->Cloaking() == 1. || target->GetSystem() != ship.GetSystem()))
			target.reset();
	}

	return target;
}



shared_ptr<Ship> AI::FindNonHostileTarget(const Ship &ship) const
{
	shared_ptr<Ship> target;
	bool cargoScan = ship.Attributes().Get("cargo scan power");
	bool outfitScan = ship.Attributes().Get("outfit scan power");
	if(cargoScan || outfitScan)
	{
		const auto allies = GetShipsList(ship, false);
		// If this ship already has a target, and is in the process of scanning it, prioritise that.
		shared_ptr<Ship> oldTarget = ship.GetTargetShip();
		if(oldTarget && !oldTarget->IsTargetable())
			oldTarget.reset();
		if(oldTarget)
		{
			bool cargoScanInProgress = ship.CargoScanFraction() > 0. && ship.CargoScanFraction() < 1.;
			bool outfitScanInProgress = ship.OutfitScanFraction() > 0. && ship.OutfitScanFraction() < 1.;
			if(cargoScanInProgress || outfitScanInProgress)
				target = std::move(oldTarget);
		}
		else
		{
			double closest = numeric_limits<double>::infinity();
			const Government *gov = ship.GetGovernment();
			for(const auto &it : allies)
				if(it->GetGovernment() != gov)
				{
					auto ptr = it->shared_from_this();
					// Scan friendly ships that are as-yet unscanned by this ship's government.
					if((!cargoScan || Has(gov, ptr, ShipEvent::SCAN_CARGO))
							&& (!outfitScan || Has(gov, ptr, ShipEvent::SCAN_OUTFITS)))
						continue;

					double range = it->Position().DistanceSquared(ship.Position());
					if(range < closest)
					{
						closest = range;
						target = std::move(ptr);
					}
				}
		}
	}

	return target;
}



// Return a list of all targetable ships in the same system as the player that
// match the desired hostility (i.e. enemy or non-enemy). Does not consider the
// ship's current target, as its inclusion may or may not be desired.
vector<Ship *> AI::GetShipsList(const Ship &ship, bool targetEnemies, double maxRange) const
{
	if(maxRange < 0.)
		maxRange = numeric_limits<double>::infinity();

	auto targets = vector<Ship *>();

	// The cached lists are built each step based on the current ships in the player's system.
	const auto &rosters = targetEnemies ? enemyLists : allyLists;

	const auto it = rosters.find(ship.GetGovernment());
	if(it != rosters.end() && !it->second.empty())
	{
		targets.reserve(it->second.size());

		const System *here = ship.GetSystem();
		const Point &p = ship.Position();
		for(const auto &target : it->second)
			if(target->IsTargetable() && target->GetSystem() == here
					&& !(target->IsHyperspacing() && target->Velocity().Length() > 10.)
					&& p.Distance(target->Position()) < maxRange
					&& (ship.IsYours() || !target->GetPersonality().IsMarked())
					&& (target->IsYours() || !ship.GetPersonality().IsMarked()))
				targets.emplace_back(target);
	}

	return targets;
}



bool AI::FollowOrders(Ship &ship, Command &command) const
{
	auto it = orders.find(&ship);
	if(it == orders.end())
		return false;

	int type = it->second.type;

	// If your parent is jumping or absent, that overrides your orders unless
	// your orders are to hold position.
	shared_ptr<Ship> parent = ship.GetParent();
	if(parent && type != Orders::HOLD_POSITION && type != Orders::HOLD_ACTIVE && type != Orders::MOVE_TO)
	{
		if(parent->GetSystem() != ship.GetSystem())
			return false;
		if(parent->Commands().Has(Command::JUMP) && ship.JumpsRemaining())
			return false;
	}
	// Do not keep chasing flotsam because another order was given.
	if(ship.GetTargetFlotsam() && (type != Orders::HARVEST || (ship.CanBeCarried() && !ship.HasDeployOrder())))
	{
		ship.SetTargetFlotsam(nullptr);
		return false;
	}

	shared_ptr<Ship> target = it->second.target.lock();
	shared_ptr<Minable> targetAsteroid = it->second.targetAsteroid.lock();
	if(type == Orders::MOVE_TO && it->second.targetSystem && ship.GetSystem() != it->second.targetSystem)
	{
		// The desired position is in a different system. Find the best
		// way to reach that system (via wormhole or jumping). This may
		// result in the ship landing to refuel.
		SelectRoute(ship, it->second.targetSystem);

		// Travel there even if your parent is not planning to travel.
		if((ship.GetTargetSystem() && ship.JumpsRemaining()) || ship.GetTargetStellar())
			MoveIndependent(ship, command);
		else
			return false;
	}
	else if((type == Orders::MOVE_TO || type == Orders::HOLD_ACTIVE) && ship.Position().Distance(it->second.point) > 20.)
		MoveTo(ship, command, it->second.point, Point(), 10., .1);
	else if(type == Orders::HOLD_POSITION || type == Orders::HOLD_ACTIVE || type == Orders::MOVE_TO)
	{
		if(ship.Velocity().Length() > .001 || !ship.GetTargetShip())
			Stop(ship, command);
		else
			command.SetTurn(TurnToward(ship, TargetAim(ship)));
	}
	else if(type == Orders::MINE && targetAsteroid)
	{
		ship.SetTargetAsteroid(targetAsteroid);
		// Escorts should chase the player-targeted asteroid.
		MoveToAttack(ship, command, *targetAsteroid);
	}
	else if(type == Orders::HARVEST)
	{
		if(DoHarvesting(ship, command))
		{
			ship.SetCommands(command);
			ship.SetCommands(firingCommands);
		}
		else
			return false;
	}
	else if(!target)
	{
		// Note: in AI::UpdateKeys() we already made sure that if a set of orders
		// has a target, the target is in-system and targetable. But, to be sure:
		return false;
	}
	else if(type == Orders::KEEP_STATION)
		KeepStation(ship, command, *target);
	else if(type == Orders::GATHER)
		CircleAround(ship, command, *target);
	else
		MoveIndependent(ship, command);

	return true;
}



void AI::MoveInFormation(Ship &ship, Command &command)
{
	shared_ptr<Ship> parent = ship.GetParent();
	if(!parent)
		return;

	const Body *formationLead = parent.get();
	const FormationPattern *pattern = ship.GetFormationPattern();

	// First we retrieve the patterns that are formed around the parent.
	auto &patterns = formations[formationLead];

	// Find the existing FormationPositioner for the pattern, or add one if none exists yet.
	auto insert = patterns.emplace(piecewise_construct,
		forward_as_tuple(pattern),
		forward_as_tuple(formationLead, pattern));

	// Set an iterator to point to the just found or emplaced value.
	auto it = insert.first;

	// Aggressively try to match the position and velocity for the formation position.
	const double PositionDeadband = ship.Radius() * 1.25;
	constexpr double VELOCITY_DEADBAND = 0.1;
	bool inPosition = MoveTo(ship, command, it->second.Position(&ship), formationLead->Velocity(), PositionDeadband, VELOCITY_DEADBAND);

	// If we match the position and velocity, then also match the facing angle.
	if(inPosition)
	{
		double facingDelta = formationLead->Facing().Degrees() - ship.Facing().Degrees();
		if(abs(facingDelta) > 180.)
			facingDelta += (facingDelta < 0. ? 360. : -360.);

		command.SetTurn(facingDelta);
	}
}



void AI::MoveIndependent(Ship &ship, Command &command) const
{
	double invisibleFenceRadius = ship.GetSystem()->InvisibleFenceRadius();

	shared_ptr<const Ship> target = ship.GetTargetShip();
	// NPCs should not be beyond the "fence" unless their target is
	// fairly close to it (or they are intended to be there).
	if(!ship.IsYours() && !ship.GetPersonality().IsUnconstrained())
	{
		if(target)
		{
			Point extrapolated = target->Position() + 120. * (target->Velocity() - ship.Velocity());
			if(extrapolated.Length() >= invisibleFenceRadius)
			{
				MoveTo(ship, command, Point(), Point(), 40., .8);
				if(ship.Velocity().Dot(ship.Position()) > 0.)
					command |= Command::FORWARD;
				return;
			}
		}
		else if(ship.Position().Length() >= invisibleFenceRadius)
		{
			// This ship should not be beyond the fence.
			MoveTo(ship, command, Point(), Point(), 40, .8);
			return;
		}
	}

	bool friendlyOverride = false;
	bool ignoreTargetShip = false;
	if(ship.IsYours())
	{
		auto it = orders.find(&ship);
		if(it != orders.end())
		{
			if(it->second.type == Orders::MOVE_TO)
				ignoreTargetShip = (ship.GetTargetSystem() && ship.JumpsRemaining()) || ship.GetTargetStellar();
			else if(it->second.type == Orders::ATTACK || it->second.type == Orders::FINISH_OFF)
				friendlyOverride = it->second.target.lock() == target;
		}
	}
	const Government *gov = ship.GetGovernment();
	if(ignoreTargetShip)
	{
		// Do not move to attack, scan, or assist the target ship.
	}
	else if(target && (gov->IsEnemy(target->GetGovernment()) || friendlyOverride))
	{
		bool shouldBoard = ship.Cargo().Free() && ship.GetPersonality().Plunders();
		bool hasBoarded = Has(ship, target, ShipEvent::BOARD);
		if(shouldBoard && target->IsDisabled() && !hasBoarded)
		{
			if(ship.IsBoarding())
				return;
			MoveTo(ship, command, target->Position(), target->Velocity(), 40., .8);
			command |= Command::BOARD;
		}
		else
			Attack(ship, command, *target);
		return;
	}
	else if(target)
	{
		// An AI ship that is targeting a non-hostile ship should scan it, or move on.
		bool cargoScan = ship.Attributes().Get("cargo scan power");
		bool outfitScan = ship.Attributes().Get("outfit scan power");
		if((!cargoScan || Has(gov, target, ShipEvent::SCAN_CARGO))
				&& (!outfitScan || Has(gov, target, ShipEvent::SCAN_OUTFITS)))
			target.reset();
		else
		{
			if(target->Velocity().Length() > ship.MaxVelocity() * 0.9)
				CircleAround(ship, command, *target);
			else
				MoveTo(ship, command, target->Position(), target->Velocity(), 1., 1.);
			if(!ship.IsYours() && (ship.IsSpecial() || scanPermissions.at(gov)))
				command |= Command::SCAN;
		}
		return;
	}

	// A ship has restricted movement options if it is 'staying' or is hostile to its parent.
	const bool shouldStay = ship.GetPersonality().IsStaying()
			|| (ship.GetParent() && ship.GetParent()->GetGovernment()->IsEnemy(gov));
	// Ships should choose a random system/planet for travel if they do not
	// already have a system/planet in mind, and are free to move about.
	const System *origin = ship.GetSystem();
	if(!ship.GetTargetSystem() && !ship.GetTargetStellar() && !shouldStay)
	{
		// TODO: This should problably be changed, because JumpsRemaining
		// does not return an accurate number.
		int jumps = ship.JumpsRemaining(false);
		// Each destination system has an average priority of 10.
		// If you only have one jump left, landing should be high priority.
		int planetWeight = jumps ? (1 + 40 / jumps) : 1;

		vector<int> systemWeights;
		int totalWeight = 0;
		const set<const System *> &links = ship.JumpNavigation().HasJumpDrive()
			? origin->JumpNeighbors(ship.JumpNavigation().JumpRange()) : origin->Links();
		if(jumps)
		{
			for(const System *link : links)
			{
				// Prefer systems in the direction we're facing.
				Point direction = link->Position() - origin->Position();
				int weight = static_cast<int>(
					11. + 10. * ship.Facing().Unit().Dot(direction.Unit()));

				systemWeights.push_back(weight);
				totalWeight += weight;
			}
		}
		int systemTotalWeight = totalWeight;

		// Anywhere you can land that has a port has the same weight. Ships will
		// not land anywhere without a port.
		vector<const StellarObject *> planets;
		for(const StellarObject &object : origin->Objects())
			if(object.HasSprite() && object.HasValidPlanet() && object.GetPlanet()->HasSpaceport()
					&& object.GetPlanet()->CanLand(ship))
			{
				planets.push_back(&object);
				totalWeight += planetWeight;
			}
		// If there are no ports to land on and this ship cannot jump, consider
		// landing on uninhabited planets.
		if(!totalWeight)
			for(const StellarObject &object : origin->Objects())
				if(object.HasSprite() && object.HasValidPlanet() && object.GetPlanet()->CanLand(ship))
				{
					planets.push_back(&object);
					totalWeight += planetWeight;
				}
		if(!totalWeight)
		{
			// If there is nothing this ship can land on, have it just go to the
			// star and hover over it rather than drifting far away.
			if(origin->Objects().empty())
				return;
			totalWeight = 1;
			planets.push_back(&origin->Objects().front());
		}

		set<const System *>::const_iterator it = links.begin();
		int choice = Random::Int(totalWeight);
		if(choice < systemTotalWeight)
		{
			for(unsigned i = 0; i < systemWeights.size(); ++i, ++it)
			{
				choice -= systemWeights[i];
				if(choice < 0)
				{
					ship.SetTargetSystem(*it);
					break;
				}
			}
		}
		else
		{
			choice = (choice - systemTotalWeight) / planetWeight;
			ship.SetTargetStellar(planets[choice]);
		}
	}
	// Choose the best method of reaching the target system, which may mean
	// using a local wormhole rather than jumping. If this ship has chosen
	// to land, this decision will not be altered.
	SelectRoute(ship, ship.GetTargetSystem());

	if(ship.GetTargetSystem())
	{
		PrepareForHyperspace(ship, command);
		// Issuing the JUMP command prompts the escorts to get ready to jump.
		command |= Command::JUMP;
		// Issuing the WAIT command will prevent this parent from jumping.
		// When all its non-carried, in-system escorts that are not disabled and
		// have the ability to jump are ready, the WAIT command will be omitted.
		if(!EscortsReadyToJump(ship))
			command |= Command::WAIT;
	}
	else if(ship.GetTargetStellar())
	{
		MoveToPlanet(ship, command);
		if(!shouldStay && ship.Attributes().Get("fuel capacity") && ship.GetTargetStellar()->HasSprite()
				&& ship.GetTargetStellar()->GetPlanet() && ship.GetTargetStellar()->GetPlanet()->CanLand(ship))
			command |= Command::LAND;
		else if(ship.Position().Distance(ship.GetTargetStellar()->Position()) < 100.)
			ship.SetTargetStellar(nullptr);
	}
	else if(shouldStay && !ship.GetSystem()->Objects().empty())
	{
		unsigned i = Random::Int(origin->Objects().size());
		ship.SetTargetStellar(&origin->Objects()[i]);
	}
}



void AI::MoveEscort(Ship &ship, Command &command)
{
	const Ship &parent = *ship.GetParent();
	const System *currentSystem = ship.GetSystem();
	bool hasFuelCapacity = ship.Attributes().Get("fuel capacity");
	bool needsFuel = ship.NeedsFuel();
	bool isStaying = ship.GetPersonality().IsStaying() || !hasFuelCapacity;
	bool parentIsHere = (currentSystem == parent.GetSystem());
	// Check if the parent has a target planet that is in the parent's system.
	const Planet *parentPlanet = (parent.GetTargetStellar() ? parent.GetTargetStellar()->GetPlanet() : nullptr);
	bool planetIsHere = (parentPlanet && parentPlanet->IsInSystem(parent.GetSystem()));
	bool systemHasFuel = hasFuelCapacity && currentSystem->HasFuelFor(ship);

	if(parent.Cloaking() == 1 && (ship.GetGovernment() != parent.GetGovernment()))
	{
		if(parent.GetGovernment() && parent.GetGovernment()->IsPlayer() &&
			ship.GetPersonality().IsEscort() && !ship.GetPersonality().IsUninterested())
		{
			// NPCs with the "escort" personality that are not uninterested
			// act as if they were escorts, following the cloaked flagship.
		}
		else
		{
			MoveIndependent(ship, command);
			return;
		}
	}

	// Non-staying escorts should route to their parent ship's system if not already in it.
	if(!parentIsHere && !isStaying)
	{
		if(ship.GetTargetStellar())
		{
			// An escort with an out-of-system parent only lands to
			// refuel or use a wormhole to route toward the parent.
			const Planet *targetPlanet = ship.GetTargetStellar()->GetPlanet();
			if(!targetPlanet || !targetPlanet->CanLand(ship)
					|| !ship.GetTargetStellar()->HasSprite()
					|| (!targetPlanet->IsWormhole() && ship.Fuel() == 1.))
				ship.SetTargetStellar(nullptr);
		}

		// If the ship has no destination or the destination is unreachable, route to the parent's system.
		if(!ship.GetTargetStellar() && (!ship.GetTargetSystem() || !ship.JumpNavigation().JumpFuel(ship.GetTargetSystem())))
		{
			// Route to the parent ship's system and check whether
			// the ship should land (refuel or wormhole) or jump.
			SelectRoute(ship, parent.GetSystem());
		}

		// Perform the action that this ship previously decided on.
		if(ship.GetTargetStellar())
		{
			MoveToPlanet(ship, command);
			command |= Command::LAND;
		}
		else if(ship.GetTargetSystem() && ship.JumpsRemaining())
		{
			PrepareForHyperspace(ship, command);
			command |= Command::JUMP;
			// If this ship is a parent to members of its fleet,
			// it should wait for them before jumping.
			if(!EscortsReadyToJump(ship))
				command |= Command::WAIT;
		}
		else if(systemHasFuel && ship.Fuel() < 1.)
			// Refuel so that when the parent returns, this ship is ready to rendezvous with it.
			Refuel(ship, command);
		else
			// This ship has no route to the parent's system, so park at the system's center.
			MoveTo(ship, command, Point(), Point(), 40., 0.1);
	}
	// If the parent is in-system and planning to jump, non-staying escorts should follow suit.
	else if(parent.Commands().Has(Command::JUMP) && parent.GetTargetSystem() && !isStaying)
	{
		SelectRoute(ship, parent.GetTargetSystem());

		if(ship.GetTargetSystem())
		{
			PrepareForHyperspace(ship, command);
			command |= Command::JUMP;
			if(!(parent.IsEnteringHyperspace() || parent.IsReadyToJump()) || !EscortsReadyToJump(ship))
				command |= Command::WAIT;
		}
		else if(ship.GetTargetStellar())
		{
			MoveToPlanet(ship, command);
			if(parent.IsEnteringHyperspace())
				command |= Command::LAND;
		}
		else if(needsFuel)
			// Return to the system center to maximize solar collection rate.
			MoveTo(ship, command, Point(), Point(), 40., 0.1);
		else
			// This ship has no route to the parent's destination system, so protect it until it jumps away.
			KeepStation(ship, command, parent);
	}
	// If an escort is out of fuel, they should refuel without waiting for the
	// "parent" to land (because the parent may not be planning on landing).
	else if(systemHasFuel && needsFuel)
		Refuel(ship, command);
	else if(parent.Commands().Has(Command::LAND) && parentIsHere && planetIsHere)
	{
		if(parentPlanet->CanLand(ship))
		{
			ship.SetTargetSystem(nullptr);
			ship.SetTargetStellar(parent.GetTargetStellar());
			MoveToPlanet(ship, command);
			if(parent.IsLanding())
				command |= Command::LAND;
		}
		else if(parentPlanet->IsWormhole())
		{
			const auto *wormhole = parentPlanet->GetWormhole();
			SelectRoute(ship, &wormhole->WormholeDestination(*currentSystem));

			if(ship.GetTargetSystem())
			{
				PrepareForHyperspace(ship, command);
				if(parent.IsLanding())
					command |= Command::JUMP;
			}
			else if(ship.GetTargetStellar())
			{
				MoveToPlanet(ship, command);
				if(parent.IsLanding())
					command |= Command::LAND;
			}
			else if(needsFuel)
				// Return to the system center to maximize solar collection rate.
				MoveTo(ship, command, Point(), Point(), 40., 0.1);
			else
				// This ship has no route to the parent's destination system, so protect it until it jumps away.
				KeepStation(ship, command, parent);
		}
		else if(ship.GetFormationPattern())
			MoveInFormation(ship, command);
		else
			KeepStation(ship, command, parent);
	}
	else if(parent.Commands().Has(Command::BOARD) && parent.GetTargetShip().get() == &ship)
		Stop(ship, command, .2);
	else if(ship.GetFormationPattern())
		MoveInFormation(ship, command);
	else
		KeepStation(ship, command, parent);
}



// Prefer your parent's target planet for refueling, but if it and your current
// target planet can't fuel you, try to find one that can.
void AI::Refuel(Ship &ship, Command &command)
{
	const StellarObject *parentTarget = (ship.GetParent() ? ship.GetParent()->GetTargetStellar() : nullptr);
	if(CanRefuel(ship, parentTarget))
		ship.SetTargetStellar(parentTarget);
	else if(!CanRefuel(ship, ship.GetTargetStellar()))
		ship.SetTargetStellar(GetRefuelLocation(ship));

	if(ship.GetTargetStellar())
	{
		MoveToPlanet(ship, command);
		command |= Command::LAND;
	}
}



bool AI::CanRefuel(const Ship &ship, const StellarObject *target)
{
	if(!target)
		return false;

	const Planet *planet = target->GetPlanet();
	if(!planet)
		return false;

	if(!planet->IsInSystem(ship.GetSystem()))
		return false;

	if(!planet->HasFuelFor(ship))
		return false;

	return true;
}



// Determine if a carried ship meets any of the criteria for returning to its parent.
bool AI::ShouldDock(const Ship &ship, const Ship &parent, const System *playerSystem) const
{
	// If your parent is disabled, you should not attempt to board it.
	// (Doing so during combat will likely lead to its destruction.)
	if(parent.IsDisabled())
		return false;

	// A player-owned carried ship should return to its carrier when the player
	// has ordered it to "no longer deploy" or when it is not in the current system.
	// A non-player-owned carried ship should retreat if its parent is calling it back.
	if(ship.IsYours())
	{
		if(!ship.HasDeployOrder() || ship.GetSystem() != playerSystem)
			return true;
	}
	else if(!parent.Commands().Has(Command::DEPLOY))
		return true;

	// If a carried ship has repair abilities, avoid having it get stuck oscillating between
	// retreating and attacking when at exactly 50% health by adding hysteresis to the check.
	double minHealth = RETREAT_HEALTH + .25 + .25 * !ship.Commands().Has(Command::DEPLOY);
	if(ship.Health() < minHealth && (!ship.IsYours() || Preferences::Has("Damaged fighters retreat")))
		return true;

	// If a fighter is armed with only ammo-using weapons, but no longer has the ammunition
	// needed to use them, it should dock if the parent can supply that ammo.
	auto requiredAmmo = set<const Outfit *>{};
	for(const Hardpoint &hardpoint : ship.Weapons())
	{
		const Weapon *weapon = hardpoint.GetOutfit();
		if(weapon && !hardpoint.IsAntiMissile())
		{
			const Outfit *ammo = weapon->Ammo();
			if(!ammo || ship.OutfitCount(ammo))
			{
				// This fighter has at least one usable weapon, and
				// thus does not need to dock to continue fighting.
				requiredAmmo.clear();
				break;
			}
			else if(parent.OutfitCount(ammo))
				requiredAmmo.insert(ammo);
		}
	}
	if(!requiredAmmo.empty())
		return true;

	// If a carried ship has fuel capacity but is very low, it should return if
	// the parent can refuel it.
	double maxFuel = ship.Attributes().Get("fuel capacity");
	if(maxFuel && ship.Fuel() < .005 && parent.JumpNavigation().JumpFuel() < parent.Fuel() *
			parent.Attributes().Get("fuel capacity") - maxFuel)
		return true;

	// NPC ships should always transfer cargo. Player ships should only
	// transfer cargo if the player has the AI preference set for it.
	if(!ship.IsYours() || Preferences::Has("Fighters transfer cargo"))
	{
		// If an out-of-combat carried ship is carrying a significant cargo
		// load and can transfer some of it to the parent, it should do so.
		bool hasEnemy = ship.GetTargetShip() && ship.GetTargetShip()->GetGovernment()->IsEnemy(ship.GetGovernment());
		if(!hasEnemy && parent.Cargo().Free())
		{
			const CargoHold &cargo = ship.Cargo();
			// Mining ships only mine while they have 5 or more free space. While mining, carried ships
			// do not consider docking unless their parent is far from a targetable asteroid.
			if(!cargo.IsEmpty() && cargo.Size() && cargo.Free() < 5)
				return true;
		}
	}

	return false;
}



double AI::TurnBackward(const Ship &ship)
{
	return TurnToward(ship, -ship.Velocity());
}



// Determine the value to use in Command::SetTurn() to turn the ship towards the desired facing.
// "precision" is an optional argument corresponding to a value of the dot product of the current and target facing
// vectors above which no turning should be attempting, to reduce constant, minute corrections.
double AI::TurnToward(const Ship &ship, const Point &vector, const double precision)
{
	Point facing = ship.Facing().Unit();
	double cross = vector.Cross(facing);

	double dot = vector.Dot(facing);
	if(dot > 0.)
	{
		// Is the facing direction aligned with the target direction with sufficient precision?
		// The maximum angle between the two directions is given by: arccos(sqrt(precision)).
		bool close = false;
		if(precision < 1. && precision > 0. && dot * dot >= precision * vector.LengthSquared())
			close = true;
		double angle = asin(min(1., max(-1., cross / vector.Length()))) * TO_DEG;
		// Is the angle between the facing and target direction smaller than
		// the angle the ship can turn through in one step?
		if(fabs(angle) < ship.TurnRate())
		{
			// If the ship is within one step of the target direction,
			// and the facing is already sufficiently aligned with the target direction,
			// don't turn any further.
			if(close)
				return 0.;
			return -angle / ship.TurnRate();
		}
	}

	bool left = cross < 0.;
	return left - !left;
}



bool AI::MoveToPlanet(Ship &ship, Command &command)
{
	if(!ship.GetTargetStellar())
		return false;

	const Point &target = ship.GetTargetStellar()->Position();
	return MoveTo(ship, command, target, Point(), ship.GetTargetStellar()->Radius(), 1.);
}



// Instead of moving to a point with a fixed location, move to a moving point (Ship = position + velocity)
bool AI::MoveTo(Ship &ship, Command &command, const Point &targetPosition,
	const Point &targetVelocity, double radius, double slow)
{
	const Point &position = ship.Position();
	const Point &velocity = ship.Velocity();
	const Angle &angle = ship.Facing();
	Point dp = targetPosition - position;
	Point dv = targetVelocity - velocity;

	double speed = dv.Length();

	bool isClose = (dp.Length() < radius);
	if(isClose && speed < slow)
		return true;

	bool shouldReverse = false;
	dp = targetPosition - StoppingPoint(ship, targetVelocity, shouldReverse);

	bool isFacing = (dp.Unit().Dot(angle.Unit()) > .95);
	if(!isClose || (!isFacing && !shouldReverse))
		command.SetTurn(TurnToward(ship, dp));
	if(isFacing)
		command |= Command::FORWARD;
	else if(shouldReverse)
	{
		command.SetTurn(TurnToward(ship, velocity));
		command |= Command::BACK;
	}

	return false;
}



bool AI::Stop(Ship &ship, Command &command, double maxSpeed, const Point direction)
{
	const Point &velocity = ship.Velocity();
	const Angle &angle = ship.Facing();

	double speed = velocity.Length();

	// If asked for a complete stop, the ship needs to be going much slower.
	if(speed <= (maxSpeed ? maxSpeed : .001))
		return true;
	if(!maxSpeed)
		command |= Command::STOP;

	// If you're moving slow enough that one frame of acceleration could bring
	// you to a stop, make sure you're pointed perfectly in the right direction.
	// This is a fudge factor for how straight you must be facing: it increases
	// from 0.8 when it will take many frames to stop, to nearly 1 when it will
	// take less than 1 frame to stop.
	double stopTime = speed / ship.Acceleration();
	double limit = .8 + .2 / (1. + stopTime * stopTime * stopTime * .001);

	// If you have a reverse thruster, figure out whether using it is faster
	// than turning around and using your main thruster.
	if(ship.Attributes().Get("reverse thrust"))
	{
		// Figure out your stopping time using your main engine:
		double degreesToTurn = TO_DEG * acos(min(1., max(-1., -velocity.Unit().Dot(angle.Unit()))));
		double forwardTime = degreesToTurn / ship.TurnRate();
		forwardTime += stopTime;

		// Figure out your reverse thruster stopping time:
		double reverseAcceleration = ship.Attributes().Get("reverse thrust") / ship.InertialMass();
		double reverseTime = (180. - degreesToTurn) / ship.TurnRate();
		reverseTime += speed / reverseAcceleration;

		// If you want to end up facing a specific direction, add the extra turning time.
		if(direction)
		{
			// Time to turn from facing backwards to target:
			double degreesFromBackwards = TO_DEG * acos(min(1., max(-1., direction.Unit().Dot(-velocity.Unit()))));
			double turnFromBackwardsTime = degreesFromBackwards / ship.TurnRate();
			forwardTime += turnFromBackwardsTime;

			// Time to turn from facing forwards to target:
			double degreesFromForward = TO_DEG * acos(min(1., max(-1., direction.Unit().Dot(angle.Unit()))));
			double turnFromForwardTime = degreesFromForward / ship.TurnRate();
			reverseTime += turnFromForwardTime;
		}

		if(reverseTime < forwardTime)
		{
			command.SetTurn(TurnToward(ship, velocity));
			if(velocity.Unit().Dot(angle.Unit()) > limit)
				command |= Command::BACK;
			return false;
		}
	}

	command.SetTurn(TurnBackward(ship));
	if(velocity.Unit().Dot(angle.Unit()) < -limit)
		command |= Command::FORWARD;

	return false;
}



void AI::PrepareForHyperspace(Ship &ship, Command &command)
{
	bool hasHyperdrive = ship.JumpNavigation().HasHyperdrive();
	double scramThreshold = ship.Attributes().Get("scram drive");
	bool hasJumpDrive = ship.JumpNavigation().HasJumpDrive();
	if(!hasHyperdrive && !hasJumpDrive)
		return;

	bool isJump = (ship.JumpNavigation().GetCheapestJumpType(ship.GetTargetSystem()).first == JumpType::JUMP_DRIVE);

	Point direction = ship.GetTargetSystem()->Position() - ship.GetSystem()->Position();
	double departure = isJump ?
		ship.GetSystem()->JumpDepartureDistance() :
		ship.GetSystem()->HyperDepartureDistance();
	double squaredDeparture = departure * departure + SAFETY_OFFSET;
	if(ship.Position().LengthSquared() < squaredDeparture)
	{
		Point closestDeparturePoint = ship.Position().Unit() * (departure + SAFETY_OFFSET);
		MoveTo(ship, command, closestDeparturePoint, Point(), 0., 0.);
	}
	else if(!isJump && scramThreshold)
	{
		direction = direction.Unit();
		Point normal(-direction.Y(), direction.X());

		double deviation = ship.Velocity().Dot(normal);
		if(fabs(deviation) > scramThreshold)
		{
			// Need to maneuver; not ready to jump
			if((ship.Facing().Unit().Dot(normal) < 0) == (deviation < 0))
				// Thrusting from this angle is counterproductive
				direction = -deviation * normal;
			else
			{
				command |= Command::FORWARD;

				// How much correction will be applied to deviation by thrusting
				// as I turn back toward the jump direction.
				double turnRateRadians = ship.TurnRate() * TO_RAD;
				double cos = ship.Facing().Unit().Dot(direction);
				// integral(t*sin(r*x), angle/r, 0) = t/r * (1 - cos(angle)), so:
				double correctionWhileTurning = fabs(1 - cos) * ship.Acceleration() / turnRateRadians;
				// (Note that this will always underestimate because thrust happens before turn)

				if(fabs(deviation) - correctionWhileTurning > scramThreshold)
					// Want to thrust from an even sharper angle
					direction = -deviation * normal;
			}
		}
		command.SetTurn(TurnToward(ship, direction));
	}
	// If we're a jump drive, just stop.
	else if(isJump)
		Stop(ship, command, ship.Attributes().Get("jump speed"));
	// Else stop in the fastest way to end facing in the right direction
	else if(Stop(ship, command, ship.Attributes().Get("jump speed"), direction))
		command.SetTurn(TurnToward(ship, direction));
}



void AI::CircleAround(Ship &ship, Command &command, const Body &target)
{
	Point direction = target.Position() - ship.Position();
	command.SetTurn(TurnToward(ship, direction));

	double length = direction.Length();
	if(length > 200. && ship.Facing().Unit().Dot(direction) >= 0.)
	{
		command |= Command::FORWARD;

		// If the ship is far away enough the ship should use the afterburner.
		if(length > 750. && ShouldUseAfterburner(ship))
			command |= Command::AFTERBURNER;
	}
}



void AI::Swarm(Ship &ship, Command &command, const Body &target)
{
	Point direction = target.Position() - ship.Position();
	double maxSpeed = ship.MaxVelocity();
	double rendezvousTime = RendezvousTime(direction, target.Velocity(), maxSpeed);
	if(std::isnan(rendezvousTime) || rendezvousTime > 600.)
		rendezvousTime = 600.;
	direction += rendezvousTime * target.Velocity();
	MoveTo(ship, command, target.Position() + direction, .5 * maxSpeed * direction.Unit(), 50., 2.);
}



void AI::KeepStation(Ship &ship, Command &command, const Body &target)
{
	// Constants:
	static const double MAX_TIME = 600.;
	static const double LEAD_TIME = 500.;
	static const double POSITION_DEADBAND = 200.;
	static const double VELOCITY_DEADBAND = 1.5;
	static const double TIME_DEADBAND = 120.;
	static const double THRUST_DEADBAND = .5;

	// Current properties of the two ships:
	double maxV = ship.MaxVelocity();
	double accel = ship.Acceleration();
	double turn = ship.TurnRate();
	double mass = ship.InertialMass();
	Point unit = ship.Facing().Unit();
	double currentAngle = ship.Facing().Degrees();
	// This is where we want to be relative to where we are now:
	Point velocityDelta = target.Velocity() - ship.Velocity();
	Point positionDelta = target.Position() + LEAD_TIME * velocityDelta - ship.Position();
	double positionSize = positionDelta.Length();
	double positionWeight = positionSize / (positionSize + POSITION_DEADBAND);
	// This is how fast we want to be going relative to how fast we're going now:
	velocityDelta -= unit * VELOCITY_DEADBAND;
	double velocitySize = velocityDelta.Length();
	double velocityWeight = velocitySize / (velocitySize + VELOCITY_DEADBAND);

	// Time it will take (roughly) to move to the target ship:
	double positionTime = RendezvousTime(positionDelta, target.Velocity(), maxV);
	if(std::isnan(positionTime) || positionTime > MAX_TIME)
		positionTime = MAX_TIME;
	Point rendezvous = positionDelta + target.Velocity() * positionTime;
	double positionAngle = Angle(rendezvous).Degrees();
	positionTime += AngleDiff(currentAngle, positionAngle) / turn;
	positionTime += (rendezvous.Unit() * maxV - ship.Velocity()).Length() / accel;
	// If you are very close, stop trying to adjust:
	positionTime *= positionWeight * positionWeight;

	// Time it will take (roughly) to adjust your velocity to match the target:
	double velocityTime = velocityDelta.Length() / accel;
	double velocityAngle = Angle(velocityDelta).Degrees();
	velocityTime += AngleDiff(currentAngle, velocityAngle) / turn;
	// If you are very close, stop trying to adjust:
	velocityTime *= velocityWeight * velocityWeight;

	// Focus on matching position or velocity depending on which will take longer.
	double totalTime = positionTime + velocityTime + TIME_DEADBAND;
	positionWeight = positionTime / totalTime;
	velocityWeight = velocityTime / totalTime;
	double facingWeight = TIME_DEADBAND / totalTime;

	// Determine the angle we want to face, interpolating smoothly between three options.
	Point facingGoal = rendezvous.Unit() * positionWeight
		+ velocityDelta.Unit() * velocityWeight
		+ target.Facing().Unit() * facingWeight;
	double targetAngle = Angle(facingGoal).Degrees() - currentAngle;
	if(abs(targetAngle) > 180.)
		targetAngle += (targetAngle < 0. ? 360. : -360.);
	// Avoid "turn jitter" when position & velocity are well-matched.
	bool changedDirection = (signbit(ship.Commands().Turn()) != signbit(targetAngle));
	double targetTurn = abs(targetAngle / turn);
	double lastTurn = abs(ship.Commands().Turn());
	if(lastTurn && (changedDirection || (lastTurn < 1. && targetTurn > lastTurn)))
	{
		// Keep the desired turn direction, but damp the per-frame turn rate increase.
		double dampedTurn = (changedDirection ? 0. : lastTurn) + min(.025, targetTurn);
		command.SetTurn(copysign(dampedTurn, targetAngle));
	}
	else if(targetTurn < 1.)
		command.SetTurn(copysign(targetTurn, targetAngle));
	else
		command.SetTurn(targetAngle);

	// Determine whether to apply thrust.
	Point drag = ship.Velocity() * ship.Drag() / mass;
	if(ship.Attributes().Get("reverse thrust"))
	{
		// Don't take drag into account when reverse thrusting, because this
		// estimate of how it will be applied can be quite inaccurate.
		Point a = (unit * (-ship.Attributes().Get("reverse thrust") / mass)).Unit();
		double direction = positionWeight * positionDelta.Dot(a) / POSITION_DEADBAND
			+ velocityWeight * velocityDelta.Dot(a) / VELOCITY_DEADBAND;
		if(direction > THRUST_DEADBAND)
		{
			command |= Command::BACK;
			return;
		}
	}
	Point a = (unit * accel - drag).Unit();
	double direction = positionWeight * positionDelta.Dot(a) / POSITION_DEADBAND
		+ velocityWeight * velocityDelta.Dot(a) / VELOCITY_DEADBAND;
	if(direction > THRUST_DEADBAND)
		command |= Command::FORWARD;
}



void AI::Attack(Ship &ship, Command &command, const Ship &target)
{
	// Deploy any fighters you are carrying.
	if(!ship.IsYours() && ship.HasBays())
	{
		command |= Command::DEPLOY;
		Deploy(ship, false);
	}
	// Ramming AI doesn't take weapon range or self-damage into account, instead opting to bum-rush the target.
	if(ship.GetPersonality().IsRamming())
	{
		MoveToAttack(ship, command, target);
		return;
	}

	// Check if this ship is fast enough to keep distance from target.
	// Have a 10% minimum to avoid ships getting in a chase loop.
	const bool isAbleToRun = target.MaxVelocity() * SAFETY_MULTIPLIER < ship.MaxVelocity();

	ShipAICache &shipAICache = ship.GetAICache();
	const bool useArtilleryAI = shipAICache.IsArtilleryAI() && isAbleToRun;
	const double shortestRange = shipAICache.ShortestRange();
	const double shortestArtillery = shipAICache.ShortestArtillery();
	double minSafeDistance = isAbleToRun ? shipAICache.MinSafeDistance() : 0.;

	const double totalRadius = ship.Radius() + target.Radius();
	const Point direction = target.Position() - ship.Position();
	// Average distance from this ship's weapons to the enemy ship.
	const double weaponDistanceFromTarget = direction.Length() - totalRadius / 3.;

	// If this ship has mostly long-range weapons, or some weapons have a
	// blast radius, it should keep some distance instead of closing in.
	// If a weapon has blast radius, some leeway helps avoid getting hurt.
	if(minSafeDistance || (useArtilleryAI && shortestRange < weaponDistanceFromTarget))
	{
		minSafeDistance = 1.25 * minSafeDistance + totalRadius;

		double approachSpeed = (ship.Velocity() - target.Velocity()).Dot(direction.Unit());
		double slowdownDistance = 0.;
		// If this ship can use reverse thrusters, consider doing so.
		double reverseSpeed = ship.MaxReverseVelocity();
		bool useReverse = reverseSpeed && (reverseSpeed >= min(target.MaxVelocity(), ship.MaxVelocity())
				|| target.Velocity().Dot(-direction.Unit()) <= reverseSpeed);
		slowdownDistance = approachSpeed * approachSpeed / (useReverse ?
			ship.ReverseAcceleration() : (ship.Acceleration() + 160. / ship.TurnRate())) / 2.;

		// If we're too close, run away.
		if(direction.Length() <
				max(minSafeDistance + max(slowdownDistance, 0.), useArtilleryAI * .75 * shortestArtillery))
		{
			if(useReverse)
			{
				command.SetTurn(TurnToward(ship, direction));
				if(ship.Facing().Unit().Dot(direction) >= 0.)
					command |= Command::BACK;
			}
			else
			{
				command.SetTurn(TurnToward(ship, -direction));
				if(ship.Facing().Unit().Dot(direction) <= 0.)
					command |= Command::FORWARD;
			}
		}
		else
		{
			// This isn't perfect, but it works well enough.
			if((useArtilleryAI && (approachSpeed > 0. && weaponDistanceFromTarget < shortestArtillery * .9)) ||
					weaponDistanceFromTarget < shortestRange * .75)
				AimToAttack(ship, command, target);
			else
				MoveToAttack(ship, command, target);
		}
	}
	// Fire if we can or move closer to use all weapons.
	else
		if(weaponDistanceFromTarget < shortestRange * .75)
			AimToAttack(ship, command, target);
		else
			MoveToAttack(ship, command, target);
}



void AI::AimToAttack(Ship &ship, Command &command, const Body &target)
{
	command.SetTurn(TurnToward(ship, TargetAim(ship, target)));
}



void AI::MoveToAttack(Ship &ship, Command &command, const Body &target)
{
	Point direction = target.Position() - ship.Position();

	// First of all, aim in the direction that will hit this target.
	AimToAttack(ship, command, target);

	// Calculate this ship's "turning radius"; that is, the smallest circle it
	// can make while at its current speed.
	double stepsInFullTurn = 360. / ship.TurnRate();
	double circumference = stepsInFullTurn * ship.Velocity().Length();
	double diameter = max(200., circumference / PI);

	const auto facing = ship.Facing().Unit().Dot(direction.Unit());
	// If the ship has reverse thrusters and the target is behind it, we can
	// use them to reach the target more quickly.
	if(facing < -.75 && ship.Attributes().Get("reverse thrust"))
		command |= Command::BACK;
	// This isn't perfect, but it works well enough.
	else if((facing >= 0. && direction.Length() > diameter)
			|| (ship.Velocity().Dot(direction) < 0. &&
				facing) >= .9)
		command |= Command::FORWARD;

	// Use an equipped afterburner if possible.
	if(command.Has(Command::FORWARD) && direction.Length() < 1000. && ShouldUseAfterburner(ship))
		command |= Command::AFTERBURNER;
}



void AI::PickUp(Ship &ship, Command &command, const Body &target)
{
	// Figure out the target's velocity relative to the ship.
	Point p = target.Position() - ship.Position();
	Point v = target.Velocity() - ship.Velocity();
	double vMax = ship.MaxVelocity();

	// Estimate where the target will be by the time we reach it.
	double time = RendezvousTime(p, v, vMax);
	if(std::isnan(time))
		time = p.Length() / vMax;
	double degreesToTurn = TO_DEG * acos(min(1., max(-1., p.Unit().Dot(ship.Facing().Unit()))));
	time += degreesToTurn / ship.TurnRate();
	p += v * time;

	// Move toward the target.
	command.SetTurn(TurnToward(ship, p));
	double dp = p.Unit().Dot(ship.Facing().Unit());
	if(dp > .7)
		command |= Command::FORWARD;

	// Use the afterburner if it will not cause you to miss your target.
	double squareDistance = p.LengthSquared();
	if(command.Has(Command::FORWARD) && ShouldUseAfterburner(ship))
		if(dp > max(.9, min(.9999, 1. - squareDistance / 10000000.)))
			command |= Command::AFTERBURNER;
}



// Determine if using an afterburner does not use up reserve fuel, cause undue
// energy strain, or undue thermal loads if almost overheated.
bool AI::ShouldUseAfterburner(Ship &ship)
{
	if(!ship.Attributes().Get("afterburner thrust"))
		return false;

	double fuel = ship.Fuel() * ship.Attributes().Get("fuel capacity");
	double neededFuel = ship.Attributes().Get("afterburner fuel");
	double energy = ship.Energy() * ship.Attributes().Get("energy capacity");
	double neededEnergy = ship.Attributes().Get("afterburner energy");
	if(energy == 0.)
		energy = ship.Attributes().Get("energy generation")
				+ 0.2 * ship.Attributes().Get("solar collection")
				- ship.Attributes().Get("energy consumption");
	double outputHeat = ship.Attributes().Get("afterburner heat") / (100 * ship.Mass());
	if((!neededFuel || fuel - neededFuel > ship.JumpNavigation().JumpFuel())
			&& (!neededEnergy || neededEnergy / energy < 0.25)
			&& (!outputHeat || ship.Heat() + outputHeat < .9))
		return true;

	return false;
}



// "Appeasing" ships will dump cargo after being injured, if they are being targeted.
void AI::DoAppeasing(const shared_ptr<Ship> &ship, double *threshold) const
{
	double health = .5 * ship->Shields() + ship->Hull();
	if(1. - health <= *threshold)
		return;

	const auto enemies = GetShipsList(*ship, true);
	if(none_of(enemies.begin(), enemies.end(), [&ship](const Ship *foe) noexcept -> bool
			{ return !foe->IsDisabled() && foe->GetTargetShip() == ship; }))
		return;

	int toDump = 11 + (1. - health) * .5 * ship->Cargo().Size();
	for(auto &&commodity : ship->Cargo().Commodities())
		if(commodity.second && toDump > 0)
		{
			int dumped = min(commodity.second, toDump);
			ship->Jettison(commodity.first, dumped, true);
			toDump -= dumped;
		}

	Messages::Add(ship->GetGovernment()->GetName() + " " + ship->Noun() + " \"" + ship->Name()
		+ "\": Please, just take my cargo and leave me alone.", Messages::Importance::Low);

	*threshold = (1. - health) + .1;
}



// Find a target ship to flock around at high speed.
void AI::DoSwarming(Ship &ship, Command &command, shared_ptr<Ship> &target)
{
	// Find a new ship to target on average every 10 seconds, or if the current target
	// is no longer eligible. If landing, release the old target so others can swarm it.
	if(ship.IsLanding() || !target || !CanSwarm(ship, *target) || !Random::Int(600))
	{
		if(target)
		{
			// Allow another swarming ship to consider the target.
			auto sit = swarmCount.find(target.get());
			if(sit != swarmCount.end() && sit->second > 0)
				--sit->second;
			// Release the current target.
			target.reset();
			ship.SetTargetShip(target);
		}
		// If here just because we are about to land, do not seek a new target.
		if(ship.IsLanding())
			return;

		int lowestCount = 7;
		// Consider swarming around non-hostile ships in the same system.
		const auto others = GetShipsList(ship, false);
		for(auto *other : others)
			if(!other->GetPersonality().IsSwarming())
			{
				// Prefer to swarm ships that are not already being heavily swarmed.
				int count = swarmCount[other] + Random::Int(4);
				if(count < lowestCount)
				{
					target = other->shared_from_this();
					lowestCount = count;
				}
			}
		ship.SetTargetShip(target);
		if(target)
			++swarmCount[target.get()];
	}
	// If a friendly ship to flock with was not found, return to an available planet.
	if(target)
		Swarm(ship, command, *target);
	else if(ship.Zoom() == 1.)
		Refuel(ship, command);
}



void AI::DoSurveillance(Ship &ship, Command &command, shared_ptr<Ship> &target) const
{
	const bool isStaying = ship.GetPersonality().IsStaying();
	// Since DoSurveillance is called after target-seeking and firing, if this
	// ship has a target, that target is guaranteed to be targetable.
	if(target && (target->GetSystem() != ship.GetSystem() || target->IsEnteringHyperspace()))
	{
		target.reset();
		ship.SetTargetShip(target);
	}
	// If you have a hostile target, pursuing and destroying it has priority.
	if(target && ship.GetGovernment()->IsEnemy(target->GetGovernment()))
	{
		// Automatic aiming and firing already occurred.
		MoveIndependent(ship, command);
		return;
	}

	// Choose a surveillance behavior.
	if(ship.GetTargetSystem())
	{
		// Unload surveillance drones in this system before leaving.
		if(!isStaying)
		{
			PrepareForHyperspace(ship, command);
			command |= Command::JUMP;
		}
		if(ship.HasBays())
		{
			command |= Command::DEPLOY;
			Deploy(ship, false);
		}
	}
	else if(ship.GetTargetStellar())
	{
		// Approach the planet and "land" on it (i.e. scan it).
		MoveToPlanet(ship, command);
		double atmosphereScan = ship.Attributes().Get("atmosphere scan");
		double distance = ship.Position().Distance(ship.GetTargetStellar()->Position());
		if(distance < atmosphereScan && !Random::Int(100))
			ship.SetTargetStellar(nullptr);
		else if(!isStaying)
			command |= Command::LAND;
	}
	else if(target && target->IsTargetable())
	{
		// Approach and scan the targeted, friendly ship's cargo or outfits.
		bool cargoScan = ship.Attributes().Get("cargo scan power");
		bool outfitScan = ship.Attributes().Get("outfit scan power");
		// If the pointer to the target ship exists, it is targetable and in-system.
		bool mustScanCargo = cargoScan && !Has(ship, target, ShipEvent::SCAN_CARGO);
		bool mustScanOutfits = outfitScan && !Has(ship, target, ShipEvent::SCAN_OUTFITS);
		if(!mustScanCargo && !mustScanOutfits)
			ship.SetTargetShip(shared_ptr<Ship>());
		else
		{
			if(target->Velocity().Length() > ship.MaxVelocity() * 0.9)
				CircleAround(ship, command, *target);
			else
				MoveTo(ship, command, target->Position(), target->Velocity(), 1., 1.);
			command |= Command::SCAN;
		}
	}
	else
	{
		const System *system = ship.GetSystem();
		const Government *gov = ship.GetGovernment();

		// Consider scanning any non-hostile ship in this system that you haven't yet personally scanned.
		vector<Ship *> targetShips;
		bool cargoScan = ship.Attributes().Get("cargo scan power");
		bool outfitScan = ship.Attributes().Get("outfit scan power");
		if(cargoScan || outfitScan)
			for(const auto &grit : governmentRosters)
			{
				if(gov == grit.first || gov->IsEnemy(grit.first))
					continue;
				for(const auto &it : grit.second)
				{
					auto ptr = it->shared_from_this();
					if((!cargoScan || Has(ship, ptr, ShipEvent::SCAN_CARGO))
							&& (!outfitScan || Has(ship, ptr, ShipEvent::SCAN_OUTFITS)))
						continue;

					if(it->IsTargetable())
						targetShips.emplace_back(it);
				}
			}

		// Consider scanning any planetary object in the system, if able.
		vector<const StellarObject *> targetPlanets;
		double atmosphereScan = ship.Attributes().Get("atmosphere scan");
		if(atmosphereScan)
			for(const StellarObject &object : system->Objects())
				if(object.HasSprite() && !object.IsStar() && !object.IsStation())
					targetPlanets.push_back(&object);

		// If this ship can jump away, consider traveling to a nearby system.
		vector<const System *> targetSystems;
		// TODO: These ships cannot travel through wormholes?
		if(ship.JumpsRemaining(false))
		{
			const auto &links = ship.JumpNavigation().HasJumpDrive() ?
				system->JumpNeighbors(ship.JumpNavigation().JumpRange()) : system->Links();
			targetSystems.insert(targetSystems.end(), links.begin(), links.end());
		}

		unsigned total = targetShips.size() + targetPlanets.size() + targetSystems.size();
		if(!total)
		{
			// If there is nothing for this ship to scan, have it hold still
			// instead of drifting away from the system center.
			Stop(ship, command);
			return;
		}

		unsigned index = Random::Int(total);
		if(index < targetShips.size())
			ship.SetTargetShip(targetShips[index]->shared_from_this());
		else
		{
			index -= targetShips.size();
			if(index < targetPlanets.size())
				ship.SetTargetStellar(targetPlanets[index]);
			else
				ship.SetTargetSystem(targetSystems[index - targetPlanets.size()]);
		}
	}
}



void AI::DoMining(Ship &ship, Command &command)
{
	// This function is only called for ships that are in the player's system.
	// Update the radius that the ship is searching for asteroids at.
	bool isNew = !miningAngle.count(&ship);
	Angle &angle = miningAngle[&ship];
	if(isNew)
	{
		angle = Angle::Random();
		miningRadius[&ship] = ship.GetSystem()->AsteroidBeltRadius();
	}
	angle += Angle::Random(1.) - Angle::Random(1.);
	double radius = miningRadius[&ship] * pow(2., angle.Unit().X());

	shared_ptr<Minable> target = ship.GetTargetAsteroid();
	if(!target || target->Velocity().Length() > ship.MaxVelocity())
	{
		for(const shared_ptr<Minable> &minable : minables)
		{
			Point offset = minable->Position() - ship.Position();
			// Target only nearby minables that are within 45deg of the current heading
			// and not moving faster than the ship can catch.
			if(offset.Length() < 800. && offset.Unit().Dot(ship.Facing().Unit()) > .7
					&& minable->Velocity().Dot(offset.Unit()) < ship.MaxVelocity())
			{
				target = minable;
				ship.SetTargetAsteroid(target);
				break;
			}
		}
	}
	if(target)
	{
		// If the asteroid has moved well out of reach, stop tracking it.
		if(target->Position().Distance(ship.Position()) > 1600.)
			ship.SetTargetAsteroid(nullptr);
		else
		{
			MoveToAttack(ship, command, *target);
			AutoFire(ship, firingCommands, *target);
			return;
		}
	}

	Point heading = Angle(30.).Rotate(ship.Position().Unit() * radius) - ship.Position();
	command.SetTurn(TurnToward(ship, heading));
	if(ship.Velocity().Dot(heading.Unit()) < .7 * ship.MaxVelocity())
		command |= Command::FORWARD;
}



bool AI::DoHarvesting(Ship &ship, Command &command) const
{
	// If the ship has no target to pick up, do nothing.
	shared_ptr<Flotsam> target = ship.GetTargetFlotsam();
	if(target && !ship.CanPickUp(*target))
	{
		target.reset();
		ship.SetTargetFlotsam(target);
	}
	if(!target)
	{
		// Only check for new targets every 10 frames, on average.
		if(Random::Int(10))
			return false;

		// Don't chase anything that will take more than 10 seconds to reach.
		double bestTime = 600.;
		for(const shared_ptr<Flotsam> &it : flotsam)
		{
			if(!ship.CanPickUp(*it))
				continue;
			// Only pick up flotsam that is nearby and that you are facing toward. Player escorts should
			// always attempt to pick up nearby flotsams when they are given a harvest order, and so ignore
			// the facing angle check.
			Point p = it->Position() - ship.Position();
			double range = p.Length();
			// Player ships do not have a restricted field of view so that they target flotsam behind them.
			if(range > 800. || (range > 100. && p.Unit().Dot(ship.Facing().Unit()) < .9 && !ship.IsYours()))
				continue;

			// Estimate how long it would take to intercept this flotsam.
			Point v = it->Velocity() - ship.Velocity();
			double vMax = ship.MaxVelocity();
			double time = RendezvousTime(p, v, vMax);
			if(std::isnan(time))
				continue;

			double degreesToTurn = TO_DEG * acos(min(1., max(-1., p.Unit().Dot(ship.Facing().Unit()))));
			time += degreesToTurn / ship.TurnRate();
			if(time < bestTime)
			{
				bestTime = time;
				target = it;
			}
		}
		if(!target)
			return false;

		ship.SetTargetFlotsam(target);
	}
	// Deploy any carried ships to improve maneuverability.
	if(ship.HasBays())
	{
		command |= Command::DEPLOY;
		Deploy(ship, false);
	}

	PickUp(ship, command, *target);
	return true;
}



// Check if this ship should cloak. Returns true if this ship decided to run away while cloaking.
bool AI::DoCloak(Ship &ship, Command &command)
{
	if(ship.Attributes().Get("cloak"))
	{
		// Never cloak if it will cause you to be stranded.
		const Outfit &attributes = ship.Attributes();
		double fuelCost = attributes.Get("cloaking fuel") + attributes.Get("fuel consumption")
			- attributes.Get("fuel generation");
		if(attributes.Get("cloaking fuel") && !attributes.Get("ramscoop"))
		{
			double fuel = ship.Fuel() * attributes.Get("fuel capacity");
			int steps = ceil((1. - ship.Cloaking()) / attributes.Get("cloak"));
			// Only cloak if you will be able to fully cloak and also maintain it
			// for as long as it will take you to reach full cloak.
			fuel -= fuelCost * (1 + 2 * steps);
			if(fuel < ship.JumpNavigation().JumpFuel())
				return false;
		}

		// If your parent has chosen to cloak, cloak and rendezvous with them.
		const shared_ptr<const Ship> &parent = ship.GetParent();
		bool shouldCloakWithParent = false;
		if(parent && parent->GetGovernment() && parent->Commands().Has(Command::CLOAK)
				&& parent->GetSystem() == ship.GetSystem())
		{
			const Government *parentGovernment = parent->GetGovernment();
			bool isPlayer = parentGovernment->IsPlayer();
			if(isPlayer && ship.GetGovernment() == parentGovernment)
				shouldCloakWithParent = true;
			else if(isPlayer && ship.GetPersonality().IsEscort() && !ship.GetPersonality().IsUninterested())
				shouldCloakWithParent = true;
			else if(!isPlayer && !parent->GetGovernment()->IsEnemy(ship.GetGovernment()))
				shouldCloakWithParent = true;
		}
		if(shouldCloakWithParent)
		{
			command |= Command::CLOAK;
			KeepStation(ship, command, *parent);
			return true;
		}

		// Otherwise, always cloak if you are in imminent danger.
		static const double MAX_RANGE = 10000.;
		double range = MAX_RANGE;
		const Ship *nearestEnemy = nullptr;
		// Find the nearest targetable, in-system enemy that could attack this ship.
		const auto enemies = GetShipsList(ship, true);
		for(const auto &foe : enemies)
			if(!foe->IsDisabled())
			{
				double distance = ship.Position().Distance(foe->Position());
				if(distance < range)
				{
					range = distance;
					nearestEnemy = foe;
				}
			}

		// If this ship has started cloaking, it must get at least 40% repaired
		// or 40% farther away before it begins decloaking again.
		double hysteresis = ship.Commands().Has(Command::CLOAK) ? .4 : 0.;
		// If cloaking costs nothing, and no one has asked you for help, cloak at will.
		bool cloakFreely = (fuelCost <= 0.) && !ship.GetShipToAssist();
		// If this ship is injured / repairing, it should cloak while under threat.
		bool cloakToRepair = (ship.Health() < RETREAT_HEALTH + hysteresis)
				&& (attributes.Get("shield generation") || attributes.Get("hull repair rate"));
		if(cloakToRepair && (cloakFreely || range < 2000. * (1. + hysteresis)))
		{
			command |= Command::CLOAK;
			// Move away from the nearest enemy.
			if(nearestEnemy)
			{
				Point safety;
				// TODO: This could use an "Avoid" method, to account for other in-system hazards.
				// Simple approximation: move equally away from both the system center and the
				// nearest enemy, until the constrainment boundary is reached.
				if(ship.GetPersonality().IsUnconstrained() || !fenceCount.count(&ship))
					safety = 2 * ship.Position().Unit() - nearestEnemy->Position().Unit();
				else
					safety = -ship.Position().Unit();

				safety *= ship.MaxVelocity();
				MoveTo(ship, command, ship.Position() + safety, safety, 1., .8);
				return true;
			}
		}
		// Choose to cloak if there are no enemies nearby and cloaking is sensible.
		if(range == MAX_RANGE && cloakFreely && !ship.GetTargetShip())
			command |= Command::CLOAK;
	}
	return false;
}



void AI::DoScatter(Ship &ship, Command &command)
{
	if(!command.Has(Command::FORWARD))
		return;

	double turnRate = ship.TurnRate();
	double acceleration = ship.Acceleration();
	// TODO: If there are many ships, use CollisionSet::Circle or another
	// suitable method to limit which ships are checked.
	for(const shared_ptr<Ship> &other : ships)
	{
		// Do not scatter away from yourself, or ships in other systems.
		if(other.get() == &ship || other->GetSystem() != ship.GetSystem())
			continue;

		// Check for any ships that have nearly the same movement profile as
		// this ship and are in nearly the same location.
		Point offset = other->Position() - ship.Position();
		if(offset.LengthSquared() > 400.)
			continue;
		if(fabs(other->TurnRate() / turnRate - 1.) > .05)
			continue;
		if(fabs(other->Acceleration() / acceleration - 1.) > .05)
			continue;

		// Move away from this ship. What side of me is it on?
		command.SetTurn(offset.Cross(ship.Facing().Unit()) > 0. ? 1. : -1.);
		return;
	}
}



bool AI::DoSecretive(Ship &ship, Command &command)
{
	shared_ptr<Ship> scanningShip;
	// Figure out if any ship is currently scanning us. If that is the case, move away from it.
	for(auto &otherShip : GetShipsList(ship, false))
		if(!ship.GetGovernment()->Trusts(otherShip->GetGovernment()) &&
				otherShip->Commands().Has(Command::SCAN) &&
				otherShip->GetTargetShip() == ship.shared_from_this() &&
				!otherShip->IsDisabled() && !otherShip->IsDestroyed())
			scanningShip = make_shared<Ship>(*otherShip);

	if(scanningShip)
	{
		Point scanningPos = scanningShip->Position();
		Point pos = ship.Position();

		double cargoDistance = scanningShip->Attributes().Get("cargo scan power");
		double outfitDistance = scanningShip->Attributes().Get("outfit scan power");

		double maxScanRange = max(cargoDistance, outfitDistance);
		double distance = scanningPos.DistanceSquared(pos) * .0001;

		// If it can scan us we need to evade.
		if(distance < maxScanRange)
		{
			Point away;
			if(ship.GetPersonality().IsUnconstrained() || !fenceCount.count(&ship))
				away = pos - scanningPos;
			else
				away = -pos;
			away *= ship.MaxVelocity();
			MoveTo(ship, command, pos + away, away, 1., 1.);
			return true;
		}
	}
	return false;
}



// Instead of coming to a full stop, adjust to a target velocity vector
Point AI::StoppingPoint(const Ship &ship, const Point &targetVelocity, bool &shouldReverse)
{
	Point position = ship.Position();
	Point velocity = ship.Velocity() - targetVelocity;
	Angle angle = ship.Facing();
	double acceleration = ship.Acceleration();
	double turnRate = ship.TurnRate();
	shouldReverse = false;

	// If I were to turn around and stop now the relative movement, where would that put me?
	double v = velocity.Length();
	if(!v)
		return position;
	// It makes no sense to calculate a stopping point for a ship entering hyperspace.
	if(ship.IsHyperspacing())
	{
		if(ship.IsUsingJumpDrive() || ship.IsEnteringHyperspace())
			return position;

		double maxVelocity = ship.MaxVelocity();
		double jumpTime = (v - maxVelocity) / 2.;
		position += velocity.Unit() * (jumpTime * (v + maxVelocity) * .5);
		v = maxVelocity;
	}

	// This assumes you're facing exactly the wrong way.
	double degreesToTurn = TO_DEG * acos(min(1., max(-1., -velocity.Unit().Dot(angle.Unit()))));
	double stopDistance = v * (degreesToTurn / turnRate);
	// Sum of: v + (v - a) + (v - 2a) + ... + 0.
	// The number of terms will be v / a.
	// The average term's value will be v / 2. So:
	stopDistance += .5 * v * v / acceleration;

	if(ship.Attributes().Get("reverse thrust"))
	{
		// Figure out your reverse thruster stopping distance:
		double reverseAcceleration = ship.Attributes().Get("reverse thrust") / ship.InertialMass();
		double reverseDistance = v * (180. - degreesToTurn) / turnRate;
		reverseDistance += .5 * v * v / reverseAcceleration;

		if(reverseDistance < stopDistance)
		{
			shouldReverse = true;
			stopDistance = reverseDistance;
		}
	}

	return position + stopDistance * velocity.Unit();
}



// Get a vector giving the direction this ship should aim in in order to do
// maximum damaged to a target at the given position with its non-turret,
// non-homing weapons. If the ship has no non-homing weapons, this just
// returns the direction to the target.
Point AI::TargetAim(const Ship &ship)
{
	shared_ptr<const Ship> target = ship.GetTargetShip();
	if(target)
		return TargetAim(ship, *target);

	shared_ptr<const Minable> targetAsteroid = ship.GetTargetAsteroid();
	if(targetAsteroid)
		return TargetAim(ship, *targetAsteroid);

	return Point();
}



Point AI::TargetAim(const Ship &ship, const Body &target)
{
	Point result;
	for(const Hardpoint &hardpoint : ship.Weapons())
	{
		const Weapon *weapon = hardpoint.GetOutfit();
		if(!weapon || hardpoint.IsHoming() || hardpoint.IsTurret())
			continue;

		Point start = ship.Position() + ship.Facing().Rotate(hardpoint.GetPoint());
		Point p = target.Position() - start + ship.GetPersonality().Confusion();
		Point v = target.Velocity() - ship.Velocity();
		double steps = RendezvousTime(p, v, weapon->WeightedVelocity() + .5 * weapon->RandomVelocity());
		if(std::isnan(steps))
			continue;

		steps = min(steps, weapon->TotalLifetime());
		p += steps * v;

		double damage = weapon->ShieldDamage() + weapon->HullDamage();
		result += p.Unit() * abs(damage);
	}

	return result ? result : target.Position() - ship.Position();
}



// Aim the given ship's turrets.
void AI::AimTurrets(const Ship &ship, FireCommand &command, bool opportunistic) const
{
	// First, get the set of potential hostile ships.
	auto targets = vector<const Body *>();
	const Ship *currentTarget = ship.GetTargetShip().get();
	if(opportunistic || !currentTarget || !currentTarget->IsTargetable())
	{
		// Find the maximum range of any of this ship's turrets.
		double maxRange = 0.;
		for(const Hardpoint &weapon : ship.Weapons())
			if(weapon.CanAim())
				maxRange = max(maxRange, weapon.GetOutfit()->Range());
		// If this ship has no turrets, bail out.
		if(!maxRange)
			return;
		// Extend the weapon range slightly to account for velocity differences.
		maxRange *= 1.5;

		// Now, find all enemy ships within that radius.
		auto enemies = GetShipsList(ship, true, maxRange);
		// Convert the shared_ptr<Ship> into const Body *, to allow aiming turrets
		// at a targeted asteroid. Skip disabled ships, which pose no threat.
		for(auto &&foe : enemies)
			if(!foe->IsDisabled())
				targets.emplace_back(foe);
		// Even if the ship's current target ship is beyond maxRange,
		// or is already disabled, consider aiming at it.
		if(currentTarget && currentTarget->IsTargetable()
				&& find(targets.cbegin(), targets.cend(), currentTarget) == targets.cend())
			targets.push_back(currentTarget);
	}
	else
		targets.push_back(currentTarget);
	// If this ship is mining, consider aiming at its target asteroid.
	if(ship.GetTargetAsteroid())
		targets.push_back(ship.GetTargetAsteroid().get());

	// If there are no targets to aim at, opportunistic turrets should sweep
	// back and forth at random, with the sweep centered on the "outward-facing"
	// angle. Focused turrets should just point forward.
	if(targets.empty() && !opportunistic)
	{
		for(const Hardpoint &hardpoint : ship.Weapons())
			if(hardpoint.CanAim())
			{
				// Get the index of this weapon.
				int index = &hardpoint - &ship.Weapons().front();
				double offset = (hardpoint.HarmonizedAngle() - hardpoint.GetAngle()).Degrees();
				command.SetAim(index, offset / hardpoint.GetOutfit()->TurretTurn());
			}
		return;
	}
	if(targets.empty())
	{
		for(const Hardpoint &hardpoint : ship.Weapons())
			if(hardpoint.CanAim())
			{
				// Get the index of this weapon.
				int index = &hardpoint - &ship.Weapons().front();
				// First, check if this turret is currently in motion. If not,
				// it only has a small chance of beginning to move.
				double previous = ship.FiringCommands().Aim(index);
				if(!previous && (Random::Int(60)))
					continue;

				Angle centerAngle = Angle(hardpoint.GetPoint());
				double bias = (centerAngle - hardpoint.GetAngle()).Degrees() / 180.;
				double acceleration = Random::Real() - Random::Real() + bias;
				command.SetAim(index, previous + .1 * acceleration);
			}
		return;
	}
	// Each hardpoint should aim at the target that it is "closest" to hitting.
	for(const Hardpoint &hardpoint : ship.Weapons())
		if(hardpoint.CanAim())
		{
			// This is where this projectile fires from. Add some randomness
			// based on how skilled the pilot is.
			Point start = ship.Position() + ship.Facing().Rotate(hardpoint.GetPoint());
			start += ship.GetPersonality().Confusion();
			// Get the turret's current facing, in absolute coordinates:
			Angle aim = ship.Facing() + hardpoint.GetAngle();
			// Get this projectile's average velocity.
			const Weapon *weapon = hardpoint.GetOutfit();
			double vp = weapon->WeightedVelocity() + .5 * weapon->RandomVelocity();
			// Loop through each body this hardpoint could shoot at. Find the
			// one that is the "best" in terms of how many frames it will take
			// to aim at it and for a projectile to hit it.
			double bestScore = numeric_limits<double>::infinity();
			double bestAngle = 0.;
			for(const Body *target : targets)
			{
				Point p = target->Position() - start;
				Point v = target->Velocity();
				// Only take the ship's velocity into account if this weapon
				// does not have its own acceleration.
				if(!weapon->Acceleration())
					v -= ship.Velocity();
				// By the time this action is performed, the target will
				// have moved forward one time step.
				p += v;

				double rendezvousTime = numeric_limits<double>::quiet_NaN();
				double distance = p.Length();
				// Beam weapons hit instantaneously if they are in range.
				bool isInstantaneous = weapon->TotalLifetime() == 1.;
				if(isInstantaneous && distance < vp)
					rendezvousTime = 0.;
				else
				{
					// Find out how long it would take for this projectile to reach the target.
					if(!isInstantaneous)
						rendezvousTime = RendezvousTime(p, v, vp);

					// If there is no intersection (i.e. the turret is not facing the target),
					// consider this target "out-of-range" but still targetable.
					if(std::isnan(rendezvousTime))
						rendezvousTime = max(distance / (vp ? vp : 1.), 2 * weapon->TotalLifetime());

					// Determine where the target will be at that point.
					p += v * rendezvousTime;

					// All bodies within weapons range have the same basic
					// weight. Outside that range, give them lower priority.
					rendezvousTime = max(0., rendezvousTime - weapon->TotalLifetime());
				}

				// Determine how much the turret must turn to face that vector.
				double degrees = (Angle(p) - aim).Degrees();
				double turnTime = fabs(degrees) / weapon->TurretTurn();
				// Always prefer targets that you are able to hit.
				double score = turnTime + (180. / weapon->TurretTurn()) * rendezvousTime;
				if(score < bestScore)
				{
					bestScore = score;
					bestAngle = degrees;
				}
			}
			if(bestAngle)
			{
				// Get the index of this weapon.
				int index = &hardpoint - &ship.Weapons().front();
				command.SetAim(index, bestAngle / weapon->TurretTurn());
			}
		}
}



// Fire whichever of the given ship's weapons can hit a hostile target.
void AI::AutoFire(const Ship &ship, FireCommand &command, bool secondary, bool isFlagship) const
{
	const Personality &person = ship.GetPersonality();
	if(person.IsPacifist() || ship.CannotAct())
		return;

	bool beFrugal = (ship.IsYours() && !escortsUseAmmo);
	if(person.IsFrugal() || (ship.IsYours() && escortsAreFrugal && escortsUseAmmo))
	{
		// The frugal personality is only active when ships have more than a certain fraction of their total health,
		// and are not outgunned. The default threshold is 75%.
		beFrugal = (ship.Health() > GameData::GetGamerules().UniversalFrugalThreshold());
		if(beFrugal)
		{
			auto ait = allyStrength.find(ship.GetGovernment());
			auto eit = enemyStrength.find(ship.GetGovernment());
			if(ait != allyStrength.end() && eit != enemyStrength.end() && ait->second < eit->second)
				beFrugal = false;
		}
	}

	// Special case: your target is not your enemy. Do not fire, because you do
	// not want to risk damaging that target. Ships will target friendly ships
	// while assisting and performing surveillance.
	shared_ptr<Ship> currentTarget = ship.GetTargetShip();
	const Government *gov = ship.GetGovernment();
	bool friendlyOverride = false;
	bool disabledOverride = false;
	if(ship.IsYours())
	{
		auto it = orders.find(&ship);
		if(it != orders.end() && it->second.target.lock() == currentTarget)
		{
			disabledOverride = (it->second.type == Orders::FINISH_OFF);
			friendlyOverride = disabledOverride | (it->second.type == Orders::ATTACK);
		}
	}
	bool currentIsEnemy = currentTarget
		&& currentTarget->GetGovernment()->IsEnemy(gov)
		&& currentTarget->GetSystem() == ship.GetSystem();
	if(currentTarget && !(currentIsEnemy || friendlyOverride))
		currentTarget.reset();

	// Only fire on disabled targets if you don't want to plunder them.
	bool plunders = (person.Plunders() && ship.Cargo().Free());
	bool disables = person.Disables();

	// Don't use weapons with firing force if you are preparing to jump.
	bool isWaitingToJump = ship.Commands().Has(Command::JUMP | Command::WAIT);

	// Find the longest range of any of your non-homing weapons. Homing weapons
	// that don't consume ammo may also fire in non-homing mode.
	double maxRange = 0.;
	for(const Hardpoint &weapon : ship.Weapons())
		if(weapon.IsReady()
				&& !(!currentTarget && weapon.IsHoming() && weapon.GetOutfit()->Ammo())
				&& !(!secondary && weapon.GetOutfit()->Icon())
				&& !(beFrugal && weapon.GetOutfit()->Ammo())
				&& !(isWaitingToJump && weapon.GetOutfit()->FiringForce()))
			maxRange = max(maxRange, weapon.GetOutfit()->Range());
	// Extend the weapon range slightly to account for velocity differences.
	maxRange *= 1.5;

	// Find all enemy ships within range of at least one weapon.
	auto enemies = GetShipsList(ship, true, maxRange);
	// Consider the current target if it is not already considered (i.e. it
	// is a friendly ship and this is a player ship ordered to attack it).
	if(currentTarget && currentTarget->IsTargetable()
			&& find(enemies.cbegin(), enemies.cend(), currentTarget.get()) == enemies.cend())
		enemies.push_back(currentTarget.get());

	int index = -1;
	for(const Hardpoint &hardpoint : ship.Weapons())
	{
		++index;
		// Skip weapons that are not ready to fire.
		if(!hardpoint.IsReady())
			continue;

		// Skip weapons omitted by the "Automatic firing" preference.
		if(isFlagship)
		{
			const Preferences::AutoFire autoFireMode = Preferences::GetAutoFire();
			if(autoFireMode == Preferences::AutoFire::GUNS_ONLY && hardpoint.IsTurret())
				continue;
			if(autoFireMode == Preferences::AutoFire::TURRETS_ONLY && !hardpoint.IsTurret())
				continue;
		}

		const Weapon *weapon = hardpoint.GetOutfit();
		// Don't expend ammo for homing weapons that have no target selected.
		if(!currentTarget && weapon->Homing() && weapon->Ammo())
			continue;
		// Don't fire secondary weapons if told not to.
		if(!secondary && weapon->Icon())
			continue;
		// Don't expend ammo if trying to be frugal.
		if(beFrugal && weapon->Ammo())
			continue;
		// Don't use weapons with firing force if you are preparing to jump.
		if(isWaitingToJump && weapon->FiringForce())
			continue;

		// Special case: if the weapon uses fuel, be careful not to spend so much
		// fuel that you cannot leave the system if necessary.
		if(weapon->FiringFuel())
		{
			double fuel = ship.Fuel() * ship.Attributes().Get("fuel capacity");
			fuel -= weapon->FiringFuel();
			// If the ship is not ever leaving this system, it does not need to
			// reserve any fuel.
			bool isStaying = person.IsStaying();
			if(!secondary || fuel < (isStaying ? 0. : ship.JumpNavigation().JumpFuel()))
				continue;
		}
		// Figure out where this weapon will fire from, but add some randomness
		// depending on how accurate this ship's pilot is.
		Point start = ship.Position() + ship.Facing().Rotate(hardpoint.GetPoint());
		start += person.Confusion();

		double vp = weapon->WeightedVelocity() + .5 * weapon->RandomVelocity();
		double lifetime = weapon->TotalLifetime();

		// Homing weapons revert to "dumb firing" if they have no target.
		if(weapon->Homing() && currentTarget)
		{
			// NPCs shoot ships that they just plundered.
			bool hasBoarded = !ship.IsYours() && Has(ship, currentTarget, ShipEvent::BOARD);
			if(currentTarget->IsDisabled() && (disables || (plunders && !hasBoarded)) && !disabledOverride)
				continue;
			// Don't fire secondary weapons at targets that have started jumping.
			if(weapon->Icon() && currentTarget->IsEnteringHyperspace())
				continue;

			// For homing weapons, don't take the velocity of the ship firing it
			// into account, because the projectile will settle into a velocity
			// that depends on its own acceleration and drag.
			Point p = currentTarget->Position() - start;
			Point v = currentTarget->Velocity();
			// By the time this action is performed, the ships will have moved
			// forward one time step.
			p += v;

			// If this weapon has a blast radius, don't fire it if the target is
			// so close that you'll be hit by the blast. Weapons using proximity
			// triggers will explode sooner, so a larger separation is needed.
			if(!weapon->IsSafe() && p.Length() <= (weapon->BlastRadius() + weapon->TriggerRadius()))
				continue;

			// Calculate how long it will take the projectile to reach its target.
			double steps = RendezvousTime(p, v, vp);
			if(!std::isnan(steps) && steps <= lifetime)
			{
				command.SetFire(index);
				continue;
			}
			continue;
		}
		// For non-homing weapons:
		for(const auto &target : enemies)
		{
			// NPCs shoot ships that they just plundered.
			bool hasBoarded = !ship.IsYours() && Has(ship, target->shared_from_this(), ShipEvent::BOARD);
			if(target->IsDisabled() && (disables || (plunders && !hasBoarded)) && !disabledOverride)
				continue;
			// Merciful ships let fleeing ships go.
			if(target->IsFleeing() && person.IsMerciful())
				continue;

			Point p = target->Position() - start;
			Point v = target->Velocity();
			// Only take the ship's velocity into account if this weapon
			// does not have its own acceleration.
			if(!weapon->Acceleration())
				v -= ship.Velocity();
			// By the time this action is performed, the ships will have moved
			// forward one time step.
			p += v;

			// Non-homing weapons may have a blast radius or proximity trigger.
			// Do not fire this weapon if we will be caught in the blast.
			if(!weapon->IsSafe() && p.Length() <= (weapon->BlastRadius() + weapon->TriggerRadius()))
				continue;

			// Get the vector the weapon will travel along.
			v = (ship.Facing() + hardpoint.GetAngle()).Unit() * vp - v;
			// Extrapolate over the lifetime of the projectile.
			v *= lifetime;

			const Mask &mask = target->GetMask(step);
			if(mask.Collide(-p, v, target->Facing()) < 1.)
			{
				command.SetFire(index);
				break;
			}
		}
	}
}



void AI::AutoFire(const Ship &ship, FireCommand &command, const Body &target) const
{
	int index = -1;
	for(const Hardpoint &hardpoint : ship.Weapons())
	{
		++index;
		// Only auto-fire primary weapons that take no ammunition.
		if(!hardpoint.IsReady() || hardpoint.GetOutfit()->Icon() || hardpoint.GetOutfit()->Ammo())
			continue;

		// Figure out where this weapon will fire from, but add some randomness
		// depending on how accurate this ship's pilot is.
		Point start = ship.Position() + ship.Facing().Rotate(hardpoint.GetPoint());
		start += ship.GetPersonality().Confusion();

		const Weapon *weapon = hardpoint.GetOutfit();
		double vp = weapon->WeightedVelocity() + .5 * weapon->RandomVelocity();
		double lifetime = weapon->TotalLifetime();

		Point p = target.Position() - start;
		Point v = target.Velocity();
		// Only take the ship's velocity into account if this weapon
		// does not have its own acceleration.
		if(!weapon->Acceleration())
			v -= ship.Velocity();
		// By the time this action is performed, the ships will have moved
		// forward one time step.
		p += v;

		// Get the vector the weapon will travel along.
		v = (ship.Facing() + hardpoint.GetAngle()).Unit() * vp - v;
		// Extrapolate over the lifetime of the projectile.
		v *= lifetime;

		const Mask &mask = target.GetMask(step);
		if(mask.Collide(-p, v, target.Facing()) < 1.)
			command.SetFire(index);
	}
}



// Get the amount of time it would take the given weapon to reach the given
// target, assuming it can be fired in any direction (i.e. turreted). For
// non-turreted weapons this can be used to calculate the ideal direction to
// point the ship in.
double AI::RendezvousTime(const Point &p, const Point &v, double vp)
{
	// How many steps will it take this projectile
	// to intersect the target?
	// (p.x + v.x*t)^2 + (p.y + v.y*t)^2 = vp^2*t^2
	// p.x^2 + 2*p.x*v.x*t + v.x^2*t^2
	//    + p.y^2 + 2*p.y*v.y*t + v.y^2t^2
	//    - vp^2*t^2 = 0
	// (v.x^2 + v.y^2 - vp^2) * t^2
	//    + (2 * (p.x * v.x + p.y * v.y)) * t
	//    + (p.x^2 + p.y^2) = 0
	double a = v.Dot(v) - vp * vp;
	double b = 2. * p.Dot(v);
	double c = p.Dot(p);
	double discriminant = b * b - 4 * a * c;
	if(discriminant < 0.)
		return numeric_limits<double>::quiet_NaN();

	discriminant = sqrt(discriminant);

	// The solutions are b +- discriminant.
	// But it's not a solution if it's negative.
	double r1 = (-b + discriminant) / (2. * a);
	double r2 = (-b - discriminant) / (2. * a);
	if(r1 >= 0. && r2 >= 0.)
		return min(r1, r2);
	else if(r1 >= 0. || r2 >= 0.)
		return max(r1, r2);

	return numeric_limits<double>::quiet_NaN();
}


// Searches every asteroid within the ship scan limit and returns either the
// asteroid closest to the ship or the asteroid of highest value in range, depending
// on the player's preferences.
bool AI::TargetMinable(Ship &ship) const
{
	double scanRangeMetric = 10000. * ship.Attributes().Get("asteroid scan power");
	if(!scanRangeMetric)
		return false;
	const bool findClosest = Preferences::Has("Target asteroid based on");
	auto bestMinable = ship.GetTargetAsteroid();
	double bestScore = findClosest ? numeric_limits<double>::max() : 0.;
	auto GetDistanceMetric = [&ship](const Minable &minable) -> double {
		return ship.Position().DistanceSquared(minable.Position());
	};
	if(bestMinable)
	{
		if(findClosest)
			bestScore = GetDistanceMetric(*bestMinable);
		else
			bestScore = bestMinable->GetValue();
	}
	auto MinableStrategy = [&findClosest, &bestMinable, &bestScore, &GetDistanceMetric]()
			-> function<void(const shared_ptr<Minable> &)>
	{
		if(findClosest)
			return [&bestMinable, &bestScore, &GetDistanceMetric]
					(const shared_ptr<Minable> &minable) -> void {
				double newScore = GetDistanceMetric(*minable);
				if(newScore < bestScore || (newScore == bestScore && minable->GetValue() > bestMinable->GetValue()))
				{
					bestScore = newScore;
					bestMinable = minable;
				}
			};
		else
			return [&bestMinable, &bestScore, &GetDistanceMetric]
					(const shared_ptr<Minable> &minable) -> void {
				double newScore = minable->GetValue();
				if(newScore > bestScore || (newScore == bestScore
						&& GetDistanceMetric(*minable) < GetDistanceMetric(*bestMinable)))
				{
					bestScore = newScore;
					bestMinable = minable;
				}
			};
	};
	auto UpdateBestMinable = MinableStrategy();
	for(auto &&minable : minables)
		UpdateBestMinable(minable);
	if(bestMinable)
		ship.SetTargetAsteroid(bestMinable);
	return static_cast<bool>(ship.GetTargetAsteroid());
}



void AI::MovePlayer(Ship &ship, const PlayerInfo &player, Command &activeCommands)
{
	Command command;
	firingCommands.SetHardpoints(ship.Weapons().size());

	bool shift = activeCommands.Has(Command::SHIFT);

	bool isWormhole = false;
	if(player.HasTravelPlan())
	{
		// Determine if the player is jumping to their target system or landing on a wormhole.
		const System *system = player.TravelPlan().back();
		for(const StellarObject &object : ship.GetSystem()->Objects())
			if(object.HasSprite() && object.HasValidPlanet() && object.GetPlanet()->IsWormhole()
				&& object.GetPlanet()->IsAccessible(&ship) && player.HasVisited(*object.GetPlanet())
				&& player.HasVisited(*system))
			{
				const auto *wormhole = object.GetPlanet()->GetWormhole();
				if(&wormhole->WormholeDestination(*ship.GetSystem()) != system)
					continue;

				isWormhole = true;
				if(!ship.GetTargetStellar() || autoPilot.Has(Command::JUMP))
					ship.SetTargetStellar(&object);
				break;
			}
		if(!isWormhole)
			ship.SetTargetSystem(system);
	}

	if(ship.IsEnteringHyperspace() && !ship.IsHyperspacing())
	{
		// Check if there's a particular planet there we want to visit.
		const System *system = ship.GetTargetSystem();
		set<const Planet *> destinations;
		Date deadline;
		const Planet *bestDestination = nullptr;
		size_t missions = 0;
		for(const Mission &mission : player.Missions())
		{
			// Don't include invisible missions in the check.
			if(!mission.IsVisible())
				continue;

			// If the accessible destination of a mission is in this system, and you've been
			// to all waypoints and stopovers (i.e. could complete it), consider landing on it.
			if(mission.Stopovers().empty() && mission.Waypoints().empty()
					&& mission.Destination()->IsInSystem(system)
					&& mission.Destination()->IsAccessible(&ship))
			{
				destinations.insert(mission.Destination());
				++missions;
				// If this mission has a deadline, check if it is the soonest
				// deadline. If so, this should be your ship's destination.
				if(!deadline || (mission.Deadline() && mission.Deadline() < deadline))
				{
					deadline = mission.Deadline();
					bestDestination = mission.Destination();
				}
			}
			// Also check for stopovers in the destination system.
			for(const Planet *planet : mission.Stopovers())
				if(planet->IsInSystem(system) && planet->IsAccessible(&ship))
				{
					destinations.insert(planet);
					++missions;
					if(!bestDestination)
						bestDestination = planet;
				}
		}

		// Inform the player of any destinations in the system they are jumping to.
		if(!destinations.empty())
		{
			string message = "Note: you have ";
			message += (missions == 1 ? "a mission that requires" : "missions that require");
			message += " landing on ";
			size_t count = destinations.size();
			bool oxfordComma = (count > 2);
			for(const Planet *planet : destinations)
			{
				message += planet->Name();
				--count;
				if(count > 1)
					message += ", ";
				else if(count == 1)
					message += (oxfordComma ? ", and " : " and ");
			}
			message += " in the system you are jumping to.";
			Messages::Add(message, Messages::Importance::High);
		}
		// If any destination was found, find the corresponding stellar object
		// and set it as your ship's target planet.
		if(bestDestination)
			ship.SetTargetStellar(system->FindStellar(bestDestination));
	}

	if(activeCommands.Has(Command::NEAREST))
	{
		// Find the nearest enemy ship to the flagship. If `Shift` is held, consider friendly ships too.
		double closest = numeric_limits<double>::infinity();
		bool foundActive = false;
		bool found = false;
		for(const shared_ptr<Ship> &other : ships)
			if(other.get() != &ship && other->IsTargetable())
			{
				bool enemy = other->GetGovernment()->IsEnemy(ship.GetGovernment());
				// Do not let "target nearest" select a friendly ship, so that
				// if the player is repeatedly targeting nearest to, say, target
				// a bunch of fighters, they won't start firing on friendly
				// ships as soon as the last one is gone.
				if((!enemy && !shift) || other->IsYours())
					continue;

				// Sort ships by active or disabled:
				// Prefer targeting an active ship over a disabled one
				bool active = !other->IsDisabled();

				double d = other->Position().Distance(ship.Position());

				if((!foundActive && active) || (foundActive == active && d < closest))
				{
					ship.SetTargetShip(other);
					closest = d;
					foundActive = active;
					found = true;
				}
			}
		// If no ship was found, look for nearby asteroids.
		if(!found)
			TargetMinable(ship);
	}
	else if(activeCommands.Has(Command::TARGET))
	{
		// Find the "next" ship to target. Holding `Shift` will cycle through escorts.
		shared_ptr<const Ship> target = ship.GetTargetShip();
		// Whether the next eligible ship should be targeted.
		bool selectNext = !target || !target->IsTargetable();
		for(const shared_ptr<Ship> &other : ships)
		{
			// Do not target yourself.
			if(other.get() == &ship)
				continue;
			// The default behavior is to ignore your fleet and any friendly escorts.
			bool isPlayer = other->IsYours() || (other->GetPersonality().IsEscort()
					&& !other->GetGovernment()->IsEnemy());
			if(other == target)
				selectNext = true;
			else if(selectNext && isPlayer == shift && other->IsTargetable())
			{
				ship.SetTargetShip(other);
				selectNext = false;
				break;
			}
		}
		if(selectNext)
			ship.SetTargetShip(shared_ptr<Ship>());
	}
	else if(activeCommands.Has(Command::BOARD))
	{
		// Determine the player's boarding target based on their current target and their boarding preference. They may
		// press BOARD repeatedly to cycle between ships, or use SHIFT to prioritize repairing their owned escorts.
		shared_ptr<Ship> target = ship.GetTargetShip();
		if(target && !CanBoard(ship, *target))
			target.reset();
		if(!target || activeCommands.Has(Command::WAIT) || (shift && !target->IsYours()))
		{
			if(shift)
				ship.SetTargetShip(shared_ptr<Ship>());

			const auto boardingPriority = Preferences::GetBoardingPriority();
			auto strategy = [&]() noexcept -> function<double(const Ship &)>
			{
				Point current = ship.Position();
				switch(boardingPriority)
				{
					case Preferences::BoardingPriority::VALUE:
						return [this, &ship](const Ship &other) noexcept -> double
						{
							// Use the exact cost if the ship was scanned, otherwise use an estimation.
							return this->Has(ship, other.shared_from_this(), ShipEvent::SCAN_OUTFITS) ?
								other.Cost() : (other.ChassisCost() * 2.);
						};
					case Preferences::BoardingPriority::MIXED:
						return [this, &ship, current](const Ship &other) noexcept -> double
						{
							double cost = this->Has(ship, other.shared_from_this(), ShipEvent::SCAN_OUTFITS) ?
								other.Cost() : (other.ChassisCost() * 2.);
							// Even if we divide by 0, doubles can contain and handle infinity,
							// and we should definitely board that one then.
							return cost * cost / (current.DistanceSquared(other.Position()) + 0.1);
						};
					case Preferences::BoardingPriority::PROXIMITY:
					default:
						return [current](const Ship &other) noexcept -> double
						{
							return current.DistanceSquared(other.Position());
						};
				}
			}();

			using ShipValue = pair<Ship *, double>;
			auto options = vector<ShipValue>{};
			if(shift)
			{
				const auto &owned = governmentRosters[ship.GetGovernment()];
				options.reserve(owned.size());
				for(auto &&escort : owned)
					if(CanBoard(ship, *escort))
						options.emplace_back(escort, strategy(*escort));
			}
			else
			{
				auto ships = GetShipsList(ship, true);
				options.reserve(ships.size());
				// The current target is not considered by GetShipsList.
				if(target)
					options.emplace_back(target.get(), strategy(*target));

				// First check if we can board enemy ships, then allies.
				for(auto &&enemy : ships)
					if(CanBoard(ship, *enemy))
						options.emplace_back(enemy, strategy(*enemy));
				if(options.empty())
				{
					ships = GetShipsList(ship, false);
					options.reserve(ships.size());
					for(auto &&ally : ships)
						if(CanBoard(ship, *ally))
							options.emplace_back(ally, strategy(*ally));
				}
			}

			if(options.empty())
				activeCommands.Clear(Command::BOARD);
			else
			{
				// Sort the list of options in increasing order of desirability.
				sort(options.begin(), options.end(),
					[&ship, boardingPriority](const ShipValue &lhs, const ShipValue &rhs)
					{
						if(boardingPriority == Preferences::BoardingPriority::PROXIMITY)
							return lhs.second > rhs.second;

						// If their cost is the same, prefer the closest ship.
						return (boardingPriority == Preferences::BoardingPriority::VALUE && lhs.second == rhs.second)
							? lhs.first->Position().DistanceSquared(ship.Position()) >
								rhs.first->Position().DistanceSquared(ship.Position())
							: lhs.second < rhs.second;
					}
				);

				// Pick the (next) most desirable option.
				auto it = !target ? options.end() : find_if(options.begin(), options.end(),
					[&target](const ShipValue &lhs) noexcept -> bool { return lhs.first == target.get(); });
				if(it == options.begin())
					it = options.end();
				ship.SetTargetShip((--it)->first->shared_from_this());
			}
		}
	}
	// Player cannot attempt to land while departing from a planet.
	else if(activeCommands.Has(Command::LAND) && !ship.IsEnteringHyperspace() && ship.Zoom() == 1.)
	{
		// Track all possible landable objects in the current system.
		auto landables = vector<const StellarObject *>{};

		// If the player is moving slowly over an uninhabited or inaccessible planet,
		// display the default message explaining why they cannot land there.
		string message;
		for(const StellarObject &object : ship.GetSystem()->Objects())
		{
			if(object.HasSprite() && object.HasValidPlanet() && object.GetPlanet()->IsAccessible(&ship))
				landables.emplace_back(&object);
			else if(object.HasSprite())
			{
				double distance = ship.Position().Distance(object.Position());
				if(distance < object.Radius() && ship.Velocity().Length() < (MIN_LANDING_VELOCITY / 60.))
					message = object.LandingMessage();
			}
		}
		if(!message.empty())
			Audio::Play(Audio::Get("fail"));

		const StellarObject *target = ship.GetTargetStellar();
		// Require that the player's planetary target is one of the current system's planets.
		auto landIt = find(landables.cbegin(), landables.cend(), target);
		if(landIt == landables.cend())
			target = nullptr;

		if(target && (ship.Zoom() < 1. || ship.Position().Distance(target->Position()) < target->Radius()))
		{
			// Special case: if there are two planets in system and you have one
			// selected, then press "land" again, do not toggle to the other if
			// you are within landing range of the one you have selected.
		}
		else if(message.empty() && target && activeCommands.Has(Command::WAIT))
		{
			// Select the next landable in the list after the currently selected object.
			if(++landIt == landables.cend())
				landIt = landables.cbegin();
			const StellarObject *next = *landIt;
			ship.SetTargetStellar(next);

			if(!next->GetPlanet()->CanLand())
			{
				message = "The authorities on this " + next->GetPlanet()->Noun() +
					" refuse to clear you to land here.";
				Audio::Play(Audio::Get("fail"));
			}
			else if(next != target)
				message = "Switching landing targets. Now landing on " + next->Name() + ".";
		}
		else if(message.empty())
		{
			// This is the first press, or it has been long enough since the last press,
			// so land on the nearest eligible planet. Prefer inhabited ones with fuel.
			set<string> types;
			if(!target && !landables.empty())
			{
				if(landables.size() == 1)
					ship.SetTargetStellar(landables.front());
				else
				{
					double closest = numeric_limits<double>::infinity();
					for(const auto &object : landables)
					{
						double distance = ship.Position().Distance(object->Position());
						const Planet *planet = object->GetPlanet();
						types.insert(planet->Noun());
						if((!planet->CanLand() || !planet->HasSpaceport()) && !planet->IsWormhole())
							distance += 10000.;

						if(distance < closest)
						{
							ship.SetTargetStellar(object);
							closest = distance;
						}
					}
				}
				target = ship.GetTargetStellar();
			}

			if(!target)
			{
				message = "There are no planets in this system that you can land on.";
				Audio::Play(Audio::Get("fail"));
			}
			else if(!target->GetPlanet()->CanLand())
			{
				message = "The authorities on this " + target->GetPlanet()->Noun() +
					" refuse to clear you to land here.";
				Audio::Play(Audio::Get("fail"));
			}
			else if(!types.empty())
			{
				message = "You can land on more than one ";
				set<string>::const_iterator it = types.begin();
				message += *it++;
				if(it != types.end())
				{
					set<string>::const_iterator last = --types.end();
					if(it != last)
						message += ',';
					while(it != last)
						message += ' ' + *it++ + ',';
					message += " or " + *it;
				}
				message += " in this system. Landing on " + target->Name() + ".";
			}
			else
				message = "Landing on " + target->Name() + ".";
		}
		if(!message.empty())
			Messages::Add(message, Messages::Importance::High);
	}
	else if(activeCommands.Has(Command::JUMP | Command::FLEET_JUMP))
	{
		if(player.TravelPlan().empty() && !isWormhole)
		{
			double bestMatch = -2.;
			const auto &links = (ship.JumpNavigation().HasJumpDrive() ?
				ship.GetSystem()->JumpNeighbors(ship.JumpNavigation().JumpRange()) : ship.GetSystem()->Links());
			for(const System *link : links)
			{
				// Not all systems in range are necessarily visible. Don't allow
				// jumping to systems which haven't been seen.
				if(!player.HasSeen(*link))
					continue;

				Point direction = link->Position() - ship.GetSystem()->Position();
				double match = ship.Facing().Unit().Dot(direction.Unit());
				if(match > bestMatch)
				{
					bestMatch = match;
					ship.SetTargetSystem(link);
				}
			}
		}
		else if(isWormhole)
		{
			// The player is guaranteed to have a travel plan for isWormhole to be true.
			Messages::Add("Landing on a local wormhole to navigate to the "
					+ player.TravelPlan().back()->Name() + " system.", Messages::Importance::High);
		}
		if(ship.GetTargetSystem() && !isWormhole)
		{
			string name = "selected star";
			if(player.KnowsName(*ship.GetTargetSystem()))
				name = ship.GetTargetSystem()->Name();

			if(activeCommands.Has(Command::FLEET_JUMP))
				Messages::Add("Engaging fleet autopilot to jump to the " + name + " system."
					" Your fleet will jump when ready.", Messages::Importance::High);
			else
				Messages::Add("Engaging autopilot to jump to the " + name + " system.", Messages::Importance::High);
		}
	}
	else if(activeCommands.Has(Command::SCAN))
		command |= Command::SCAN;
	else if(activeCommands.Has(Command::HARVEST))
	{
		Orders newOrders;
		newOrders.type = Orders::HARVEST;
		IssueOrders(player, newOrders, "preparing to harvest.");
	}
	else if(activeCommands.Has(Command::NEAREST_ASTEROID))
	{
		TargetMinable(ship);
	}

	const shared_ptr<const Ship> target = ship.GetTargetShip();
	AimTurrets(ship, firingCommands, !Preferences::Has("Turrets focus fire"));
	if(Preferences::GetAutoFire() != Preferences::AutoFire::OFF && !ship.IsBoarding()
			&& !(autoPilot | activeCommands).Has(Command::LAND | Command::JUMP | Command::FLEET_JUMP | Command::BOARD)
			&& (!target || target->GetGovernment()->IsEnemy()))
		AutoFire(ship, firingCommands, false, true);

	const bool mouseTurning = activeCommands.Has(Command::MOUSE_TURNING_HOLD);
	if(mouseTurning && !ship.IsBoarding() && !ship.IsReversing())
		command.SetTurn(TurnToward(ship, mousePosition));

	if(activeCommands)
	{
		if(activeCommands.Has(Command::FORWARD))
			command |= Command::FORWARD;
		if(activeCommands.Has(Command::RIGHT | Command::LEFT) && !mouseTurning)
			command.SetTurn(activeCommands.Has(Command::RIGHT) - activeCommands.Has(Command::LEFT));
		if(activeCommands.Has(Command::BACK))
		{
			if(!activeCommands.Has(Command::FORWARD) && ship.Attributes().Get("reverse thrust"))
				command |= Command::BACK;
			else if(!activeCommands.Has(Command::RIGHT | Command::LEFT | Command::AUTOSTEER))
				command.SetTurn(TurnBackward(ship));
		}

		if(activeCommands.Has(Command::PRIMARY))
		{
			int index = 0;
			for(const Hardpoint &hardpoint : ship.Weapons())
			{
				if(hardpoint.IsReady() && !hardpoint.GetOutfit()->Icon())
					firingCommands.SetFire(index);
				++index;
			}
		}
		if(activeCommands.Has(Command::SECONDARY))
		{
			int index = 0;
			const auto &playerSelectedWeapons = player.SelectedSecondaryWeapons();
			for(const Hardpoint &hardpoint : ship.Weapons())
			{
				if(hardpoint.IsReady() && (playerSelectedWeapons.find(hardpoint.GetOutfit()) != playerSelectedWeapons.end()))
					firingCommands.SetFire(index);
				++index;
			}
		}
		if(activeCommands.Has(Command::AFTERBURNER))
			command |= Command::AFTERBURNER;

		if(activeCommands.Has(AutopilotCancelCommands()))
			autoPilot = activeCommands;
	}
	bool shouldAutoAim = false;
	bool isFiring = activeCommands.Has(Command::PRIMARY) || activeCommands.Has(Command::SECONDARY);
	if(activeCommands.Has(Command::AUTOSTEER) && !command.Turn() && !ship.IsBoarding()
			&& !autoPilot.Has(Command::LAND | Command::JUMP | Command::FLEET_JUMP | Command::BOARD))
	{
		if(target && target->GetSystem() == ship.GetSystem() && target->IsTargetable())
			command.SetTurn(TurnToward(ship, TargetAim(ship)));
		else if(ship.GetTargetAsteroid())
			command.SetTurn(TurnToward(ship, TargetAim(ship, *ship.GetTargetAsteroid())));
		else if(ship.GetTargetStellar())
			command.SetTurn(TurnToward(ship, ship.GetTargetStellar()->Position() - ship.Position()));
	}
	else if((Preferences::GetAutoAim() == Preferences::AutoAim::ALWAYS_ON
			|| (Preferences::GetAutoAim() == Preferences::AutoAim::WHEN_FIRING && isFiring))
			&& !command.Turn() && !ship.IsBoarding()
			&& ((target && target->GetSystem() == ship.GetSystem() && target->IsTargetable()) || ship.GetTargetAsteroid())
			&& !autoPilot.Has(Command::LAND | Command::JUMP | Command::FLEET_JUMP | Command::BOARD))
	{
		// Check if this ship has any forward-facing weapons.
		for(const Hardpoint &weapon : ship.Weapons())
			if(!weapon.CanAim() && !weapon.IsTurret() && weapon.GetOutfit())
			{
				shouldAutoAim = true;
				break;
			}
	}
	if(shouldAutoAim)
	{
		Point pos = (target ? target->Position() : ship.GetTargetAsteroid()->Position());
		if((pos - ship.Position()).Unit().Dot(ship.Facing().Unit()) >= .8)
			command.SetTurn(TurnToward(ship, TargetAim(ship)));
	}

	if(autoPilot.Has(Command::JUMP | Command::FLEET_JUMP) && !(player.HasTravelPlan() || ship.GetTargetSystem()))
	{
		// The player completed their travel plan, which may have indicated a destination within the final system.
		autoPilot.Clear(Command::JUMP | Command::FLEET_JUMP);
		const Planet *planet = player.TravelDestination();
		if(planet && planet->IsInSystem(ship.GetSystem()) && planet->IsAccessible(&ship))
		{
			Messages::Add("Autopilot: landing on " + planet->Name() + ".", Messages::Importance::High);
			autoPilot |= Command::LAND;
			ship.SetTargetStellar(ship.GetSystem()->FindStellar(planet));
		}
	}

	// Clear autopilot actions if actions can't be performed.
	if(autoPilot.Has(Command::LAND) && !ship.GetTargetStellar())
		autoPilot.Clear(Command::LAND);
	if(autoPilot.Has(Command::JUMP | Command::FLEET_JUMP) && !(ship.GetTargetSystem() || isWormhole))
		autoPilot.Clear(Command::JUMP | Command::FLEET_JUMP);
	if(autoPilot.Has(Command::BOARD) && !(ship.GetTargetShip() && CanBoard(ship, *ship.GetTargetShip())))
		autoPilot.Clear(Command::BOARD);

	if(autoPilot.Has(Command::LAND) || (autoPilot.Has(Command::JUMP | Command::FLEET_JUMP) && isWormhole))
	{
		if(ship.GetPlanet())
			autoPilot.Clear(Command::LAND | Command::JUMP | Command::FLEET_JUMP);
		else
		{
			MoveToPlanet(ship, command);
			command |= Command::LAND;
		}
	}
	else if(autoPilot.Has(Command::STOP))
	{
		// STOP is automatically cleared once the ship has stopped.
		if(Stop(ship, command))
			autoPilot.Clear(Command::STOP);
	}
	else if(autoPilot.Has(Command::JUMP | Command::FLEET_JUMP))
	{
		if(!ship.JumpNavigation().HasHyperdrive() && !ship.JumpNavigation().HasJumpDrive())
		{
			Messages::Add("You do not have a hyperdrive installed.", Messages::Importance::Highest);
			autoPilot.Clear();
			Audio::Play(Audio::Get("fail"));
		}
		else if(!ship.JumpNavigation().JumpFuel(ship.GetTargetSystem()))
		{
			Messages::Add("You cannot jump to the selected system.", Messages::Importance::Highest);
			autoPilot.Clear();
			Audio::Play(Audio::Get("fail"));
		}
		else if(!ship.JumpsRemaining() && !ship.IsEnteringHyperspace())
		{
			Messages::Add("You do not have enough fuel to make a hyperspace jump.", Messages::Importance::Highest);
			autoPilot.Clear();
			Audio::Play(Audio::Get("fail"));
		}
		else if(ship.IsLanding())
		{
			Messages::Add("You cannot jump while landing.", Messages::Importance::Highest);
			autoPilot.Clear(Command::JUMP);
			Audio::Play(Audio::Get("fail"));
		}
		else
		{
			PrepareForHyperspace(ship, command);
			command |= Command::JUMP;

			// Don't jump yet if the player is holding jump key or fleet jump is active and
			// escorts are not ready to jump yet.
			if(activeCommands.Has(Command::WAIT) || (autoPilot.Has(Command::FLEET_JUMP) && !EscortsReadyToJump(ship)))
				command |= Command::WAIT;
		}
	}
	else if(autoPilot.Has(Command::BOARD))
	{
		if(!CanBoard(ship, *target))
			autoPilot.Clear(Command::BOARD);
		else
		{
			MoveTo(ship, command, target->Position(), target->Velocity(), 40., .8);
			command |= Command::BOARD;
		}
	}

	if(ship.HasBays() && HasDeployments(ship))
	{
		command |= Command::DEPLOY;
		Deploy(ship, !Preferences::Has("Damaged fighters retreat"));
	}
	if(isCloaking)
		command |= Command::CLOAK;

	ship.SetCommands(command);
	ship.SetCommands(firingCommands);
}



bool AI::Has(const Ship &ship, const weak_ptr<const Ship> &other, int type) const
{
	auto sit = actions.find(ship.shared_from_this());
	if(sit == actions.end())
		return false;

	auto oit = sit->second.find(other);
	if(oit == sit->second.end())
		return false;

	return (oit->second & type);
}



bool AI::Has(const Government *government, const weak_ptr<const Ship> &other, int type) const
{
	auto git = governmentActions.find(government);
	if(git == governmentActions.end())
		return false;

	auto oit = git->second.find(other);
	if(oit == git->second.end())
		return false;

	return (oit->second & type);
}



// True if the ship has committed the action against that government. For
// example, if the player boarded any ship belonging to that government.
bool AI::Has(const Ship &ship, const Government *government, int type) const
{
	auto sit = notoriety.find(ship.shared_from_this());
	if(sit == notoriety.end())
		return false;

	auto git = sit->second.find(government);
	if(git == sit->second.end())
		return false;

	return (git->second & type);
}



void AI::UpdateStrengths(map<const Government *, int64_t> &strength, const System *playerSystem)
{
	// Tally the strength of a government by the strength of its present and able ships.
	governmentRosters.clear();
	for(const auto &it : ships)
		if(it->GetGovernment() && it->GetSystem() == playerSystem)
		{
			governmentRosters[it->GetGovernment()].emplace_back(it.get());
			if(!it->IsDisabled())
				strength[it->GetGovernment()] += it->Strength();
		}

	// Strengths of enemies and allies are rebuilt every step.
	enemyStrength.clear();
	allyStrength.clear();
	for(const auto &gov : strength)
	{
		set<const Government *> allies;
		for(const auto &enemy : strength)
			if(enemy.first->IsEnemy(gov.first))
			{
				// "Know your enemies."
				enemyStrength[gov.first] += enemy.second;
				for(const auto &ally : strength)
					if(ally.first->IsEnemy(enemy.first) && !allies.count(ally.first))
					{
						// "The enemy of my enemy is my friend."
						allyStrength[gov.first] += ally.second;
						allies.insert(ally.first);
					}
			}
	}

	// Ships with nearby allies consider their allies' strength as well as their own.
	for(const auto &it : ships)
	{
		const Government *gov = it->GetGovernment();

		// Check if this ship's government has the authority to enforce scans & fines in this system.
		if(!scanPermissions.count(gov))
			scanPermissions.emplace(gov, gov && gov->CanEnforce(playerSystem));

		// Only have ships update their strength estimate once per second on average.
		if(!gov || it->GetSystem() != playerSystem || it->IsDisabled() || Random::Int(60))
			continue;

		int64_t &myStrength = shipStrength[it.get()];
		for(const auto &allies : governmentRosters)
		{
			// If this is not an allied government, its ships will not assist this ship when attacked.
			if(allies.first->AttitudeToward(gov) <= 0.)
				continue;
			for(const auto &ally : allies.second)
				if(!ally->IsDisabled() && ally->Position().Distance(it->Position()) < 2000.)
					myStrength += ally->Strength();
		}
	}
}



// Cache various lists of all targetable ships in the player's system for this Step.
void AI::CacheShipLists()
{
	allyLists.clear();
	enemyLists.clear();
	for(const auto &git : governmentRosters)
	{
		allyLists.emplace(git.first, vector<Ship *>());
		allyLists.at(git.first).reserve(ships.size());
		enemyLists.emplace(git.first, vector<Ship *>());
		enemyLists.at(git.first).reserve(ships.size());
		for(const auto &oit : governmentRosters)
		{
			auto &list = git.first->IsEnemy(oit.first)
					? enemyLists[git.first] : allyLists[git.first];
			list.insert(list.end(), oit.second.begin(), oit.second.end());
		}
	}
}



void AI::IssueOrders(const PlayerInfo &player, const Orders &newOrders, const string &description)
{
	string who;

	// Find out what the target of these orders is.
	const Ship *targetShip = newOrders.target.lock().get();
	const Minable *targetAsteroid = newOrders.targetAsteroid.lock().get();

	// Figure out what ships we are giving orders to.
	vector<const Ship *> ships;
	if(player.SelectedShips().empty())
	{
		for(const shared_ptr<Ship> &it : player.Ships())
			if(it.get() != player.Flagship() && !it->IsParked())
				ships.push_back(it.get());
		who = ships.size() > 1 ? "Your fleet is " : "Your escort is ";
	}
	else
	{
		for(const weak_ptr<Ship> &it : player.SelectedShips())
		{
			shared_ptr<Ship> ship = it.lock();
			if(ship)
				ships.push_back(ship.get());
		}
		who = ships.size() > 1 ? "The selected escorts are " : "The selected escort is ";
	}
	if(ships.empty())
		return;

	Point centerOfGravity;
	bool isMoveOrder = (newOrders.type == Orders::MOVE_TO);
	int squadCount = 0;
	if(isMoveOrder)
	{
		for(const Ship *ship : ships)
			if(ship->GetSystem() && !ship->IsDisabled())
			{
				centerOfGravity += ship->Position();
				++squadCount;
			}
		if(squadCount > 1)
			centerOfGravity /= squadCount;
	}
	// If this is a move command, make sure the fleet is bunched together
	// enough that each ship takes up no more than about 30,000 square pixels.
	double maxSquadOffset = sqrt(10000. * squadCount);

	// A target is valid if we have no target, or when the target is in the
	// same system as the flagship.
	bool isValidTarget = !targetShip || targetAsteroid
		|| (targetShip && player.Flagship() && targetShip->GetSystem() == player.Flagship()->GetSystem());

	// Now, go through all the given ships and set their orders to the new
	// orders. But, if it turns out that they already had the given orders,
	// their orders will be cleared instead. The only command that does not
	// toggle is a move command; it always counts as a new command.
	bool hasMismatch = isMoveOrder;
	bool gaveOrder = false;
	bool alreadyHarvesting = false;
	if(isValidTarget)
	{
		for(const Ship *ship : ships)
		{
			// Never issue orders to a ship to target itself.
			if(ship == targetShip)
				continue;

			gaveOrder = true;
			hasMismatch |= !orders.count(ship);

			Orders &existing = orders[ship];
			// HOLD_ACTIVE cannot be given as manual order, but we make sure here
			// that any HOLD_ACTIVE order also matches when an HOLD_POSITION
			// command is given.
			if(existing.type == Orders::HOLD_ACTIVE)
				existing.type = Orders::HOLD_POSITION;

			hasMismatch |= (existing.type != newOrders.type);
			hasMismatch |= (existing.target.lock().get() != targetShip);
			hasMismatch |= (existing.targetAsteroid.lock().get() != targetAsteroid);
			// Skip giving any new orders if the fleet is already in harvest mode and the player has selected a new
			// asteroid.
			if(hasMismatch && targetAsteroid)
				alreadyHarvesting = (existing.type == newOrders.type) && (newOrders.type == Orders::HARVEST);
			existing = newOrders;

			if(isMoveOrder)
			{
				// In a move order, rather than commanding every ship to move to the
				// same point, they move as a mass so their center of gravity is
				// that point but their relative positions are unchanged.
				Point offset = ship->Position() - centerOfGravity;
				if(offset.Length() > maxSquadOffset)
					offset = offset.Unit() * maxSquadOffset;
				existing.point += offset;
			}
			else if(existing.type == Orders::HOLD_POSITION)
			{
				bool shouldReverse = false;
				// Set the point this ship will "guard," so it can return
				// to it if knocked away by projectiles / explosions.
				existing.point = StoppingPoint(*ship, Point(), shouldReverse);
			}
		}
		if(!gaveOrder)
			return;
	}

	if(alreadyHarvesting)
		return;
	else if(hasMismatch)
		Messages::Add(who + description, Messages::Importance::High);
	else
	{
		// Clear all the orders for these ships.
		if(!isValidTarget)
			Messages::Add(who + "unable to and no longer " + description, Messages::Importance::High);
		else
			Messages::Add(who + "no longer " + description, Messages::Importance::High);

		for(const Ship *ship : ships)
			orders.erase(ship);
	}
}



// Change the ship's order based on its current fulfillment of the order.
void AI::UpdateOrders(const Ship &ship)
{
	// This should only be called for ships with orders that can be carried out.
	auto it = orders.find(&ship);
	if(it == orders.end())
		return;

	Orders &order = it->second;
	if((order.type == Orders::MOVE_TO || order.type == Orders::HOLD_ACTIVE) && ship.GetSystem() == order.targetSystem)
	{
		// If nearly stopped on the desired point, switch to a HOLD_POSITION order.
		if(ship.Position().Distance(order.point) < 20. && ship.Velocity().Length() < .001)
			order.type = Orders::HOLD_POSITION;
	}
	else if(order.type == Orders::HOLD_POSITION && ship.Position().Distance(order.point) > 20.)
	{
		// If far from the defined target point, return via a HOLD_ACTIVE order.
		order.type = Orders::HOLD_ACTIVE;
		// Ensure the system reference is maintained.
		order.targetSystem = ship.GetSystem();
	}
}<|MERGE_RESOLUTION|>--- conflicted
+++ resolved
@@ -19,14 +19,10 @@
 #include "Command.h"
 #include "DistanceMap.h"
 #include "Flotsam.h"
-<<<<<<< HEAD
 #include "FormationPattern.h"
 #include "FormationPositioner.h"
 #include "GameData.h"
-=======
-#include "GameData.h"
 #include "Gamerules.h"
->>>>>>> 9bb41c84
 #include "Government.h"
 #include "Hardpoint.h"
 #include "JumpTypes.h"
@@ -561,13 +557,9 @@
 		newOrders.target = target;
 		IssueOrders(player, newOrders, "focusing fire on \"" + target->Name() + "\".");
 	}
-<<<<<<< HEAD
-	if(activeCommands.Has(Command::HOLD) && !shift)
-=======
 	else if(activeCommands.Has(Command::FIGHT) && targetAsteroid)
 		IssueAsteroidTarget(player, targetAsteroid);
-	if(activeCommands.Has(Command::HOLD))
->>>>>>> 9bb41c84
+	if(activeCommands.Has(Command::HOLD) && !shift)
 	{
 		newOrders.type = Orders::HOLD_POSITION;
 		IssueOrders(player, newOrders, "holding position.");
@@ -661,14 +653,10 @@
 	miningAngle.clear();
 	miningRadius.clear();
 	miningTime.clear();
-<<<<<<< HEAD
-	appeasmentThreshold.clear();
+	appeasementThreshold.clear();
 	// Records for formations flying around leadships and other objects.
 	formations.clear();
 	// Records that affect the combat behavior of various governments.
-=======
-	appeasementThreshold.clear();
->>>>>>> 9bb41c84
 	shipStrength.clear();
 	enemyStrength.clear();
 	allyStrength.clear();
