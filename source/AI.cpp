--- conflicted
+++ resolved
@@ -3366,13 +3366,8 @@
 			{
 				// Get the index of this weapon.
 				int index = &hardpoint - &ship.Weapons().front();
-<<<<<<< HEAD
-				double offset = (hardpoint.HarmonizedAngle() - hardpoint.GetAngle()).Degrees();
+				double offset = (hardpoint.GetIdleAngle() - hardpoint.GetAngle()).Degrees();
 				command.SetAim(index, offset / hardpoint.GetWeapon()->TurretTurn());
-=======
-				double offset = (hardpoint.GetIdleAngle() - hardpoint.GetAngle()).Degrees();
-				command.SetAim(index, offset / hardpoint.GetOutfit()->TurretTurn());
->>>>>>> 577731e5
 			}
 		return;
 	}
