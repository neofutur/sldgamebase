--- conflicted
+++ resolved
@@ -41,21 +41,14 @@
 using namespace std;
 
 namespace {
-<<<<<<< HEAD
 	// If the player issues any of those commands, then any auto-pilot actions for the player get cancelled.
 	const Command &AutopilotCancelCommands()
 	{
 		static const Command cancelers(Command::LAND | Command::JUMP | Command::FLEET_JUMP | Command::BOARD
 			| Command::AFTERBURNER | Command::BACK | Command::FORWARD | Command::LEFT | Command::RIGHT | Command::STOP);
-		
-=======
-	// If the player issues any of those commands, then any auto-pilot actions for the player get canceled
-	const Command &AutopilotCancelCommands()
-	{
-		static const Command cancelers(Command::LAND | Command::JUMP | Command::BOARD | Command::AFTERBURNER
-			| Command::BACK | Command::FORWARD | Command::LEFT | Command::RIGHT | Command::STOP);
-
->>>>>>> ee729ab6
+
+);
+
 		return cancelers;
 	}
 
@@ -3487,16 +3480,11 @@
 			string name = "selected star";
 			if(player.KnowsName(*ship.GetTargetSystem()))
 				name = ship.GetTargetSystem()->Name();
-<<<<<<< HEAD
-			
+
 			if(activeCommands.Has(Command::FLEET_JUMP))
 				Messages::Add("Engaging fleet autopilot to jump to the " + name + " system. Your fleet will jump when ready.");
 			else
 				Messages::Add("Engaging autopilot to jump to the " + name + " system.");
-=======
-
-			Messages::Add("Engaging autopilot to jump to the " + name + " system.", Messages::Importance::High);
->>>>>>> ee729ab6
 		}
 	}
 	else if(activeCommands.Has(Command::SCAN))
@@ -3570,13 +3558,8 @@
 		if((pos - ship.Position()).Unit().Dot(ship.Facing().Unit()) >= .8)
 			command.SetTurn(TurnToward(ship, TargetAim(ship)));
 	}
-<<<<<<< HEAD
-	
+
 	if(autoPilot.Has(Command::JUMP | Command::FLEET_JUMP) && !(player.HasTravelPlan() || ship.GetTargetSystem()))
-=======
-
-	if(autoPilot.Has(Command::JUMP) && !(player.HasTravelPlan() || ship.GetTargetSystem()))
->>>>>>> ee729ab6
 	{
 		// The player completed their travel plan, which may have indicated a destination within the final system.
 		autoPilot.Clear(Command::JUMP | Command::FLEET_JUMP);
@@ -3596,13 +3579,8 @@
 		autoPilot.Clear(Command::JUMP | Command::FLEET_JUMP);
 	if(autoPilot.Has(Command::BOARD) && !(ship.GetTargetShip() && CanBoard(ship, *ship.GetTargetShip())))
 		autoPilot.Clear(Command::BOARD);
-<<<<<<< HEAD
-	
+
 	if(autoPilot.Has(Command::LAND) || (autoPilot.Has(Command::JUMP | Command::FLEET_JUMP) && isWormhole))
-=======
-
-	if(autoPilot.Has(Command::LAND) || (autoPilot.Has(Command::JUMP) && isWormhole))
->>>>>>> ee729ab6
 	{
 		if(ship.GetPlanet())
 			autoPilot.Clear(Command::LAND | Command::JUMP | Command::FLEET_JUMP);
