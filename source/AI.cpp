/* AI.cpp
Copyright (c) 2014 by Michael Zahniser

Endless Sky is free software: you can redistribute it and/or modify it under the
terms of the GNU General Public License as published by the Free Software
Foundation, either version 3 of the License, or (at your option) any later version.

Endless Sky is distributed in the hope that it will be useful, but WITHOUT ANY
WARRANTY; without even the implied warranty of MERCHANTABILITY or FITNESS FOR A
PARTICULAR PURPOSE. See the GNU General Public License for more details.

You should have received a copy of the GNU General Public License along with
this program. If not, see <https://www.gnu.org/licenses/>.
*/

#include "AI.h"

#include "Audio.h"
#include "Command.h"
#include "DistanceMap.h"
#include "Flotsam.h"
#include "GameData.h"
#include "Gamerules.h"
#include "Government.h"
#include "Hardpoint.h"
#include "JumpTypes.h"
#include "Mask.h"
#include "Messages.h"
#include "Minable.h"
#include "pi.h"
#include "Planet.h"
#include "PlayerInfo.h"
#include "Point.h"
#include "Preferences.h"
#include "Random.h"
#include "Ship.h"
#include "ship/ShipAICache.h"
#include "ShipEvent.h"
#include "ShipJumpNavigation.h"
#include "StellarObject.h"
#include "System.h"
#include "Weapon.h"
#include "Wormhole.h"

#include <algorithm>
#include <cmath>
#include <limits>
#include <set>

using namespace std;

namespace {
	// If the player issues any of those commands, then any autopilot actions for the player get cancelled.
	const Command &AutopilotCancelCommands()
	{
		static const Command cancelers(Command::LAND | Command::JUMP | Command::FLEET_JUMP | Command::BOARD
			| Command::AFTERBURNER | Command::BACK | Command::FORWARD | Command::LEFT | Command::RIGHT
			| Command::AUTOSTEER | Command::STOP);

		return cancelers;
	}

	bool IsStranded(const Ship &ship)
	{
		return ship.GetSystem() && !ship.IsEnteringHyperspace() && !ship.GetSystem()->HasFuelFor(ship)
			&& ship.NeedsFuel();
	}

	bool CanBoard(const Ship &ship, const Ship &target)
	{
		if(&ship == &target)
			return false;
		if(target.IsDestroyed() || !target.IsTargetable() || target.GetSystem() != ship.GetSystem())
			return false;
		if(IsStranded(target) && !ship.GetGovernment()->IsEnemy(target.GetGovernment()))
			return true;
		return target.IsDisabled();
	}

	// Check if the given ship can "swarm" the targeted ship, e.g. to provide anti-missile cover.
	bool CanSwarm(const Ship &ship, const Ship &target)
	{
		if(target.GetPersonality().IsSwarming() || target.IsHyperspacing())
			return false;
		if(target.GetGovernment()->IsEnemy(ship.GetGovernment()))
			return false;
		if(target.GetSystem() != ship.GetSystem())
			return false;
		return target.IsTargetable();
	}

	double AngleDiff(double a, double b)
	{
		a = abs(a - b);
		return min(a, 360. - a);
	}

	// Determine if all able, non-carried escorts are ready to jump with this
	// ship. Carried escorts are waited for in AI::Step.
	bool EscortsReadyToJump(const Ship &ship)
	{
		bool shipIsYours = ship.IsYours();
		const Government *gov = ship.GetGovernment();
		for(const weak_ptr<Ship> &ptr : ship.GetEscorts())
		{
			shared_ptr<const Ship> escort = ptr.lock();
			// Skip escorts which are not player-owned and not escort mission NPCs.
			if(!escort || (shipIsYours && !escort->IsYours() && (!escort->GetPersonality().IsEscort()
					|| gov->IsEnemy(escort->GetGovernment()))))
				continue;
			if(!escort->IsDisabled() && !escort->CanBeCarried()
					&& escort->GetSystem() == ship.GetSystem()
					&& escort->JumpNavigation().JumpFuel() && !escort->IsReadyToJump(true))
				return false;
		}
		return true;
	}

	// Determine if the ship has any usable weapons.
	bool IsArmed(const Ship &ship)
	{
		for(const Hardpoint &hardpoint : ship.Weapons())
		{
			const Weapon *weapon = hardpoint.GetOutfit();
			if(weapon && !hardpoint.IsAntiMissile())
			{
				if(weapon->Ammo() && !ship.OutfitCount(weapon->Ammo()))
					continue;
				return true;
			}
		}
		return false;
	}

	void Deploy(const Ship &ship, bool includingDamaged)
	{
		for(const Ship::Bay &bay : ship.Bays())
			if(bay.ship && (includingDamaged || bay.ship->Health() > .75) &&
					(!bay.ship->IsYours() || bay.ship->HasDeployOrder()))
				bay.ship->SetCommands(Command::DEPLOY);
	}

	// Issue deploy orders for the selected ships (or the full fleet if no ships are selected).
	void IssueDeploy(const PlayerInfo &player)
	{
		// Lay out the rules for what constitutes a deployable ship. (Since player ships are not
		// deleted from memory until the next landing, check both parked and destroyed states.)
		auto isCandidate = [](const shared_ptr<Ship> &ship) -> bool
		{
			return ship->CanBeCarried() && !ship->IsParked() && !ship->IsDestroyed();
		};

		auto toDeploy = vector<Ship *> {};
		auto toRecall = vector<Ship *> {};
		{
			auto maxCount = player.Ships().size() / 2;
			toDeploy.reserve(maxCount);
			toRecall.reserve(maxCount);
		}

		// First, check if the player selected any carried ships.
		for(const weak_ptr<Ship> &it : player.SelectedShips())
		{
			shared_ptr<Ship> ship = it.lock();
			if(ship && ship->IsYours() && isCandidate(ship))
				(ship->HasDeployOrder() ? toRecall : toDeploy).emplace_back(ship.get());
		}
		// If needed, check the player's fleet for deployable ships.
		if(toDeploy.empty() && toRecall.empty())
			for(const shared_ptr<Ship> &ship : player.Ships())
				if(isCandidate(ship) && ship.get() != player.Flagship())
					(ship->HasDeployOrder() ? toRecall : toDeploy).emplace_back(ship.get());

		// If any ships were not yet ordered to deploy, deploy them.
		if(!toDeploy.empty())
		{
			for(Ship *ship : toDeploy)
				ship->SetDeployOrder(true);
			Messages::Add("Deployed " + to_string(toDeploy.size()) + " carried ships.", Messages::Importance::High);
		}
		// Otherwise, instruct the carried ships to return to their berth.
		else if(!toRecall.empty())
		{
			for(Ship *ship : toRecall)
				ship->SetDeployOrder(false);
			Messages::Add("Recalled " + to_string(toRecall.size()) + " carried ships", Messages::Importance::High);
		}
	}

	// Check if the ship contains a carried ship that needs to launch.
	bool HasDeployments(const Ship &ship)
	{
		for(const Ship::Bay &bay : ship.Bays())
			if(bay.ship && bay.ship->HasDeployOrder())
				return true;
		return false;
	}

	// Determine if the ship with the given travel plan should refuel in
	// its current system, or if it should keep traveling.
	bool ShouldRefuel(const Ship &ship, const DistanceMap &route, double fuelCapacity = 0.)
	{
		if(!fuelCapacity)
			fuelCapacity = ship.Attributes().Get("fuel capacity");

		const System *from = ship.GetSystem();
		const bool systemHasFuel = from->HasFuelFor(ship) && fuelCapacity;
		// If there is no fuel capacity in this ship, no fuel in this
		// system, if it is fully fueled, or its drive doesn't require
		// fuel, then it should not refuel before traveling.
		if(!systemHasFuel || ship.Fuel() == 1. || !ship.JumpNavigation().JumpFuel())
			return false;

		// Calculate the fuel needed to reach the next system with fuel.
		double fuel = fuelCapacity * ship.Fuel();
		const System *to = route.Route(from);
		while(to && !to->HasFuelFor(ship))
			to = route.Route(to);

		// The returned system from Route is nullptr when the route is
		// "complete." If 'to' is nullptr here, then there are no fuel
		// stops between the current system (which has fuel) and the
		// desired endpoint system - refuel only if needed.
		return fuel < route.RequiredFuel(from, (to ? to : route.End()));
	}

	// Set the ship's TargetStellar or TargetSystem in order to reach the
	// next desired system. Will target a landable planet to refuel.
	void SelectRoute(Ship &ship, const System *targetSystem)
	{
		const System *from = ship.GetSystem();
		if(from == targetSystem || !targetSystem)
			return;
		const DistanceMap route(ship, targetSystem);
		const bool needsRefuel = ShouldRefuel(ship, route);
		const System *to = route.Route(from);
		// The destination may be accessible by both jump and wormhole.
		// Prefer wormhole travel in these cases, to conserve fuel. Must
		// check accessibility as DistanceMap may only see the jump path.
		if(to && !needsRefuel)
			for(const StellarObject &object : from->Objects())
			{
				if(!object.HasSprite() || !object.HasValidPlanet())
					continue;

				const Planet &planet = *object.GetPlanet();
				if(planet.IsWormhole() && planet.IsAccessible(&ship)
						&& &planet.GetWormhole()->WormholeDestination(*from) == to)
				{
					ship.SetTargetStellar(&object);
					ship.SetTargetSystem(nullptr);
					return;
				}
			}
		else if(needsRefuel)
		{
			// There is at least one planet that can refuel the ship.
			ship.SetTargetStellar(AI::FindLandingLocation(ship));
			return;
		}
		// Either there is no viable wormhole route to this system, or
		// the target system cannot be reached.
		ship.SetTargetSystem(to);
		ship.SetTargetStellar(nullptr);
	}

	// The health remaining before becoming disabled, at which fighters and
	// other ships consider retreating from battle.
	const double RETREAT_HEALTH = .25;

	bool ShouldFlee(Ship &ship)
	{
		const Personality &personality = ship.GetPersonality();

		if(personality.IsFleeing())
			return true;

		if(personality.IsStaying())
			return false;

		const bool lowHealth = ship.Health() < RETREAT_HEALTH + .25 * personality.IsCoward();
		if(!personality.IsDaring() && lowHealth)
			return true;

		if(ship.GetAICache().NeedsAmmo())
			return true;

		return false;
	}

	bool StayOrLinger(Ship &ship)
	{
		const Personality &personality = ship.GetPersonality();
		if(personality.IsStaying())
			return true;

		const Government *government = ship.GetGovernment();
		shared_ptr<const Ship> parent = ship.GetParent();
		if(parent && government && parent->GetGovernment()->IsEnemy(government))
			return true;

		if(ship.IsFleeing())
			return false;

		// Everything after here is the lingering logic.

		if(!personality.IsLingering())
			return false;
		// NPCs that can follow the player do not linger.
		if(ship.IsSpecial() && !personality.IsUninterested())
			return false;

		const System *system = ship.GetSystem();
		const System *destination = ship.GetTargetSystem();

		// Ships not yet at their destination must go there before they can linger.
		if(destination && destination != system)
			return false;
		// Ship cannot linger any longer in this system.
		if(!system || ship.GetLingerSteps() >= system->MinimumFleetPeriod() / 4)
			return false;

		ship.Linger();
		return true;
	}

	// Constants for the invisible fence timer.
	const int FENCE_DECAY = 4;
	const int FENCE_MAX = 600;

	// An offset to prevent the ship from being not quite over the point to departure.
	const double SAFETY_OFFSET = 1.;

	// The minimum speed advantage a ship has to have to consider running away.
	const double SAFETY_MULTIPLIER = 1.1;
}



AI::AI(const List<Ship> &ships, const List<Minable> &minables, const List<Flotsam> &flotsam)
	: ships(ships), minables(minables), flotsam(flotsam)
{
	// Allocate a starting amount of hardpoints for ships.
	firingCommands.SetHardpoints(12);
}



// Fleet commands from the player.
void AI::IssueShipTarget(const PlayerInfo &player, const shared_ptr<Ship> &target)
{
	Orders newOrders;
	bool isEnemy = target->GetGovernment()->IsEnemy();
	newOrders.type = (!isEnemy ? Orders::KEEP_STATION
		: target->IsDisabled() ? Orders::FINISH_OFF : Orders::ATTACK);
	newOrders.target = target;
	string description = (isEnemy ? "focusing fire on" : "following") + (" \"" + target->Name() + "\".");
	IssueOrders(player, newOrders, description);
}



void AI::IssueAsteroidTarget(const PlayerInfo &player, const shared_ptr<Minable> &targetAsteroid)
{
	Orders newOrders;
	newOrders.type = Orders::MINE;
	newOrders.targetAsteroid = targetAsteroid;
	IssueOrders(player, newOrders,
			"focusing fire on " + targetAsteroid->DisplayName() + " " + targetAsteroid->Noun() + ".");
}



void AI::IssueMoveTarget(const PlayerInfo &player, const Point &target, const System *moveToSystem)
{
	Orders newOrders;
	newOrders.type = Orders::MOVE_TO;
	newOrders.point = target;
	newOrders.targetSystem = moveToSystem;
	string description = "moving to the given location";
	description += player.GetSystem() == moveToSystem ? "." : (" in the " + moveToSystem->Name() + " system.");
	IssueOrders(player, newOrders, description);
}



// Commands issued via the keyboard (mostly, to the flagship).
void AI::UpdateKeys(PlayerInfo &player, Command &activeCommands)
{
	escortsUseAmmo = Preferences::Has("Escorts expend ammo");
	escortsAreFrugal = Preferences::Has("Escorts use ammo frugally");

	autoPilot |= activeCommands;
	if(activeCommands.Has(AutopilotCancelCommands()))
	{
		bool canceled = (autoPilot.Has(Command::JUMP) && !activeCommands.Has(Command::JUMP));
		canceled |= (autoPilot.Has(Command::STOP) && !activeCommands.Has(Command::STOP));
		canceled |= (autoPilot.Has(Command::LAND) && !activeCommands.Has(Command::LAND));
		canceled |= (autoPilot.Has(Command::BOARD) && !activeCommands.Has(Command::BOARD));
		if(canceled)
			Messages::Add("Disengaging autopilot.", Messages::Importance::High);
		autoPilot.Clear();
	}

	const Ship *flagship = player.Flagship();
	if(!flagship || flagship->IsDestroyed())
		return;

	if(activeCommands.Has(Command::STOP))
		Messages::Add("Coming to a stop.", Messages::Importance::High);

	// Only toggle the "cloak" command if one of your ships has a cloaking device.
	if(activeCommands.Has(Command::CLOAK))
		for(const auto &it : player.Ships())
			if(!it->IsParked() && it->Attributes().Get("cloak"))
			{
				isCloaking = !isCloaking;
				Messages::Add(isCloaking ? "Engaging cloaking device." : "Disengaging cloaking device."
					, Messages::Importance::High);
				break;
			}

	// Toggle your secondary weapon.
	if(activeCommands.Has(Command::SELECT))
		player.SelectNextSecondary();

	// The commands below here only apply if you have escorts or fighters.
	if(player.Ships().size() < 2)
		return;

	// Toggle the "deploy" command for the fleet or selected ships.
	if(activeCommands.Has(Command::DEPLOY))
		IssueDeploy(player);

	shared_ptr<Ship> target = flagship->GetTargetShip();
	shared_ptr<Minable> targetAsteroid = flagship->GetTargetAsteroid();
	Orders newOrders;
	if(activeCommands.Has(Command::FIGHT) && target && !target->IsYours())
	{
		newOrders.type = target->IsDisabled() ? Orders::FINISH_OFF : Orders::ATTACK;
		newOrders.target = target;
		IssueOrders(player, newOrders, "focusing fire on \"" + target->Name() + "\".");
	}
	else if(activeCommands.Has(Command::FIGHT) && targetAsteroid)
		IssueAsteroidTarget(player, targetAsteroid);
	if(activeCommands.Has(Command::HOLD))
	{
		newOrders.type = Orders::HOLD_POSITION;
		IssueOrders(player, newOrders, "holding position.");
	}
	if(activeCommands.Has(Command::GATHER))
	{
		newOrders.type = Orders::GATHER;
		newOrders.target = player.FlagshipPtr();
		IssueOrders(player, newOrders, "gathering around your flagship.");
	}

	// Get rid of any invalid orders. Carried ships will retain orders in case they are deployed.
	for(auto it = orders.begin(); it != orders.end(); )
	{
		if(it->second.type == Orders::MINE && it->first->Cargo().Free() && it->second.targetAsteroid.expired())
			it->second.type = Orders::HARVEST;
		else if(it->second.type & Orders::REQUIRES_TARGET)
		{
			shared_ptr<Ship> ship = it->second.target.lock();
			shared_ptr<Minable> asteroid = it->second.targetAsteroid.lock();
			// Check if the target ship itself is targetable.
			bool invalidTarget = !ship || !ship->IsTargetable() || (ship->IsDisabled() && it->second.type == Orders::ATTACK);
			// Alternately, if an asteroid is targeted, then not an invalid target.
			invalidTarget &= !asteroid;
			// Check if the target ship is in a system where we can target.
			// This check only checks for undocked ships (that have a current system).
			bool targetOutOfReach = !ship || (it->first->GetSystem() && ship->GetSystem() != it->first->GetSystem()
					&& ship->GetSystem() != flagship->GetSystem());
			// Asteroids are never out of reach since they're in the same system as flagship.
			targetOutOfReach &= !asteroid;

			if(invalidTarget || targetOutOfReach)
			{
				it = orders.erase(it);
				continue;
			}
		}
		++it;
	}
}



void AI::UpdateEvents(const list<ShipEvent> &events)
{
	for(const ShipEvent &event : events)
	{
		const auto &target = event.Target();
		if(!target)
			continue;

		if(event.Actor())
		{
			actions[event.Actor()][target] |= event.Type();
			if(event.TargetGovernment())
				notoriety[event.Actor()][event.TargetGovernment()] |= event.Type();
		}

		const auto &actorGovernment = event.ActorGovernment();
		if(actorGovernment)
		{
			governmentActions[actorGovernment][target] |= event.Type();
			if(actorGovernment->IsPlayer() && event.TargetGovernment())
			{
				int &bitmap = playerActions[target];
				int newActions = event.Type() - (event.Type() & bitmap);
				bitmap |= event.Type();
				// If you provoke the same ship twice, it should have an effect both times.
				if(event.Type() & ShipEvent::PROVOKE)
					newActions |= ShipEvent::PROVOKE;
				event.TargetGovernment()->Offend(newActions, target->CrewValue());
			}
		}
	}
}



// Remove records of what happened in the previous system, now that
// the player has entered a new one.
void AI::Clean()
{
	actions.clear();
	notoriety.clear();
	governmentActions.clear();
	scanPermissions.clear();
	playerActions.clear();
	swarmCount.clear();
	fenceCount.clear();
	miningAngle.clear();
	miningRadius.clear();
	miningTime.clear();
	appeasementThreshold.clear();
	shipStrength.clear();
	enemyStrength.clear();
	allyStrength.clear();
}



// Clear ship orders and assistance requests. These should be done
// when the player lands, but not when they change systems.
void AI::ClearOrders()
{
	helperList.clear();
	orders.clear();
}



void AI::Step(const PlayerInfo &player, Command &activeCommands)
{
	// First, figure out the comparative strengths of the present governments.
	const System *playerSystem = player.GetSystem();
	map<const Government *, int64_t> strength;
	UpdateStrengths(strength, playerSystem);
	CacheShipLists();

	// Update the counts of how long ships have been outside the "invisible fence."
	// If a ship ceases to exist, this also ensures that it will be removed from
	// the fence count map after a few seconds.
	for(auto it = fenceCount.begin(); it != fenceCount.end(); )
	{
		it->second -= FENCE_DECAY;
		if(it->second < 0)
			it = fenceCount.erase(it);
		else
			++it;
	}
	for(const auto &it : ships)
	{
		const System *system = it->GetActualSystem();
		if(system && it->Position().Length() >= system->InvisibleFenceRadius())
		{
			int &value = fenceCount[&*it];
			value = min(FENCE_MAX, value + FENCE_DECAY + 1);
		}
	}

	const Ship *flagship = player.Flagship();
	step = (step + 1) & 31;
	int targetTurn = 0;
	int minerCount = 0;
	const int maxMinerCount = minables.empty() ? 0 : 9;
	bool opportunisticEscorts = !Preferences::Has("Turrets focus fire");
	bool fightersRetreat = Preferences::Has("Damaged fighters retreat");
	const int npcMaxMiningTime = GameData::GetGamerules().NPCMaxMiningTime();
	for(const auto &it : ships)
	{
		// A destroyed ship can't do anything.
		if(it->IsDestroyed())
			continue;
		// Skip any carried fighters or drones that are somehow in the list.
		if(!it->GetSystem())
			continue;

		if(it.get() == flagship)
		{
			// Player cannot do anything if the flagship is landing.
			if(!flagship->IsLanding())
				MovePlayer(*it, player, activeCommands);
			continue;
		}

		const Government *gov = it->GetGovernment();
		const Personality &personality = it->GetPersonality();
		double healthRemaining = it->Health();
		bool isPresent = (it->GetSystem() == playerSystem);
		bool isStranded = IsStranded(*it);
		bool thisIsLaunching = (isPresent && HasDeployments(*it));
		if(isStranded || it->IsDisabled())
		{
			// Attempt to find a friendly ship to render assistance.
			if(!it->GetPersonality().IsDerelict())
				AskForHelp(*it, isStranded, flagship);

			if(it->IsDisabled())
			{
				// Ships other than escorts should deploy fighters if disabled.
				if(!it->IsYours() || thisIsLaunching)
				{
					it->SetCommands(Command::DEPLOY);
					Deploy(*it, !(it->IsYours() && fightersRetreat));
				}
				// Avoid jettisoning cargo as soon as this ship is repaired.
				if(personality.IsAppeasing())
				{
					double health = .5 * it->Shields() + it->Hull();
					double &threshold = appeasementThreshold[it.get()];
					threshold = max((1. - health) + .1, threshold);
				}
				continue;
			}
		}
		// Overheated ships are effectively disabled, and cannot fire, cloak, etc.
		if(it->IsOverheated())
			continue;

		Command command;
		firingCommands.SetHardpoints(it->Weapons().size());
		if(it->IsYours())
		{
			if(it->HasBays() && thisIsLaunching)
			{
				// If this is a carrier, launch whichever of its fighters are at
				// good enough health to survive a fight.
				command |= Command::DEPLOY;
				Deploy(*it, !fightersRetreat);
			}
			if(isCloaking)
				command |= Command::CLOAK;
		}

		// Cloak if the AI considers it appropriate.
		if(!it->IsYours() || !isCloaking)
			if(DoCloak(*it, command))
			{
				// The ship chose to retreat from its target, e.g. to repair.
				it->SetCommands(command);
				continue;
			}

		shared_ptr<Ship> parent = it->GetParent();
		if(parent && parent->IsDestroyed())
		{
			// An NPC that loses its fleet leader should attempt to
			// follow that leader's parent. For most mission NPCs,
			// this is the player. Any regular NPCs and mission NPCs
			// with "personality uninterested" become independent.
			parent = parent->GetParent();
			it->SetParent(parent);
		}

		// Pick a target and automatically fire weapons.
		shared_ptr<Ship> target = it->GetTargetShip();
		shared_ptr<Minable> targetAsteroid = it->GetTargetAsteroid();
		shared_ptr<Flotsam> targetFlotsam = it->GetTargetFlotsam();
		if(isPresent && it->IsYours() && targetFlotsam && FollowOrders(*it, command))
			continue;
		if(isPresent && !personality.IsSwarming())
		{
			// Each ship only switches targets twice a second, so that it can
			// focus on damaging one particular ship.
			targetTurn = (targetTurn + 1) & 31;
			if(targetTurn == step || !target || target->IsDestroyed() || (target->IsDisabled() && personality.Disables())
					|| (target->IsFleeing() && personality.IsMerciful()) || !target->IsTargetable())
			{
				target = FindTarget(*it);
				it->SetTargetShip(target);
			}
		}
		if(isPresent)
		{
			AimTurrets(*it, firingCommands, it->IsYours() ? opportunisticEscorts : personality.IsOpportunistic());
			if(targetAsteroid)
				AutoFire(*it, firingCommands, *targetAsteroid);
			else
				AutoFire(*it, firingCommands);
		}

		// If this ship is hyperspacing, or in the act of
		// launching or landing, it can't do anything else.
		if(it->IsHyperspacing() || it->Zoom() < 1.)
		{
			it->SetCommands(command);
			it->SetCommands(firingCommands);
			continue;
		}

		// Run away if your hostile target is not disabled
		// and you are either badly damaged or have run out of ammo.
		// Player ships never stop targeting hostiles, while hostile mission NPCs will
		// do so only if they are allowed to leave.
		const bool shouldFlee = ShouldFlee(*it);
		if(!it->IsYours() && shouldFlee && target && target->GetGovernment()->IsEnemy(gov) && !target->IsDisabled()
			&& (!it->GetParent() || !it->GetParent()->GetGovernment()->IsEnemy(gov)))
		{
			// Make sure the ship has somewhere to flee to.
			const System *system = it->GetSystem();
			if(it->JumpsRemaining() && (!system->Links().empty() || it->JumpNavigation().HasJumpDrive()))
				target.reset();
			else
				for(const StellarObject &object : system->Objects())
					if(object.HasSprite() && object.HasValidPlanet() && object.GetPlanet()->HasSpaceport()
							&& object.GetPlanet()->CanLand(*it))
					{
						target.reset();
						break;
					}

			if(target)
				// This ship has nowhere to flee to: Stop fleeing.
				it->SetFleeing(false);
			else
			{
				// This ship has somewhere to flee to: Remove target and mark this ship as fleeing.
				it->SetTargetShip(target);
				it->SetFleeing();
			}
		}
		else if(it->IsFleeing())
			it->SetFleeing(false);

		// Special actions when a ship is heavily damaged:
		if(healthRemaining < RETREAT_HEALTH + .25)
		{
			// Cowards abandon their fleets.
			if(parent && personality.IsCoward())
			{
				parent.reset();
				it->SetParent(parent);
			}
			// Appeasing ships jettison cargo to distract their pursuers.
			if(personality.IsAppeasing() && it->Cargo().Used())
				DoAppeasing(it, &appeasementThreshold[it.get()]);
		}

		// If recruited to assist a ship, follow through on the commitment
		// instead of ignoring it due to other personality traits.
		shared_ptr<Ship> shipToAssist = it->GetShipToAssist();
		if(shipToAssist)
		{
			if(shipToAssist->IsDestroyed() || shipToAssist->GetSystem() != it->GetSystem()
					|| shipToAssist->IsLanding() || shipToAssist->IsHyperspacing()
					|| shipToAssist->GetGovernment()->IsEnemy(gov)
					|| (!shipToAssist->IsDisabled() && !shipToAssist->NeedsFuel()))
			{
				shipToAssist.reset();
				it->SetShipToAssist(nullptr);
			}
			else if(!it->IsBoarding())
			{
				MoveTo(*it, command, shipToAssist->Position(), shipToAssist->Velocity(), 40., .8);
				command |= Command::BOARD;
			}

			if(shipToAssist)
			{
				it->SetTargetShip(shipToAssist);
				it->SetCommands(command);
				it->SetCommands(firingCommands);
				continue;
			}
		}

		// This ship may have updated its target ship.
		double targetDistance = numeric_limits<double>::infinity();
		target = it->GetTargetShip();
		if(target)
			targetDistance = target->Position().Distance(it->Position());

		// Special case: if the player's flagship tries to board a ship to
		// refuel it, that escort should hold position for boarding.
		isStranded |= (flagship && it == flagship->GetTargetShip() && CanBoard(*flagship, *it)
			&& autoPilot.Has(Command::BOARD));

		// Stranded ships that have a helper need to stop and be assisted.
		bool strandedWithHelper = isStranded &&
			(HasHelper(*it, isStranded) || it->GetPersonality().IsDerelict() || it->IsYours());

		// Behave in accordance with personality traits.
		if(isPresent && personality.IsSwarming() && !strandedWithHelper)
		{
			// Swarming ships should not wait for (or be waited for by) any ship.
			if(parent)
			{
				parent.reset();
				it->SetParent(parent);
			}
			// Flock between allied, in-system ships.
			DoSwarming(*it, command, target);
			it->SetCommands(command);
			it->SetCommands(firingCommands);
			continue;
		}

		if(isPresent && personality.IsSecretive())
		{
			if(DoSecretive(*it, command))
			{
				it->SetCommands(command);
				continue;
			}
		}

		// Surveillance NPCs with enforcement authority (or those from
		// missions) should perform scans and surveys of the system.
		if(isPresent && personality.IsSurveillance() && !strandedWithHelper
				&& (scanPermissions[gov] || it->IsSpecial()))
		{
			DoSurveillance(*it, command, target);
			it->SetCommands(command);
			it->SetCommands(firingCommands);
			continue;
		}

		// Ships that harvest flotsam prioritize it over stopping to be refueled.
		if(isPresent && personality.Harvests() && DoHarvesting(*it, command))
		{
			it->SetCommands(command);
			it->SetCommands(firingCommands);
			continue;
		}

		// Attacking a hostile ship, fleeing and stopping to be refueled are more important than mining.
		if(isPresent && personality.IsMining() && !shouldFlee && !target && !strandedWithHelper && maxMinerCount)
		{
			// Miners with free cargo space and available mining time should mine. Mission NPCs
			// should mine even if there are other miners or they have been mining a while.
			if(it->Cargo().Free() >= 5 && IsArmed(*it) && (it->IsSpecial()
					|| (++miningTime[&*it] < npcMaxMiningTime && ++minerCount < maxMinerCount)))
			{
				if(it->HasBays())
				{
					command |= Command::DEPLOY;
					Deploy(*it, false);
				}
				DoMining(*it, command);
				it->SetCommands(command);
				it->SetCommands(firingCommands);
				continue;
			}
			// Fighters and drones should assist their parent's mining operation if they cannot
			// carry ore, and the asteroid is near enough that the parent can harvest the ore.
			if(it->CanBeCarried() && parent && miningTime[parent.get()] < 3601)
			{
				const shared_ptr<Minable> &minable = parent->GetTargetAsteroid();
				if(minable && minable->Position().Distance(parent->Position()) < 600.)
				{
					it->SetTargetAsteroid(minable);
					MoveToAttack(*it, command, *minable);
					AutoFire(*it, firingCommands, *minable);
					it->SetCommands(command);
					it->SetCommands(firingCommands);
					continue;
				}
			}
			it->SetTargetAsteroid(nullptr);
		}

		// Handle carried ships:
		if(it->CanBeCarried())
		{
			// A carried ship must belong to the same government as its parent to dock with it.
			bool hasParent = parent && !parent->IsDestroyed() && parent->GetGovernment() == gov;
			bool inParentSystem = hasParent && parent->GetSystem() == it->GetSystem();
			// NPCs may take 30 seconds or longer to find a new parent. Player
			// owned fighter shouldn't take more than a few seconds.
			bool findNewParent = it->IsYours() ? !Random::Int(30) : !Random::Int(1800);
			bool parentHasSpace = inParentSystem && parent->BaysFree(it->Attributes().Category());
			if(findNewParent && parentHasSpace && it->IsYours())
				parentHasSpace = parent->CanCarry(*it);
			if(!hasParent || (!inParentSystem && !it->JumpNavigation().JumpFuel()) || (!parentHasSpace && findNewParent))
			{
				// Find the possible parents for orphaned fighters and drones.
				auto parentChoices = vector<shared_ptr<Ship>>{};
				parentChoices.reserve(ships.size() * .1);
				auto getParentFrom = [&it, &gov, &parentChoices](const list<shared_ptr<Ship>> &otherShips) -> shared_ptr<Ship>
				{
					for(const auto &other : otherShips)
						if(other->GetGovernment() == gov && other->GetSystem() == it->GetSystem() && !other->CanBeCarried())
						{
							if(!other->IsDisabled() && other->CanCarry(*it.get()))
								return other;
							else
								parentChoices.emplace_back(other);
						}
					return shared_ptr<Ship>();
				};
				// Mission ships should only pick amongst ships from the same mission.
				auto missionIt = it->IsSpecial() && !it->IsYours()
					? find_if(player.Missions().begin(), player.Missions().end(),
						[&it](const Mission &m) { return m.HasShip(it); })
					: player.Missions().end();

				shared_ptr<Ship> newParent;
				if(missionIt != player.Missions().end())
				{
					auto &npcs = missionIt->NPCs();
					for(const auto &npc : npcs)
					{
						// Don't reparent to NPC ships that have not been spawned.
						if(!npc.ShouldSpawn())
							continue;
						newParent = getParentFrom(npc.Ships());
						if(newParent)
							break;
					}
				}
				else
					newParent = getParentFrom(ships);

				// If a new parent was found, then this carried ship should always reparent
				// as a ship of its own government is in-system and has space to carry it.
				if(newParent)
					parent = newParent;
				// Otherwise, if one or more in-system ships of the same government were found,
				// this carried ship should flock with one of them, even if they can't carry it.
				else if(!parentChoices.empty())
					parent = parentChoices[Random::Int(parentChoices.size())];
				// Player-owned carriables that can't be carried and have no ships to flock with
				// should keep their current parent, or if it is destroyed, their parent's parent.
				else if(it->IsYours())
				{
					if(parent && parent->IsDestroyed())
						parent = parent->GetParent();
				}
				// All remaining non-player ships should forget their previous parent entirely.
				else
					parent.reset();

				// Player-owned carriables should defer to player carrier if
				// selected parent can't carry it. This is necessary to prevent
				// fighters from jumping around fleet when there's not enough
				// bays.
				if(it->IsYours() && parent && parent->GetParent() && !parent->CanCarry(*it))
					parent = parent->GetParent();

				if(it->GetParent() != parent)
					it->SetParent(parent);
			}
			// Otherwise, check if this ship wants to return to its parent (e.g. to repair).
			else if(parentHasSpace && ShouldDock(*it, *parent, playerSystem))
			{
				it->SetTargetShip(parent);
				MoveTo(*it, command, parent->Position(), parent->Velocity(), 40., .8);
				command |= Command::BOARD;
				it->SetCommands(command);
				it->SetCommands(firingCommands);
				continue;
			}
			// If we get here, it means that the ship has not decided to return
			// to its mothership. So, it should continue to be deployed.
			command |= Command::DEPLOY;
		}
		// If this ship has decided to recall all of its fighters because combat has ceased,
		// it comes to a stop to facilitate their reboarding process.
		bool mustRecall = false;
		if(!target && it->HasBays() && !(it->IsYours() ?
				thisIsLaunching : it->Commands().Has(Command::DEPLOY)))
			for(const weak_ptr<Ship> &ptr : it->GetEscorts())
			{
				shared_ptr<const Ship> escort = ptr.lock();
				// Note: HasDeployOrder is always `false` for NPC ships, as it is solely used for player ships.
				if(escort && escort->CanBeCarried() && !escort->HasDeployOrder() && escort->GetSystem() == it->GetSystem()
						&& !escort->IsDisabled() && it->BaysFree(escort->Attributes().Category()))
				{
					mustRecall = true;
					break;
				}
			}

		// Construct movement / navigation commands as appropriate for the ship.
		if(mustRecall || (strandedWithHelper && !it->GetPersonality().IsDerelict()))
		{
			// Stopping to let fighters board or to be refueled takes priority
			// even over following orders from the player.
			if(it->Velocity().Length() > .001 || !target)
				Stop(*it, command);
			else
				command.SetTurn(TurnToward(*it, TargetAim(*it)));
		}
		else if(FollowOrders(*it, command))
		{
			// If this is an escort and it followed orders, its only final task
			// is to convert completed MOVE_TO orders into HOLD_POSITION orders.
			UpdateOrders(*it);
		}
		// Hostile "escorts" (i.e. NPCs that are trailing you) only revert to
		// escort behavior when in a different system from you. Otherwise,
		// the behavior depends on what the parent is doing, whether there
		// are hostile targets nearby, and whether the escort has any
		// immediate needs (like refueling).
		else if(!parent)
			MoveIndependent(*it, command);
		else if(parent->GetSystem() != it->GetSystem())
		{
			if(personality.IsStaying() || !it->Attributes().Get("fuel capacity"))
				MoveIndependent(*it, command);
			else
				MoveEscort(*it, command);
		}
		// From here down, we're only dealing with ships that have a "parent"
		// which is in the same system as them.
		else if(parent->GetGovernment()->IsEnemy(gov))
		{
			// Fight your target, if you have one.
			if(target)
				MoveIndependent(*it, command);
			// Otherwise try to find and fight your parent. If your parent
			// can't be both targeted and pursued, then don't follow them.
			else if(parent->IsTargetable() && CanPursue(*it, *parent))
				MoveEscort(*it, command);
			else
				MoveIndependent(*it, command);
		}
		else if(parent->IsDisabled() && !it->CanBeCarried())
		{
			// Your parent is disabled, and is in this system. If you have enemy
			// targets present, fight them. Otherwise, repair your parent.
			if(target)
				MoveIndependent(*it, command);
			else if(!parent->GetPersonality().IsDerelict())
				it->SetShipToAssist(parent);
			else
				CircleAround(*it, command, *parent);
		}
		else if(personality.IsStaying())
			MoveIndependent(*it, command);
		// This is a friendly escort. If the parent is getting ready to
		// jump, always follow.
		else if(parent->Commands().Has(Command::JUMP) && !strandedWithHelper)
			MoveEscort(*it, command);
		// Timid ships always stay near their parent. Injured player
		// escorts will stay nearby until they have repaired a bit.
		else if((personality.IsTimid() || (it->IsYours() && healthRemaining < RETREAT_HEALTH))
				&& parent->Position().Distance(it->Position()) > 500.)
			MoveEscort(*it, command);
		// Otherwise, attack targets depending on your hunting attribute.
		else if(target && (targetDistance < 2000. || personality.IsHunting()))
			MoveIndependent(*it, command);
		// This ship does not feel like fighting.
		else
			MoveEscort(*it, command);

		// Force ships that are overlapping each other to "scatter":
		DoScatter(*it, command);

		it->SetCommands(command);
		it->SetCommands(firingCommands);
	}
}



void AI::SetMousePosition(Point position)
{
	mousePosition = position;
}



// Get the in-system strength of each government's allies and enemies.
int64_t AI::AllyStrength(const Government *government)
{
	auto it = allyStrength.find(government);
	return (it == allyStrength.end() ? 0 : it->second);
}



int64_t AI::EnemyStrength(const Government *government)
{
	auto it = enemyStrength.find(government);
	return (it == enemyStrength.end() ? 0 : it->second);
}



// Find nearest landing location.
const StellarObject *AI::FindLandingLocation(const Ship &ship, const bool refuel)
{
	const StellarObject *target = nullptr;
	const System *system = ship.GetSystem();
	if(system)
	{
		// Determine which, if any, planet with fuel or without fuel is closest.
		double closest = numeric_limits<double>::infinity();
		const Point &p = ship.Position();
		for(const StellarObject &object : system->Objects())
		{
			const Planet *planet = object.GetPlanet();
			if(object.HasSprite() && object.HasValidPlanet() && !planet->IsWormhole()
					&& planet->CanLand(ship) && planet->HasFuelFor(ship) == refuel)
			{
				double distance = p.Distance(object.Position());
				if(distance < closest)
				{
					target = &object;
					closest = distance;
				}
			}
		}
	}
	return target;
}



// Check if the given target can be pursued by this ship.
bool AI::CanPursue(const Ship &ship, const Ship &target) const
{
	// If this ship does not care about the "invisible fence", it can always pursue.
	if(ship.GetPersonality().IsUnconstrained())
		return true;

	// Owned ships ignore fence.
	if(ship.IsYours())
		return true;

	// Check if the target is beyond the "invisible fence" for this system.
	const auto fit = fenceCount.find(&target);
	if(fit == fenceCount.end())
		return true;
	else
		return (fit->second != FENCE_MAX);
}



// Check if the ship is being helped, and if not, ask for help.
void AI::AskForHelp(Ship &ship, bool &isStranded, const Ship *flagship)
{
	if(HasHelper(ship, isStranded))
		isStranded = true;
	else if(!Random::Int(30))
	{
		const Government *gov = ship.GetGovernment();
		bool hasEnemy = false;

		vector<Ship *> canHelp;
		canHelp.reserve(ships.size());
		for(const auto &helper : ships)
		{
			// Never ask yourself for help.
			if(helper.get() == &ship)
				continue;

			// If any able enemies of this ship are in its system, it cannot call for help.
			const System *system = ship.GetSystem();
			if(helper->GetGovernment()->IsEnemy(gov) && flagship && system == flagship->GetSystem())
			{
				// Disabled, overheated, or otherwise untargetable ships pose no threat.
				bool harmless = helper->IsDisabled() || (helper->IsOverheated() && helper->Heat() >= 1.1)
						|| !helper->IsTargetable();
				hasEnemy |= (system == helper->GetSystem() && !harmless);
				if(hasEnemy)
					break;
			}

			// Check if this ship is logically able to help.
			// If the ship is already assisting someone else, it cannot help this ship.
			if(helper->GetShipToAssist() && helper->GetShipToAssist().get() != &ship)
				continue;
			// If the ship is mining or chasing flotsam, it cannot help this ship.
			if(helper->GetTargetAsteroid() || helper->GetTargetFlotsam())
				continue;
			// Your escorts only help other escorts, and your flagship never helps.
			if((helper->IsYours() && !ship.IsYours()) || helper.get() == flagship)
				continue;
			// Your escorts should not help each other if already under orders.
			auto foundOrders = orders.find(helper.get());
			if(foundOrders != orders.end())
			{
				int helperOrders = foundOrders->second.type;
				// If your own escorts become disabled, then your mining fleet
				// should prioritize repairing escorts instead of mining or
				// harvesting flotsam.
				if(helper->IsYours() && ship.IsYours() && helperOrders != Orders::MINE && helperOrders != Orders::HARVEST)
					continue;
			}

			// Check if this ship is physically able to help.
			if(!CanHelp(ship, *helper, isStranded))
				continue;

			// Prefer fast ships over slow ones.
			canHelp.insert(canHelp.end(), 1 + .3 * helper->MaxVelocity(), helper.get());
		}

		if(!hasEnemy && !canHelp.empty())
		{
			Ship *helper = canHelp[Random::Int(canHelp.size())];
			helper->SetShipToAssist((&ship)->shared_from_this());
			helperList[&ship] = helper->shared_from_this();
			isStranded = true;
		}
		else
			isStranded = false;
	}
	else
		isStranded = false;
}



// Determine if the selected ship is physically able to render assistance.
bool AI::CanHelp(const Ship &ship, const Ship &helper, const bool needsFuel) const
{
	// A ship being assisted cannot assist.
	if(helperList.find(&helper) != helperList.end())
		return false;

	// Fighters, drones, and disabled / absent ships can't offer assistance.
	if(helper.CanBeCarried() || helper.GetSystem() != ship.GetSystem()
			|| (helper.Cloaking() == 1. && helper.GetGovernment() != ship.GetGovernment())
			|| helper.IsDisabled() || helper.IsOverheated() || helper.IsHyperspacing())
		return false;

	// An enemy cannot provide assistance, and only ships of the same government will repair disabled ships.
	if(helper.GetGovernment()->IsEnemy(ship.GetGovernment())
			|| (ship.IsDisabled() && helper.GetGovernment() != ship.GetGovernment()))
		return false;

	// If the helper has insufficient fuel, it cannot help this ship unless this ship is also disabled.
	if(!ship.IsDisabled() && needsFuel && !helper.CanRefuel(ship))
		return false;

	return true;
}



bool AI::HasHelper(const Ship &ship, const bool needsFuel)
{
	// Do we have an existing ship that was asked to assist?
	if(helperList.find(&ship) != helperList.end())
	{
		shared_ptr<Ship> helper = helperList[&ship].lock();
		if(helper && helper->GetShipToAssist().get() == &ship && CanHelp(ship, *helper, needsFuel))
			return true;
		else
			helperList.erase(&ship);
	}

	return false;
}



// Pick a new target for the given ship.
shared_ptr<Ship> AI::FindTarget(const Ship &ship) const
{
	// If this ship has no government, it has no enemies.
	shared_ptr<Ship> target;
	const Government *gov = ship.GetGovernment();
	if(!gov || ship.GetPersonality().IsPacifist())
		return FindNonHostileTarget(ship);

	bool isYours = ship.IsYours();
	if(isYours)
	{
		auto it = orders.find(&ship);
		if(it != orders.end() && (it->second.type == Orders::ATTACK || it->second.type == Orders::FINISH_OFF))
			return it->second.target.lock();
	}

	// If this ship is not armed, do not make it fight.
	double minRange = numeric_limits<double>::infinity();
	double maxRange = 0.;
	for(const Hardpoint &weapon : ship.Weapons())
		if(weapon.GetOutfit() && !weapon.IsAntiMissile())
		{
			minRange = min(minRange, weapon.GetOutfit()->Range());
			maxRange = max(maxRange, weapon.GetOutfit()->Range());
		}
	if(!maxRange)
		return FindNonHostileTarget(ship);

	const Personality &person = ship.GetPersonality();
	shared_ptr<Ship> oldTarget = ship.GetTargetShip();
	if(oldTarget && !oldTarget->IsTargetable())
		oldTarget.reset();
	if(oldTarget && person.IsTimid() && oldTarget->IsDisabled()
			&& ship.Position().Distance(oldTarget->Position()) > 1000.)
		oldTarget.reset();
	// Ships with 'plunders' personality always destroy the ships they have boarded
	// unless they also have either or both of the 'disables' or 'merciful' personalities.
	if(oldTarget && person.Plunders() && !person.Disables() && !person.IsMerciful()
			&& oldTarget->IsDisabled() && Has(ship, oldTarget, ShipEvent::BOARD))
		return oldTarget;
	shared_ptr<Ship> parentTarget;
	if(ship.GetParent() && !ship.GetParent()->GetGovernment()->IsEnemy(gov))
		parentTarget = ship.GetParent()->GetTargetShip();
	if(parentTarget && !parentTarget->IsTargetable())
		parentTarget.reset();

	// Find the closest enemy ship (if there is one). If this ship is "hunting,"
	// it will attack any ship in system. Otherwise, if all its weapons have a
	// range higher than 2000, it will engage ships up to 50% beyond its range.
	// If a ship has short range weapons and is not hunting, it will engage any
	// ship that is within 3000 of it.
	double closest = person.IsHunting() ? min(numeric_limits<double>::infinity(), 10000. / (1 + ship.FogLevel())) :
		(minRange > min(1000., ship.FoggedViewRange()) ? maxRange * 1.5 : min(4000., ship.FoggedViewRange()));
	bool hasNemesis = false;
	bool canPlunder = person.Plunders() && ship.Cargo().Free() && !ship.CanBeCarried();
	// Figure out how strong this ship is.
	int64_t maxStrength = 0;
	auto strengthIt = shipStrength.find(&ship);
	if(!person.IsDaring() && strengthIt != shipStrength.end())
		maxStrength = 2 * strengthIt->second;

	// Get a list of all targetable, hostile ships in this system.
	const auto enemies = GetShipsList(ship, true);
	for(const auto &foe : enemies)
	{
		// If this is a "nemesis" ship and it has found one of the player's
		// ships to target, it will only consider the player's owned fleet,
		// or NPCs being escorted by the player.
		const bool isPotentialNemesis = person.IsNemesis()
				&& (foe->IsYours() || foe->GetPersonality().IsEscort());
		if(hasNemesis && !isPotentialNemesis)
			continue;
		if(!CanPursue(ship, *foe))
			continue;

		// Estimate the range a second from now, so ships prefer foes they are approaching.
		double range = (foe->Position() + 60. * foe->Velocity()).Distance(
			ship.Position() + 60. * ship.Velocity());
		// Prefer the previous target, or the parent's target, if they are nearby.
		if(foe == oldTarget.get() || foe == parentTarget.get())
			range -= 500.;

		// Unless this ship is "daring", it should not chase much stronger ships.
		if(maxStrength && range > 1000. && !foe->IsDisabled())
		{
			const auto otherStrengthIt = shipStrength.find(foe);
			if(otherStrengthIt != shipStrength.end() && otherStrengthIt->second > maxStrength)
				continue;
		}

		// Merciful ships do not attack any ships that are trying to escape.
		if(person.IsMerciful() && foe->IsFleeing())
			continue;

		// Ships which only disable never target already-disabled ships.
		if((person.Disables() || (!person.IsNemesis() && foe != oldTarget.get()))
				&& foe->IsDisabled() && (!canPlunder || Has(ship, foe->shared_from_this(), ShipEvent::BOARD)))
			continue;

		// Ships that don't (or can't) plunder strongly prefer active targets.
		if(!canPlunder)
			range += 5000. * foe->IsDisabled();
		// While those that do, do so only if no "live" enemies are nearby.
		else
			range += 2000. * (2 * foe->IsDisabled() - !Has(ship, foe->shared_from_this(), ShipEvent::BOARD));

		// Prefer to go after armed targets, especially if you're not a pirate.
		range += 1000. * (!IsArmed(*foe) * (1 + !person.Plunders()));
		// Targets which have plundered this ship's faction earn extra scorn.
		range -= 1000 * Has(*foe, gov, ShipEvent::BOARD);
		// Focus on nearly dead ships.
		range += 500. * (foe->Shields() + foe->Hull());
		// If a target is extremely overheated, focus on ships that can attack back.
		if(foe->IsOverheated())
			range += 3000. * (foe->Heat() - .9);
		if((isPotentialNemesis && !hasNemesis) || range < closest)
		{
			closest = range;
			target = foe->shared_from_this();
			hasNemesis = isPotentialNemesis;
		}
	}

	// With no hostile targets, NPCs with enforcement authority (and any
	// mission NPCs) should consider friendly targets for surveillance.
	if(!isYours && !target && (ship.IsSpecial() || scanPermissions.at(gov)))
		target = FindNonHostileTarget(ship);

	// Vindictive personalities without in-range hostile targets keep firing at an old
	// target (instead of perhaps moving about and finding one that is still alive).
	if(!target && person.IsVindictive())
	{
		target = ship.GetTargetShip();
		if(target && (target->Cloaking() == 1. || target->GetSystem() != ship.GetSystem()))
			target.reset();
	}

	return target;
}



shared_ptr<Ship> AI::FindNonHostileTarget(const Ship &ship) const
{
	shared_ptr<Ship> target;
	bool cargoScan = ship.Attributes().Get("cargo scan power");
	bool outfitScan = ship.Attributes().Get("outfit scan power");
	if(cargoScan || outfitScan)
	{
		const auto allies = GetShipsList(ship, false);
		// If this ship already has a target, and is in the process of scanning it, prioritise that.
		shared_ptr<Ship> oldTarget = ship.GetTargetShip();
		if(oldTarget && !oldTarget->IsTargetable())
			oldTarget.reset();
		if(oldTarget)
		{
			bool cargoScanInProgress = ship.CargoScanFraction() > 0. && ship.CargoScanFraction() < 1.;
			bool outfitScanInProgress = ship.OutfitScanFraction() > 0. && ship.OutfitScanFraction() < 1.;
			if(cargoScanInProgress || outfitScanInProgress)
				target = std::move(oldTarget);
		}
		else
		{
			double closest = numeric_limits<double>::infinity();
			const Government *gov = ship.GetGovernment();
			for(const auto &it : allies)
				if(it->GetGovernment() != gov)
				{
					auto ptr = it->shared_from_this();
					// Scan friendly ships that are as-yet unscanned by this ship's government.
					if((!cargoScan || Has(gov, ptr, ShipEvent::SCAN_CARGO))
							&& (!outfitScan || Has(gov, ptr, ShipEvent::SCAN_OUTFITS)))
						continue;

					double range = it->Position().DistanceSquared(ship.Position());
					if(range < closest)
					{
						closest = range;
						target = std::move(ptr);
					}
				}
		}
	}

	return target;
}



// Return a list of all targetable ships in the same system as the player that
// match the desired hostility (i.e. enemy or non-enemy). Does not consider the
// ship's current target, as its inclusion may or may not be desired.
vector<Ship *> AI::GetShipsList(const Ship &ship, bool targetEnemies, double maxRange) const
{
	if(maxRange < 0.)
		maxRange = min(numeric_limits<double>::infinity(), ship.FoggedViewRange());

	auto targets = vector<Ship *>();

	// The cached lists are built each step based on the current ships in the player's system.
	const auto &rosters = targetEnemies ? enemyLists : allyLists;

	const auto it = rosters.find(ship.GetGovernment());
	if(it != rosters.end() && !it->second.empty())
	{
		targets.reserve(it->second.size());

		const System *here = ship.GetSystem();
		const Point &p = ship.Position();
		for(const auto &target : it->second)
			if(target->IsTargetable() && target->GetSystem() == here
					&& !(target->IsHyperspacing() && target->Velocity().Length() > 10.)
					&& p.Distance(target->Position()) < maxRange
					&& (ship.IsYours() || !target->GetPersonality().IsMarked())
					&& (target->IsYours() || !ship.GetPersonality().IsMarked()))
				targets.emplace_back(target);
	}

	return targets;
}



bool AI::FollowOrders(Ship &ship, Command &command) const
{
	auto it = orders.find(&ship);
	if(it == orders.end())
		return false;

	int type = it->second.type;

	// If your parent is jumping or absent, that overrides your orders unless
	// your orders are to hold position.
	shared_ptr<Ship> parent = ship.GetParent();
	if(parent && type != Orders::HOLD_POSITION && type != Orders::HOLD_ACTIVE && type != Orders::MOVE_TO)
	{
		if(parent->GetSystem() != ship.GetSystem())
			return false;
		if(parent->Commands().Has(Command::JUMP) && ship.JumpsRemaining())
			return false;
	}
	// Do not keep chasing flotsam because another order was given.
	if(ship.GetTargetFlotsam() && (type != Orders::HARVEST || (ship.CanBeCarried() && !ship.HasDeployOrder())))
	{
		ship.SetTargetFlotsam(nullptr);
		return false;
	}

	shared_ptr<Ship> target = it->second.target.lock();
	shared_ptr<Minable> targetAsteroid = it->second.targetAsteroid.lock();
	if(type == Orders::MOVE_TO && it->second.targetSystem && ship.GetSystem() != it->second.targetSystem)
	{
		// The desired position is in a different system. Find the best
		// way to reach that system (via wormhole or jumping). This may
		// result in the ship landing to refuel.
		SelectRoute(ship, it->second.targetSystem);

		// Travel there even if your parent is not planning to travel.
		if((ship.GetTargetSystem() && ship.JumpsRemaining()) || ship.GetTargetStellar())
			MoveIndependent(ship, command);
		else
			return false;
	}
	else if((type == Orders::MOVE_TO || type == Orders::HOLD_ACTIVE) && ship.Position().Distance(it->second.point) > 20.)
		MoveTo(ship, command, it->second.point, Point(), 10., .1);
	else if(type == Orders::HOLD_POSITION || type == Orders::HOLD_ACTIVE || type == Orders::MOVE_TO)
	{
		if(ship.Velocity().Length() > .001 || !ship.GetTargetShip())
			Stop(ship, command);
		else
			command.SetTurn(TurnToward(ship, TargetAim(ship)));
	}
	else if(type == Orders::MINE && targetAsteroid)
	{
		ship.SetTargetAsteroid(targetAsteroid);
		// Escorts should chase the player-targeted asteroid.
		MoveToAttack(ship, command, *targetAsteroid);
	}
	else if(type == Orders::HARVEST)
	{
		if(DoHarvesting(ship, command))
		{
			ship.SetCommands(command);
			ship.SetCommands(firingCommands);
		}
		else
			return false;
	}
	else if(!target)
	{
		// Note: in AI::UpdateKeys() we already made sure that if a set of orders
		// has a target, the target is in-system and targetable. But, to be sure:
		return false;
	}
	else if(type == Orders::KEEP_STATION)
		KeepStation(ship, command, *target);
	else if(type == Orders::GATHER)
		CircleAround(ship, command, *target);
	else
		MoveIndependent(ship, command);

	return true;
}



void AI::MoveIndependent(Ship &ship, Command &command) const
{
	double invisibleFenceRadius = ship.GetSystem()->InvisibleFenceRadius();

	shared_ptr<const Ship> target = ship.GetTargetShip();
	// NPCs should not be beyond the "fence" unless their target is
	// fairly close to it (or they are intended to be there).
	if(!ship.IsYours() && !ship.GetPersonality().IsUnconstrained())
	{
		if(target)
		{
			Point extrapolated = target->Position() + 120. * (target->Velocity() - ship.Velocity());
			if(extrapolated.Length() >= invisibleFenceRadius)
			{
				MoveTo(ship, command, Point(), Point(), 40., .8);
				if(ship.Velocity().Dot(ship.Position()) > 0.)
					command |= Command::FORWARD;
				return;
			}
		}
		else if(ship.Position().Length() >= invisibleFenceRadius)
		{
			// This ship should not be beyond the fence.
			MoveTo(ship, command, Point(), Point(), 40, .8);
			return;
		}
	}

	bool friendlyOverride = false;
	bool ignoreTargetShip = false;
	if(ship.IsYours())
	{
		auto it = orders.find(&ship);
		if(it != orders.end())
		{
			if(it->second.type == Orders::MOVE_TO)
				ignoreTargetShip = (ship.GetTargetSystem() && ship.JumpsRemaining()) || ship.GetTargetStellar();
			else if(it->second.type == Orders::ATTACK || it->second.type == Orders::FINISH_OFF)
				friendlyOverride = it->second.target.lock() == target;
		}
	}
	const Government *gov = ship.GetGovernment();
	if(ignoreTargetShip)
	{
		// Do not move to attack, scan, or assist the target ship.
	}
	else if(target && (gov->IsEnemy(target->GetGovernment()) || friendlyOverride))
	{
		bool shouldBoard = ship.Cargo().Free() && ship.GetPersonality().Plunders();
		bool hasBoarded = Has(ship, target, ShipEvent::BOARD);
		if(shouldBoard && target->IsDisabled() && !hasBoarded)
		{
			if(ship.IsBoarding())
				return;
			MoveTo(ship, command, target->Position(), target->Velocity(), 40., .8);
			command |= Command::BOARD;
		}
		else
			Attack(ship, command, *target);
		return;
	}
	else if(target)
	{
		// An AI ship that is targeting a non-hostile ship should scan it, or move on.
		bool cargoScan = ship.Attributes().Get("cargo scan power");
		bool outfitScan = ship.Attributes().Get("outfit scan power");
		// De-target if the target left my system.
		if(ship.GetSystem() != target->GetSystem())
		{
			target.reset();
			ship.SetTargetShip(nullptr);
		}
		// Detarget if I cannot scan, or if I already scanned the ship.
		else if((!cargoScan || Has(gov, target, ShipEvent::SCAN_CARGO))
				&& (!outfitScan || Has(gov, target, ShipEvent::SCAN_OUTFITS)))
		{
			target.reset();
			ship.SetTargetShip(nullptr);
		}
		// Move to (or near) the ship and scan it.
		else
		{
			if(target->Velocity().Length() > ship.MaxVelocity() * 0.9)
				CircleAround(ship, command, *target);
			else
				MoveTo(ship, command, target->Position(), target->Velocity(), 1., 1.);
			if(!ship.IsYours() && (ship.IsSpecial() || scanPermissions.at(gov)))
				command |= Command::SCAN;
			return;
		}
	}

	// A ship has restricted movement options if it is 'staying', 'lingering', or hostile to its parent.
	const bool shouldStay = StayOrLinger(ship);

	// Ships should choose a random system/planet for travel if they do not
	// already have a system/planet in mind, and are free to move about.
	const System *origin = ship.GetSystem();
	if(!ship.GetTargetSystem() && !ship.GetTargetStellar() && !shouldStay)
	{
		// TODO: This should problably be changed, because JumpsRemaining
		// does not return an accurate number.
		int jumps = ship.JumpsRemaining(false);
		// Each destination system has an average priority of 10.
		// If you only have one jump left, landing should be high priority.
		int planetWeight = jumps ? (1 + 40 / jumps) : 1;

		vector<int> systemWeights;
		int totalWeight = 0;
		const set<const System *> &links = ship.JumpNavigation().HasJumpDrive()
			? origin->JumpNeighbors(ship.JumpNavigation().JumpRange()) : origin->Links();
		if(jumps)
		{
			bool unrestricted = ship.GetPersonality().IsUnrestricted();
			for(const System *link : links)
			{
				if(!unrestricted && gov->IsRestrictedFrom(*link))
				{
					systemWeights.push_back(0);
					continue;
				}
				// Prefer systems in the direction we're facing.
				Point direction = link->Position() - origin->Position();
				int weight = static_cast<int>(
					11. + 10. * ship.Facing().Unit().Dot(direction.Unit()));

				systemWeights.push_back(weight);
				totalWeight += weight;
			}
		}
		int systemTotalWeight = totalWeight;

		// Anywhere you can land that has a port has the same weight. Ships will
		// not land anywhere without a port.
		vector<const StellarObject *> planets;
		for(const StellarObject &object : origin->Objects())
			if(object.HasSprite() && object.HasValidPlanet() && object.GetPlanet()->HasSpaceport()
					&& object.GetPlanet()->CanLand(ship))
			{
				planets.push_back(&object);
				totalWeight += planetWeight;
			}
		// If there are no ports to land on and this ship cannot jump, consider
		// landing on uninhabited planets.
		if(!totalWeight)
			for(const StellarObject &object : origin->Objects())
				if(object.HasSprite() && object.HasValidPlanet() && object.GetPlanet()->CanLand(ship))
				{
					planets.push_back(&object);
					totalWeight += planetWeight;
				}
		if(!totalWeight)
		{
			// If there is nothing this ship can land on, have it just go to the
			// star and hover over it rather than drifting far away.
			if(origin->Objects().empty())
				return;
			totalWeight = 1;
			planets.push_back(&origin->Objects().front());
		}

		set<const System *>::const_iterator it = links.begin();
		int choice = Random::Int(totalWeight);
		if(choice < systemTotalWeight)
		{
			for(unsigned i = 0; i < systemWeights.size(); ++i, ++it)
			{
				choice -= systemWeights[i];
				if(choice < 0)
				{
					ship.SetTargetSystem(*it);
					break;
				}
			}
		}
		else
		{
			choice = (choice - systemTotalWeight) / planetWeight;
			ship.SetTargetStellar(planets[choice]);
		}
	}
	// Choose the best method of reaching the target system, which may mean
	// using a local wormhole rather than jumping. If this ship has chosen
	// to land, this decision will not be altered.
	SelectRoute(ship, ship.GetTargetSystem());

	if(ship.GetTargetSystem())
	{
		PrepareForHyperspace(ship, command);
		// Issuing the JUMP command prompts the escorts to get ready to jump.
		command |= Command::JUMP;
		// Issuing the WAIT command will prevent this parent from jumping.
		// When all its non-carried, in-system escorts that are not disabled and
		// have the ability to jump are ready, the WAIT command will be omitted.
		if(!EscortsReadyToJump(ship))
			command |= Command::WAIT;
	}
	else if(ship.GetTargetStellar())
	{
		MoveToPlanet(ship, command);
		if(!shouldStay && ship.Attributes().Get("fuel capacity") && ship.GetTargetStellar()->HasSprite()
				&& ship.GetTargetStellar()->GetPlanet() && ship.GetTargetStellar()->GetPlanet()->CanLand(ship))
			command |= Command::LAND;
		else if(ship.Position().Distance(ship.GetTargetStellar()->Position()) < 100.)
			ship.SetTargetStellar(nullptr);
	}
	else if(shouldStay && !ship.GetSystem()->Objects().empty())
	{
		unsigned i = Random::Int(origin->Objects().size());
		ship.SetTargetStellar(&origin->Objects()[i]);
	}
	// Nowhere to go, and nothing to do, so stay near the system center.
	else if(shouldStay)
		MoveTo(ship, command, Point(), Point(), 40, 0.8);
}



void AI::MoveEscort(Ship &ship, Command &command) const
{
	const Ship &parent = *ship.GetParent();
	const System *currentSystem = ship.GetSystem();
	bool hasFuelCapacity = ship.Attributes().Get("fuel capacity");
	bool needsFuel = ship.NeedsFuel();
	bool isStaying = ship.GetPersonality().IsStaying() || !hasFuelCapacity;
	bool parentIsHere = (currentSystem == parent.GetSystem());
	// Check if the parent has a target planet that is in the parent's system.
	const Planet *parentPlanet = (parent.GetTargetStellar() ? parent.GetTargetStellar()->GetPlanet() : nullptr);
	bool planetIsHere = (parentPlanet && parentPlanet->IsInSystem(parent.GetSystem()));
	bool systemHasFuel = hasFuelCapacity && currentSystem->HasFuelFor(ship);

	if(parent.Cloaking() == 1 && (ship.GetGovernment() != parent.GetGovernment()))
	{
		if(parent.GetGovernment() && parent.GetGovernment()->IsPlayer() &&
			ship.GetPersonality().IsEscort() && !ship.GetPersonality().IsUninterested())
		{
			// NPCs with the "escort" personality that are not uninterested
			// act as if they were escorts, following the cloaked flagship.
		}
		else
		{
			MoveIndependent(ship, command);
			return;
		}
	}

	// Non-staying escorts should route to their parent ship's system if not already in it.
	if(!parentIsHere && !isStaying)
	{
		if(ship.GetTargetStellar())
		{
			// An escort with an out-of-system parent only lands to
			// refuel or use a wormhole to route toward the parent.
			const Planet *targetPlanet = ship.GetTargetStellar()->GetPlanet();
			if(!targetPlanet || !targetPlanet->CanLand(ship)
					|| !ship.GetTargetStellar()->HasSprite()
					|| (!targetPlanet->IsWormhole() && ship.Fuel() == 1.))
				ship.SetTargetStellar(nullptr);
		}

		// If the ship has no destination or the destination is unreachable, route to the parent's system.
		if(!ship.GetTargetStellar() && (!ship.GetTargetSystem() || !ship.JumpNavigation().JumpFuel(ship.GetTargetSystem())))
		{
			// Route to the parent ship's system and check whether
			// the ship should land (refuel or wormhole) or jump.
			SelectRoute(ship, parent.GetSystem());
		}

		// Perform the action that this ship previously decided on.
		if(ship.GetTargetStellar())
		{
			MoveToPlanet(ship, command);
			command |= Command::LAND;
		}
		else if(ship.GetTargetSystem() && ship.JumpsRemaining())
		{
			PrepareForHyperspace(ship, command);
			command |= Command::JUMP;
			// If this ship is a parent to members of its fleet,
			// it should wait for them before jumping.
			if(!EscortsReadyToJump(ship))
				command |= Command::WAIT;
		}
		else if(systemHasFuel && ship.Fuel() < 1.)
			// Refuel so that when the parent returns, this ship is ready to rendezvous with it.
			Refuel(ship, command);
		else
			// This ship has no route to the parent's system, so park at the system's center.
			MoveTo(ship, command, Point(), Point(), 40., 0.1);
	}
	// If the parent is in-system and planning to jump, non-staying escorts should follow suit.
	else if(parent.Commands().Has(Command::JUMP) && parent.GetTargetSystem() && !isStaying)
	{
		SelectRoute(ship, parent.GetTargetSystem());

		if(ship.GetTargetSystem())
		{
			PrepareForHyperspace(ship, command);
			command |= Command::JUMP;
			if(!(parent.IsEnteringHyperspace() || parent.IsReadyToJump()) || !EscortsReadyToJump(ship))
				command |= Command::WAIT;
		}
		else if(needsFuel && systemHasFuel)
			Refuel(ship, command);
		else if(ship.GetTargetStellar())
		{
			MoveToPlanet(ship, command);
			if(parent.IsEnteringHyperspace())
				command |= Command::LAND;
		}
		else if(needsFuel)
			// Return to the system center to maximize solar collection rate.
			MoveTo(ship, command, Point(), Point(), 40., 0.1);
		else
			// This ship has no route to the parent's destination system, so protect it until it jumps away.
			KeepStation(ship, command, parent);
	}
	// If an escort is out of fuel, they should refuel without waiting for the
	// "parent" to land (because the parent may not be planning on landing).
	else if(systemHasFuel && needsFuel)
		Refuel(ship, command);
	else if(parent.Commands().Has(Command::LAND) && parentIsHere && planetIsHere)
	{
		if(parentPlanet->CanLand(ship))
		{
			ship.SetTargetSystem(nullptr);
			ship.SetTargetStellar(parent.GetTargetStellar());
			MoveToPlanet(ship, command);
			if(parent.IsLanding())
				command |= Command::LAND;
		}
		else if(parentPlanet->IsWormhole())
		{
			const auto *wormhole = parentPlanet->GetWormhole();
			SelectRoute(ship, &wormhole->WormholeDestination(*currentSystem));

			if(ship.GetTargetSystem())
			{
				PrepareForHyperspace(ship, command);
				if(parent.IsLanding())
					command |= Command::JUMP;
			}
			else if(ship.GetTargetStellar())
			{
				MoveToPlanet(ship, command);
				if(parent.IsLanding())
					command |= Command::LAND;
			}
			else if(needsFuel)
				// Return to the system center to maximize solar collection rate.
				MoveTo(ship, command, Point(), Point(), 40., 0.1);
			else
				// This ship has no route to the parent's destination system, so protect it until it jumps away.
				KeepStation(ship, command, parent);
		}
		else
			KeepStation(ship, command, parent);
	}
	else if(parent.Commands().Has(Command::BOARD) && parent.GetTargetShip().get() == &ship)
		Stop(ship, command, .2);
	else
		KeepStation(ship, command, parent);
}



// Prefer your parent's target planet for refueling, but if it and your current
// target planet can't fuel you, try to find one that can.
void AI::Refuel(Ship &ship, Command &command)
{
	const StellarObject *parentTarget = (ship.GetParent() ? ship.GetParent()->GetTargetStellar() : nullptr);
	if(CanRefuel(ship, parentTarget))
		ship.SetTargetStellar(parentTarget);
	else if(!CanRefuel(ship, ship.GetTargetStellar()))
		ship.SetTargetStellar(FindLandingLocation(ship));

	if(ship.GetTargetStellar())
	{
		MoveToPlanet(ship, command);
		command |= Command::LAND;
	}
}



bool AI::CanRefuel(const Ship &ship, const StellarObject *target)
{
	if(!target)
		return false;

	const Planet *planet = target->GetPlanet();
	if(!planet)
		return false;

	if(!planet->IsInSystem(ship.GetSystem()))
		return false;

	if(!planet->HasFuelFor(ship))
		return false;

	return true;
}



// Determine if a carried ship meets any of the criteria for returning to its parent.
bool AI::ShouldDock(const Ship &ship, const Ship &parent, const System *playerSystem) const
{
	// If your parent is disabled, you should not attempt to board it.
	// (Doing so during combat will likely lead to its destruction.)
	if(parent.IsDisabled())
		return false;

	// A player-owned carried ship should return to its carrier when the player
	// has ordered it to "no longer deploy" or when it is not in the current system.
	// A non-player-owned carried ship should retreat if its parent is calling it back.
	if(ship.IsYours())
	{
		if(!ship.HasDeployOrder() || ship.GetSystem() != playerSystem)
			return true;
	}
	else if(!parent.Commands().Has(Command::DEPLOY))
		return true;

	// If a carried ship has repair abilities, avoid having it get stuck oscillating between
	// retreating and attacking when at exactly 50% health by adding hysteresis to the check.
	double minHealth = RETREAT_HEALTH + .25 + .25 * !ship.Commands().Has(Command::DEPLOY);
	if(ship.Health() < minHealth && (!ship.IsYours() || Preferences::Has("Damaged fighters retreat")))
		return true;

	// If a fighter is armed with only ammo-using weapons, but no longer has the ammunition
	// needed to use them, it should dock if the parent can supply that ammo.
	auto requiredAmmo = set<const Outfit *>{};
	for(const Hardpoint &hardpoint : ship.Weapons())
	{
		const Weapon *weapon = hardpoint.GetOutfit();
		if(weapon && !hardpoint.IsAntiMissile())
		{
			const Outfit *ammo = weapon->Ammo();
			if(!ammo || ship.OutfitCount(ammo))
			{
				// This fighter has at least one usable weapon, and
				// thus does not need to dock to continue fighting.
				requiredAmmo.clear();
				break;
			}
			else if(parent.OutfitCount(ammo))
				requiredAmmo.insert(ammo);
		}
	}
	if(!requiredAmmo.empty())
		return true;

	// If a carried ship has fuel capacity but is very low, it should return if
	// the parent can refuel it.
	double maxFuel = ship.Attributes().Get("fuel capacity");
	if(maxFuel && ship.Fuel() < .005 && parent.JumpNavigation().JumpFuel() < parent.Fuel() *
			parent.Attributes().Get("fuel capacity") - maxFuel)
		return true;

	// NPC ships should always transfer cargo. Player ships should only
	// transfer cargo if the player has the AI preference set for it.
	if(!ship.IsYours() || Preferences::Has("Fighters transfer cargo"))
	{
		// If an out-of-combat carried ship is carrying a significant cargo
		// load and can transfer some of it to the parent, it should do so.
		bool hasEnemy = ship.GetTargetShip() && ship.GetTargetShip()->GetGovernment()->IsEnemy(ship.GetGovernment());
		if(!hasEnemy && parent.Cargo().Free())
		{
			const CargoHold &cargo = ship.Cargo();
			// Mining ships only mine while they have 5 or more free space. While mining, carried ships
			// do not consider docking unless their parent is far from a targetable asteroid.
			if(!cargo.IsEmpty() && cargo.Size() && cargo.Free() < 5)
				return true;
		}
	}

	return false;
}



double AI::TurnBackward(const Ship &ship)
{
	return TurnToward(ship, -ship.Velocity());
}



// Determine the value to use in Command::SetTurn() to turn the ship towards the desired facing.
// "precision" is an optional argument corresponding to a value of the dot product of the current and target facing
// vectors above which no turning should be attempting, to reduce constant, minute corrections.
double AI::TurnToward(const Ship &ship, const Point &vector, const double precision)
{
	Point facing = ship.Facing().Unit();
	double cross = vector.Cross(facing);

	double dot = vector.Dot(facing);
	if(dot > 0.)
	{
		// Is the facing direction aligned with the target direction with sufficient precision?
		// The maximum angle between the two directions is given by: arccos(sqrt(precision)).
		bool close = false;
		if(precision < 1. && precision > 0. && dot * dot >= precision * vector.LengthSquared())
			close = true;
		double angle = asin(min(1., max(-1., cross / vector.Length()))) * TO_DEG;
		// Is the angle between the facing and target direction smaller than
		// the angle the ship can turn through in one step?
		if(fabs(angle) < ship.TurnRate())
		{
			// If the ship is within one step of the target direction,
			// and the facing is already sufficiently aligned with the target direction,
			// don't turn any further.
			if(close)
				return 0.;
			return -angle / ship.TurnRate();
		}
	}

	bool left = cross < 0.;
	return left - !left;
}



bool AI::MoveToPlanet(Ship &ship, Command &command)
{
	if(!ship.GetTargetStellar())
		return false;

	const Point &target = ship.GetTargetStellar()->Position();
	return MoveTo(ship, command, target, Point(), ship.GetTargetStellar()->Radius(), 1.);
}



// Instead of moving to a point with a fixed location, move to a moving point (Ship = position + velocity)
bool AI::MoveTo(Ship &ship, Command &command, const Point &targetPosition,
	const Point &targetVelocity, double radius, double slow)
{
	const Point &position = ship.Position();
	const Point &velocity = ship.Velocity();
	const Angle &angle = ship.Facing();
	Point dp = targetPosition - position;
	Point dv = targetVelocity - velocity;

	double speed = dv.Length();

	bool isClose = (dp.Length() < radius);
	if(isClose && speed < slow)
		return true;

	bool shouldReverse = false;
	dp = targetPosition - StoppingPoint(ship, targetVelocity, shouldReverse);

	bool isFacing = (dp.Unit().Dot(angle.Unit()) > .95);
	if(!isClose || (!isFacing && !shouldReverse))
		command.SetTurn(TurnToward(ship, dp));
	if(isFacing)
		command |= Command::FORWARD;
	else if(shouldReverse)
	{
		command.SetTurn(TurnToward(ship, velocity));
		command |= Command::BACK;
	}

	return false;
}



bool AI::Stop(Ship &ship, Command &command, double maxSpeed, const Point direction)
{
	const Point &velocity = ship.Velocity();
	const Angle &angle = ship.Facing();

	double speed = velocity.Length();

	// If asked for a complete stop, the ship needs to be going much slower.
	if(speed <= (maxSpeed ? maxSpeed : .001))
		return true;
	if(!maxSpeed)
		command |= Command::STOP;

	// If you're moving slow enough that one frame of acceleration could bring
	// you to a stop, make sure you're pointed perfectly in the right direction.
	// This is a fudge factor for how straight you must be facing: it increases
	// from 0.8 when it will take many frames to stop, to nearly 1 when it will
	// take less than 1 frame to stop.
	double stopTime = speed / ship.Acceleration();
	double limit = .8 + .2 / (1. + stopTime * stopTime * stopTime * .001);

	// If you have a reverse thruster, figure out whether using it is faster
	// than turning around and using your main thruster.
	if(ship.Attributes().Get("reverse thrust"))
	{
		// Figure out your stopping time using your main engine:
		double degreesToTurn = TO_DEG * acos(min(1., max(-1., -velocity.Unit().Dot(angle.Unit()))));
		double forwardTime = degreesToTurn / ship.TurnRate();
		forwardTime += stopTime;

		// Figure out your reverse thruster stopping time:
		double reverseAcceleration = ship.Attributes().Get("reverse thrust") / ship.InertialMass();
		double reverseTime = (180. - degreesToTurn) / ship.TurnRate();
		reverseTime += speed / reverseAcceleration;

		// If you want to end up facing a specific direction, add the extra turning time.
		if(direction)
		{
			// Time to turn from facing backwards to target:
			double degreesFromBackwards = TO_DEG * acos(min(1., max(-1., direction.Unit().Dot(-velocity.Unit()))));
			double turnFromBackwardsTime = degreesFromBackwards / ship.TurnRate();
			forwardTime += turnFromBackwardsTime;

			// Time to turn from facing forwards to target:
			double degreesFromForward = TO_DEG * acos(min(1., max(-1., direction.Unit().Dot(angle.Unit()))));
			double turnFromForwardTime = degreesFromForward / ship.TurnRate();
			reverseTime += turnFromForwardTime;
		}

		if(reverseTime < forwardTime)
		{
			command.SetTurn(TurnToward(ship, velocity));
			if(velocity.Unit().Dot(angle.Unit()) > limit)
				command |= Command::BACK;
			return false;
		}
	}

	command.SetTurn(TurnBackward(ship));
	if(velocity.Unit().Dot(angle.Unit()) < -limit)
		command |= Command::FORWARD;

	return false;
}



void AI::PrepareForHyperspace(Ship &ship, Command &command)
{
	bool hasHyperdrive = ship.JumpNavigation().HasHyperdrive();
	double scramThreshold = ship.Attributes().Get("scram drive");
	bool hasJumpDrive = ship.JumpNavigation().HasJumpDrive();
	if(!hasHyperdrive && !hasJumpDrive)
		return;

	bool isJump = (ship.JumpNavigation().GetCheapestJumpType(ship.GetTargetSystem()).first == JumpType::JUMP_DRIVE);

	Point direction = ship.GetTargetSystem()->Position() - ship.GetSystem()->Position();
	double departure = isJump ?
		ship.GetSystem()->JumpDepartureDistance() :
		ship.GetSystem()->HyperDepartureDistance();
	double squaredDeparture = departure * departure + SAFETY_OFFSET;
	if(ship.Position().LengthSquared() < squaredDeparture)
	{
		Point closestDeparturePoint = ship.Position().Unit() * (departure + SAFETY_OFFSET);
		MoveTo(ship, command, closestDeparturePoint, Point(), 0., 0.);
	}
	else if(!isJump && scramThreshold)
	{
		direction = direction.Unit();
		Point normal(-direction.Y(), direction.X());

		double deviation = ship.Velocity().Dot(normal);
		if(fabs(deviation) > scramThreshold)
		{
			// Need to maneuver; not ready to jump
			if((ship.Facing().Unit().Dot(normal) < 0) == (deviation < 0))
				// Thrusting from this angle is counterproductive
				direction = -deviation * normal;
			else
			{
				command |= Command::FORWARD;

				// How much correction will be applied to deviation by thrusting
				// as I turn back toward the jump direction.
				double turnRateRadians = ship.TurnRate() * TO_RAD;
				double cos = ship.Facing().Unit().Dot(direction);
				// integral(t*sin(r*x), angle/r, 0) = t/r * (1 - cos(angle)), so:
				double correctionWhileTurning = fabs(1 - cos) * ship.Acceleration() / turnRateRadians;
				// (Note that this will always underestimate because thrust happens before turn)

				if(fabs(deviation) - correctionWhileTurning > scramThreshold)
					// Want to thrust from an even sharper angle
					direction = -deviation * normal;
			}
		}
		command.SetTurn(TurnToward(ship, direction));
	}
	// If we're a jump drive, just stop.
	else if(isJump)
		Stop(ship, command, ship.Attributes().Get("jump speed"));
	// Else stop in the fastest way to end facing in the right direction
	else if(Stop(ship, command, ship.Attributes().Get("jump speed"), direction))
		command.SetTurn(TurnToward(ship, direction));
}



void AI::CircleAround(Ship &ship, Command &command, const Body &target)
{
	Point direction = target.Position() - ship.Position();
	command.SetTurn(TurnToward(ship, direction));

	double length = direction.Length();
	if(length > 200. && ship.Facing().Unit().Dot(direction) >= 0.)
	{
		command |= Command::FORWARD;

		// If the ship is far away enough the ship should use the afterburner.
		if(length > 750. && ShouldUseAfterburner(ship))
			command |= Command::AFTERBURNER;
	}
}



void AI::Swarm(Ship &ship, Command &command, const Body &target)
{
	Point direction = target.Position() - ship.Position();
	double maxSpeed = ship.MaxVelocity();
	double rendezvousTime = RendezvousTime(direction, target.Velocity(), maxSpeed);
	if(std::isnan(rendezvousTime) || rendezvousTime > 600.)
		rendezvousTime = 600.;
	direction += rendezvousTime * target.Velocity();
	MoveTo(ship, command, target.Position() + direction, .5 * maxSpeed * direction.Unit(), 50., 2.);
}



void AI::KeepStation(Ship &ship, Command &command, const Body &target)
{
	// Constants:
	static const double MAX_TIME = 600.;
	static const double LEAD_TIME = 500.;
	static const double POSITION_DEADBAND = 200.;
	static const double VELOCITY_DEADBAND = 1.5;
	static const double TIME_DEADBAND = 120.;
	static const double THRUST_DEADBAND = .5;

	// Current properties of the two ships:
	double maxV = ship.MaxVelocity();
	double accel = ship.Acceleration();
	double turn = ship.TurnRate();
	double mass = ship.InertialMass();
	Point unit = ship.Facing().Unit();
	double currentAngle = ship.Facing().Degrees();
	// This is where we want to be relative to where we are now:
	Point velocityDelta = target.Velocity() - ship.Velocity();
	Point positionDelta = target.Position() + LEAD_TIME * velocityDelta - ship.Position();
	double positionSize = positionDelta.Length();
	double positionWeight = positionSize / (positionSize + POSITION_DEADBAND);
	// This is how fast we want to be going relative to how fast we're going now:
	velocityDelta -= unit * VELOCITY_DEADBAND;
	double velocitySize = velocityDelta.Length();
	double velocityWeight = velocitySize / (velocitySize + VELOCITY_DEADBAND);

	// Time it will take (roughly) to move to the target ship:
	double positionTime = RendezvousTime(positionDelta, target.Velocity(), maxV);
	if(std::isnan(positionTime) || positionTime > MAX_TIME)
		positionTime = MAX_TIME;
	Point rendezvous = positionDelta + target.Velocity() * positionTime;
	double positionAngle = Angle(rendezvous).Degrees();
	positionTime += AngleDiff(currentAngle, positionAngle) / turn;
	positionTime += (rendezvous.Unit() * maxV - ship.Velocity()).Length() / accel;
	// If you are very close, stop trying to adjust:
	positionTime *= positionWeight * positionWeight;

	// Time it will take (roughly) to adjust your velocity to match the target:
	double velocityTime = velocityDelta.Length() / accel;
	double velocityAngle = Angle(velocityDelta).Degrees();
	velocityTime += AngleDiff(currentAngle, velocityAngle) / turn;
	// If you are very close, stop trying to adjust:
	velocityTime *= velocityWeight * velocityWeight;

	// Focus on matching position or velocity depending on which will take longer.
	double totalTime = positionTime + velocityTime + TIME_DEADBAND;
	positionWeight = positionTime / totalTime;
	velocityWeight = velocityTime / totalTime;
	double facingWeight = TIME_DEADBAND / totalTime;

	// Determine the angle we want to face, interpolating smoothly between three options.
	Point facingGoal = rendezvous.Unit() * positionWeight
		+ velocityDelta.Unit() * velocityWeight
		+ target.Facing().Unit() * facingWeight;
	double targetAngle = Angle(facingGoal).Degrees() - currentAngle;
	if(abs(targetAngle) > 180.)
		targetAngle += (targetAngle < 0. ? 360. : -360.);
	// Avoid "turn jitter" when position & velocity are well-matched.
	bool changedDirection = (signbit(ship.Commands().Turn()) != signbit(targetAngle));
	double targetTurn = abs(targetAngle / turn);
	double lastTurn = abs(ship.Commands().Turn());
	if(lastTurn && (changedDirection || (lastTurn < 1. && targetTurn > lastTurn)))
	{
		// Keep the desired turn direction, but damp the per-frame turn rate increase.
		double dampedTurn = (changedDirection ? 0. : lastTurn) + min(.025, targetTurn);
		command.SetTurn(copysign(dampedTurn, targetAngle));
	}
	else if(targetTurn < 1.)
		command.SetTurn(copysign(targetTurn, targetAngle));
	else
		command.SetTurn(targetAngle);

	// Determine whether to apply thrust.
	Point drag = ship.Velocity() * ship.Drag() / mass;
	if(ship.Attributes().Get("reverse thrust"))
	{
		// Don't take drag into account when reverse thrusting, because this
		// estimate of how it will be applied can be quite inaccurate.
		Point a = (unit * (-ship.Attributes().Get("reverse thrust") / mass)).Unit();
		double direction = positionWeight * positionDelta.Dot(a) / POSITION_DEADBAND
			+ velocityWeight * velocityDelta.Dot(a) / VELOCITY_DEADBAND;
		if(direction > THRUST_DEADBAND)
		{
			command |= Command::BACK;
			return;
		}
	}
	Point a = (unit * accel - drag).Unit();
	double direction = positionWeight * positionDelta.Dot(a) / POSITION_DEADBAND
		+ velocityWeight * velocityDelta.Dot(a) / VELOCITY_DEADBAND;
	if(direction > THRUST_DEADBAND)
		command |= Command::FORWARD;
}



void AI::Attack(Ship &ship, Command &command, const Ship &target)
{
	// Deploy any fighters you are carrying.
	if(!ship.IsYours() && ship.HasBays())
	{
		command |= Command::DEPLOY;
		Deploy(ship, false);
	}
	// Ramming AI doesn't take weapon range or self-damage into account, instead opting to bum-rush the target.
	if(ship.GetPersonality().IsRamming())
	{
		MoveToAttack(ship, command, target);
		return;
	}

	// Check if this ship is fast enough to keep distance from target.
	// Have a 10% minimum to avoid ships getting in a chase loop.
	const bool isAbleToRun = target.MaxVelocity() * SAFETY_MULTIPLIER < ship.MaxVelocity();

	ShipAICache &shipAICache = ship.GetAICache();
	const bool useArtilleryAI = shipAICache.IsArtilleryAI() && isAbleToRun;
	const double shortestRange = shipAICache.ShortestRange();
	const double shortestArtillery = shipAICache.ShortestArtillery();
	double minSafeDistance = isAbleToRun ? shipAICache.MinSafeDistance() : 0.;

	const double totalRadius = ship.Radius() + target.Radius();
	const Point direction = target.Position() - ship.Position();
	// Average distance from this ship's weapons to the enemy ship.
	const double weaponDistanceFromTarget = direction.Length() - totalRadius / 3.;

	// If this ship has mostly long-range weapons, or some weapons have a
	// blast radius, it should keep some distance instead of closing in.
	// If a weapon has blast radius, some leeway helps avoid getting hurt.
	if(minSafeDistance || (useArtilleryAI && shortestRange < weaponDistanceFromTarget))
	{
		minSafeDistance = 1.25 * minSafeDistance + totalRadius;

		double approachSpeed = (ship.Velocity() - target.Velocity()).Dot(direction.Unit());
		double slowdownDistance = 0.;
		// If this ship can use reverse thrusters, consider doing so.
		double reverseSpeed = ship.MaxReverseVelocity();
		bool useReverse = reverseSpeed && (reverseSpeed >= min(target.MaxVelocity(), ship.MaxVelocity())
				|| target.Velocity().Dot(-direction.Unit()) <= reverseSpeed);
		slowdownDistance = approachSpeed * approachSpeed / (useReverse ?
			ship.ReverseAcceleration() : (ship.Acceleration() + 160. / ship.TurnRate())) / 2.;

		// If we're too close, run away.
		if(direction.Length() <
				max(minSafeDistance + max(slowdownDistance, 0.), useArtilleryAI * .75 * shortestArtillery))
		{
			if(useReverse)
			{
				command.SetTurn(TurnToward(ship, direction));
				if(ship.Facing().Unit().Dot(direction) >= 0.)
					command |= Command::BACK;
			}
			else
			{
				command.SetTurn(TurnToward(ship, -direction));
				if(ship.Facing().Unit().Dot(direction) <= 0.)
					command |= Command::FORWARD;
			}
		}
		else
		{
			// This isn't perfect, but it works well enough.
			if((useArtilleryAI && (approachSpeed > 0. && weaponDistanceFromTarget < shortestArtillery * .9)) ||
					weaponDistanceFromTarget < shortestRange * .75)
				AimToAttack(ship, command, target);
			else
				MoveToAttack(ship, command, target);
		}
	}
	// Fire if we can or move closer to use all weapons.
	else
		if(weaponDistanceFromTarget < shortestRange * .75)
			AimToAttack(ship, command, target);
		else
			MoveToAttack(ship, command, target);
}



void AI::AimToAttack(Ship &ship, Command &command, const Body &target)
{
	command.SetTurn(TurnToward(ship, TargetAim(ship, target)));
}



void AI::MoveToAttack(Ship &ship, Command &command, const Body &target)
{
	Point direction = target.Position() - ship.Position();

	// First of all, aim in the direction that will hit this target.
	AimToAttack(ship, command, target);

	// Calculate this ship's "turning radius"; that is, the smallest circle it
	// can make while at its current speed.
	double stepsInFullTurn = 360. / ship.TurnRate();
	double circumference = stepsInFullTurn * ship.Velocity().Length();
	double diameter = max(200., circumference / PI);

	const auto facing = ship.Facing().Unit().Dot(direction.Unit());
	// If the ship has reverse thrusters and the target is behind it, we can
	// use them to reach the target more quickly.
	if(facing < -.75 && ship.Attributes().Get("reverse thrust"))
		command |= Command::BACK;
	// This isn't perfect, but it works well enough.
	else if((facing >= 0. && direction.Length() > diameter)
			|| (ship.Velocity().Dot(direction) < 0. &&
				facing) >= .9)
		command |= Command::FORWARD;

	// Use an equipped afterburner if possible.
	if(command.Has(Command::FORWARD) && direction.Length() < 1000. && ShouldUseAfterburner(ship))
		command |= Command::AFTERBURNER;
}



void AI::PickUp(Ship &ship, Command &command, const Body &target)
{
	// Figure out the target's velocity relative to the ship.
	Point p = target.Position() - ship.Position();
	Point v = target.Velocity() - ship.Velocity();
	double vMax = ship.MaxVelocity();

	// Estimate where the target will be by the time we reach it.
	double time = RendezvousTime(p, v, vMax);
	if(std::isnan(time))
		time = p.Length() / vMax;
	double degreesToTurn = TO_DEG * acos(min(1., max(-1., p.Unit().Dot(ship.Facing().Unit()))));
	time += degreesToTurn / ship.TurnRate();
	p += v * time;

	// Move toward the target.
	command.SetTurn(TurnToward(ship, p));
	double dp = p.Unit().Dot(ship.Facing().Unit());
	if(dp > .7)
		command |= Command::FORWARD;

	// Use the afterburner if it will not cause you to miss your target.
	double squareDistance = p.LengthSquared();
	if(command.Has(Command::FORWARD) && ShouldUseAfterburner(ship))
		if(dp > max(.9, min(.9999, 1. - squareDistance / 10000000.)))
			command |= Command::AFTERBURNER;
}



// Determine if using an afterburner does not use up reserve fuel, cause undue
// energy strain, or undue thermal loads if almost overheated.
bool AI::ShouldUseAfterburner(Ship &ship)
{
	if(!ship.Attributes().Get("afterburner thrust"))
		return false;

	double fuel = ship.Fuel() * ship.Attributes().Get("fuel capacity");
	double neededFuel = ship.Attributes().Get("afterburner fuel");
	double energy = ship.Energy() * ship.Attributes().Get("energy capacity");
	double neededEnergy = ship.Attributes().Get("afterburner energy");
	if(energy == 0.)
		energy = ship.Attributes().Get("energy generation")
				+ 0.2 * ship.Attributes().Get("solar collection")
				- ship.Attributes().Get("energy consumption");
	double outputHeat = ship.Attributes().Get("afterburner heat") / (100 * ship.Mass());
	if((!neededFuel || fuel - neededFuel > ship.JumpNavigation().JumpFuel())
			&& (!neededEnergy || neededEnergy / energy < 0.25)
			&& (!outputHeat || ship.Heat() + outputHeat < .9))
		return true;

	return false;
}



// "Appeasing" ships will dump cargo after being injured, if they are being targeted.
void AI::DoAppeasing(const shared_ptr<Ship> &ship, double *threshold) const
{
	double health = .5 * ship->Shields() + ship->Hull();
	if(1. - health <= *threshold)
		return;

	const auto enemies = GetShipsList(*ship, true);
	if(none_of(enemies.begin(), enemies.end(), [&ship](const Ship *foe) noexcept -> bool
			{ return !foe->IsDisabled() && foe->GetTargetShip() == ship; }))
		return;

	int toDump = 11 + (1. - health) * .5 * ship->Cargo().Size();
	for(auto &&commodity : ship->Cargo().Commodities())
		if(commodity.second && toDump > 0)
		{
			int dumped = min(commodity.second, toDump);
			ship->Jettison(commodity.first, dumped, true);
			toDump -= dumped;
		}

	Messages::Add(ship->GetGovernment()->GetName() + " " + ship->Noun() + " \"" + ship->Name()
		+ "\": Please, just take my cargo and leave me alone.", Messages::Importance::Low);

	*threshold = (1. - health) + .1;
}



// Find a target ship to flock around at high speed.
void AI::DoSwarming(Ship &ship, Command &command, shared_ptr<Ship> &target)
{
	// Find a new ship to target on average every 10 seconds, or if the current target
	// is no longer eligible. If landing, release the old target so others can swarm it.
	if(ship.IsLanding() || !target || !CanSwarm(ship, *target) || !Random::Int(600))
	{
		if(target)
		{
			// Allow another swarming ship to consider the target.
			auto sit = swarmCount.find(target.get());
			if(sit != swarmCount.end() && sit->second > 0)
				--sit->second;
			// Release the current target.
			target.reset();
			ship.SetTargetShip(target);
		}
		// If here just because we are about to land, do not seek a new target.
		if(ship.IsLanding())
			return;

		int lowestCount = 7;
		// Consider swarming around non-hostile ships in the same system.
		const auto others = GetShipsList(ship, false);
		for(auto *other : others)
			if(!other->GetPersonality().IsSwarming())
			{
				// Prefer to swarm ships that are not already being heavily swarmed.
				int count = swarmCount[other] + Random::Int(4);
				if(count < lowestCount)
				{
					target = other->shared_from_this();
					lowestCount = count;
				}
			}
		ship.SetTargetShip(target);
		if(target)
			++swarmCount[target.get()];
	}
	// If a friendly ship to flock with was not found, return to an available planet.
	if(target)
		Swarm(ship, command, *target);
	else if(ship.Zoom() == 1.)
		Refuel(ship, command);
}



void AI::DoSurveillance(Ship &ship, Command &command, shared_ptr<Ship> &target) const
{
	const bool isStaying = ship.GetPersonality().IsStaying();
	// Since DoSurveillance is called after target-seeking and firing, if this
	// ship has a target, that target is guaranteed to be targetable.
	if(target && (target->GetSystem() != ship.GetSystem() || target->IsEnteringHyperspace()))
	{
		target.reset();
		ship.SetTargetShip(target);
	}
	// If you have a hostile target, pursuing and destroying it has priority.
	if(target && ship.GetGovernment()->IsEnemy(target->GetGovernment()))
	{
		// Automatic aiming and firing already occurred.
		MoveIndependent(ship, command);
		return;
	}

	// Choose a surveillance behavior.
	if(ship.GetTargetSystem())
	{
		// Unload surveillance drones in this system before leaving.
		if(!isStaying)
		{
			PrepareForHyperspace(ship, command);
			command |= Command::JUMP;
		}
		if(ship.HasBays())
		{
			command |= Command::DEPLOY;
			Deploy(ship, false);
		}
	}
	else if(ship.GetTargetStellar())
	{
		// Approach the planet and "land" on it (i.e. scan it).
		MoveToPlanet(ship, command);
		double atmosphereScan = ship.Attributes().Get("atmosphere scan");
		double distance = ship.Position().Distance(ship.GetTargetStellar()->Position());
		if(distance < atmosphereScan && !Random::Int(100))
			ship.SetTargetStellar(nullptr);
		else if(!isStaying)
			command |= Command::LAND;
	}
	else if(target && target->IsTargetable())
	{
		// Approach and scan the targeted, friendly ship's cargo or outfits.
		bool cargoScan = ship.Attributes().Get("cargo scan power");
		bool outfitScan = ship.Attributes().Get("outfit scan power");
		// If the pointer to the target ship exists, it is targetable and in-system.
		bool mustScanCargo = cargoScan && !Has(ship, target, ShipEvent::SCAN_CARGO);
		bool mustScanOutfits = outfitScan && !Has(ship, target, ShipEvent::SCAN_OUTFITS);
		if(!mustScanCargo && !mustScanOutfits)
			ship.SetTargetShip(shared_ptr<Ship>());
		else
		{
			if(target->Velocity().Length() > ship.MaxVelocity() * 0.9)
				CircleAround(ship, command, *target);
			else
				MoveTo(ship, command, target->Position(), target->Velocity(), 1., 1.);
			command |= Command::SCAN;
		}
	}
	else
	{
		const System *system = ship.GetSystem();
		const Government *gov = ship.GetGovernment();

		// Consider scanning any non-hostile ship in this system that you haven't yet personally scanned.
		vector<Ship *> targetShips;
		bool cargoScan = ship.Attributes().Get("cargo scan power");
		bool outfitScan = ship.Attributes().Get("outfit scan power");
		if(cargoScan || outfitScan)
			for(const auto &grit : governmentRosters)
			{
				if(gov == grit.first || gov->IsEnemy(grit.first))
					continue;
				for(const auto &it : grit.second)
				{
					auto ptr = it->shared_from_this();
					if((!cargoScan || Has(ship, ptr, ShipEvent::SCAN_CARGO))
							&& (!outfitScan || Has(ship, ptr, ShipEvent::SCAN_OUTFITS)))
						continue;

					if(it->IsTargetable())
						targetShips.emplace_back(it);
				}
			}

		// Consider scanning any planetary object in the system, if able.
		vector<const StellarObject *> targetPlanets;
		double atmosphereScan = ship.Attributes().Get("atmosphere scan");
		if(atmosphereScan)
			for(const StellarObject &object : system->Objects())
				if(object.HasSprite() && !object.IsStar() && !object.IsStation())
					targetPlanets.push_back(&object);

		// If this ship can jump away, consider traveling to a nearby system.
		vector<const System *> targetSystems;
		// TODO: These ships cannot travel through wormholes?
		if(ship.JumpsRemaining(false))
		{
			const auto &links = ship.JumpNavigation().HasJumpDrive() ?
				system->JumpNeighbors(ship.JumpNavigation().JumpRange()) : system->Links();
			bool unrestricted = ship.GetPersonality().IsUnrestricted();
			for(const System *link : links)
				if(unrestricted || !gov->IsRestrictedFrom(*link))
					targetSystems.push_back(link);
		}

		unsigned total = targetShips.size() + targetPlanets.size() + targetSystems.size();
		// If there is nothing for this ship to scan, have it patrol the entire system
		// instead of drifting or stopping.
		if(!total)
		{
			DoPatrol(ship, command);
			return;
		}
		unsigned index = Random::Int(total);
		if(index < targetShips.size())
			ship.SetTargetShip(targetShips[index]->shared_from_this());
		else
		{
			index -= targetShips.size();
			if(index < targetPlanets.size())
				ship.SetTargetStellar(targetPlanets[index]);
			else
				ship.SetTargetSystem(targetSystems[index - targetPlanets.size()]);
		}
	}
}



void AI::DoMining(Ship &ship, Command &command)
{
	// This function is only called for ships that are in the player's system.
	// Update the radius that the ship is searching for asteroids at.
	bool isNew = !miningAngle.count(&ship);
	Angle &angle = miningAngle[&ship];
	if(isNew)
	{
		angle = Angle::Random();
		miningRadius[&ship] = ship.GetSystem()->AsteroidBeltRadius();
	}
	angle += Angle::Random(1.) - Angle::Random(1.);
	double radius = miningRadius[&ship] * pow(2., angle.Unit().X());

	shared_ptr<Minable> target = ship.GetTargetAsteroid();
	if(!target || target->Velocity().Length() > ship.MaxVelocity())
	{
		for(const shared_ptr<Minable> &minable : minables)
		{
			Point offset = minable->Position() - ship.Position();
			// Target only nearby minables that are within 45deg of the current heading
			// and not moving faster than the ship can catch.
			if(offset.Length() < 800. && offset.Unit().Dot(ship.Facing().Unit()) > .7
					&& minable->Velocity().Dot(offset.Unit()) < ship.MaxVelocity())
			{
				target = minable;
				ship.SetTargetAsteroid(target);
				break;
			}
		}
	}
	if(target)
	{
		// If the asteroid has moved well out of reach, stop tracking it.
		if(target->Position().Distance(ship.Position()) > 1600.)
			ship.SetTargetAsteroid(nullptr);
		else
		{
			MoveToAttack(ship, command, *target);
			AutoFire(ship, firingCommands, *target);
			return;
		}
	}

	Point heading = Angle(30.).Rotate(ship.Position().Unit() * radius) - ship.Position();
	command.SetTurn(TurnToward(ship, heading));
	if(ship.Velocity().Dot(heading.Unit()) < .7 * ship.MaxVelocity())
		command |= Command::FORWARD;
}



bool AI::DoHarvesting(Ship &ship, Command &command) const
{
	// If the ship has no target to pick up, do nothing.
	shared_ptr<Flotsam> target = ship.GetTargetFlotsam();
	if(target && !ship.CanPickUp(*target))
	{
		target.reset();
		ship.SetTargetFlotsam(target);
	}
	if(!target)
	{
		// Only check for new targets every 10 frames, on average.
		if(Random::Int(10))
			return false;

		// Don't chase anything that will take more than 10 seconds to reach.
		double bestTime = 600.;
		for(const shared_ptr<Flotsam> &it : flotsam)
		{
			if(!ship.CanPickUp(*it))
				continue;
			// Only pick up flotsam that is nearby and that you are facing toward. Player escorts should
			// always attempt to pick up nearby flotsams when they are given a harvest order, and so ignore
			// the facing angle check.
			Point p = it->Position() - ship.Position();
			double range = p.Length();
			// Player ships do not have a restricted field of view so that they target flotsam behind them.
			if(range > 800. || (range > 100. && p.Unit().Dot(ship.Facing().Unit()) < .9 && !ship.IsYours()))
				continue;

			// Estimate how long it would take to intercept this flotsam.
			Point v = it->Velocity() - ship.Velocity();
			double vMax = ship.MaxVelocity();
			double time = RendezvousTime(p, v, vMax);
			if(std::isnan(time))
				continue;

			double degreesToTurn = TO_DEG * acos(min(1., max(-1., p.Unit().Dot(ship.Facing().Unit()))));
			time += degreesToTurn / ship.TurnRate();
			if(time < bestTime)
			{
				bestTime = time;
				target = it;
			}
		}
		if(!target)
			return false;

		ship.SetTargetFlotsam(target);
	}
	// Deploy any carried ships to improve maneuverability.
	if(ship.HasBays())
	{
		command |= Command::DEPLOY;
		Deploy(ship, false);
	}

	PickUp(ship, command, *target);
	return true;
}



// Check if this ship should cloak. Returns true if this ship decided to run away while cloaking.
bool AI::DoCloak(Ship &ship, Command &command)
{
	if(ship.GetPersonality().IsDecloaked())
		return false;

	const Outfit &attributes = ship.Attributes();
	if(!attributes.Get("cloak"))
		return false;

	// Never cloak if it will cause you to be stranded.
	double fuelCost = attributes.Get("cloaking fuel") + attributes.Get("fuel consumption")
		- attributes.Get("fuel generation");
	if(attributes.Get("cloaking fuel") && !attributes.Get("ramscoop"))
	{
		double fuel = ship.Fuel() * attributes.Get("fuel capacity");
		int steps = ceil((1. - ship.Cloaking()) / attributes.Get("cloak"));
		// Only cloak if you will be able to fully cloak and also maintain it
		// for as long as it will take you to reach full cloak.
		fuel -= fuelCost * (1 + 2 * steps);
		if(fuel < ship.JumpNavigation().JumpFuel())
			return false;
	}

	// If your parent has chosen to cloak, cloak and rendezvous with them.
	const shared_ptr<const Ship> &parent = ship.GetParent();
	bool shouldCloakWithParent = false;
	if(parent && parent->GetGovernment() && parent->Commands().Has(Command::CLOAK)
			&& parent->GetSystem() == ship.GetSystem())
	{
		const Government *parentGovernment = parent->GetGovernment();
		bool isPlayer = parentGovernment->IsPlayer();
		if(isPlayer && ship.GetGovernment() == parentGovernment)
			shouldCloakWithParent = true;
		else if(isPlayer && ship.GetPersonality().IsEscort() && !ship.GetPersonality().IsUninterested())
			shouldCloakWithParent = true;
		else if(!isPlayer && !parent->GetGovernment()->IsEnemy(ship.GetGovernment()))
			shouldCloakWithParent = true;
	}
	if(shouldCloakWithParent)
	{
		command |= Command::CLOAK;
		KeepStation(ship, command, *parent);
		return true;
	}

	// Otherwise, always cloak if you are in imminent danger.
	static const double MAX_RANGE = 10000.;
	double range = MAX_RANGE;
	const Ship *nearestEnemy = nullptr;
	// Find the nearest targetable, in-system enemy that could attack this ship.
	const auto enemies = GetShipsList(ship, true);
	for(const auto &foe : enemies)
		if(!foe->IsDisabled())
		{
			double distance = ship.Position().Distance(foe->Position());
			if(distance < range)
			{
				range = distance;
				nearestEnemy = foe;
			}
		}

	// If this ship has started cloaking, it must get at least 40% repaired
	// or 40% farther away before it begins decloaking again.
	double hysteresis = ship.Commands().Has(Command::CLOAK) ? .4 : 0.;
	// If cloaking costs nothing, and no one has asked you for help, cloak at will.
	// Player ships should never cloak automatically if they are not in danger.
	bool cloakFreely = (fuelCost <= 0.) && !ship.GetShipToAssist() && !ship.IsYours();
	// If this ship is injured / repairing, it should cloak while under threat.
	bool cloakToRepair = (ship.Health() < RETREAT_HEALTH + hysteresis)
			&& (attributes.Get("shield generation") || attributes.Get("hull repair rate"));
	if(cloakToRepair && (cloakFreely || range < 2000. * (1. + hysteresis)))
	{
		command |= Command::CLOAK;
		// Move away from the nearest enemy.
		if(nearestEnemy)
		{
			Point safety;
			// TODO: This could use an "Avoid" method, to account for other in-system hazards.
			// Simple approximation: move equally away from both the system center and the
			// nearest enemy, until the constrainment boundary is reached.
			if(ship.GetPersonality().IsUnconstrained() || !fenceCount.count(&ship))
				safety = 2 * ship.Position().Unit() - nearestEnemy->Position().Unit();
			else
				safety = -ship.Position().Unit();

			safety *= ship.MaxVelocity();
			MoveTo(ship, command, ship.Position() + safety, safety, 1., .8);
			return true;
		}
	}
	// Choose to cloak if there are no enemies nearby and cloaking is sensible.
	if(range == MAX_RANGE && cloakFreely && !ship.GetTargetShip())
		command |= Command::CLOAK;

<<<<<<< HEAD
		// Otherwise, always cloak if you are in imminent danger.
		static const double MAX_RANGE = min(10000., ship.FoggedViewRange());
		double range = MAX_RANGE;
		const Ship *nearestEnemy = nullptr;
		// Find the nearest targetable, in-system enemy that could attack this ship.
		const auto enemies = GetShipsList(ship, true);
		for(const auto &foe : enemies)
			if(!foe->IsDisabled())
			{
				double distance = ship.Position().Distance(foe->Position());
				if(distance < range)
				{
					range = distance;
					nearestEnemy = foe;
				}
			}
=======
	return false;
}



void AI::DoPatrol(Ship &ship, Command &command) const
{
	double radius = ship.GetSystem()->ExtraHyperArrivalDistance();
	if(radius == 0.)
		radius = 500.;
>>>>>>> 36a89046

	// The ship is outside of the effective range of the system,
	// so we turn it around.
	if(ship.Position().LengthSquared() > radius * radius)
	{
		// Allow ships to land after a while, otherwise they would continue to accumulate in the system.
		if(!ship.GetPersonality().IsStaying() && !Random::Int(10000))
		{
			vector<const StellarObject *> landingTargets;
			for(const StellarObject &object : ship.GetSystem()->Objects())
				if(object.HasSprite() && object.GetPlanet() && object.GetPlanet()->CanLand(ship))
					landingTargets.push_back(&object);
			if(landingTargets.size())
			{
				ship.SetTargetStellar(landingTargets[Random::Int(landingTargets.size())]);
				MoveToPlanet(ship, command);
				command |= Command::LAND;
				return;
			}
		}
		// Hacky way of differentiating ship behaviour without additional storage,
		// while keeping it consistent for each ship. TODO: change when Ship::SetTargetLocation exists.
		// This uses the pointer of the ship to choose a pseudo-random angle and instructs it to
		// partol the system in a criss-crossing pattern, where each turn is this specific angle.
		intptr_t seed = reinterpret_cast<intptr_t>(&ship);
		int behaviour = abs(seed % 23);
		Angle delta = Angle(360. / (behaviour / 2. + 2.) * (behaviour % 2 ? -1. : 1.));
		Angle target = Angle(ship.Position()) + delta;
		MoveTo(ship, command, target.Unit() * radius / 2, Point(), 10., 1.);
	}
	// Otherwise, keep going forward.
	else
	{
		const Point targetVelocity = ship.Facing().Unit() * (ship.MaxVelocity() + 1);
		const Point targetPosition = ship.Position() + targetVelocity;
		MoveTo(ship, command, targetPosition, targetVelocity, 10., 1.);
	}
}



void AI::DoScatter(Ship &ship, Command &command)
{
	if(!command.Has(Command::FORWARD) && !command.Has(Command::BACK))
		return;

	double flip = command.Has(Command::BACK) ? -1 : 1;
	double turnRate = ship.TurnRate();
	double acceleration = ship.Acceleration();
	// TODO: If there are many ships, use CollisionSet::Circle or another
	// suitable method to limit which ships are checked.
	for(const shared_ptr<Ship> &other : ships)
	{
		// Do not scatter away from yourself, or ships in other systems.
		if(other.get() == &ship || other->GetSystem() != ship.GetSystem())
			continue;

		// Check for any ships that have nearly the same movement profile as
		// this ship and are in nearly the same location.
		Point offset = other->Position() - ship.Position();
		if(offset.LengthSquared() > 400.)
			continue;
		if(fabs(other->TurnRate() / turnRate - 1.) > .05)
			continue;
		if(fabs(other->Acceleration() / acceleration - 1.) > .05)
			continue;

		// We are too close to this ship. Turn away from it if we aren't already facing away.
		if(fabs(other->Facing().Unit().Dot(ship.Facing().Unit())) > 0.99) // 0.99 => 8 degrees
			command.SetTurn(flip * offset.Cross(ship.Facing().Unit()) > 0. ? 1. : -1.);
		return;
	}
}



bool AI::DoSecretive(Ship &ship, Command &command)
{
	shared_ptr<Ship> scanningShip;
	// Figure out if any ship is currently scanning us. If that is the case, move away from it.
	for(auto &otherShip : GetShipsList(ship, false))
		if(!ship.GetGovernment()->Trusts(otherShip->GetGovernment()) &&
				otherShip->Commands().Has(Command::SCAN) &&
				otherShip->GetTargetShip() == ship.shared_from_this() &&
				!otherShip->IsDisabled() && !otherShip->IsDestroyed())
			scanningShip = make_shared<Ship>(*otherShip);

	if(scanningShip)
	{
		Point scanningPos = scanningShip->Position();
		Point pos = ship.Position();

		double cargoDistance = scanningShip->Attributes().Get("cargo scan power");
		double outfitDistance = scanningShip->Attributes().Get("outfit scan power");

		double maxScanRange = max(cargoDistance, outfitDistance);
		double distance = scanningPos.DistanceSquared(pos) * .0001;

		// If it can scan us we need to evade.
		if(distance < maxScanRange)
		{
			Point away;
			if(ship.GetPersonality().IsUnconstrained() || !fenceCount.count(&ship))
				away = pos - scanningPos;
			else
				away = -pos;
			away *= ship.MaxVelocity();
			MoveTo(ship, command, pos + away, away, 1., 1.);
			return true;
		}
	}
	return false;
}



// Instead of coming to a full stop, adjust to a target velocity vector
Point AI::StoppingPoint(const Ship &ship, const Point &targetVelocity, bool &shouldReverse)
{
	Point position = ship.Position();
	Point velocity = ship.Velocity() - targetVelocity;
	Angle angle = ship.Facing();
	double acceleration = ship.Acceleration();
	double turnRate = ship.TurnRate();
	shouldReverse = false;

	// If I were to turn around and stop now the relative movement, where would that put me?
	double v = velocity.Length();
	if(!v)
		return position;
	// It makes no sense to calculate a stopping point for a ship entering hyperspace.
	if(ship.IsHyperspacing())
	{
		if(ship.IsUsingJumpDrive() || ship.IsEnteringHyperspace())
			return position;

		double maxVelocity = ship.MaxVelocity();
		double jumpTime = (v - maxVelocity) / 2.;
		position += velocity.Unit() * (jumpTime * (v + maxVelocity) * .5);
		v = maxVelocity;
	}

	// This assumes you're facing exactly the wrong way.
	double degreesToTurn = TO_DEG * acos(min(1., max(-1., -velocity.Unit().Dot(angle.Unit()))));
	double stopDistance = v * (degreesToTurn / turnRate);
	// Sum of: v + (v - a) + (v - 2a) + ... + 0.
	// The number of terms will be v / a.
	// The average term's value will be v / 2. So:
	stopDistance += .5 * v * v / acceleration;

	if(ship.Attributes().Get("reverse thrust"))
	{
		// Figure out your reverse thruster stopping distance:
		double reverseAcceleration = ship.Attributes().Get("reverse thrust") / ship.InertialMass();
		double reverseDistance = v * (180. - degreesToTurn) / turnRate;
		reverseDistance += .5 * v * v / reverseAcceleration;

		if(reverseDistance < stopDistance)
		{
			shouldReverse = true;
			stopDistance = reverseDistance;
		}
	}

	return position + stopDistance * velocity.Unit();
}



// Get a vector giving the direction this ship should aim in in order to do
// maximum damaged to a target at the given position with its non-turret,
// non-homing weapons. If the ship has no non-homing weapons, this just
// returns the direction to the target.
Point AI::TargetAim(const Ship &ship)
{
	shared_ptr<const Ship> target = ship.GetTargetShip();
	if(target)
		return TargetAim(ship, *target);

	shared_ptr<const Minable> targetAsteroid = ship.GetTargetAsteroid();
	if(targetAsteroid)
		return TargetAim(ship, *targetAsteroid);

	return Point();
}



Point AI::TargetAim(const Ship &ship, const Body &target)
{
	Point result;
	for(const Hardpoint &hardpoint : ship.Weapons())
	{
		const Weapon *weapon = hardpoint.GetOutfit();
		if(!weapon || hardpoint.IsHoming() || hardpoint.IsTurret())
			continue;

		Point start = ship.Position() + ship.Facing().Rotate(hardpoint.GetPoint());
		Point p = target.Position() - start + ship.GetPersonality().Confusion();
		Point v = target.Velocity() - ship.Velocity();
		double steps = RendezvousTime(p, v, weapon->WeightedVelocity() + .5 * weapon->RandomVelocity());
		if(std::isnan(steps))
			continue;

		steps = min(steps, weapon->TotalLifetime());
		p += steps * v;

		double damage = weapon->ShieldDamage() + weapon->HullDamage();
		result += p.Unit() * abs(damage);
	}

	return result ? result : target.Position() - ship.Position();
}



// Aim the given ship's turrets.
void AI::AimTurrets(const Ship &ship, FireCommand &command, bool opportunistic) const
{
	// First, get the set of potential hostile ships.
	auto targets = vector<const Body *>();
	const Ship *currentTarget = ship.GetTargetShip().get();
	if(opportunistic || !currentTarget || !currentTarget->IsTargetable())
	{
		// Find the maximum range of any of this ship's turrets.
		double maxRange = 0.;
		for(const Hardpoint &weapon : ship.Weapons())
			if(weapon.CanAim())
				maxRange = max(maxRange, weapon.GetOutfit()->Range());
		// If this ship has no turrets, bail out.
		if(!maxRange)
			return;
		// Extend the weapon range slightly to account for velocity differences.
		maxRange *= 1.5;

		// Now, find all enemy ships within that radius.
		auto enemies = GetShipsList(ship, true, maxRange);
		// Convert the shared_ptr<Ship> into const Body *, to allow aiming turrets
		// at a targeted asteroid. Skip disabled ships, which pose no threat.
		for(auto &&foe : enemies)
			if(!foe->IsDisabled())
				targets.emplace_back(foe);
		// Even if the ship's current target ship is beyond maxRange,
		// or is already disabled, consider aiming at it.
		if(currentTarget && currentTarget->IsTargetable()
				&& find(targets.cbegin(), targets.cend(), currentTarget) == targets.cend())
			targets.push_back(currentTarget);
	}
	else
		targets.push_back(currentTarget);
	// If this ship is mining, consider aiming at its target asteroid.
	if(ship.GetTargetAsteroid())
		targets.push_back(ship.GetTargetAsteroid().get());

	// If there are no targets to aim at, opportunistic turrets should sweep
	// back and forth at random, with the sweep centered on the "outward-facing"
	// angle. Focused turrets should just point forward.
	if(targets.empty() && !opportunistic)
	{
		for(const Hardpoint &hardpoint : ship.Weapons())
			if(hardpoint.CanAim())
			{
				// Get the index of this weapon.
				int index = &hardpoint - &ship.Weapons().front();
				double offset = (hardpoint.HarmonizedAngle() - hardpoint.GetAngle()).Degrees();
				command.SetAim(index, offset / hardpoint.GetOutfit()->TurretTurn());
			}
		return;
	}
	if(targets.empty())
	{
		for(const Hardpoint &hardpoint : ship.Weapons())
			if(hardpoint.CanAim())
			{
				// Get the index of this weapon.
				int index = &hardpoint - &ship.Weapons().front();
				// First, check if this turret is currently in motion. If not,
				// it only has a small chance of beginning to move.
				double previous = ship.FiringCommands().Aim(index);
				if(!previous && (Random::Int(60)))
					continue;

				Angle centerAngle = Angle(hardpoint.GetPoint());
				double bias = (centerAngle - hardpoint.GetAngle()).Degrees() / 180.;
				double acceleration = Random::Real() - Random::Real() + bias;
				command.SetAim(index, previous + .1 * acceleration);
			}
		return;
	}
	// Each hardpoint should aim at the target that it is "closest" to hitting.
	for(const Hardpoint &hardpoint : ship.Weapons())
		if(hardpoint.CanAim())
		{
			// This is where this projectile fires from. Add some randomness
			// based on how skilled the pilot is.
			Point start = ship.Position() + ship.Facing().Rotate(hardpoint.GetPoint());
			start += ship.GetPersonality().Confusion();
			// Get the turret's current facing, in absolute coordinates:
			Angle aim = ship.Facing() + hardpoint.GetAngle();
			// Get this projectile's average velocity.
			const Weapon *weapon = hardpoint.GetOutfit();
			double vp = weapon->WeightedVelocity() + .5 * weapon->RandomVelocity();
			// Loop through each body this hardpoint could shoot at. Find the
			// one that is the "best" in terms of how many frames it will take
			// to aim at it and for a projectile to hit it.
			double bestScore = numeric_limits<double>::infinity();
			double bestAngle = 0.;
			for(const Body *target : targets)
			{
				Point p = target->Position() - start;
				Point v = target->Velocity();
				// Only take the ship's velocity into account if this weapon
				// does not have its own acceleration.
				if(!weapon->Acceleration())
					v -= ship.Velocity();
				// By the time this action is performed, the target will
				// have moved forward one time step.
				p += v;

				double rendezvousTime = numeric_limits<double>::quiet_NaN();
				double distance = p.Length();
				// Beam weapons hit instantaneously if they are in range.
				bool isInstantaneous = weapon->TotalLifetime() == 1.;
				if(isInstantaneous && distance < vp)
					rendezvousTime = 0.;
				else
				{
					// Find out how long it would take for this projectile to reach the target.
					if(!isInstantaneous)
						rendezvousTime = RendezvousTime(p, v, vp);

					// If there is no intersection (i.e. the turret is not facing the target),
					// consider this target "out-of-range" but still targetable.
					if(std::isnan(rendezvousTime))
						rendezvousTime = max(distance / (vp ? vp : 1.), 2 * weapon->TotalLifetime());

					// Determine where the target will be at that point.
					p += v * rendezvousTime;

					// All bodies within weapons range have the same basic
					// weight. Outside that range, give them lower priority.
					rendezvousTime = max(0., rendezvousTime - weapon->TotalLifetime());
				}

				// Determine how much the turret must turn to face that vector.
				double degrees = (Angle(p) - aim).Degrees();
				double turnTime = fabs(degrees) / weapon->TurretTurn();
				// Always prefer targets that you are able to hit.
				double score = turnTime + (180. / weapon->TurretTurn()) * rendezvousTime;
				if(score < bestScore)
				{
					bestScore = score;
					bestAngle = degrees;
				}
			}
			if(bestAngle)
			{
				// Get the index of this weapon.
				int index = &hardpoint - &ship.Weapons().front();
				command.SetAim(index, bestAngle / weapon->TurretTurn());
			}
		}
}



// Fire whichever of the given ship's weapons can hit a hostile target.
void AI::AutoFire(const Ship &ship, FireCommand &command, bool secondary, bool isFlagship) const
{
	const Personality &person = ship.GetPersonality();
	if(person.IsPacifist() || ship.CannotAct())
		return;

	bool beFrugal = (ship.IsYours() && !escortsUseAmmo);
	if(person.IsFrugal() || (ship.IsYours() && escortsAreFrugal && escortsUseAmmo))
	{
		// The frugal personality is only active when ships have more than a certain fraction of their total health,
		// and are not outgunned. The default threshold is 75%.
		beFrugal = (ship.Health() > GameData::GetGamerules().UniversalFrugalThreshold());
		if(beFrugal)
		{
			auto ait = allyStrength.find(ship.GetGovernment());
			auto eit = enemyStrength.find(ship.GetGovernment());
			if(ait != allyStrength.end() && eit != enemyStrength.end() && ait->second < eit->second)
				beFrugal = false;
		}
	}

	// Special case: your target is not your enemy. Do not fire, because you do
	// not want to risk damaging that target. Ships will target friendly ships
	// while assisting and performing surveillance.
	shared_ptr<Ship> currentTarget = ship.GetTargetShip();
	const Government *gov = ship.GetGovernment();
	bool friendlyOverride = false;
	bool disabledOverride = false;
	if(ship.IsYours())
	{
		auto it = orders.find(&ship);
		if(it != orders.end() && it->second.target.lock() == currentTarget)
		{
			disabledOverride = (it->second.type == Orders::FINISH_OFF);
			friendlyOverride = disabledOverride || (it->second.type == Orders::ATTACK);
		}
	}
	bool currentIsEnemy = currentTarget
		&& currentTarget->GetGovernment()->IsEnemy(gov)
		&& currentTarget->GetSystem() == ship.GetSystem();
	if(currentTarget && !(currentIsEnemy || friendlyOverride))
		currentTarget.reset();

	// Only fire on disabled targets if you don't want to plunder them.
	bool plunders = (person.Plunders() && ship.Cargo().Free());
	bool disables = person.Disables();

	// Don't use weapons with firing force if you are preparing to jump.
	bool isWaitingToJump = ship.Commands().Has(Command::JUMP | Command::WAIT);

	// Find the longest range of any of your non-homing weapons. Homing weapons
	// that don't consume ammo may also fire in non-homing mode.
	double maxRange = 0.;
	for(const Hardpoint &weapon : ship.Weapons())
		if(weapon.IsReady()
				&& !(!currentTarget && weapon.IsHoming() && weapon.GetOutfit()->Ammo())
				&& !(!secondary && weapon.GetOutfit()->Icon())
				&& !(beFrugal && weapon.GetOutfit()->Ammo())
				&& !(isWaitingToJump && weapon.GetOutfit()->FiringForce()))
			maxRange = max(maxRange, weapon.GetOutfit()->Range());
	// Extend the weapon range slightly to account for velocity differences.
	maxRange *= 1.5;

	// Find all enemy ships within range of at least one weapon.
	auto enemies = GetShipsList(ship, true, maxRange);
	// Consider the current target if it is not already considered (i.e. it
	// is a friendly ship and this is a player ship ordered to attack it).
	if(currentTarget && currentTarget->IsTargetable()
			&& find(enemies.cbegin(), enemies.cend(), currentTarget.get()) == enemies.cend())
		enemies.push_back(currentTarget.get());

	int index = -1;
	for(const Hardpoint &hardpoint : ship.Weapons())
	{
		++index;
		// Skip weapons that are not ready to fire.
		if(!hardpoint.IsReady())
			continue;

		// Skip weapons omitted by the "Automatic firing" preference.
		if(isFlagship)
		{
			const Preferences::AutoFire autoFireMode = Preferences::GetAutoFire();
			if(autoFireMode == Preferences::AutoFire::GUNS_ONLY && hardpoint.IsTurret())
				continue;
			if(autoFireMode == Preferences::AutoFire::TURRETS_ONLY && !hardpoint.IsTurret())
				continue;
		}

		const Weapon *weapon = hardpoint.GetOutfit();
		// Don't expend ammo for homing weapons that have no target selected.
		if(!currentTarget && weapon->Homing() && weapon->Ammo())
			continue;
		// Don't fire secondary weapons if told not to.
		if(!secondary && weapon->Icon())
			continue;
		// Don't expend ammo if trying to be frugal.
		if(beFrugal && weapon->Ammo())
			continue;
		// Don't use weapons with firing force if you are preparing to jump.
		if(isWaitingToJump && weapon->FiringForce())
			continue;

		// Special case: if the weapon uses fuel, be careful not to spend so much
		// fuel that you cannot leave the system if necessary.
		if(weapon->FiringFuel())
		{
			double fuel = ship.Fuel() * ship.Attributes().Get("fuel capacity");
			fuel -= weapon->FiringFuel();
			// If the ship is not ever leaving this system, it does not need to
			// reserve any fuel.
			bool isStaying = person.IsStaying();
			if(!secondary || fuel < (isStaying ? 0. : ship.JumpNavigation().JumpFuel()))
				continue;
		}
		// Figure out where this weapon will fire from, but add some randomness
		// depending on how accurate this ship's pilot is.
		Point start = ship.Position() + ship.Facing().Rotate(hardpoint.GetPoint());
		start += person.Confusion();

		double vp = weapon->WeightedVelocity() + .5 * weapon->RandomVelocity();
		double lifetime = weapon->TotalLifetime();

		// Homing weapons revert to "dumb firing" if they have no target.
		if(weapon->Homing() && currentTarget)
		{
			// NPCs shoot ships that they just plundered.
			bool hasBoarded = !ship.IsYours() && Has(ship, currentTarget, ShipEvent::BOARD);
			if(currentTarget->IsDisabled() && (disables || (plunders && !hasBoarded)) && !disabledOverride)
				continue;
			// Don't fire secondary weapons at targets that have started jumping.
			if(weapon->Icon() && currentTarget->IsEnteringHyperspace())
				continue;

			// For homing weapons, don't take the velocity of the ship firing it
			// into account, because the projectile will settle into a velocity
			// that depends on its own acceleration and drag.
			Point p = currentTarget->Position() - start;
			Point v = currentTarget->Velocity();
			// By the time this action is performed, the ships will have moved
			// forward one time step.
			p += v;

			// If this weapon has a blast radius, don't fire it if the target is
			// so close that you'll be hit by the blast. Weapons using proximity
			// triggers will explode sooner, so a larger separation is needed.
			if(!weapon->IsSafe() && p.Length() <= (weapon->BlastRadius() + weapon->TriggerRadius()))
				continue;

			// Calculate how long it will take the projectile to reach its target.
			double steps = RendezvousTime(p, v, vp);
			if(!std::isnan(steps) && steps <= lifetime)
			{
				command.SetFire(index);
				continue;
			}
			continue;
		}
		// For non-homing weapons:
		for(const auto &target : enemies)
		{
			// NPCs shoot ships that they just plundered.
			bool hasBoarded = !ship.IsYours() && Has(ship, target->shared_from_this(), ShipEvent::BOARD);
			if(target->IsDisabled() && (disables || (plunders && !hasBoarded)) && !disabledOverride)
				continue;
			// Merciful ships let fleeing ships go.
			if(target->IsFleeing() && person.IsMerciful())
				continue;

			Point p = target->Position() - start;
			Point v = target->Velocity();
			// Only take the ship's velocity into account if this weapon
			// does not have its own acceleration.
			if(!weapon->Acceleration())
				v -= ship.Velocity();
			// By the time this action is performed, the ships will have moved
			// forward one time step.
			p += v;

			// Non-homing weapons may have a blast radius or proximity trigger.
			// Do not fire this weapon if we will be caught in the blast.
			if(!weapon->IsSafe() && p.Length() <= (weapon->BlastRadius() + weapon->TriggerRadius()))
				continue;

			// Get the vector the weapon will travel along.
			v = (ship.Facing() + hardpoint.GetAngle()).Unit() * vp - v;
			// Extrapolate over the lifetime of the projectile.
			v *= lifetime;

			const Mask &mask = target->GetMask(step);
			if(mask.Collide(-p, v, target->Facing()) < 1.)
			{
				command.SetFire(index);
				break;
			}
		}
	}
}



void AI::AutoFire(const Ship &ship, FireCommand &command, const Body &target) const
{
	int index = -1;
	for(const Hardpoint &hardpoint : ship.Weapons())
	{
		++index;
		// Only auto-fire primary weapons that take no ammunition.
		if(!hardpoint.IsReady() || hardpoint.GetOutfit()->Icon() || hardpoint.GetOutfit()->Ammo())
			continue;

		// Figure out where this weapon will fire from, but add some randomness
		// depending on how accurate this ship's pilot is.
		Point start = ship.Position() + ship.Facing().Rotate(hardpoint.GetPoint());
		start += ship.GetPersonality().Confusion();

		const Weapon *weapon = hardpoint.GetOutfit();
		double vp = weapon->WeightedVelocity() + .5 * weapon->RandomVelocity();
		double lifetime = weapon->TotalLifetime();

		Point p = target.Position() - start;
		Point v = target.Velocity();
		// Only take the ship's velocity into account if this weapon
		// does not have its own acceleration.
		if(!weapon->Acceleration())
			v -= ship.Velocity();
		// By the time this action is performed, the ships will have moved
		// forward one time step.
		p += v;

		// Get the vector the weapon will travel along.
		v = (ship.Facing() + hardpoint.GetAngle()).Unit() * vp - v;
		// Extrapolate over the lifetime of the projectile.
		v *= lifetime;

		const Mask &mask = target.GetMask(step);
		if(mask.Collide(-p, v, target.Facing()) < 1.)
			command.SetFire(index);
	}
}



// Get the amount of time it would take the given weapon to reach the given
// target, assuming it can be fired in any direction (i.e. turreted). For
// non-turreted weapons this can be used to calculate the ideal direction to
// point the ship in.
double AI::RendezvousTime(const Point &p, const Point &v, double vp)
{
	// How many steps will it take this projectile
	// to intersect the target?
	// (p.x + v.x*t)^2 + (p.y + v.y*t)^2 = vp^2*t^2
	// p.x^2 + 2*p.x*v.x*t + v.x^2*t^2
	//    + p.y^2 + 2*p.y*v.y*t + v.y^2t^2
	//    - vp^2*t^2 = 0
	// (v.x^2 + v.y^2 - vp^2) * t^2
	//    + (2 * (p.x * v.x + p.y * v.y)) * t
	//    + (p.x^2 + p.y^2) = 0
	double a = v.Dot(v) - vp * vp;
	double b = 2. * p.Dot(v);
	double c = p.Dot(p);
	double discriminant = b * b - 4 * a * c;
	if(discriminant < 0.)
		return numeric_limits<double>::quiet_NaN();

	discriminant = sqrt(discriminant);

	// The solutions are b +- discriminant.
	// But it's not a solution if it's negative.
	double r1 = (-b + discriminant) / (2. * a);
	double r2 = (-b - discriminant) / (2. * a);
	if(r1 >= 0. && r2 >= 0.)
		return min(r1, r2);
	else if(r1 >= 0. || r2 >= 0.)
		return max(r1, r2);

	return numeric_limits<double>::quiet_NaN();
}


// Searches every asteroid within the ship scan limit and returns either the
// asteroid closest to the ship or the asteroid of highest value in range, depending
// on the player's preferences.
bool AI::TargetMinable(Ship &ship) const
{
	double scanRangeMetric = 10000. * ship.Attributes().Get("asteroid scan power");
	if(!scanRangeMetric)
		return false;
	const bool findClosest = Preferences::Has("Target asteroid based on");
	auto bestMinable = ship.GetTargetAsteroid();
	double bestScore = findClosest ? numeric_limits<double>::max() : 0.;
	auto GetDistanceMetric = [&ship](const Minable &minable) -> double {
		return ship.Position().DistanceSquared(minable.Position());
	};
	if(bestMinable)
	{
		if(findClosest)
			bestScore = GetDistanceMetric(*bestMinable);
		else
			bestScore = bestMinable->GetValue();
	}
	auto MinableStrategy = [&findClosest, &bestMinable, &bestScore, &GetDistanceMetric]()
			-> function<void(const shared_ptr<Minable> &)>
	{
		if(findClosest)
			return [&bestMinable, &bestScore, &GetDistanceMetric]
					(const shared_ptr<Minable> &minable) -> void {
				double newScore = GetDistanceMetric(*minable);
				if(newScore < bestScore || (newScore == bestScore && minable->GetValue() > bestMinable->GetValue()))
				{
					bestScore = newScore;
					bestMinable = minable;
				}
			};
		else
			return [&bestMinable, &bestScore, &GetDistanceMetric]
					(const shared_ptr<Minable> &minable) -> void {
				double newScore = minable->GetValue();
				if(newScore > bestScore || (newScore == bestScore
						&& GetDistanceMetric(*minable) < GetDistanceMetric(*bestMinable)))
				{
					bestScore = newScore;
					bestMinable = minable;
				}
			};
	};
	auto UpdateBestMinable = MinableStrategy();
	for(auto &&minable : minables)
	{
		if(bestMinable)
			UpdateBestMinable(minable);
		else
			bestMinable = minable;
	}
	if(bestMinable)
		ship.SetTargetAsteroid(bestMinable);
	return static_cast<bool>(ship.GetTargetAsteroid());
}



void AI::MovePlayer(Ship &ship, const PlayerInfo &player, Command &activeCommands)
{
	Command command;
	firingCommands.SetHardpoints(ship.Weapons().size());

	bool shift = activeCommands.Has(Command::SHIFT);

	bool isWormhole = false;
	if(player.HasTravelPlan())
	{
		// Determine if the player is jumping to their target system or landing on a wormhole.
		const System *system = player.TravelPlan().back();
		for(const StellarObject &object : ship.GetSystem()->Objects())
			if(object.HasSprite() && object.HasValidPlanet() && object.GetPlanet()->IsWormhole()
				&& object.GetPlanet()->IsAccessible(&ship) && player.HasVisited(*object.GetPlanet())
				&& player.HasVisited(*system))
			{
				const auto *wormhole = object.GetPlanet()->GetWormhole();
				if(&wormhole->WormholeDestination(*ship.GetSystem()) != system)
					continue;

				isWormhole = true;
				if(!ship.GetTargetStellar() || autoPilot.Has(Command::JUMP))
					ship.SetTargetStellar(&object);
				break;
			}
		if(!isWormhole)
			ship.SetTargetSystem(system);
	}

	if(ship.IsEnteringHyperspace() && !ship.IsHyperspacing())
	{
		// Check if there's a particular planet there we want to visit.
		const System *system = ship.GetTargetSystem();
		set<const Planet *> destinations;
		Date deadline;
		const Planet *bestDestination = nullptr;
		size_t missions = 0;
		for(const Mission &mission : player.Missions())
		{
			// Don't include invisible missions in the check.
			if(!mission.IsVisible())
				continue;

			// If the accessible destination of a mission is in this system, and you've been
			// to all waypoints and stopovers (i.e. could complete it), consider landing on it.
			if(mission.Stopovers().empty() && mission.Waypoints().empty()
					&& mission.Destination()->IsInSystem(system)
					&& mission.Destination()->IsAccessible(&ship))
			{
				destinations.insert(mission.Destination());
				++missions;
				// If this mission has a deadline, check if it is the soonest
				// deadline. If so, this should be your ship's destination.
				if(!deadline || (mission.Deadline() && mission.Deadline() < deadline))
				{
					deadline = mission.Deadline();
					bestDestination = mission.Destination();
				}
			}
			// Also check for stopovers in the destination system.
			for(const Planet *planet : mission.Stopovers())
				if(planet->IsInSystem(system) && planet->IsAccessible(&ship))
				{
					destinations.insert(planet);
					++missions;
					if(!bestDestination)
						bestDestination = planet;
				}
		}

		// Inform the player of any destinations in the system they are jumping to.
		if(!destinations.empty())
		{
			string message = "Note: you have ";
			message += (missions == 1 ? "a mission that requires" : "missions that require");
			message += " landing on ";
			size_t count = destinations.size();
			bool oxfordComma = (count > 2);
			for(const Planet *planet : destinations)
			{
				message += planet->Name();
				--count;
				if(count > 1)
					message += ", ";
				else if(count == 1)
					message += (oxfordComma ? ", and " : " and ");
			}
			message += " in the system you are jumping to.";
			Messages::Add(message, Messages::Importance::Info);
		}
		// If any destination was found, find the corresponding stellar object
		// and set it as your ship's target planet.
		if(bestDestination)
			ship.SetTargetStellar(system->FindStellar(bestDestination));
	}

	if(activeCommands.Has(Command::NEAREST))
	{
		// Find the nearest enemy ship to the flagship. If `Shift` is held, consider friendly ships too.
		double closest = numeric_limits<double>::infinity();
		bool foundActive = false;
		bool found = false;
		for(const shared_ptr<Ship> &other : ships)
			if(other.get() != &ship && other->IsTargetable())
			{
				bool enemy = other->GetGovernment()->IsEnemy(ship.GetGovernment());
				// Do not let "target nearest" select a friendly ship, so that
				// if the player is repeatedly targeting nearest to, say, target
				// a bunch of fighters, they won't start firing on friendly
				// ships as soon as the last one is gone.
				if((!enemy && !shift) || other->IsYours())
					continue;

				// Sort ships by active or disabled:
				// Prefer targeting an active ship over a disabled one
				bool active = !other->IsDisabled();

				double d = other->Position().Distance(ship.Position());

				if((!foundActive && active) || (foundActive == active && d < closest))
				{
					ship.SetTargetShip(other);
					closest = d;
					foundActive = active;
					found = true;
				}
			}
		// If no ship was found, look for nearby asteroids.
		if(!found)
			TargetMinable(ship);
	}
	else if(activeCommands.Has(Command::TARGET))
	{
		// Find the "next" ship to target. Holding `Shift` will cycle through escorts.
		shared_ptr<const Ship> target = ship.GetTargetShip();
		// Whether the next eligible ship should be targeted.
		bool selectNext = !target || !target->IsTargetable();
		for(const shared_ptr<Ship> &other : ships)
		{
			// Do not target yourself.
			if(other.get() == &ship)
				continue;
			// The default behavior is to ignore your fleet and any friendly escorts.
			bool isPlayer = other->IsYours() || (other->GetPersonality().IsEscort()
					&& !other->GetGovernment()->IsEnemy());
			if(other == target)
				selectNext = true;
			else if(selectNext && isPlayer == shift && other->IsTargetable())
			{
				ship.SetTargetShip(other);
				selectNext = false;
				break;
			}
		}
		if(selectNext)
			ship.SetTargetShip(shared_ptr<Ship>());
	}
	else if(activeCommands.Has(Command::BOARD))
	{
		// Determine the player's boarding target based on their current target and their boarding preference. They may
		// press BOARD repeatedly to cycle between ships, or use SHIFT to prioritize repairing their owned escorts.
		shared_ptr<Ship> target = ship.GetTargetShip();
		if(target && !CanBoard(ship, *target))
			target.reset();
		if(!target || activeCommands.Has(Command::WAIT) || (shift && !target->IsYours()))
		{
			if(shift)
				ship.SetTargetShip(shared_ptr<Ship>());

			const auto boardingPriority = Preferences::GetBoardingPriority();
			auto strategy = [&]() noexcept -> function<double(const Ship &)>
			{
				Point current = ship.Position();
				switch(boardingPriority)
				{
					case Preferences::BoardingPriority::VALUE:
						return [this, &ship](const Ship &other) noexcept -> double
						{
							// Use the exact cost if the ship was scanned, otherwise use an estimation.
							return this->Has(ship, other.shared_from_this(), ShipEvent::SCAN_OUTFITS) ?
								other.Cost() : (other.ChassisCost() * 2.);
						};
					case Preferences::BoardingPriority::MIXED:
						return [this, &ship, current](const Ship &other) noexcept -> double
						{
							double cost = this->Has(ship, other.shared_from_this(), ShipEvent::SCAN_OUTFITS) ?
								other.Cost() : (other.ChassisCost() * 2.);
							// Even if we divide by 0, doubles can contain and handle infinity,
							// and we should definitely board that one then.
							return cost * cost / (current.DistanceSquared(other.Position()) + 0.1);
						};
					case Preferences::BoardingPriority::PROXIMITY:
					default:
						return [current](const Ship &other) noexcept -> double
						{
							return current.DistanceSquared(other.Position());
						};
				}
			}();

			using ShipValue = pair<Ship *, double>;
			auto options = vector<ShipValue>{};
			if(shift)
			{
				const auto &owned = governmentRosters[ship.GetGovernment()];
				options.reserve(owned.size());
				for(auto &&escort : owned)
					if(CanBoard(ship, *escort))
						options.emplace_back(escort, strategy(*escort));
			}
			else
			{
				auto ships = GetShipsList(ship, true);
				options.reserve(ships.size());
				// The current target is not considered by GetShipsList.
				if(target)
					options.emplace_back(target.get(), strategy(*target));

				// First check if we can board enemy ships, then allies.
				for(auto &&enemy : ships)
					if(CanBoard(ship, *enemy))
						options.emplace_back(enemy, strategy(*enemy));
				if(options.empty())
				{
					ships = GetShipsList(ship, false);
					options.reserve(ships.size());
					for(auto &&ally : ships)
						if(CanBoard(ship, *ally))
							options.emplace_back(ally, strategy(*ally));
				}
			}

			if(options.empty())
				activeCommands.Clear(Command::BOARD);
			else
			{
				// Sort the list of options in increasing order of desirability.
				sort(options.begin(), options.end(),
					[&ship, boardingPriority](const ShipValue &lhs, const ShipValue &rhs)
					{
						if(boardingPriority == Preferences::BoardingPriority::PROXIMITY)
							return lhs.second > rhs.second;

						// If their cost is the same, prefer the closest ship.
						return (boardingPriority == Preferences::BoardingPriority::VALUE && lhs.second == rhs.second)
							? lhs.first->Position().DistanceSquared(ship.Position()) >
								rhs.first->Position().DistanceSquared(ship.Position())
							: lhs.second < rhs.second;
					}
				);

				// Pick the (next) most desirable option.
				auto it = !target ? options.end() : find_if(options.begin(), options.end(),
					[&target](const ShipValue &lhs) noexcept -> bool { return lhs.first == target.get(); });
				if(it == options.begin())
					it = options.end();
				ship.SetTargetShip((--it)->first->shared_from_this());
			}
		}
	}
	// Player cannot attempt to land while departing from a planet.
	else if(activeCommands.Has(Command::LAND) && !ship.IsEnteringHyperspace() && ship.Zoom() == 1.)
	{
		// Track all possible landable objects in the current system.
		auto landables = vector<const StellarObject *>{};

		// If the player is moving slowly over an uninhabited or inaccessible planet,
		// display the default message explaining why they cannot land there.
		string message;
		for(const StellarObject &object : ship.GetSystem()->Objects())
		{
			if(object.HasSprite() && object.HasValidPlanet() && object.GetPlanet()->IsAccessible(&ship))
				landables.emplace_back(&object);
			else if(object.HasSprite())
			{
				double distance = ship.Position().Distance(object.Position());
				if(distance < object.Radius() && ship.Velocity().Length() < (MIN_LANDING_VELOCITY / 60.))
					message = object.LandingMessage();
			}
		}
		if(!message.empty())
			Audio::Play(Audio::Get("fail"));

		const StellarObject *target = ship.GetTargetStellar();
		// Require that the player's planetary target is one of the current system's planets.
		auto landIt = find(landables.cbegin(), landables.cend(), target);
		if(landIt == landables.cend())
			target = nullptr;

		Messages::Importance messageImportance = Messages::Importance::High;

		if(target && (ship.Zoom() < 1. || ship.Position().Distance(target->Position()) < target->Radius()))
		{
			// Special case: if there are two planets in system and you have one
			// selected, then press "land" again, do not toggle to the other if
			// you are within landing range of the one you have selected.
		}
		else if(message.empty() && target && activeCommands.Has(Command::WAIT))
		{
			// Select the next landable in the list after the currently selected object.
			if(++landIt == landables.cend())
				landIt = landables.cbegin();
			const StellarObject *next = *landIt;
			ship.SetTargetStellar(next);

			if(!next->GetPlanet()->CanLand())
			{
				message = "The authorities on this " + next->GetPlanet()->Noun() +
					" refuse to clear you to land here.";
				messageImportance = Messages::Importance::Highest;
				Audio::Play(Audio::Get("fail"));
			}
			else if(next != target)
				message = "Switching landing targets. Now landing on " + next->Name() + ".";
		}
		else if(message.empty())
		{
			// This is the first press, or it has been long enough since the last press,
			// so land on the nearest eligible planet. Prefer inhabited ones with fuel.
			set<string> types;
			if(!target && !landables.empty())
			{
				if(landables.size() == 1)
					ship.SetTargetStellar(landables.front());
				else
				{
					double closest = numeric_limits<double>::infinity();
					for(const auto &object : landables)
					{
						double distance = ship.Position().Distance(object->Position());
						const Planet *planet = object->GetPlanet();
						types.insert(planet->Noun());
						if((!planet->CanLand() || !planet->HasSpaceport()) && !planet->IsWormhole())
							distance += 10000.;

						if(distance < closest)
						{
							ship.SetTargetStellar(object);
							closest = distance;
						}
					}
				}
				target = ship.GetTargetStellar();
			}

			if(!target)
			{
				message = "There are no planets in this system that you can land on.";
				messageImportance = Messages::Importance::Highest;
				Audio::Play(Audio::Get("fail"));
			}
			else if(!target->GetPlanet()->CanLand())
			{
				message = "The authorities on this " + target->GetPlanet()->Noun() +
					" refuse to clear you to land here.";
				messageImportance = Messages::Importance::Highest;
				Audio::Play(Audio::Get("fail"));
			}
			else if(!types.empty())
			{
				message = "You can land on more than one ";
				set<string>::const_iterator it = types.begin();
				message += *it++;
				if(it != types.end())
				{
					set<string>::const_iterator last = --types.end();
					if(it != last)
						message += ',';
					while(it != last)
						message += ' ' + *it++ + ',';
					message += " or " + *it;
				}
				message += " in this system. Landing on " + target->Name() + ".";
			}
			else
				message = "Landing on " + target->Name() + ".";
		}
		if(!message.empty())
			Messages::Add(message, messageImportance);
	}
	else if(activeCommands.Has(Command::JUMP | Command::FLEET_JUMP))
	{
		if(player.TravelPlan().empty() && !isWormhole)
		{
			double bestMatch = -2.;
			const auto &links = (ship.JumpNavigation().HasJumpDrive() ?
				ship.GetSystem()->JumpNeighbors(ship.JumpNavigation().JumpRange()) : ship.GetSystem()->Links());
			for(const System *link : links)
			{
				// Not all systems in range are necessarily visible. Don't allow
				// jumping to systems which haven't been seen.
				if(!player.HasSeen(*link))
					continue;

				Point direction = link->Position() - ship.GetSystem()->Position();
				double match = ship.Facing().Unit().Dot(direction.Unit());
				if(match > bestMatch)
				{
					bestMatch = match;
					ship.SetTargetSystem(link);
				}
			}
		}
		else if(isWormhole)
		{
			// The player is guaranteed to have a travel plan for isWormhole to be true.
			Messages::Add("Landing on a local wormhole to navigate to the "
					+ player.TravelPlan().back()->Name() + " system.", Messages::Importance::High);
		}
		if(ship.GetTargetSystem() && !isWormhole)
		{
			string name = "selected star";
			if(player.KnowsName(*ship.GetTargetSystem()))
				name = ship.GetTargetSystem()->Name();

			if(activeCommands.Has(Command::FLEET_JUMP))
				Messages::Add("Engaging fleet autopilot to jump to the " + name + " system."
					" Your fleet will jump when ready.", Messages::Importance::High);
			else
				Messages::Add("Engaging autopilot to jump to the " + name + " system.", Messages::Importance::High);
		}
	}
	else if(activeCommands.Has(Command::SCAN))
		command |= Command::SCAN;
	else if(activeCommands.Has(Command::HARVEST))
	{
		Orders newOrders;
		newOrders.type = Orders::HARVEST;
		IssueOrders(player, newOrders, "preparing to harvest.");
	}
	else if(activeCommands.Has(Command::NEAREST_ASTEROID))
	{
		TargetMinable(ship);
	}

	const shared_ptr<const Ship> target = ship.GetTargetShip();
	AimTurrets(ship, firingCommands, !Preferences::Has("Turrets focus fire"));
	if(Preferences::GetAutoFire() != Preferences::AutoFire::OFF && !ship.IsBoarding()
			&& !(autoPilot | activeCommands).Has(Command::LAND | Command::JUMP | Command::FLEET_JUMP | Command::BOARD)
			&& (!target || target->GetGovernment()->IsEnemy()))
		AutoFire(ship, firingCommands, false, true);

	const bool mouseTurning = activeCommands.Has(Command::MOUSE_TURNING_HOLD);
	if(mouseTurning && !ship.IsBoarding() && !ship.IsReversing())
		command.SetTurn(TurnToward(ship, mousePosition));

	if(activeCommands)
	{
		if(activeCommands.Has(Command::FORWARD))
			command |= Command::FORWARD;
		if(activeCommands.Has(Command::RIGHT | Command::LEFT) && !mouseTurning)
			command.SetTurn(activeCommands.Has(Command::RIGHT) - activeCommands.Has(Command::LEFT));
		if(activeCommands.Has(Command::BACK))
		{
			if(!activeCommands.Has(Command::FORWARD) && ship.Attributes().Get("reverse thrust"))
				command |= Command::BACK;
			else if(!activeCommands.Has(Command::RIGHT | Command::LEFT | Command::AUTOSTEER))
				command.SetTurn(TurnBackward(ship));
		}

		if(activeCommands.Has(Command::PRIMARY))
		{
			int index = 0;
			for(const Hardpoint &hardpoint : ship.Weapons())
			{
				if(hardpoint.IsReady() && !hardpoint.GetOutfit()->Icon())
					firingCommands.SetFire(index);
				++index;
			}
		}
		if(activeCommands.Has(Command::SECONDARY))
		{
			int index = 0;
			const auto &playerSelectedWeapons = player.SelectedSecondaryWeapons();
			for(const Hardpoint &hardpoint : ship.Weapons())
			{
				if(hardpoint.IsReady() && (playerSelectedWeapons.find(hardpoint.GetOutfit()) != playerSelectedWeapons.end()))
					firingCommands.SetFire(index);
				++index;
			}
		}
		if(activeCommands.Has(Command::AFTERBURNER))
			command |= Command::AFTERBURNER;

		if(activeCommands.Has(AutopilotCancelCommands()))
			autoPilot = activeCommands;
	}
	bool shouldAutoAim = false;
	bool isFiring = activeCommands.Has(Command::PRIMARY) || activeCommands.Has(Command::SECONDARY);
	if(activeCommands.Has(Command::AUTOSTEER) && !command.Turn() && !ship.IsBoarding()
			&& !autoPilot.Has(Command::LAND | Command::JUMP | Command::FLEET_JUMP | Command::BOARD))
	{
		if(target && target->GetSystem() == ship.GetSystem() && target->IsTargetable())
			command.SetTurn(TurnToward(ship, TargetAim(ship)));
		else if(ship.GetTargetAsteroid())
			command.SetTurn(TurnToward(ship, TargetAim(ship, *ship.GetTargetAsteroid())));
		else if(ship.GetTargetStellar())
			command.SetTurn(TurnToward(ship, ship.GetTargetStellar()->Position() - ship.Position()));
	}
	else if((Preferences::GetAutoAim() == Preferences::AutoAim::ALWAYS_ON
			|| (Preferences::GetAutoAim() == Preferences::AutoAim::WHEN_FIRING && isFiring))
			&& !command.Turn() && !ship.IsBoarding()
			&& ((target && target->GetSystem() == ship.GetSystem() && target->IsTargetable()) || ship.GetTargetAsteroid())
			&& !autoPilot.Has(Command::LAND | Command::JUMP | Command::FLEET_JUMP | Command::BOARD))
	{
		// Check if this ship has any forward-facing weapons.
		for(const Hardpoint &weapon : ship.Weapons())
			if(!weapon.CanAim() && !weapon.IsTurret() && weapon.GetOutfit())
			{
				shouldAutoAim = true;
				break;
			}
	}
	if(shouldAutoAim)
	{
		Point pos = (target ? target->Position() : ship.GetTargetAsteroid()->Position());
		if((pos - ship.Position()).Unit().Dot(ship.Facing().Unit()) >= .8)
			command.SetTurn(TurnToward(ship, TargetAim(ship)));
	}

	if(autoPilot.Has(Command::JUMP | Command::FLEET_JUMP) && !(player.HasTravelPlan() || ship.GetTargetSystem()))
	{
		// The player completed their travel plan, which may have indicated a destination within the final system.
		autoPilot.Clear(Command::JUMP | Command::FLEET_JUMP);
		const Planet *planet = player.TravelDestination();
		if(planet && planet->IsInSystem(ship.GetSystem()) && planet->IsAccessible(&ship))
		{
			Messages::Add("Autopilot: landing on " + planet->Name() + ".", Messages::Importance::High);
			autoPilot |= Command::LAND;
			ship.SetTargetStellar(ship.GetSystem()->FindStellar(planet));
		}
	}

	// Clear autopilot actions if actions can't be performed.
	if(autoPilot.Has(Command::LAND) && !ship.GetTargetStellar())
		autoPilot.Clear(Command::LAND);
	if(autoPilot.Has(Command::JUMP | Command::FLEET_JUMP) && !(ship.GetTargetSystem() || isWormhole))
		autoPilot.Clear(Command::JUMP | Command::FLEET_JUMP);
	if(autoPilot.Has(Command::BOARD) && !(ship.GetTargetShip() && CanBoard(ship, *ship.GetTargetShip())))
		autoPilot.Clear(Command::BOARD);

	if(autoPilot.Has(Command::LAND) || (autoPilot.Has(Command::JUMP | Command::FLEET_JUMP) && isWormhole))
	{
		if(ship.GetPlanet())
			autoPilot.Clear(Command::LAND | Command::JUMP | Command::FLEET_JUMP);
		else
		{
			MoveToPlanet(ship, command);
			command |= Command::LAND;
		}
	}
	else if(autoPilot.Has(Command::STOP))
	{
		// STOP is automatically cleared once the ship has stopped.
		if(Stop(ship, command))
			autoPilot.Clear(Command::STOP);
	}
	else if(autoPilot.Has(Command::JUMP | Command::FLEET_JUMP) && !ship.IsEnteringHyperspace())
	{
		if(!ship.JumpNavigation().HasHyperdrive() && !ship.JumpNavigation().HasJumpDrive())
		{
			Messages::Add("You do not have a hyperdrive installed.", Messages::Importance::Highest);
			autoPilot.Clear();
			Audio::Play(Audio::Get("fail"));
		}
		else if(!ship.JumpNavigation().JumpFuel(ship.GetTargetSystem()))
		{
			Messages::Add("You cannot jump to the selected system.", Messages::Importance::Highest);
			autoPilot.Clear();
			Audio::Play(Audio::Get("fail"));
		}
		else if(!ship.JumpsRemaining() && !ship.IsEnteringHyperspace())
		{
			Messages::Add("You do not have enough fuel to make a hyperspace jump.", Messages::Importance::Highest);
			autoPilot.Clear();
			Audio::Play(Audio::Get("fail"));
		}
		else if(ship.IsLanding())
		{
			Messages::Add("You cannot jump while landing.", Messages::Importance::Highest);
			autoPilot.Clear(Command::JUMP);
			Audio::Play(Audio::Get("fail"));
		}
		else
		{
			PrepareForHyperspace(ship, command);
			command |= Command::JUMP;

			// Don't jump yet if the player is holding jump key or fleet jump is active and
			// escorts are not ready to jump yet.
			if(activeCommands.Has(Command::WAIT) || (autoPilot.Has(Command::FLEET_JUMP) && !EscortsReadyToJump(ship)))
				command |= Command::WAIT;
		}
	}
	else if(autoPilot.Has(Command::BOARD))
	{
		if(!CanBoard(ship, *target))
			autoPilot.Clear(Command::BOARD);
		else
		{
			MoveTo(ship, command, target->Position(), target->Velocity(), 40., .8);
			command |= Command::BOARD;
		}
	}

	if(ship.HasBays() && HasDeployments(ship))
	{
		command |= Command::DEPLOY;
		Deploy(ship, !Preferences::Has("Damaged fighters retreat"));
	}
	if(isCloaking)
		command |= Command::CLOAK;

	ship.SetCommands(command);
	ship.SetCommands(firingCommands);
}



bool AI::Has(const Ship &ship, const weak_ptr<const Ship> &other, int type) const
{
	auto sit = actions.find(ship.shared_from_this());
	if(sit == actions.end())
		return false;

	auto oit = sit->second.find(other);
	if(oit == sit->second.end())
		return false;

	return (oit->second & type);
}



bool AI::Has(const Government *government, const weak_ptr<const Ship> &other, int type) const
{
	auto git = governmentActions.find(government);
	if(git == governmentActions.end())
		return false;

	auto oit = git->second.find(other);
	if(oit == git->second.end())
		return false;

	return (oit->second & type);
}



// True if the ship has committed the action against that government. For
// example, if the player boarded any ship belonging to that government.
bool AI::Has(const Ship &ship, const Government *government, int type) const
{
	auto sit = notoriety.find(ship.shared_from_this());
	if(sit == notoriety.end())
		return false;

	auto git = sit->second.find(government);
	if(git == sit->second.end())
		return false;

	return (git->second & type);
}



void AI::UpdateStrengths(map<const Government *, int64_t> &strength, const System *playerSystem)
{
	// Tally the strength of a government by the strength of its present and able ships.
	governmentRosters.clear();
	for(const auto &it : ships)
		if(it->GetGovernment() && it->GetSystem() == playerSystem)
		{
			governmentRosters[it->GetGovernment()].emplace_back(it.get());
			if(!it->IsDisabled())
				strength[it->GetGovernment()] += it->Strength();
		}

	// Strengths of enemies and allies are rebuilt every step.
	enemyStrength.clear();
	allyStrength.clear();
	for(const auto &gov : strength)
	{
		set<const Government *> allies;
		for(const auto &enemy : strength)
			if(enemy.first->IsEnemy(gov.first))
			{
				// "Know your enemies."
				enemyStrength[gov.first] += enemy.second;
				for(const auto &ally : strength)
					if(ally.first->IsEnemy(enemy.first) && !allies.count(ally.first))
					{
						// "The enemy of my enemy is my friend."
						allyStrength[gov.first] += ally.second;
						allies.insert(ally.first);
					}
			}
	}

	// Ships with nearby allies consider their allies' strength as well as their own.
	for(const auto &it : ships)
	{
		const Government *gov = it->GetGovernment();

		// Check if this ship's government has the authority to enforce scans & fines in this system.
		if(!scanPermissions.count(gov))
			scanPermissions.emplace(gov, gov && gov->CanEnforce(playerSystem));

		// Only have ships update their strength estimate once per second on average.
		if(!gov || it->GetSystem() != playerSystem || it->IsDisabled() || Random::Int(60))
			continue;

		int64_t &myStrength = shipStrength[it.get()];
		for(const auto &allies : governmentRosters)
		{
			// If this is not an allied government, its ships will not assist this ship when attacked.
			if(allies.first->AttitudeToward(gov) <= 0.)
				continue;
			for(const auto &ally : allies.second)
				if(!ally->IsDisabled() && ally->Position().Distance(it->Position()) < 2000.)
					myStrength += ally->Strength();
		}
	}
}



// Cache various lists of all targetable ships in the player's system for this Step.
void AI::CacheShipLists()
{
	allyLists.clear();
	enemyLists.clear();
	for(const auto &git : governmentRosters)
	{
		allyLists.emplace(git.first, vector<Ship *>());
		allyLists.at(git.first).reserve(ships.size());
		enemyLists.emplace(git.first, vector<Ship *>());
		enemyLists.at(git.first).reserve(ships.size());
		for(const auto &oit : governmentRosters)
		{
			auto &list = git.first->IsEnemy(oit.first)
					? enemyLists[git.first] : allyLists[git.first];
			list.insert(list.end(), oit.second.begin(), oit.second.end());
		}
	}
}



void AI::IssueOrders(const PlayerInfo &player, const Orders &newOrders, const string &description)
{
	string who;

	// Find out what the target of these orders is.
	const Ship *targetShip = newOrders.target.lock().get();
	const Minable *targetAsteroid = newOrders.targetAsteroid.lock().get();

	// Figure out what ships we are giving orders to.
	vector<const Ship *> ships;
	if(player.SelectedShips().empty())
	{
		for(const shared_ptr<Ship> &it : player.Ships())
			if(it.get() != player.Flagship() && !it->IsParked())
				ships.push_back(it.get());
		who = ships.size() > 1 ? "Your fleet is " : "Your escort is ";
	}
	else
	{
		for(const weak_ptr<Ship> &it : player.SelectedShips())
		{
			shared_ptr<Ship> ship = it.lock();
			if(ship)
				ships.push_back(ship.get());
		}
		who = ships.size() > 1 ? "The selected escorts are " : "The selected escort is ";
	}
	// This should never happen, but just in case:
	if(ships.empty())
		return;

	Point centerOfGravity;
	bool isMoveOrder = (newOrders.type == Orders::MOVE_TO);
	int squadCount = 0;
	if(isMoveOrder)
	{
		for(const Ship *ship : ships)
			if(ship->GetSystem() && !ship->IsDisabled())
			{
				centerOfGravity += ship->Position();
				++squadCount;
			}
		if(squadCount > 1)
			centerOfGravity /= squadCount;
	}
	// If this is a move command, make sure the fleet is bunched together
	// enough that each ship takes up no more than about 30,000 square pixels.
	double maxSquadOffset = sqrt(10000. * squadCount);

	// A target is valid if we have no target, or when the target is in the
	// same system as the flagship.
	bool isValidTarget = !targetShip || targetAsteroid
		|| (targetShip && player.Flagship() && targetShip->GetSystem() == player.Flagship()->GetSystem());

	// Now, go through all the given ships and set their orders to the new
	// orders. But, if it turns out that they already had the given orders,
	// their orders will be cleared instead. The only command that does not
	// toggle is a move command; it always counts as a new command.
	bool hasMismatch = isMoveOrder;
	bool gaveOrder = false;
	bool alreadyHarvesting = false;
	if(isValidTarget)
	{
		for(const Ship *ship : ships)
		{
			// Never issue orders to a ship to target itself.
			if(ship == targetShip)
				continue;

			gaveOrder = true;
			hasMismatch |= !orders.count(ship);

			Orders &existing = orders[ship];
			// HOLD_ACTIVE cannot be given as manual order, but we make sure here
			// that any HOLD_ACTIVE order also matches when an HOLD_POSITION
			// command is given.
			if(existing.type == Orders::HOLD_ACTIVE)
				existing.type = Orders::HOLD_POSITION;

			hasMismatch |= (existing.type != newOrders.type);
			hasMismatch |= (existing.target.lock().get() != targetShip);
			hasMismatch |= (existing.targetAsteroid.lock().get() != targetAsteroid);
			// Skip giving any new orders if the fleet is already in harvest mode and the player has selected a new
			// asteroid.
			if(hasMismatch && targetAsteroid)
				alreadyHarvesting = (existing.type == newOrders.type) && (newOrders.type == Orders::HARVEST);
			existing = newOrders;

			if(isMoveOrder)
			{
				// In a move order, rather than commanding every ship to move to the
				// same point, they move as a mass so their center of gravity is
				// that point but their relative positions are unchanged.
				Point offset = ship->Position() - centerOfGravity;
				if(offset.Length() > maxSquadOffset)
					offset = offset.Unit() * maxSquadOffset;
				existing.point += offset;
			}
			else if(existing.type == Orders::HOLD_POSITION)
			{
				bool shouldReverse = false;
				// Set the point this ship will "guard," so it can return
				// to it if knocked away by projectiles / explosions.
				existing.point = StoppingPoint(*ship, Point(), shouldReverse);
			}
		}
		if(!gaveOrder)
			return;
	}

	if(alreadyHarvesting)
		return;
	else if(hasMismatch)
		Messages::Add(who + description, Messages::Importance::High);
	else
	{
		// Clear all the orders for these ships.
		if(!isValidTarget)
			Messages::Add(who + "unable to and no longer " + description, Messages::Importance::High);
		else
			Messages::Add(who + "no longer " + description, Messages::Importance::High);

		for(const Ship *ship : ships)
			orders.erase(ship);
	}
}



// Change the ship's order based on its current fulfillment of the order.
void AI::UpdateOrders(const Ship &ship)
{
	// This should only be called for ships with orders that can be carried out.
	auto it = orders.find(&ship);
	if(it == orders.end())
		return;

	Orders &order = it->second;
	if((order.type == Orders::MOVE_TO || order.type == Orders::HOLD_ACTIVE) && ship.GetSystem() == order.targetSystem)
	{
		// If nearly stopped on the desired point, switch to a HOLD_POSITION order.
		if(ship.Position().Distance(order.point) < 20. && ship.Velocity().Length() < .001)
			order.type = Orders::HOLD_POSITION;
	}
	else if(order.type == Orders::HOLD_POSITION && ship.Position().Distance(order.point) > 20.)
	{
		// If far from the defined target point, return via a HOLD_ACTIVE order.
		order.type = Orders::HOLD_ACTIVE;
		// Ensure the system reference is maintained.
		order.targetSystem = ship.GetSystem();
	}
}<|MERGE_RESOLUTION|>--- conflicted
+++ resolved
@@ -3007,24 +3007,6 @@
 	if(range == MAX_RANGE && cloakFreely && !ship.GetTargetShip())
 		command |= Command::CLOAK;
 
-<<<<<<< HEAD
-		// Otherwise, always cloak if you are in imminent danger.
-		static const double MAX_RANGE = min(10000., ship.FoggedViewRange());
-		double range = MAX_RANGE;
-		const Ship *nearestEnemy = nullptr;
-		// Find the nearest targetable, in-system enemy that could attack this ship.
-		const auto enemies = GetShipsList(ship, true);
-		for(const auto &foe : enemies)
-			if(!foe->IsDisabled())
-			{
-				double distance = ship.Position().Distance(foe->Position());
-				if(distance < range)
-				{
-					range = distance;
-					nearestEnemy = foe;
-				}
-			}
-=======
 	return false;
 }
 
@@ -3035,7 +3017,6 @@
 	double radius = ship.GetSystem()->ExtraHyperArrivalDistance();
 	if(radius == 0.)
 		radius = 500.;
->>>>>>> 36a89046
 
 	// The ship is outside of the effective range of the system,
 	// so we turn it around.
