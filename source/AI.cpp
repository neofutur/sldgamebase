--- conflicted
+++ resolved
@@ -700,13 +700,8 @@
 		{
 			// A carried ship must belong to the same government as its parent to dock with it.
 			bool hasParent = parent && parent->GetGovernment() == gov;
-<<<<<<< HEAD
 			bool hasSpace = hasParent && parent->BaysFree(it->Attributes().Category());
-			if(!hasParent || (!hasSpace && !Random::Int(600)) || parent->IsDestroyed()
-=======
-			bool hasSpace = hasParent && parent->BaysFree(isFighter);
 			if(!hasParent || (!hasSpace && !Random::Int(1200)) || parent->IsDestroyed()
->>>>>>> a0e96921
 					|| parent->GetSystem() != it->GetSystem())
 			{
 				// Find a parent for orphaned carryable ships.
