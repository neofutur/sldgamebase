/* AI.cpp
Copyright (c) 2014 by Michael Zahniser

Endless Sky is free software: you can redistribute it and/or modify it under the
terms of the GNU General Public License as published by the Free Software
Foundation, either version 3 of the License, or (at your option) any later version.

Endless Sky is distributed in the hope that it will be useful, but WITHOUT ANY
WARRANTY; without even the implied warranty of MERCHANTABILITY or FITNESS FOR A
PARTICULAR PURPOSE.  See the GNU General Public License for more details.
*/

#include "AI.h"

#include "Audio.h"
#include "Command.h"
#include "DistanceMap.h"
#include "Flotsam.h"
#include "Government.h"
#include "Hardpoint.h"
#include "Mask.h"
#include "Messages.h"
#include "Minable.h"
#include "pi.h"
#include "Planet.h"
#include "PlayerInfo.h"
#include "Point.h"
#include "Preferences.h"
#include "Random.h"
#include "Ship.h"
#include "ShipEvent.h"
#include "StellarObject.h"
#include "System.h"
#include "Weapon.h"

#include <SDL2/SDL.h>

#include <algorithm>
#include <cmath>
#include <limits>
#include <set>

using namespace std;

namespace {
	// If the player issues any of those commands, then any auto-pilot actions for the player get cancelled
	const Command &AutopilotCancelCommands()
	{
		static const Command cancelers(Command::LAND | Command::JUMP | Command::BOARD | Command::AFTERBURNER
			| Command::BACK | Command::FORWARD | Command::LEFT | Command::RIGHT);
		
		return cancelers;
	}
	
	bool IsStranded(const Ship &ship)
	{
		return ship.GetSystem() && !ship.IsEnteringHyperspace() && !ship.GetSystem()->HasFuelFor(ship)
			&& ship.JumpFuel() && ship.Attributes().Get("fuel capacity") && !ship.JumpsRemaining();
	}
	
	bool CanBoard(const Ship &ship, const Ship &target)
	{
		if(&ship == &target)
			return false;
		if(target.IsDestroyed() || !target.IsTargetable() || target.GetSystem() != ship.GetSystem())
			return false;
		if(IsStranded(target) && !ship.GetGovernment()->IsEnemy(target.GetGovernment()))
			return true;
		return target.IsDisabled();
	}
	
	// Check if the given ship can "swarm" the targeted ship, e.g. to provide anti-missile cover.
	bool CanSwarm(const Ship &ship, const Ship &target)
	{
		if(target.GetPersonality().IsSwarming() || target.IsHyperspacing())
			return false;
		if(target.GetGovernment()->IsEnemy(ship.GetGovernment()))
			return false;
		if(target.GetSystem() != ship.GetSystem())
			return false;
		return target.IsTargetable();
	}
	
	double AngleDiff(double a, double b)
	{
		a = abs(a - b);
		return min(a, 360. - a);
	}
	
	// Determine if all able, non-carried escorts are ready to jump with this
	// ship. Carried escorts are waited for in AI::Step.
	bool EscortsReadyToJump(const Ship &ship)
	{
		for(const weak_ptr<Ship> &escort : ship.GetEscorts())
		{
			shared_ptr<const Ship> locked = escort.lock();
			if(locked && !locked->IsDisabled() && !locked->CanBeCarried()
					&& locked->GetSystem() == ship.GetSystem()
					&& locked->JumpFuel() && !locked->IsReadyToJump(true))
				return false;
		}
		return true;
	}
	
	// Determine if the ship has any usable weapons.
	bool IsArmed(const Ship &ship)
	{
		for(const Hardpoint &hardpoint : ship.Weapons())
		{
			const Weapon *weapon = hardpoint.GetOutfit();
			if(weapon && !hardpoint.IsAntiMissile())
			{
				if(weapon->Ammo() && !ship.OutfitCount(weapon->Ammo()))
					continue;
				return true;
			}
		}
		return false;
	}
	
	void Deploy(const Ship &ship, bool includingDamaged)
	{
		for(const Ship::Bay &bay : ship.Bays())
			if(bay.ship && (includingDamaged || bay.ship->Health() > .75))
				bay.ship->SetCommands(Command::DEPLOY);
	}
	
	// Determine if the ship with the given travel plan should refuel in
	// its current system, or if it should keep traveling.
	bool ShouldRefuel(const Ship &ship, const DistanceMap &route, double fuelCapacity = 0.)
	{
		if(!fuelCapacity)
			fuelCapacity = ship.Attributes().Get("fuel capacity");
		
		const System *from = ship.GetSystem();
		const bool systemHasFuel = from->HasFuelFor(ship) && fuelCapacity;
		// If there is no fuel capacity in this ship, no fuel in this
		// system, if it is fully fueled, or its drive doesn't require
		// fuel, then it should not refuel before traveling.
		if(!systemHasFuel || ship.Fuel() == 1. || !ship.JumpFuel())
			return false;
		
		// Calculate the fuel needed to reach the next system with fuel.
		double fuel = fuelCapacity * ship.Fuel();
		const System *to = route.Route(from);
		while(to && !to->HasFuelFor(ship))
			to = route.Route(to);
		
		// The returned system from Route is nullptr when the route is
		// "complete." If 'to' is nullptr here, then there are no fuel
		// stops between the current system (which has fuel) and the
		// desired endpoint system - refuel only if needed.
		return fuel < route.RequiredFuel(from, (to ? to : route.End()));
	}
	
	// Wrapper for ship - target system uses.
	bool ShouldRefuel(const Ship &ship, const System *to)
	{
		if(!to || ship.Fuel() == 1. || !ship.GetSystem()->HasFuelFor(ship))
			return false;
		double fuelCapacity = ship.Attributes().Get("fuel capacity");
		if(!fuelCapacity)
			return false;
		double needed = ship.JumpFuel(to);
		if(needed && to->HasFuelFor(ship))
			return ship.Fuel() * fuelCapacity < needed;
		else
		{
			// If no direct jump route, or the target system has no
			// fuel, perform a more elaborate refueling check.
			return ShouldRefuel(ship, DistanceMap(ship, to), fuelCapacity);
		}
	}
	
	const StellarObject *GetRefuelLocation(const Ship &ship)
	{
		const StellarObject *target = nullptr;
		const System *system = ship.GetSystem();
		if(system)
		{
			// Determine which, if any, planet with fuel is closest.
			double closest = numeric_limits<double>::infinity();
			const Point &p = ship.Position();
			for(const StellarObject &object : system->Objects())
				if(object.GetPlanet() && object.GetPlanet()->HasFuelFor(ship))
				{
					double distance = p.Distance(object.Position());
					if(distance < closest)
					{
						target = &object;
						closest = distance;
					}
				}
		}
		return target;
	}
	
	// Set the ship's TargetStellar or TargetSystem in order to reach the
	// next desired system. Will target a landable planet to refuel.
	void SelectRoute(Ship &ship, const System *targetSystem)
	{
		const System *from = ship.GetSystem();
		if(from == targetSystem || !targetSystem)
			return;
		const DistanceMap route(ship, targetSystem);
		const bool needsRefuel = ShouldRefuel(ship, route);
		const System *to = route.Route(from);
		// The destination may be accessible by both jump and wormhole.
		// Prefer wormhole travel in these cases, to conserve fuel. Must
		// check accessibility as DistanceMap may only see the jump path.
		if(to && !needsRefuel)
			for(const StellarObject &object : from->Objects())
			{
				const Planet *planet = object.GetPlanet();
				if(planet && planet->IsWormhole() && planet->IsAccessible(&ship)
						&& planet->WormholeDestination(from) == to)
				{
					ship.SetTargetStellar(&object);
					ship.SetTargetSystem(nullptr);
					return;
				}
			}
		else if(needsRefuel)
		{
			// There is at least one planet that can refuel the ship.
			ship.SetTargetStellar(GetRefuelLocation(ship));
			return;
		}
		// Either there is no viable wormhole route to this system, or
		// the target system cannot be reached.
		ship.SetTargetSystem(to);
		ship.SetTargetStellar(nullptr);
	}
	
	const double MAX_DISTANCE_FROM_CENTER = 10000.;
	// Constants for the invisible fence timer.
	const int FENCE_DECAY = 4;
	const int FENCE_MAX = 600;
	// The health remaining before becoming disabled, at which fighters and
	// other ships consider retreating from battle.
	const double RETREAT_HEALTH = .25;
}



AI::AI(const List<Ship> &ships, const List<Minable> &minables, const List<Flotsam> &flotsam)
	: ships(ships), minables(minables), flotsam(flotsam)
{
}


	
// Fleet commands from the player.
void AI::IssueShipTarget(const PlayerInfo &player, const shared_ptr<Ship> &target)
{
	Orders newOrders;
	bool isEnemy = target->GetGovernment()->IsEnemy();
	newOrders.type = (!isEnemy ? Orders::KEEP_STATION
		: target->IsDisabled() ? Orders::FINISH_OFF : Orders::ATTACK);
	newOrders.target = target;
	string description = (isEnemy ? "focusing fire on" : "following") + (" \"" + target->Name() + "\".");
	IssueOrders(player, newOrders, description);
}



void AI::IssueMoveTarget(const PlayerInfo &player, const Point &target, const System *moveToSystem)
{
	Orders newOrders;
	newOrders.type = Orders::MOVE_TO;
	newOrders.point = target;
	newOrders.targetSystem = moveToSystem;
	IssueOrders(player, newOrders, "moving to the given location.");
}



// Commands issued via the keyboard (mostly, to the flagship).
void AI::UpdateKeys(PlayerInfo &player, Command &clickCommands, bool isActive)
{
	shift = (SDL_GetModState() & KMOD_SHIFT);
	escortsUseAmmo = Preferences::Has("Escorts expend ammo");
	escortsAreFrugal = Preferences::Has("Escorts use ammo frugally");
	
	Command oldHeld = keyHeld;
	keyHeld.ReadKeyboard();
	autoPilot |= clickCommands;
	clickCommands.Clear();
	keyDown = keyHeld.AndNot(oldHeld);
	if(keyHeld.Has(AutopilotCancelCommands()))
	{
		bool canceled = (autoPilot.Has(Command::JUMP) && !keyHeld.Has(Command::JUMP));
		canceled |= (autoPilot.Has(Command::LAND) && !keyHeld.Has(Command::LAND));
		canceled |= (autoPilot.Has(Command::BOARD) && !keyHeld.Has(Command::BOARD));
		if(canceled)
			Messages::Add("Disengaging autopilot.");
		autoPilot.Clear();
	}
	const Ship *flagship = player.Flagship();
	
	if(!isActive || !flagship || flagship->IsDestroyed())
		return;
	
	++landKeyInterval;
	if(oldHeld.Has(Command::LAND))
		landKeyInterval = 0;
	
	// Only toggle the "cloak" command if one of your ships has a cloaking device.
	if(keyDown.Has(Command::CLOAK))
		for(const auto &it : player.Ships())
			if(!it->IsParked() && it->Attributes().Get("cloak"))
			{
				isCloaking = !isCloaking;
				Messages::Add(isCloaking ? "Engaging cloaking device." : "Disengaging cloaking device.");
				break;
			}
	
	// Toggle your secondary weapon.
	if(keyDown.Has(Command::SELECT))
		player.SelectNext();
	
	// The commands below here only apply if you have escorts or fighters.
	if(player.Ships().size() < 2)
		return;
	
	// Only toggle the "deploy" command if one of your ships has fighter bays.
	if(keyDown.Has(Command::DEPLOY))
		for(const auto &it : player.Ships())
			if(it->HasBays())
			{
				isLaunching = !isLaunching;
				Messages::Add(isLaunching ? "Deploying fighters." : "Recalling fighters.");
				break;
			}
	
	shared_ptr<Ship> target = flagship->GetTargetShip();
	Orders newOrders;
	if(keyDown.Has(Command::FIGHT) && target && !target->IsYours())
	{
		newOrders.type = target->IsDisabled() ? Orders::FINISH_OFF : Orders::ATTACK;
		newOrders.target = target;
		IssueOrders(player, newOrders, "focusing fire on \"" + target->Name() + "\".");
	}
	if(keyDown.Has(Command::HOLD))
	{
		newOrders.type = Orders::HOLD_POSITION;
		IssueOrders(player, newOrders, "holding position.");
	}
	if(keyDown.Has(Command::GATHER))
	{
		newOrders.type = Orders::GATHER;
		newOrders.target = player.FlagshipPtr();
		IssueOrders(player, newOrders, "gathering around your flagship.");
	}
	// Get rid of any invalid orders. Carried ships will retain orders in case they are deployed.
	for(auto it = orders.begin(); it != orders.end(); )
	{
		if(it->second.type & Orders::REQUIRES_TARGET)
		{
			shared_ptr<Ship> ship = it->second.target.lock();
			if(!ship || !ship->IsTargetable() || (it->first->GetSystem() && ship->GetSystem() != it->first->GetSystem())
					|| (ship->IsDisabled() && it->second.type == Orders::ATTACK))
			{
				it = orders.erase(it);
				continue;
			}
		}
		++it;
	}
}



void AI::UpdateEvents(const list<ShipEvent> &events)
{
	for(const ShipEvent &event : events)
	{
		if(event.Actor() && event.Target())
		{
			actions[event.Actor()][event.Target()] |= event.Type();
			notoriety[event.Actor()][event.TargetGovernment()] |= event.Type();
		}
		if(event.ActorGovernment() && event.Target())
			governmentActions[event.ActorGovernment()][event.Target()] |= event.Type();
		if(event.ActorGovernment()->IsPlayer() && event.Target())
		{
			int &bitmap = playerActions[event.Target()];
			int newActions = event.Type() - (event.Type() & bitmap);
			bitmap |= event.Type();
			// If you provoke the same ship twice, it should have an effect both times.
			if(event.Type() & ShipEvent::PROVOKE)
				newActions |= ShipEvent::PROVOKE;
			event.TargetGovernment()->Offend(newActions, event.Target()->RequiredCrew());
		}
	}
}



// Remove records of what happened in the previous system, now that
// the player has entered a new one.
void AI::Clean()
{
	actions.clear();
	notoriety.clear();
	governmentActions.clear();
	scanPermissions.clear();
	playerActions.clear();
	swarmCount.clear();
	fenceCount.clear();
	miningAngle.clear();
	miningTime.clear();
	appeasmentThreshold.clear();
	shipStrength.clear();
	enemyStrength.clear();
	allyStrength.clear();
}



// Clear ship orders and assistance requests. These should be done
// when the player lands, but not when they change systems.
void AI::ClearOrders()
{
	helperList.clear();
	orders.clear();
}



void AI::Step(const PlayerInfo &player)
{
	// First, figure out the comparative strengths of the present governments.
	const System *playerSystem = player.GetSystem();
	map<const Government *, int64_t> strength;
	UpdateStrengths(strength, playerSystem);
	CacheShipLists();
	
	// Update the counts of how long ships have been outside the "invisible fence."
	// If a ship ceases to exist, this also ensures that it will be removed from
	// the fence count map after a few seconds.
	for(auto it = fenceCount.begin(); it != fenceCount.end(); )
	{
		it->second -= FENCE_DECAY;
		if(it->second < 0)
			it = fenceCount.erase(it);
		else
			++it;
	}
	for(const auto &it : ships)
		if(it->Position().Length() >= MAX_DISTANCE_FROM_CENTER)
		{
			int &value = fenceCount[&*it];
			value = min(FENCE_MAX, value + FENCE_DECAY + 1);
		}
	
	const Ship *flagship = player.Flagship();
	step = (step + 1) & 31;
	int targetTurn = 0;
	int minerCount = 0;
	const int maxMinerCount = minables.empty() ? 0 : 9;
	bool opportunisticEscorts = !Preferences::Has("Turrets focus fire");
	bool fightersRetreat = Preferences::Has("Damaged fighters retreat");
	for(const auto &it : ships)
	{
		// Skip any carried fighters or drones that are somehow in the list.
		if(!it->GetSystem())
			continue;
		
		if(it.get() == flagship)
		{
			MovePlayer(*it, player);
			continue;
		}
		
		const Government *gov = it->GetGovernment();
		const Personality &personality = it->GetPersonality();
		double health = .5 * it->Shields() + it->Hull();
		bool isPresent = (it->GetSystem() == playerSystem);
		bool isStranded = IsStranded(*it);
		bool thisIsLaunching = (isLaunching && isPresent);
		if(isStranded || it->IsDisabled())
		{
			// Derelicts never ask for help (only the player should repair them).
			if(it->IsDestroyed() || it->GetPersonality().IsDerelict())
				continue;
			
			// Attempt to find a friendly ship to render assistance.
			AskForHelp(*it, isStranded, flagship);
			
			if(it->IsDisabled())
			{
				// Ships other than escorts should deploy fighters if disabled.
				if(!it->IsYours() || thisIsLaunching)
				{
					it->SetCommands(Command::DEPLOY);
					Deploy(*it, !(it->IsYours() && fightersRetreat));
				}
				// Avoid jettisoning cargo as soon as this ship is repaired.
				if(personality.IsAppeasing())
				{
					double &threshold = appeasmentThreshold[it.get()];
					threshold = max((1. - health) + .1, threshold);
				}
				continue;
			}
		}
		// Overheated ships are effectively disabled, and cannot fire, cloak, etc.
		if(it->IsOverheated())
			continue;
		
		// Special case: if the player's flagship tries to board a ship to
		// refuel it, that escort should hold position for boarding.
		isStranded |= (flagship && it == flagship->GetTargetShip() && CanBoard(*flagship, *it)
			&& autoPilot.Has(Command::BOARD));
		
		Command command;
		if(it->IsYours())
		{
			if(it->HasBays() && thisIsLaunching)
			{
				// If this is a carrier, launch whichever of its fighters are at
				// good enough health to survive a fight.
				command |= Command::DEPLOY;
				Deploy(*it, !fightersRetreat);
			}
			if(isCloaking)
				command |= Command::CLOAK;
		}
		// Cloak if the AI considers it appropriate.
		else if(DoCloak(*it, command))
		{
			// The ship chose to retreat from its target, e.g. to repair.
			it->SetCommands(command);
			continue;
		}
		
		shared_ptr<Ship> parent = it->GetParent();
		if(parent && parent->IsDestroyed())
		{
			// An NPC that loses its fleet leader should attempt to
			// follow that leader's parent. For most mission NPCs,
			// this is the player. Any regular NPCs and mission NPCs
			// with "personality uninterested" become independent.
			parent = parent->GetParent();
			it->SetParent(parent);
		}
		
		// Pick a target and automatically fire weapons.
		shared_ptr<Ship> target = it->GetTargetShip();
		if(isPresent && !personality.IsSwarming())
		{
			// Each ship only switches targets twice a second, so that it can
			// focus on damaging one particular ship.
			targetTurn = (targetTurn + 1) & 31;
			if(targetTurn == step || !target || target->IsDestroyed() || (target->IsDisabled()
					&& personality.Disables()) || !target->IsTargetable())
				it->SetTargetShip(FindTarget(*it));
		}
		if(isPresent)
		{
			AimTurrets(*it, command, it->IsYours() ? opportunisticEscorts : personality.IsOpportunistic());
			AutoFire(*it, command);
		}
		
		// If this ship is hyperspacing, or in the act of
		// launching or landing, it can't do anything else.
		if(it->IsHyperspacing() || it->Zoom() < 1.)
		{
			it->SetCommands(command);
			continue;
		}
		
		// Special actions when a ship is near death:
		if(health < 1.)
		{
			// Cowards abandon their fleets.
			if(parent && personality.IsCoward())
			{
				parent.reset();
				it->SetParent(parent);
			}
			// Appeasing ships jettison cargo to distract their pursuers.
			if(personality.IsAppeasing() && it->Cargo().Used())
			{
				double &threshold = appeasmentThreshold[it.get()];
				if(1. - health > threshold)
				{
					// "Appeasing" ships will dump some fraction of their cargo.
					int toDump = 11 + (1. - health) * .5 * it->Cargo().Size();
					for(const auto &commodity : it->Cargo().Commodities())
						if(commodity.second && toDump > 0)
						{
							int dumped = min(commodity.second, toDump);
							it->Jettison(commodity.first, dumped);
							toDump -= dumped;
						}
					Messages::Add(gov->GetName() + " " + it->Noun() + " \"" + it->Name()
						+ "\": Please, just take my cargo and leave me alone.");
					threshold = (1. - health) + .1;
				}
			}
		}
		
		// If recruited to assist a ship, follow through on the commitment
		// instead of ignoring it due to other personality traits.
		shared_ptr<Ship> shipToAssist = it->GetShipToAssist();
		if(shipToAssist)
		{
			if(shipToAssist->IsDestroyed() || shipToAssist->GetSystem() != it->GetSystem()
					|| shipToAssist->IsLanding() || shipToAssist->IsHyperspacing()
					|| shipToAssist->GetGovernment()->IsEnemy(gov)
					|| (!shipToAssist->IsDisabled() && shipToAssist->JumpsRemaining()))
			{
				shipToAssist.reset();
				it->SetShipToAssist(shipToAssist);
			}
			else if(!it->IsBoarding())
			{
				MoveTo(*it, command, shipToAssist->Position(), shipToAssist->Velocity(), 40., .8);
				command |= Command::BOARD;
			}
			
			if(shipToAssist)
			{
				it->SetTargetShip(shipToAssist);
				it->SetCommands(command);
				continue;
			}
		}
		
		// This ship may have updated its target ship.
		double targetDistance = numeric_limits<double>::infinity();
		target = it->GetTargetShip();
		if(target)
			targetDistance = target->Position().Distance(it->Position());
		
		// Behave in accordance with personality traits.
		if(isPresent && personality.IsSwarming() && !isStranded)
		{
			// Swarming ships should not wait for (or be waited for by) any ship.
			if(parent)
			{
				parent.reset();
				it->SetParent(parent);
			}
			// Flock between allied, in-system ships.
			DoSwarming(*it, command, target);
			it->SetCommands(command);
			continue;
		}
		
		// Surveillance NPCs with enforcement authority (or those from
		// missions) should perform scans and surveys of the system.
		if(isPresent && personality.IsSurveillance() && !isStranded
				&& (scanPermissions[gov] || it->IsSpecial()))
		{
			DoSurveillance(*it, command, target);
			it->SetCommands(command);
			continue;
		}
		
		// Ships that harvest flotsam prioritize it over stopping to be refueled.
		if(isPresent && personality.Harvests() && DoHarvesting(*it, command))
		{
			it->SetCommands(command);
			continue;
		}
		
		// Attacking a hostile ship and stopping to be refueled are more important than mining.
		if(isPresent && personality.IsMining() && !target && !isStranded && maxMinerCount)
		{
			// Miners with free cargo space and available mining time should mine. Mission NPCs
			// should mine even if there are other miners or they have been mining a while.
			if(it->Cargo().Free() >= 5 && IsArmed(*it) && (it->IsSpecial()
					|| (++miningTime[&*it] < 3600 && ++minerCount < maxMinerCount)))
			{
				if(it->HasBays())
				{
					command |= Command::DEPLOY;
					Deploy(*it, false);
				}
				DoMining(*it, command);
				it->SetCommands(command);
				continue;
			}
			// Fighters and drones should assist their parent's mining operation if they cannot
			// carry ore, and the asteroid is near enough that the parent can harvest the ore.
			const shared_ptr<Minable> &minable = parent ? parent->GetTargetAsteroid() : nullptr;
			if(it->CanBeCarried() && parent && miningTime[&*parent] < 3601 && minable
					&& minable->Position().Distance(parent->Position()) < 600.)
			{
				it->SetTargetAsteroid(minable);
				MoveToAttack(*it, command, *minable);
				AutoFire(*it, command, *minable);
				it->SetCommands(command);
				continue;
			}
			else
				it->SetTargetAsteroid(nullptr);
		}
		
		// Handle carried ships:
		if(it->CanBeCarried())
		{
			// A carried ship must belong to the same government as its parent to dock with it.
			bool hasParent = parent && parent->GetGovernment() == gov;
			bool hasSpace = hasParent && parent->BaysFree(it->Attributes().Category() == "Fighter");
			bool inParentSystem = hasParent && parent->GetSystem() == it->GetSystem();
			if(!hasParent || parent->IsDestroyed() || (!hasSpace && !Random::Int(1200))
					// Any carried ship that cannot jump should reparent if not in its parent's system.
					|| (!inParentSystem && !it->JumpFuel()))
			{
				// Find a parent for orphaned fighters and drones.
				parent.reset();
				it->SetParent(parent);
				
<<<<<<< HEAD
				// The players jump-capable fighters and drones act as regular fighers and
				// drones, except when the players flagship is in a different system. If
				// the flagship is in a different system, then the fighter or drone will be
				// reparented to the flagship to ensure that fighters and drones jump towards
				// the flagship.
				if(it->IsYours() && it->JumpsRemaining() > 0 && flagship && flagship->GetSystem() != it->GetSystem())
					it->SetParent(player.FlagshipPtrReadOnly());
				else
				{
					vector<shared_ptr<Ship>> parentChoices;
					parentChoices.reserve(ships.size() * .1);
					for(const auto &other : ships)
=======
				auto parentChoices = vector<shared_ptr<Ship>>{};
				parentChoices.reserve(ships.size() * .1);
				auto reparentWith = [&it, &gov, &parent, &parentChoices](const list<shared_ptr<Ship>> otherShips) -> bool
				{
					for(const auto &other : otherShips)
>>>>>>> 40179385
						if(other->GetGovernment() == gov && other->GetSystem() == it->GetSystem() && !other->CanBeCarried())
						{
							if(!other->IsDisabled() && other->CanCarry(*it.get()))
							{
								parent = other;
								it->SetParent(other);
<<<<<<< HEAD
								break;
=======
								return true;
>>>>>>> 40179385
							}
							else
								parentChoices.emplace_back(other);
						}
<<<<<<< HEAD
					
					if(!parent && !parentChoices.empty())
					{
						parent = parentChoices[Random::Int(parentChoices.size())];
						it->SetParent(parent);
					}
=======
					return false;
				};
				// Mission ships should only pick ships from the same mission.
				auto missionIt = it->IsSpecial() && !it->IsYours()
					? find_if(player.Missions().begin(), player.Missions().end(),
						[&it](const Mission &m) -> bool
						{
							return m.HasShip(it);
						})
					: player.Missions().end();
				if(missionIt != player.Missions().end())
				{
					auto &npcs = missionIt->NPCs();
					for(const auto &npc : npcs)
						if(reparentWith(npc.Ships()))
							break;
				}
				else
					reparentWith(ships);
				
				if(!parent && !parentChoices.empty())
				{
					// No suitable candidate can carry this ship, but this ship can still act as an escort.
					parent = parentChoices[Random::Int(parentChoices.size())];
					it->SetParent(parent);
>>>>>>> 40179385
				}
			}
			// Otherwise, check if this ship wants to return to its parent (e.g. to repair).
			else if(hasSpace && inParentSystem && ShouldDock(*it, *parent, thisIsLaunching))
			{
				it->SetTargetShip(parent);
				MoveTo(*it, command, parent->Position(), parent->Velocity(), 40., .8);
				command |= Command::BOARD;
				it->SetCommands(command);
				continue;
			}
			// If we get here, it means that the ship has not decided to return
			// to its mothership. So, it should continue to be deployed.
			command |= Command::DEPLOY;
		}
		// If this ship has decided to recall all of its fighters because combat has ceased,
		// it comes to a stop to facilitate their reboarding process.
		bool mustRecall = false;
		if(!target && it->HasBays() && !(it->IsYours() ?
				thisIsLaunching : it->Commands().Has(Command::DEPLOY)))
			for(const weak_ptr<Ship> &ptr : it->GetEscorts())
			{
				shared_ptr<const Ship> escort = ptr.lock();
				if(escort && escort->CanBeCarried() && escort->GetSystem() == it->GetSystem()
						&& !escort->IsDisabled() && it->BaysFree(escort->Attributes().Category() == "Fighter"))
				{
					mustRecall = true;
					break;
				}
			}
		
		// Construct movement / navigation commands as appropriate for the ship.
		if(mustRecall || isStranded)
		{
			// Stopping to let fighters board or to be refueled takes priority
			// even over following orders from the player.
			if(it->Velocity().Length() > .001 || !target)
				Stop(*it, command);
			else
				command.SetTurn(TurnToward(*it, TargetAim(*it)));
		}
		else if(FollowOrders(*it, command))
		{
			// If this is an escort and it followed orders, its only final task
			// is to convert completed MOVE_TO orders into HOLD_POSITION orders.
			UpdateOrders(*it);
		}
		// Hostile "escorts" (i.e. NPCs that are trailing you) only revert to
		// escort behavior when in a different system from you. Otherwise,
		// the behavior depends on what the parent is doing, whether there
		// are hostile targets nearby, and whether the escort has any
		// immediate needs (like refueling).
		else if(!parent)
			MoveIndependent(*it, command);
		else if(parent->GetSystem() != it->GetSystem())
		{
			if(personality.IsStaying() || !it->Attributes().Get("fuel capacity"))
				MoveIndependent(*it, command);
			else
				MoveEscort(*it, command);
		}
		// From here down, we're only dealing with ships that have a "parent"
		// which is in the same system as them.
		else if(parent->GetGovernment()->IsEnemy(gov))
		{
			// Fight your target, if you have one.
			if(target)
				MoveIndependent(*it, command);
			// Otherwise try to find and fight your parent. If your parent
			// can't be both targeted and pursued, then don't follow them.
			else if(parent->IsTargetable() && CanPursue(*it, *parent))
				MoveEscort(*it, command);
			else
				MoveIndependent(*it, command);
		}
		else if(parent->IsDisabled() && !it->CanBeCarried())
		{
			// Your parent is disabled, and is in this system. If you have enemy
			// targets present, fight them. Otherwise, repair your parent.
			if(target)
				MoveIndependent(*it, command);
			else if(!parent->GetPersonality().IsDerelict())
				it->SetShipToAssist(parent);
			else
				CircleAround(*it, command, *parent);
		}
		else if(personality.IsStaying())
			MoveIndependent(*it, command);
		// This is a friendly escort. If the parent is getting ready to
		// jump, always follow.
		else if(parent->Commands().Has(Command::JUMP) && it->JumpsRemaining())
			MoveEscort(*it, command);
		// Timid ships always stay near their parent.
		else if(personality.IsTimid() && parent->Position().Distance(it->Position()) > 500.)
			MoveEscort(*it, command);
		// Otherwise, attack targets depending on how heroic you are.
		else if(target && (targetDistance < 2000. || personality.IsHeroic()))
			MoveIndependent(*it, command);
		// This ship does not feel like fighting.
		else
			MoveEscort(*it, command);
		
		// Force ships that are overlapping each other to "scatter":
		DoScatter(*it, command);
		
		it->SetCommands(command);
	}
}



// Get the in-system strength of each government's allies and enemies.
int64_t AI::AllyStrength(const Government *government)
{
	auto it = allyStrength.find(government);
	return (it == allyStrength.end() ? 0 : it->second);
}



int64_t AI::EnemyStrength(const Government *government)
{
	auto it = enemyStrength.find(government);
	return (it == enemyStrength.end() ? 0 : it->second);
}



// Check if the given target can be pursued by this ship.
bool AI::CanPursue(const Ship &ship, const Ship &target) const
{
	// If this ship does not care about the "invisible fence", it can always pursue.
	if(ship.GetPersonality().IsUnconstrained())
		return true;
	
	// Check if the target is beyond the "invisible fence" for this system.
	const auto fit = fenceCount.find(&target);
	if(fit == fenceCount.end())
		return true;
	else
		return (fit->second != FENCE_MAX);
}



// Check if the ship is being helped, and if not, ask for help.
void AI::AskForHelp(Ship &ship, bool &isStranded, const Ship *flagship)
{
	if(HasHelper(ship, isStranded))
		isStranded = true;
	else if(!Random::Int(30))
	{
		const Government *gov = ship.GetGovernment();
		bool hasEnemy = false;
		
		vector<Ship *> canHelp;
		canHelp.reserve(ships.size());
		for(const auto &helper : ships)
		{
			// Never ask yourself for help.
			if(helper.get() == &ship)
				continue;
			
			// If any able enemies of this ship are in its system, it cannot call for help.
			const System *system = ship.GetSystem();
			if(helper->GetGovernment()->IsEnemy(gov) && flagship && system == flagship->GetSystem())
			{
				// Disabled, overheated, or otherwise untargetable ships pose no threat.
				bool harmless = helper->IsDisabled() || (helper->IsOverheated() && helper->Heat() >= 1.1) || !helper->IsTargetable();
				hasEnemy |= (system == helper->GetSystem() && !harmless);
				if(hasEnemy)
					break;
			}
			
			// Check if this ship is logically able to help.
			// If the ship is already assisting someone else, it cannot help this ship.
			if(helper->GetShipToAssist() && helper->GetShipToAssist().get() != &ship)
				continue;
			// If the ship is mining or chasing flotsam, it cannot help this ship.
			if(helper->GetTargetAsteroid() || helper->GetTargetFlotsam())
				continue;
			// Your escorts only help other escorts, and your flagship never helps.
			if((helper->IsYours() && !ship.IsYours()) || helper.get() == flagship)
				continue;
			// Your escorts should not help each other if already under orders.
			if(helper->IsYours() && ship.IsYours() && orders.count(helper.get()))
				continue;
			
			// Check if this ship is physically able to help.
			if(!CanHelp(ship, *helper, isStranded))
				continue;
			
			// Prefer fast ships over slow ones.
			canHelp.insert(canHelp.end(), 1 + .3 * helper->MaxVelocity(), helper.get());
		}
		
		if(!hasEnemy && !canHelp.empty())
		{
			Ship *helper = canHelp[Random::Int(canHelp.size())];
			helper->SetShipToAssist((&ship)->shared_from_this());
			helperList[&ship] = helper->shared_from_this();
			isStranded = true;
		}
		else
			isStranded = false;
	}
	else
		isStranded = false;
}



// Determine if the selected ship is physically able to render assistance.
bool AI::CanHelp(const Ship &ship, const Ship &helper, const bool needsFuel)
{
	// Fighters, drones, and disabled / absent ships can't offer assistance.
	if(helper.CanBeCarried() || helper.GetSystem() != ship.GetSystem()
			|| (helper.Cloaking() == 1. && helper.GetGovernment() != ship.GetGovernment())
			|| helper.IsDisabled() || helper.IsOverheated() || helper.IsHyperspacing())
		return false;
	
	// An enemy cannot provide assistance, and only ships of the same government will repair disabled ships.
	if(helper.GetGovernment()->IsEnemy(ship.GetGovernment())
			|| (ship.IsDisabled() && helper.GetGovernment() != ship.GetGovernment()))
		return false;
	
	// If the helper has insufficient fuel, it cannot help this ship unless this ship is also disabled.
	if(!ship.IsDisabled() && needsFuel && !helper.CanRefuel(ship))
		return false;
	
	return true;
}



bool AI::HasHelper(const Ship &ship, const bool needsFuel)
{
	// Do we have an existing ship that was asked to assist?
	if(helperList.find(&ship) != helperList.end())
	{
		shared_ptr<Ship> helper = helperList[&ship].lock();
		if(helper && helper->GetShipToAssist().get() == &ship && CanHelp(ship, *helper, needsFuel))
			return true;
		else
			helperList.erase(&ship);
	}
	
	return false;
}



// Pick a new target for the given ship.
shared_ptr<Ship> AI::FindTarget(const Ship &ship) const
{
	// If this ship has no government, it has no enemies.
	shared_ptr<Ship> target;
	const Government *gov = ship.GetGovernment();
	if(!gov || ship.GetPersonality().IsPacifist())
		return target;
	
	bool isYours = ship.IsYours();
	if(isYours)
	{
		auto it = orders.find(&ship);
		if(it != orders.end() && (it->second.type == Orders::ATTACK || it->second.type == Orders::FINISH_OFF))
			return it->second.target.lock();
	}
	
	// If this ship is not armed, do not make it fight.
	double minRange = numeric_limits<double>::infinity();
	double maxRange = 0.;
	for(const Hardpoint &weapon : ship.Weapons())
		if(weapon.GetOutfit() && !weapon.IsAntiMissile())
		{
			minRange = min(minRange, weapon.GetOutfit()->Range());
			maxRange = max(maxRange, weapon.GetOutfit()->Range());
		}
	if(!maxRange)
		return target;
	
	const Personality &person = ship.GetPersonality();
	shared_ptr<Ship> oldTarget = ship.GetTargetShip();
	if(oldTarget && !oldTarget->IsTargetable())
		oldTarget.reset();
	if(oldTarget && person.IsTimid() && oldTarget->IsDisabled()
			&& ship.Position().Distance(oldTarget->Position()) > 1000.)
		oldTarget.reset();
	shared_ptr<Ship> parentTarget;
	bool parentIsEnemy = (ship.GetParent() && ship.GetParent()->GetGovernment()->IsEnemy(gov));
	if(ship.GetParent() && !parentIsEnemy)
		parentTarget = ship.GetParent()->GetTargetShip();
	if(parentTarget && !parentTarget->IsTargetable())
		parentTarget.reset();
	
	// Find the closest enemy ship (if there is one). If this ship is "heroic,"
	// it will attack any ship in system. Otherwise, if all its weapons have a
	// range higher than 2000, it will engage ships up to 50% beyond its range.
	// If a ship has short range weapons and is not heroic, it will engage any
	// ship that is within 3000 of it.
	double closest = person.IsHeroic() ? numeric_limits<double>::infinity() :
		(minRange > 1000.) ? maxRange * 1.5 : 4000.;
	bool isDisabled = false;
	bool hasNemesis = false;
	bool canPlunder = person.Plunders() && ship.Cargo().Free();
	// Figure out how strong this ship is.
	int64_t maxStrength = 0;
	auto strengthIt = shipStrength.find(&ship);
	if(!person.IsHeroic() && strengthIt != shipStrength.end())
		maxStrength = 2 * strengthIt->second;
	
	// Get a list of all targetable, hostile ships in this system.
	const auto enemies = GetShipsList(ship, true);
	for(const auto &foe : enemies)
	{
		// If this is a "nemesis" ship and it has found one of the player's
		// ships to target, it will only consider the player's owned fleet,
		// or NPCs being escorted by the player.
		const bool isPotentialNemesis = person.IsNemesis()
				&& (foe->IsYours() || foe->GetPersonality().IsEscort());
		if(hasNemesis && !isPotentialNemesis)
			continue;
		if(!CanPursue(ship, *foe))
			continue;
		
		// Estimate the range a second from now, so ships prefer foes they are approaching.
		double range = (foe->Position() + 60. * foe->Velocity()).Distance(
			ship.Position() + 60. * ship.Velocity());
		// Prefer the previous target, or the parent's target, if they are nearby.
		if(foe == oldTarget || foe == parentTarget)
			range -= 500.;
		
		// Unless this ship is "heroic", it should not chase much stronger ships.
		if(maxStrength && range > 1000. && !foe->IsDisabled())
		{
			const auto otherStrengthIt = shipStrength.find(foe.get());
			if(otherStrengthIt != shipStrength.end() && otherStrengthIt->second > maxStrength)
				continue;
		}
		
		// Ships which only disable never target already-disabled ships.
		if((person.Disables() || (!person.IsNemesis() && foe != oldTarget))
				&& foe->IsDisabled() && !canPlunder)
			continue;
		
		// Ships that don't (or can't) plunder strongly prefer active targets.
		if(!canPlunder)
			range += 5000. * foe->IsDisabled();
		// While those that do, do so only if no "live" enemies are nearby.
		else
			range += 2000. * (2 * foe->IsDisabled() - !Has(ship, foe, ShipEvent::BOARD));
		
		// Prefer to go after armed targets, especially if you're not a pirate.
		range += 1000. * (!IsArmed(*foe) * (1 + !person.Plunders()));
		// Targets which have plundered this ship's faction earn extra scorn.
		range -= 1000 * Has(*foe, gov, ShipEvent::BOARD);
		// Focus on nearly dead ships.
		range += 500. * (foe->Shields() + foe->Hull());
		// If a target is extremely overheated, focus on ships that can attack back.
		if(foe->IsOverheated())
			range += 3000. * (foe->Heat() - .9);
		if((isPotentialNemesis && !hasNemesis) || range < closest)
		{
			closest = range;
			target = foe;
			isDisabled = foe->IsDisabled();
			hasNemesis = isPotentialNemesis;
		}
	}
	
	// With no hostile targets, NPCs with enforcement authority (and any
	// mission NPCs) should consider friendly targets for surveillance.
	if(!isYours && !target && (ship.IsSpecial() || scanPermissions.at(gov)))
	{
		bool cargoScan = ship.Attributes().Get("cargo scan power");
		bool outfitScan = ship.Attributes().Get("outfit scan power");
		if(cargoScan || outfitScan)
		{
			closest = numeric_limits<double>::infinity();
			const auto allies = GetShipsList(ship, false);
			for(const auto &it : allies)
				if(it->GetGovernment() != gov)
				{
					// Scan friendly ships that are as-yet unscanned by this ship's government.
					if((!cargoScan || Has(gov, it, ShipEvent::SCAN_CARGO))
							&& (!outfitScan || Has(gov, it, ShipEvent::SCAN_OUTFITS)))
						continue;
					
					double range = it->Position().Distance(ship.Position());
					if(range < closest)
					{
						closest = range;
						target = it;
					}
				}
		}
	}
	
	// Run away if your hostile target is not disabled and you are badly damaged.
	// Player ships never stop targeting hostiles, while hostile mission NPCs will
	// do so only if they are allowed to leave.
	if(!isYours && target && target->GetGovernment()->IsEnemy(gov) && !isDisabled
			&& (person.IsFleeing() || (ship.Health() < RETREAT_HEALTH && !person.IsHeroic()
				&& !person.IsStaying() && !parentIsEnemy)))
	{
		// Make sure the ship has somewhere to flee to.
		const System *system = ship.GetSystem();
		if(ship.JumpsRemaining() && (!system->Links().empty() || ship.Attributes().Get("jump drive")))
			target.reset();
		else
			for(const StellarObject &object : system->Objects())
				if(object.GetPlanet() && object.GetPlanet()->HasSpaceport()
						&& object.GetPlanet()->CanLand(ship))
				{
					target.reset();
					break;
				}
	}
	
	// Vindictive personalities without in-range hostile targets keep firing at an old
	// target (instead of perhaps moving about and finding one that is still alive).
	if(!target && person.IsVindictive())
	{
		target = ship.GetTargetShip();
		if(target && (target->Cloaking() == 1. || target->GetSystem() != ship.GetSystem()))
			target.reset();
	}
	
	return target;
}



// Return a list of all targetable ships in the same system as the player that
// match the desired hostility (i.e. enemy or non-enemy). Does not consider the
// ship's current target, as its inclusion may or may not be desired.
vector<shared_ptr<Ship>> AI::GetShipsList(const Ship &ship, bool targetEnemies, double maxRange) const
{
	if(maxRange < 0.)
		maxRange = numeric_limits<double>::infinity();
	
	auto targets = vector<shared_ptr<Ship>>();
	
	// The cached lists are built each step based on the current ships in the player's system.
	const auto &rosters = targetEnemies ? enemyLists : allyLists;
	
	const auto it = rosters.find(ship.GetGovernment());
	if(it != rosters.end() && !it->second.empty())
	{
		targets.reserve(it->second.size());
		
		const System *here = ship.GetSystem();
		const Point &p = ship.Position();
		for(const auto &target : it->second)
			if(target->IsTargetable() && target->GetSystem() == here
					&& !(target->IsHyperspacing() && target->Velocity().Length() > 10.)
					&& p.Distance(target->Position()) < maxRange
					&& (ship.IsYours() || !target->GetPersonality().IsMarked())
					&& (target->IsYours() || !ship.GetPersonality().IsMarked()))
				targets.emplace_back(target);
	}
	
	return targets;
}



bool AI::FollowOrders(Ship &ship, Command &command) const
{
	auto it = orders.find(&ship);
	if(it == orders.end())
		return false;
	
	int type = it->second.type;
	
	// If your parent is jumping or absent, that overrides your orders unless
	// your orders are to hold position.
	shared_ptr<Ship> parent = ship.GetParent();
	if(parent && type != Orders::HOLD_POSITION && type != Orders::MOVE_TO)
	{
		if(parent->GetSystem() != ship.GetSystem())
			return false;
		if(parent->Commands().Has(Command::JUMP) && ship.JumpsRemaining())
			return false;
	}
	
	shared_ptr<Ship> target = it->second.target.lock();
	if(type == Orders::MOVE_TO && it->second.targetSystem && ship.GetSystem() != it->second.targetSystem)
	{
		// The desired position is in a different system. Find the best
		// way to reach that system (via wormhole or jumping). This may
		// result in the ship landing to refuel.
		SelectRoute(ship, it->second.targetSystem);
		return false;
	}
	else if(type == Orders::MOVE_TO && ship.Position().Distance(it->second.point) > 20.)
		MoveTo(ship, command, it->second.point, Point(), 10., .1);
	else if(type == Orders::HOLD_POSITION || type == Orders::MOVE_TO)
	{
		if(ship.Velocity().Length() > .001 || !ship.GetTargetShip())
			Stop(ship, command);
		else
			command.SetTurn(TurnToward(ship, TargetAim(ship)));
	}
	else if(!target)
	{
		// Note: in AI::UpdateKeys() we already made sure that if a set of orders
		// has a target, the target is in-system and targetable. But, to be sure:
		return false;
	}
	else if(type == Orders::KEEP_STATION)
		KeepStation(ship, command, *target);
	else if(type == Orders::GATHER)
		CircleAround(ship, command, *target);
	else
		MoveIndependent(ship, command);
	
	return true;
}



void AI::MoveIndependent(Ship &ship, Command &command) const
{
	shared_ptr<const Ship> target = ship.GetTargetShip();
	// NPCs should not be beyond the "fence" unless their target is
	// fairly close to it (or they are intended to be there).
	if(!ship.IsYours() && !ship.GetPersonality().IsUnconstrained())
	{
		if(target)
		{
			Point extrapolated = target->Position() + 120. * (target->Velocity() - ship.Velocity());
			if(extrapolated.Length() >= MAX_DISTANCE_FROM_CENTER)
			{
				MoveTo(ship, command, Point(), Point(), 40., .8);
				if(ship.Velocity().Dot(ship.Position()) > 0.)
					command |= Command::FORWARD;
				return;
			}
		}
		else if(ship.Position().Length() >= MAX_DISTANCE_FROM_CENTER)
		{
			// This ship should not be beyond the fence.
			MoveTo(ship, command, Point(), Point(), 40, .8);
			return;
		}
	}
	
	bool friendlyOverride = false;
	if(ship.IsYours())
	{
		auto it = orders.find(&ship);
		if(it != orders.end() && it->second.target.lock() == target)
			friendlyOverride = (it->second.type == Orders::ATTACK || it->second.type == Orders::FINISH_OFF);
	}
	const Government *gov = ship.GetGovernment();
	if(target && (gov->IsEnemy(target->GetGovernment()) || friendlyOverride))
	{
		bool shouldBoard = ship.Cargo().Free() && ship.GetPersonality().Plunders();
		bool hasBoarded = Has(ship, target, ShipEvent::BOARD);
		if(shouldBoard && target->IsDisabled() && !hasBoarded)
		{
			if(ship.IsBoarding())
				return;
			MoveTo(ship, command, target->Position(), target->Velocity(), 40., .8);
			command |= Command::BOARD;
		}
		else
			Attack(ship, command, *target);
		return;
	}
	else if(target)
	{
		// An AI ship that is targeting a non-hostile ship should scan it, or move on.
		bool cargoScan = ship.Attributes().Get("cargo scan power");
		bool outfitScan = ship.Attributes().Get("outfit scan power");
		if((!cargoScan || Has(gov, target, ShipEvent::SCAN_CARGO))
				&& (!outfitScan || Has(gov, target, ShipEvent::SCAN_OUTFITS)))
			target.reset();
		else
		{
			CircleAround(ship, command, *target);
			if(!ship.IsYours() && (ship.IsSpecial() || scanPermissions.at(gov)))
				command |= Command::SCAN;
		}
		return;
	}
	
	// A ship has restricted movement options if it is 'staying' or is hostile to its parent.
	const bool shouldStay = ship.GetPersonality().IsStaying()
			|| (ship.GetParent() && ship.GetParent()->GetGovernment()->IsEnemy(gov));
	// Ships should choose a random system/planet for travel if they do not
	// already have a system/planet in mind, and are free to move about.
	const System *origin = ship.GetSystem();
	if(!ship.GetTargetSystem() && !ship.GetTargetStellar() && !shouldStay)
	{
		int jumps = ship.JumpsRemaining();
		// Each destination system has an average priority of 10.
		// If you only have one jump left, landing should be high priority.
		int planetWeight = jumps ? (1 + 40 / jumps) : 1;
		
		vector<int> systemWeights;
		int totalWeight = 0;
		const set<const System *> &links = ship.Attributes().Get("jump drive")
			? origin->Neighbors() : origin->Links();
		if(jumps)
		{
			for(const System *link : links)
			{
				// Prefer systems in the direction we're facing.
				Point direction = link->Position() - origin->Position();
				int weight = static_cast<int>(
					11. + 10. * ship.Facing().Unit().Dot(direction.Unit()));
				
				systemWeights.push_back(weight);
				totalWeight += weight;
			}
		}
		int systemTotalWeight = totalWeight;
		
		// Anywhere you can land that has a port has the same weight. Ships will
		// not land anywhere without a port.
		vector<const StellarObject *> planets;
		for(const StellarObject &object : origin->Objects())
			if(object.GetPlanet() && object.GetPlanet()->HasSpaceport()
					&& object.GetPlanet()->CanLand(ship))
			{
				planets.push_back(&object);
				totalWeight += planetWeight;
			}
		// If there are no ports to land on and this ship cannot jump, consider
		// landing on uninhabited planets.
		if(!totalWeight)
			for(const StellarObject &object : origin->Objects())
				if(object.GetPlanet() && object.GetPlanet()->CanLand(ship))
				{
					planets.push_back(&object);
					totalWeight += planetWeight;
				}
		if(!totalWeight)
		{
			// If there is nothing this ship can land on, have it just go to the
			// star and hover over it rather than drifting far away.
			if(origin->Objects().empty())
				return;
			totalWeight = 1;
			planets.push_back(&origin->Objects().front());
		}
		
		set<const System *>::const_iterator it = links.begin();
		int choice = Random::Int(totalWeight);
		if(choice < systemTotalWeight)
		{
			for(unsigned i = 0; i < systemWeights.size(); ++i, ++it)
			{
				choice -= systemWeights[i];
				if(choice < 0)
				{
					ship.SetTargetSystem(*it);
					break;
				}
			}
		}
		else
		{
			choice = (choice - systemTotalWeight) / planetWeight;
			ship.SetTargetStellar(planets[choice]);
		}
	}
	// Choose the best method of reaching the target system, which may mean
	// using a local wormhole rather than jumping. If this ship has chosen
	// to land, this decision will not be altered.
	SelectRoute(ship, ship.GetTargetSystem());
	
	if(ship.GetTargetSystem())
	{
		PrepareForHyperspace(ship, command);
		// Issuing the JUMP command prompts the escorts to get ready to jump.
		command |= Command::JUMP;
		// Issuing the WAIT command will prevent this parent from jumping.
		// When all its non-carried, in-system escorts that are not disabled and
		// have the ability to jump are ready, the WAIT command will be omitted.
		if(!EscortsReadyToJump(ship))
			command |= Command::WAIT;
	}
	else if(ship.GetTargetStellar())
	{
		MoveToPlanet(ship, command);
		if(!shouldStay && ship.Attributes().Get("fuel capacity")
				&& ship.GetTargetStellar()->GetPlanet() && ship.GetTargetStellar()->GetPlanet()->CanLand(ship))
			command |= Command::LAND;
		else if(ship.Position().Distance(ship.GetTargetStellar()->Position()) < 100.)
			ship.SetTargetStellar(nullptr);
	}
	else if(shouldStay && !ship.GetSystem()->Objects().empty())
	{
		unsigned i = Random::Int(origin->Objects().size());
		ship.SetTargetStellar(&origin->Objects()[i]);
	}
}



void AI::MoveEscort(Ship &ship, Command &command) const
{
	const Ship &parent = *ship.GetParent();
	bool hasFuelCapacity = ship.Attributes().Get("fuel capacity") && ship.JumpFuel();
	bool isStaying = ship.GetPersonality().IsStaying() || !hasFuelCapacity;
	bool parentIsHere = (ship.GetSystem() == parent.GetSystem());
	// Check if the parent has a target planet that is in the parent's system.
	const Planet *parentPlanet = (parent.GetTargetStellar() ? parent.GetTargetStellar()->GetPlanet() : nullptr);
	bool planetIsHere = (parentPlanet && parentPlanet->IsInSystem(parent.GetSystem()));
	bool systemHasFuel = hasFuelCapacity && ship.GetSystem()->HasFuelFor(ship);
	// Non-staying escorts should route to their parent ship's system if not already in it.
	if(!parentIsHere && !isStaying)
	{
		if(ship.GetTargetStellar())
		{
			// An escort with an out-of-system parent only lands to
			// refuel or use a wormhole to route toward the parent.
			const Planet *targetPlanet = ship.GetTargetStellar()->GetPlanet();
			if(!targetPlanet || !targetPlanet->CanLand(ship)
					|| (!targetPlanet->IsWormhole() && ship.Fuel() == 1.))
				ship.SetTargetStellar(nullptr);
		}
		
		if(!ship.GetTargetStellar() && !ship.GetTargetSystem())
		{
			// Route to the parent ship's system and check whether
			// the ship should land (refuel or wormhole) or jump.
			SelectRoute(ship, parent.GetSystem());
		}
		
		// Perform the action that this ship previously decided on.
		if(ship.GetTargetStellar())
		{
			MoveToPlanet(ship, command);
			command |= Command::LAND;
		}
		else if(ship.GetTargetSystem() && ship.JumpsRemaining())
		{
			PrepareForHyperspace(ship, command);
			command |= Command::JUMP;
			// If this ship is a parent to members of its fleet,
			// it should wait for them before jumping.
			if(!EscortsReadyToJump(ship))
				command |= Command::WAIT;
		}
		else if(systemHasFuel && ship.Fuel() < 1.)
			// Refuel so that when the parent returns, this ship is ready to rendezvous with it.
			Refuel(ship, command);
		else
			// This ship has no route to the parent's system, so park at the system's center.
			MoveTo(ship, command, Point(), Point(), 40., 0.1);
	}
	// If the parent is in-system and planning to jump, non-staying escorts should follow suit.
	else if(parent.Commands().Has(Command::JUMP) && parent.GetTargetSystem() && !isStaying)
	{
		DistanceMap distance(ship, parent.GetTargetSystem());
		const System *dest = distance.Route(ship.GetSystem());
		ship.SetTargetSystem(dest);
		if(!dest)
			// This ship has no route to the parent's destination system, so protect it until it jumps away.
			KeepStation(ship, command, parent);
		else if(ShouldRefuel(ship, dest))
			Refuel(ship, command);
		else if(!ship.JumpsRemaining())
			// Return to the system center to maximize solar collection rate.
			MoveTo(ship, command, Point(), Point(), 40., 0.1);
		else
		{
			PrepareForHyperspace(ship, command);
			command |= Command::JUMP;
			if(!(parent.IsEnteringHyperspace() || parent.IsReadyToJump()) || !EscortsReadyToJump(ship))
				command |= Command::WAIT;
		}
	}
	// If an escort is out of fuel, they should refuel without waiting for the
	// "parent" to land (because the parent may not be planning on landing).
	else if(systemHasFuel && !ship.JumpsRemaining())
		Refuel(ship, command);
	else if(parent.Commands().Has(Command::LAND) && parentIsHere && planetIsHere && parentPlanet->CanLand(ship))
	{
		ship.SetTargetSystem(nullptr);
		ship.SetTargetStellar(parent.GetTargetStellar());
		MoveToPlanet(ship, command);
		if(parent.IsLanding() || parent.CanLand())
			command |= Command::LAND;
	}
	else if(parent.Commands().Has(Command::BOARD) && parent.GetTargetShip().get() == &ship)
		Stop(ship, command, .2);
	else
		KeepStation(ship, command, parent);
}



// Prefer your parent's target planet for refueling, but if it and your current
// target planet can't fuel you, try to find one that can.
void AI::Refuel(Ship &ship, Command &command)
{
	const StellarObject *parentTarget = (ship.GetParent() ? ship.GetParent()->GetTargetStellar() : nullptr);
	if(CanRefuel(ship, parentTarget))
		ship.SetTargetStellar(parentTarget);
	else if(!CanRefuel(ship, ship.GetTargetStellar()))
		ship.SetTargetStellar(GetRefuelLocation(ship));

	if(ship.GetTargetStellar())
	{
		MoveToPlanet(ship, command);
		command |= Command::LAND;
	}
}



bool AI::CanRefuel(const Ship &ship, const StellarObject *target)
{
	if(!target)
		return false;
	
	const Planet *planet = target->GetPlanet();
	if(!planet)
		return false;
	
	if(!planet->IsInSystem(ship.GetSystem()))
		return false;
	
	if(!planet->HasFuelFor(ship))
		return false;
	
	return true;
}



// Determine if a fighter meets any of the criteria for returning to its parent.
bool AI::ShouldDock(const Ship &ship, const Ship &parent, bool playerShipsLaunch) const
{
	// If your parent is disabled, you should not attempt to board it.
	// (Doing so during combat will likely lead to its destruction.)
	if(parent.IsDisabled())
		return false;
	
	// A fighter should retreat if its parent is calling it back, or it is
	// a player's ship and is not in the current system.
	if(!parent.Commands().Has(Command::DEPLOY) || (ship.IsYours() && !playerShipsLaunch))
		return true;
	
	// If a fighter has repair abilities, avoid having it get stuck oscillating between
	// retreating and attacking when at exactly 25% health by adding hysteresis to the check.
	double minHealth = RETREAT_HEALTH + .1 * !ship.Commands().Has(Command::DEPLOY);
	if(ship.Health() < minHealth && (!ship.IsYours() || Preferences::Has("Damaged fighters retreat")))
		return true;
	
	// TODO: Reboard if in need of ammo.
	
	// If a fighter has fuel capacity but is very low, it should return if
	// the parent can refuel it.
	double maxFuel = ship.Attributes().Get("fuel capacity");
	if(maxFuel && ship.Fuel() < .005 && parent.JumpFuel() < parent.Fuel() *
			parent.Attributes().Get("fuel capacity") - maxFuel)
		return true;
	
	// If an out-of-combat NPC fighter is carrying a significant cargo
	// load and can transfer some of it to the parent, it should do so.
	if(!ship.IsYours())
	{
		bool hasEnemy = ship.GetTargetShip() && ship.GetTargetShip()->GetGovernment()->IsEnemy(ship.GetGovernment());
		if(!hasEnemy)
		{
			const CargoHold &cargo = ship.Cargo();
			// Mining ships only mine while they have 5 or more free space. While mining, fighters
			// do not consider docking unless their parent is far from a targetable asteroid.
			if(parent.Cargo().Free() && !cargo.IsEmpty() && cargo.Size() && cargo.Free() < 5)
				return true;
		}
	}
	
	return false;
}



double AI::TurnBackward(const Ship &ship)
{
	return TurnToward(ship, -ship.Velocity());
}



double AI::TurnToward(const Ship &ship, const Point &vector)
{
	Point facing = ship.Facing().Unit();
	double cross = vector.Cross(facing);
	
	if(vector.Dot(facing) > 0.)
	{
		double angle = asin(min(1., max(-1., cross / vector.Length()))) * TO_DEG;
		if(fabs(angle) <= ship.TurnRate())
			return -angle / ship.TurnRate();
	}
	
	bool left = cross < 0.;
	return left - !left;
}



bool AI::MoveToPlanet(Ship &ship, Command &command)
{
	if(!ship.GetTargetStellar())
		return false;
	
	const Point &target = ship.GetTargetStellar()->Position();
	return MoveTo(ship, command, target, Point(), ship.GetTargetStellar()->Radius(), 1.);
}



// Instead of moving to a point with a fixed location, move to a moving point (Ship = position + velocity)
bool AI::MoveTo(Ship &ship, Command &command, const Point &targetPosition, const Point &targetVelocity, double radius, double slow)
{
	const Point &position = ship.Position();
	const Point &velocity = ship.Velocity();
	const Angle &angle = ship.Facing();
	Point dp = targetPosition - position;
	Point dv = targetVelocity - velocity;
	
	double speed = dv.Length();
	
	bool isClose = (dp.Length() < radius);
	if(isClose && speed < slow)
		return true;
	
	bool shouldReverse = false;
	dp = targetPosition - StoppingPoint(ship, targetVelocity, shouldReverse);
	bool isFacing = (dp.Unit().Dot(angle.Unit()) > .8);
	if(!isClose || (!isFacing && !shouldReverse))
		command.SetTurn(TurnToward(ship, dp));
	if(isFacing)
		command |= Command::FORWARD;
	else if(shouldReverse)
		command |= Command::BACK;
	
	return false;
}



bool AI::Stop(Ship &ship, Command &command, double maxSpeed, const Point direction)
{
	const Point &velocity = ship.Velocity();
	const Angle &angle = ship.Facing();
	
	double speed = velocity.Length();
	
	// If asked for a complete stop, the ship needs to be going much slower.
	if(speed <= (maxSpeed ? maxSpeed : .001))
		return true;
	if(!maxSpeed)
		command |= Command::STOP;
	
	// If you're moving slow enough that one frame of acceleration could bring
	// you to a stop, make sure you're pointed perfectly in the right direction.
	// This is a fudge factor for how straight you must be facing: it increases
	// from 0.8 when it will take many frames to stop, to nearly 1 when it will
	// take less than 1 frame to stop.
	double stopTime = speed / ship.Acceleration();
	double limit = .8 + .2 / (1. + stopTime * stopTime * stopTime * .001);
	
	// If you have a reverse thruster, figure out whether using it is faster
	// than turning around and using your main thruster.
	if(ship.Attributes().Get("reverse thrust"))
	{
		// Figure out your stopping time using your main engine:
		double degreesToTurn = TO_DEG * acos(min(1., max(-1., -velocity.Unit().Dot(angle.Unit()))));
		double forwardTime = degreesToTurn / ship.TurnRate();
		forwardTime += stopTime;
		
		// Figure out your reverse thruster stopping time:
		double reverseAcceleration = ship.Attributes().Get("reverse thrust") / ship.Mass();
		double reverseTime = (180. - degreesToTurn) / ship.TurnRate();
		reverseTime += speed / reverseAcceleration;
		
		// If you want to end up facing a specific direction, add the extra turning time.
		if(direction)
		{
			// Time to turn from facing backwards to target:
			double degreesFromBackwards = TO_DEG * acos(min(1., max(-1., direction.Unit().Dot(-velocity.Unit()))));
			double turnFromBackwardsTime = degreesFromBackwards / ship.TurnRate();
			forwardTime += turnFromBackwardsTime;
			
			// Time to turn from facing forwards to target:
			double degreesFromForward = TO_DEG * acos(min(1., max(-1., direction.Unit().Dot(angle.Unit()))));
			double turnFromForwardTime = degreesFromForward / ship.TurnRate();
			reverseTime += turnFromForwardTime;
		}
		
		if(reverseTime < forwardTime)
		{
			command.SetTurn(TurnToward(ship, velocity));
			if(velocity.Unit().Dot(angle.Unit()) > limit)
				command |= Command::BACK;
			return false;
		}
	}
	
	command.SetTurn(TurnBackward(ship));
	if(velocity.Unit().Dot(angle.Unit()) < -limit)
		command |= Command::FORWARD;
	
	return false;
}



void AI::PrepareForHyperspace(Ship &ship, Command &command)
{
	bool hasHyperdrive = ship.Attributes().Get("hyperdrive");
	double scramThreshold = ship.Attributes().Get("scram drive");
	bool hasJumpDrive = ship.Attributes().Get("jump drive");
	if(!hasHyperdrive && !hasJumpDrive)
		return;
	
	bool isJump = !hasHyperdrive || !ship.GetSystem()->Links().count(ship.GetTargetSystem());
	
	Point direction = ship.GetTargetSystem()->Position() - ship.GetSystem()->Position();
	if(!isJump && scramThreshold)
	{
		direction = direction.Unit();
		Point normal(-direction.Y(), direction.X());
		
		double deviation = ship.Velocity().Dot(normal);
		if(fabs(deviation) > scramThreshold)
		{
			// Need to maneuver; not ready to jump
			if((ship.Facing().Unit().Dot(normal) < 0) == (deviation < 0))
				// Thrusting from this angle is counterproductive
				direction = -deviation * normal;
			else
			{
				command |= Command::FORWARD;
				
				// How much correction will be applied to deviation by thrusting
				// as I turn back toward the jump direction.
				double turnRateRadians = ship.TurnRate() * TO_RAD;
				double cos = ship.Facing().Unit().Dot(direction);
				// integral(t*sin(r*x), angle/r, 0) = t/r * (1 - cos(angle)), so:
				double correctionWhileTurning = fabs(1 - cos) * ship.Acceleration() / turnRateRadians;
				// (Note that this will always underestimate because thrust happens before turn)
				
				if(fabs(deviation) - correctionWhileTurning > scramThreshold)
					// Want to thrust from an even sharper angle
					direction = -deviation * normal;
			}
		}
		command.SetTurn(TurnToward(ship, direction));
	}
	// If we're a jump drive, just stop.
	else if(isJump)
		Stop(ship, command, ship.Attributes().Get("jump speed"));
	// Else stop in the fastest way to end facing in the right direction
	else if(Stop(ship, command, ship.Attributes().Get("jump speed"), direction))
		command.SetTurn(TurnToward(ship, direction));
}


	
void AI::CircleAround(Ship &ship, Command &command, const Ship &target)
{
	Point direction = target.Position() - ship.Position();
	command.SetTurn(TurnToward(ship, direction));
	if(ship.Facing().Unit().Dot(direction) >= 0. && direction.Length() > 200.)
		command |= Command::FORWARD;
}



void AI::Swarm(Ship &ship, Command &command, const Ship &target)
{
	Point direction = target.Position() - ship.Position();
	double maxSpeed = ship.MaxVelocity();
	double rendezvousTime = RendezvousTime(direction, target.Velocity(), maxSpeed);
	if(std::isnan(rendezvousTime) || rendezvousTime > 600.)
		rendezvousTime = 600.;
	direction += rendezvousTime * target.Velocity();
	MoveTo(ship, command, target.Position() + direction, .5 * maxSpeed * direction.Unit(), 50., 2.);
}



void AI::KeepStation(Ship &ship, Command &command, const Ship &target)
{
	// Constants:
	static const double MAX_TIME = 600.;
	static const double LEAD_TIME = 500.;
	static const double POSITION_DEADBAND = 200.;
	static const double VELOCITY_DEADBAND = 1.5;
	static const double TIME_DEADBAND = 120.;
	static const double THRUST_DEADBAND = .5;
	
	// Current properties of the two ships:
	double maxV = ship.MaxVelocity();
	double accel = ship.Acceleration();
	double turn = ship.TurnRate();
	double mass = ship.Mass();
	Point unit = ship.Facing().Unit();
	double currentAngle = ship.Facing().Degrees();
	// This is where we want to be relative to where we are now:
	Point velocityDelta = target.Velocity() - ship.Velocity();
	Point positionDelta = target.Position() + LEAD_TIME * velocityDelta - ship.Position();
	double positionSize = positionDelta.Length();
	double positionWeight = positionSize / (positionSize + POSITION_DEADBAND);
	// This is how fast we want to be going relative to how fast we're going now:
	velocityDelta -= unit * VELOCITY_DEADBAND;
	double velocitySize = velocityDelta.Length();
	double velocityWeight = velocitySize / (velocitySize + VELOCITY_DEADBAND);
	
	// Time it will take (roughly) to move to the target ship:
	double positionTime = RendezvousTime(positionDelta, target.Velocity(), maxV);
	if(std::isnan(positionTime) || positionTime > MAX_TIME)
		positionTime = MAX_TIME;
	Point rendezvous = positionDelta + target.Velocity() * positionTime;
	double positionAngle = Angle(rendezvous).Degrees();
	positionTime += AngleDiff(currentAngle, positionAngle) / turn;
	positionTime += (rendezvous.Unit() * maxV - ship.Velocity()).Length() / accel;
	// If you are very close, stop trying to adjust:
	positionTime *= positionWeight * positionWeight;
	
	// Time it will take (roughly) to adjust your velocity to match the target:
	double velocityTime = velocityDelta.Length() / accel;
	double velocityAngle = Angle(velocityDelta).Degrees();
	velocityTime += AngleDiff(currentAngle, velocityAngle) / turn;
	// If you are very close, stop trying to adjust:
	velocityTime *= velocityWeight * velocityWeight;
	
	// Focus on matching position or velocity depending on which will take longer.
	double totalTime = positionTime + velocityTime + TIME_DEADBAND;
	positionWeight = positionTime / totalTime;
	velocityWeight = velocityTime / totalTime;
	double facingWeight = TIME_DEADBAND / totalTime;
	
	// Determine the angle we want to face, interpolating smoothly between three options.
	Point facingGoal = rendezvous.Unit() * positionWeight
		+ velocityDelta.Unit() * velocityWeight
		+ target.Facing().Unit() * facingWeight;
	double targetAngle = Angle(facingGoal).Degrees() - currentAngle;
	if(abs(targetAngle) > 180.)
		targetAngle += (targetAngle < 0. ? 360. : -360.);
	// Avoid "turn jitter" when position & velocity are well-matched.
	bool changedDirection = (signbit(ship.Commands().Turn()) != signbit(targetAngle));
	double targetTurn = abs(targetAngle / turn);
	double lastTurn = abs(ship.Commands().Turn());
	if(lastTurn && (changedDirection || (lastTurn < 1. && targetTurn > lastTurn)))
	{
		// Keep the desired turn direction, but damp the per-frame turn rate increase.
		double dampedTurn = (changedDirection ? 0. : lastTurn) + min(.025, targetTurn);
		command.SetTurn(copysign(dampedTurn, targetAngle));
	}
	else if(targetTurn < 1.)
		command.SetTurn(copysign(targetTurn, targetAngle));
	else
		command.SetTurn(targetAngle);
	
	// Determine whether to apply thrust.
	Point drag = ship.Velocity() * (ship.Attributes().Get("drag") / mass);
	if(ship.Attributes().Get("reverse thrust"))
	{
		// Don't take drag into account when reverse thrusting, because this
		// estimate of how it will be applied can be quite inaccurate.
		Point a = (unit * (-ship.Attributes().Get("reverse thrust") / mass)).Unit();
		double direction = positionWeight * positionDelta.Dot(a) / POSITION_DEADBAND
			+ velocityWeight * velocityDelta.Dot(a) / VELOCITY_DEADBAND;
		if(direction > THRUST_DEADBAND)
		{
			command |= Command::BACK;
			return;
		}
	}
	Point a = (unit * accel - drag).Unit();
	double direction = positionWeight * positionDelta.Dot(a) / POSITION_DEADBAND
		+ velocityWeight * velocityDelta.Dot(a) / VELOCITY_DEADBAND;
	if(direction > THRUST_DEADBAND)
		command |= Command::FORWARD;
}



void AI::Attack(Ship &ship, Command &command, const Ship &target)
{
	// First, figure out what your shortest-range weapon is.
	double shortestRange = 4000.;
	bool isArmed = false;
	bool hasAmmo = false;
	double minSafeDistance = 0.;
	for(const Hardpoint &hardpoint : ship.Weapons())
	{
		const Weapon *weapon = hardpoint.GetOutfit();
		if(weapon && !hardpoint.IsAntiMissile())
		{
			isArmed = true;
			bool hasThisAmmo = (!weapon->Ammo() || ship.OutfitCount(weapon->Ammo()));
			hasAmmo |= hasThisAmmo;
			
			// Exploding weaponry that can damage this ship requires special
			// consideration (while we have the ammo to use the weapon).
			if(hasThisAmmo && weapon->BlastRadius() && !weapon->IsSafe())
				minSafeDistance = max(weapon->BlastRadius() + weapon->TriggerRadius(), minSafeDistance);
			
			// The missile boat AI should be applied at 1000 pixels range if
			// all weapons are homing or turrets, and at 2000 if not.
			double multiplier = (hardpoint.IsHoming() || hardpoint.IsTurret()) ? 1. : .5;
			shortestRange = min(multiplier * weapon->Range(), shortestRange);
		}
	}
	// If this ship was using the missile boat AI to run away and bombard its
	// target from a distance, have it stop running once it is out of ammo. This
	// is not realistic, but it's a whole lot less annoying for the player when
	// they are trying to hunt down and kill the last missile boat in a fleet.
	if(isArmed && !hasAmmo)
		shortestRange = 0.;
	
	// Deploy any fighters you are carrying.
	if(!ship.IsYours() && ship.HasBays())
	{
		command |= Command::DEPLOY;
		Deploy(ship, false);
	}
	
	// If this ship has only long-range weapons, or some weapons have a
	// blast radius, it should keep some distance instead of closing in.
	Point d = (target.Position() + target.Velocity()) - (ship.Position() + ship.Velocity());
	if((minSafeDistance > 0. || shortestRange > 1000.)
			&& d.Length() < max(1.25 * minSafeDistance, .5 * shortestRange))
	{
		// If this ship can use reverse thrusters, consider doing so.
		double reverseSpeed = ship.MaxReverseVelocity();
		if(reverseSpeed && (reverseSpeed >= min(target.MaxVelocity(), ship.MaxVelocity())
				|| target.Velocity().Dot(-d.Unit()) <= reverseSpeed))
		{
			command.SetTurn(TurnToward(ship, d));
			if(ship.Facing().Unit().Dot(d) >= 0.)
				command |= Command::BACK;
		}
		else
		{
			command.SetTurn(TurnToward(ship, -d));
			if(ship.Facing().Unit().Dot(d) <= 0.)
				command |= Command::FORWARD;
		}
		return;
	}
	
	MoveToAttack(ship, command, target);
}


	
void AI::MoveToAttack(Ship &ship, Command &command, const Body &target)
{
	Point d = target.Position() - ship.Position();
	
	// First of all, aim in the direction that will hit this target.
	command.SetTurn(TurnToward(ship, TargetAim(ship, target)));
	
	// Calculate this ship's "turning radius"; that is, the smallest circle it
	// can make while at full speed.
	double stepsInFullTurn = 360. / ship.TurnRate();
	double circumference = stepsInFullTurn * ship.Velocity().Length();
	double diameter = max(200., circumference / PI);
	
	// This isn't perfect, but it works well enough.
	if((ship.Facing().Unit().Dot(d) >= 0. && d.Length() > diameter)
			|| (ship.Velocity().Dot(d) < 0. && ship.Facing().Unit().Dot(d.Unit()) >= .9))
		command |= Command::FORWARD;
	
	// Use an equipped afterburner if possible.
	if(command.Has(Command::FORWARD) && d.Length() < 1000. && ShouldUseAfterburner(ship))
		command |= Command::AFTERBURNER;
}



void AI::PickUp(Ship &ship, Command &command, const Body &target)
{
	// Figure out the target's velocity relative to the ship.
	Point p = target.Position() - ship.Position();
	Point v = target.Velocity() - ship.Velocity();
	double vMax = ship.MaxVelocity();
	
	// Estimate where the target will be by the time we reach it.
	double time = RendezvousTime(p, v, vMax);
	if(std::isnan(time))
		time = p.Length() / vMax;
	double degreesToTurn = TO_DEG * acos(min(1., max(-1., p.Unit().Dot(ship.Facing().Unit()))));
	time += degreesToTurn / ship.TurnRate();
	p += v * time;
	
	// Move toward the target.
	command.SetTurn(TurnToward(ship, p));
	double dp = p.Unit().Dot(ship.Facing().Unit());
	if(dp > .7)
		command |= Command::FORWARD;
	
	// Use the afterburner if it will not cause you to miss your target.
	double squareDistance = p.LengthSquared();
	if(command.Has(Command::FORWARD) && ShouldUseAfterburner(ship))
		if(dp > max(.9, min(.9999, 1. - squareDistance / 10000000.)))
			command |= Command::AFTERBURNER;
}



// Determine if using an afterburner does not use up reserve fuel, cause undue
// energy strain, or undue thermal loads if almost overheated.
bool AI::ShouldUseAfterburner(Ship &ship)
{
	if(!ship.Attributes().Get("afterburner thrust"))
		return false;
	
	double fuel = ship.Fuel() * ship.Attributes().Get("fuel capacity");
	double neededFuel = ship.Attributes().Get("afterburner fuel");
	double energy = ship.Energy() * ship.Attributes().Get("energy capacity");
	double neededEnergy = ship.Attributes().Get("afterburner energy");
	if(energy == 0.)
		energy = ship.Attributes().Get("energy generation")
				+ 0.2 * ship.Attributes().Get("solar collection")
				- ship.Attributes().Get("energy consumption");
	double outputHeat = ship.Attributes().Get("afterburner heat") / (100 * ship.Mass());
	if((!neededFuel || fuel - neededFuel > ship.JumpFuel())
			&& (!neededEnergy || neededEnergy / energy < 0.25)
			&& (!outputHeat || ship.Heat() + outputHeat < .9))
		return true;
	
	return false;
}



// Find a target ship to flock around at high speed.
void AI::DoSwarming(Ship &ship, Command &command, shared_ptr<Ship> &target)
{
	// Find a new ship to target on average every 10 seconds, or if the current target
	// is no longer eligible. If landing, release the old target so others can swarm it.
	if(ship.IsLanding() || !target || !CanSwarm(ship, *target) || !Random::Int(600))
	{
		if(target)
		{
			// Allow another swarming ship to consider the target.
			auto sit = swarmCount.find(target.get());
			if(sit != swarmCount.end() && sit->second > 0)
				--sit->second;
			// Release the current target.
			target.reset();
			ship.SetTargetShip(target);
		}
		// If here just because we are about to land, do not seek a new target.
		if(ship.IsLanding())
			return;
		
		int lowestCount = 7;
		// Consider swarming around non-hostile ships in the same system.
		const auto others = GetShipsList(ship, false);
		for(const shared_ptr<Ship> &other : others)
			if(!other->GetPersonality().IsSwarming())
			{
				// Prefer to swarm ships that are not already being heavily swarmed.
				int count = swarmCount[other.get()] + Random::Int(4);
				if(count < lowestCount)
				{
					target = other;
					lowestCount = count;
				}
			}
		ship.SetTargetShip(target);
		if(target)
			++swarmCount[target.get()];
	}
	// If a friendly ship to flock with was not found, return to an available planet.
	if(target)
		Swarm(ship, command, *target);
	else if(ship.Zoom() == 1.)
		Refuel(ship, command);
}



void AI::DoSurveillance(Ship &ship, Command &command, shared_ptr<Ship> &target) const
{
	// Since DoSurveillance is called after target-seeking and firing, if this
	// ship has a target, that target is guaranteed to be targetable.
	if(target && (target->GetSystem() != ship.GetSystem() || target->IsEnteringHyperspace()))
	{
		target.reset();
		ship.SetTargetShip(target);
	}
	// If you have a hostile target, pursuing and destroying it has priority.
	if(target && ship.GetGovernment()->IsEnemy(target->GetGovernment()))
	{
		// Automatic aiming and firing already occurred.
		MoveIndependent(ship, command);
		return;
	}
	
	// Choose a surveillance behavior.
	if(ship.GetTargetSystem())
	{
		// Unload surveillance drones in this system before leaving.
		PrepareForHyperspace(ship, command);
		command |= Command::JUMP;
		if(ship.HasBays())
		{
			command |= Command::DEPLOY;
			Deploy(ship, false);
		}
	}
	else if(ship.GetTargetStellar())
	{
		// Approach the planet and "land" on it (i.e. scan it).
		MoveToPlanet(ship, command);
		double atmosphereScan = ship.Attributes().Get("atmosphere scan");
		double distance = ship.Position().Distance(ship.GetTargetStellar()->Position());
		if(distance < atmosphereScan && !Random::Int(100))
			ship.SetTargetStellar(nullptr);
		else
			command |= Command::LAND;
	}
	else if(target)
	{
		// Approach and scan the targeted, friendly ship's cargo or outfits.
		bool cargoScan = ship.Attributes().Get("cargo scan power");
		bool outfitScan = ship.Attributes().Get("outfit scan power");
		// If the pointer to the target ship exists, it is targetable and in-system.
		bool mustScanCargo = cargoScan && !Has(ship, target, ShipEvent::SCAN_CARGO);
		bool mustScanOutfits = outfitScan && !Has(ship, target, ShipEvent::SCAN_OUTFITS);
		if(!mustScanCargo && !mustScanOutfits)
			ship.SetTargetShip(shared_ptr<Ship>());
		else
		{
			CircleAround(ship, command, *target);
			command |= Command::SCAN;
		}
	}
	else
	{
		const System *system = ship.GetSystem();
		const Government *gov = ship.GetGovernment();
		
		// Consider scanning any non-hostile ship in this system that you haven't yet personally scanned.
		vector<shared_ptr<Ship>> targetShips;
		bool cargoScan = ship.Attributes().Get("cargo scan power");
		bool outfitScan = ship.Attributes().Get("outfit scan power");
		if(cargoScan || outfitScan)
			for(const auto &grit : governmentRosters)
			{
				if(gov == grit.first || gov->IsEnemy(grit.first))
					continue;
				for(const shared_ptr<Ship> &it : grit.second)
				{
					if((!cargoScan || Has(ship, it, ShipEvent::SCAN_CARGO))
							&& (!outfitScan || Has(ship, it, ShipEvent::SCAN_OUTFITS)))
						continue;
					
					if(it->IsTargetable())
						targetShips.emplace_back(it);
				}
			}
		
		// Consider scanning any planetary object in the system, if able.
		vector<const StellarObject *> targetPlanets;
		double atmosphereScan = ship.Attributes().Get("atmosphere scan");
		if(atmosphereScan)
			for(const StellarObject &object : system->Objects())
				if(!object.IsStar() && !object.IsStation())
					targetPlanets.push_back(&object);
		
		// If this ship can jump away, consider traveling to a nearby system.
		vector<const System *> targetSystems;
		if(ship.JumpsRemaining())
		{
			const auto &links  = ship.Attributes().Get("jump drive") ? system->Neighbors() : system->Links();
			targetSystems.insert(targetSystems.end(), links.begin(), links.end());
		}
		
		unsigned total = targetShips.size() + targetPlanets.size() + targetSystems.size();
		if(!total)
		{
			// If there is nothing for this ship to scan, have it hold still
			// instead of drifting away from the system center.
			Stop(ship, command);
			return;
		}
		
		unsigned index = Random::Int(total);
		if(index < targetShips.size())
			ship.SetTargetShip(targetShips[index]);
		else
		{
			index -= targetShips.size();
			if(index < targetPlanets.size())
				ship.SetTargetStellar(targetPlanets[index]);
			else
				ship.SetTargetSystem(targetSystems[index - targetPlanets.size()]);
		}
	}
}



void AI::DoMining(Ship &ship, Command &command)
{
	// This function is only called for ships that are in the player's system.
	// Update the radius that the ship is searching for asteroids at.
	bool isNew = !miningAngle.count(&ship);
	Angle &angle = miningAngle[&ship];
	if(isNew)
		angle = Angle::Random();
	angle += Angle::Random(1.) - Angle::Random(1.);
	double miningRadius = ship.GetSystem()->AsteroidBelt() * pow(2., angle.Unit().X());
	
	shared_ptr<Minable> target = ship.GetTargetAsteroid();
	if(!target || target->Velocity().Length() > ship.MaxVelocity())
	{
		for(const shared_ptr<Minable> &minable : minables)
		{
			Point offset = minable->Position() - ship.Position();
			// Target only nearby minables that are within 45deg of the current heading
			// and not moving faster than the ship can catch.
			if(offset.Length() < 800. && offset.Unit().Dot(ship.Facing().Unit()) > .7
					&& minable->Velocity().Dot(offset.Unit()) < ship.MaxVelocity())
			{
				target = minable;
				ship.SetTargetAsteroid(target);
				break;
			}
		}
	}
	if(target)
	{
		// If the asteroid has moved well out of reach, stop tracking it.
		if(target->Position().Distance(ship.Position()) > 1600.)
			ship.SetTargetAsteroid(nullptr);
		else
		{
			MoveToAttack(ship, command, *target);
			AutoFire(ship, command, *target);
			return;
		}
	}
	
	Point heading = Angle(30.).Rotate(ship.Position().Unit() * miningRadius) - ship.Position();
	command.SetTurn(TurnToward(ship, heading));
	if(ship.Velocity().Dot(heading.Unit()) < .7 * ship.MaxVelocity())
		command |= Command::FORWARD;
}



bool AI::DoHarvesting(Ship &ship, Command &command)
{
	// If the ship has no target to pick up, do nothing.
	shared_ptr<Flotsam> target = ship.GetTargetFlotsam();
	if(target && ship.Cargo().Free() < target->UnitSize())
	{
		target.reset();
		ship.SetTargetFlotsam(target);
	}
	if(!target)
	{
		// Only check for new targets every 10 frames, on average.
		if(Random::Int(10))
			return false;
		
		// Don't chase anything that will take more than 10 seconds to reach.
		double bestTime = 600.;
		for(const shared_ptr<Flotsam> &it : flotsam)
		{
			if(ship.Cargo().Free() < it->UnitSize())
				continue;
			// Only pick up flotsam that is nearby and that you are facing toward.
			Point p = it->Position() - ship.Position();
			double range = p.Length();
			if(range > 800. || (range > 100. && p.Unit().Dot(ship.Facing().Unit()) < .9))
				continue;
			
			// Estimate how long it would take to intercept this flotsam.
			Point v = it->Velocity() - ship.Velocity();
			double vMax = ship.MaxVelocity();
			double time = RendezvousTime(p, v, vMax);
			if(std::isnan(time))
				continue;
			
			double degreesToTurn = TO_DEG * acos(min(1., max(-1., p.Unit().Dot(ship.Facing().Unit()))));
			time += degreesToTurn / ship.TurnRate();
			if(time < bestTime)
			{
				bestTime = time;
				target = it;
			}
		}
		if(!target)
			return false;
		
		ship.SetTargetFlotsam(target);
	}
	// Deploy any carried ships to improve maneuverability.
	if(ship.HasBays())
	{
		command |= Command::DEPLOY;
		Deploy(ship, false);
	}
	
	PickUp(ship, command, *target);
	return true;
}



// Check if this ship should cloak. Returns true if this ship decided to run away while cloaking.
bool AI::DoCloak(Ship &ship, Command &command)
{
	if(ship.Attributes().Get("cloak"))
	{
		// Never cloak if it will cause you to be stranded.
		const Outfit &attributes = ship.Attributes();
		double fuelCost = attributes.Get("cloaking fuel") + attributes.Get("fuel consumption") - attributes.Get("fuel generation");
		if(attributes.Get("cloaking fuel") && !attributes.Get("ramscoop"))
		{
			double fuel = ship.Fuel() * attributes.Get("fuel capacity");
			int steps = ceil((1. - ship.Cloaking()) / attributes.Get("cloak"));
			// Only cloak if you will be able to fully cloak and also maintain it
			// for as long as it will take you to reach full cloak.
			fuel -= fuelCost * (1 + 2 * steps);
			if(fuel < ship.JumpFuel())
				return false;
		}
		
		// If your parent has chosen to cloak, cloak and rendezvous with them.
		const shared_ptr<const Ship> &parent = ship.GetParent();
		if(parent && parent->Commands().Has(Command::CLOAK) && parent->GetSystem() == ship.GetSystem()
				&& !parent->GetGovernment()->IsEnemy(ship.GetGovernment()))
		{
			command |= Command::CLOAK;
			KeepStation(ship, command, *parent);
			return true;
		}
		
		// Otherwise, always cloak if you are in imminent danger.
		static const double MAX_RANGE = 10000.;
		double range = MAX_RANGE;
		shared_ptr<const Ship> nearestEnemy;
		// Find the nearest targetable, in-system enemy that could attack this ship.
		const auto enemies = GetShipsList(ship, true);
		for(const auto &foe : enemies)
			if(!foe->IsDisabled())
			{
				double distance = ship.Position().Distance(foe->Position());
				if(distance < range)
				{
					range = distance;
					nearestEnemy = foe;
				}
			}
		
		// If this ship has started cloaking, it must get at least 40% repaired
		// or 40% farther away before it begins decloaking again.
		double hysteresis = ship.Commands().Has(Command::CLOAK) ? .4 : 0.;
		// If cloaking costs nothing, and no one has asked you for help, cloak at will.
		bool cloakFreely = (fuelCost <= 0.) && !ship.GetShipToAssist();
		// If this ship is injured / repairing, it should cloak while under threat.
		bool cloakToRepair = (ship.Health() < RETREAT_HEALTH + hysteresis)
				&& (attributes.Get("shield generation") || attributes.Get("hull repair rate"));
		if(cloakToRepair && (cloakFreely || range < 2000. * (1. + hysteresis)))
		{
			command |= Command::CLOAK;
			// Move away from the nearest enemy.
			if(nearestEnemy)
			{
				Point safety;
				// TODO: This could use an "Avoid" method, to account for other in-system hazards.
				// Simple approximation: move equally away from both the system center and the
				// nearest enemy, until the constrainment boundary is reached.
				if(ship.GetPersonality().IsUnconstrained() || !fenceCount.count(&ship))
					safety = 2 * ship.Position().Unit() - nearestEnemy->Position().Unit();
				else
					safety = -ship.Position().Unit();
				
				safety *= ship.MaxVelocity();
				MoveTo(ship, command, ship.Position() + safety, safety, 1., .8);
				return true;
			}
		}
		// Choose to cloak if there are no enemies nearby and cloaking is sensible.
		if(range == MAX_RANGE && cloakFreely && !ship.GetTargetShip())
			command |= Command::CLOAK;
	}
	return false;
}



void AI::DoScatter(Ship &ship, Command &command)
{
	if(!command.Has(Command::FORWARD))
		return;
	
	double turnRate = ship.TurnRate();
	double acceleration = ship.Acceleration();
	// TODO: If there are many ships, use CollisionSet::Circle or another
	// suitable method to limit which ships are checked.
	for(const shared_ptr<Ship> &other : ships)
	{
		// Do not scatter away from yourself, or ships in other systems.
		if(other.get() == &ship || other->GetSystem() != ship.GetSystem())
			continue;
		
		// Check for any ships that have nearly the same movement profile as
		// this ship and are in nearly the same location.
		Point offset = other->Position() - ship.Position();
		if(offset.LengthSquared() > 400.)
			continue;
		if(fabs(other->TurnRate() / turnRate - 1.) > .05)
			continue;
		if(fabs(other->Acceleration() / acceleration - 1.) > .05)
			continue;
		
		// Move away from this ship. What side of me is it on?
		command.SetTurn(offset.Cross(ship.Facing().Unit()) > 0. ? 1. : -1.);
		return;
	}
}



// Instead of coming to a full stop, adjust to a target velocity vector
Point AI::StoppingPoint(const Ship &ship, const Point &targetVelocity, bool &shouldReverse)
{
	Point position = ship.Position();
	Point velocity = ship.Velocity() - targetVelocity;
	Angle angle = ship.Facing();
	double acceleration = ship.Acceleration();
	double turnRate = ship.TurnRate();
	shouldReverse = false;
	
	// If I were to turn around and stop now the relative movement, where would that put me?
	double v = velocity.Length();
	if(!v)
		return position;
	// It makes no sense to calculate a stopping point for a ship entering hyperspace.
	if(ship.IsHyperspacing())
	{
		if(ship.IsUsingJumpDrive() || ship.IsEnteringHyperspace())
			return position;
		
		double maxVelocity = ship.MaxVelocity();
		double jumpTime = (v - maxVelocity) / 2.;
		position += velocity.Unit() * (jumpTime * (v + maxVelocity) * .5);
		v = maxVelocity;
	}
	
	// This assumes you're facing exactly the wrong way.
	double degreesToTurn = TO_DEG * acos(min(1., max(-1., -velocity.Unit().Dot(angle.Unit()))));
	double stopDistance = v * (degreesToTurn / turnRate);
	// Sum of: v + (v - a) + (v - 2a) + ... + 0.
	// The number of terms will be v / a.
	// The average term's value will be v / 2. So:
	stopDistance += .5 * v * v / acceleration;
	
	if(ship.Attributes().Get("reverse thrust"))
	{
		// Figure out your reverse thruster stopping distance:
		double reverseAcceleration = ship.Attributes().Get("reverse thrust") / ship.Mass();
		double reverseDistance = v * (180. - degreesToTurn) / turnRate;
		reverseDistance += .5 * v * v / reverseAcceleration;
		
		if(reverseDistance < stopDistance)
		{
			shouldReverse = true;
			stopDistance = reverseDistance;
		}
	}
	
	return position + stopDistance * velocity.Unit();
}



// Get a vector giving the direction this ship should aim in in order to do
// maximum damaged to a target at the given position with its non-turret,
// non-homing weapons. If the ship has no non-homing weapons, this just
// returns the direction to the target.
Point AI::TargetAim(const Ship &ship)
{
	shared_ptr<const Ship> target = ship.GetTargetShip();
	if(target)
		return TargetAim(ship, *target);
	
	shared_ptr<const Minable> targetAsteroid = ship.GetTargetAsteroid();
	if(targetAsteroid)
		return TargetAim(ship, *targetAsteroid);
	
	return Point();
}



Point AI::TargetAim(const Ship &ship, const Body &target)
{
	Point result;
	for(const Hardpoint &hardpoint : ship.Weapons())
	{
		const Weapon *weapon = hardpoint.GetOutfit();
		if(!weapon || hardpoint.IsHoming() || hardpoint.IsTurret())
			continue;
		
		Point start = ship.Position() + ship.Facing().Rotate(hardpoint.GetPoint());
		Point p = target.Position() - start + ship.GetPersonality().Confusion();
		Point v = target.Velocity() - ship.Velocity();
		double steps = RendezvousTime(p, v, weapon->Velocity() + .5 * weapon->RandomVelocity());
		if(std::isnan(steps))
			continue;
		
		steps = min(steps, weapon->TotalLifetime());
		p += steps * v;
		
		double damage = weapon->ShieldDamage() + weapon->HullDamage();
		result += p.Unit() * abs(damage);
	}
	
	return result ? result : target.Position() - ship.Position();
}



// Aim the given ship's turrets.
void AI::AimTurrets(const Ship &ship, Command &command, bool opportunistic) const
{
	// First, get the set of potential hostile ships.
	auto targets = vector<const Body *>();
	const Ship *currentTarget = ship.GetTargetShip().get();
	if(opportunistic || !currentTarget || !currentTarget->IsTargetable())
	{
		// Find the maximum range of any of this ship's turrets.
		double maxRange = 0.;
		for(const Hardpoint &weapon : ship.Weapons())
			if(weapon.CanAim())
				maxRange = max(maxRange, weapon.GetOutfit()->Range());
		// If this ship has no turrets, bail out.
		if(!maxRange)
			return;
		// Extend the weapon range slightly to account for velocity differences.
		maxRange *= 1.5;
		
		// Now, find all enemy ships within that radius.
		auto enemies = GetShipsList(ship, true, maxRange);
		// Convert the shared_ptr<Ship> into const Body *, to allow aiming turrets
		// at a targeted asteroid. Skip disabled ships, which pose no threat.
		for(const shared_ptr<Ship> &ship : enemies)
			if(!ship->IsDisabled())
				targets.emplace_back(ship.get());
		// Even if the ship's current target ship is beyond maxRange,
		// or is already disabled, consider aiming at it.
		if(currentTarget && currentTarget->IsTargetable()
				&& find(targets.cbegin(), targets.cend(), currentTarget) == targets.cend())
			targets.push_back(currentTarget);
	}
	else
		targets.push_back(currentTarget);
	// If this ship is mining, consider aiming at its target asteroid.
	if(ship.GetTargetAsteroid())
		targets.push_back(ship.GetTargetAsteroid().get());
	
	// If there are no targets to aim at, opportunistic turrets should sweep
	// back and forth at random, with the sweep centered on the "outward-facing"
	// angle. Focused turrets should just point forward.
	if(targets.empty() && !opportunistic)
	{
		for(const Hardpoint &hardpoint : ship.Weapons())
			if(hardpoint.CanAim())
			{
				// Get the index of this weapon.
				int index = &hardpoint - &ship.Weapons().front();
				double offset = (hardpoint.HarmonizedAngle() - hardpoint.GetAngle()).Degrees();
				command.SetAim(index, offset / hardpoint.GetOutfit()->TurretTurn());
			}
		return;
	}
	if(targets.empty())
	{
		for(const Hardpoint &hardpoint : ship.Weapons())
			if(hardpoint.CanAim())
			{
				// Get the index of this weapon.
				int index = &hardpoint - &ship.Weapons().front();
				// First, check if this turret is currently in motion. If not,
				// it only has a small chance of beginning to move.
				double previous = ship.Commands().Aim(index);
				if(!previous && (Random::Int(60)))
					continue;
				
				Angle centerAngle = Angle(hardpoint.GetPoint());
				double bias = (centerAngle - hardpoint.GetAngle()).Degrees() / 180.;
				double acceleration = Random::Real() - Random::Real() + bias;
				command.SetAim(index, previous + .1 * acceleration);
			}
		return;
	}
	// Each hardpoint should aim at the target that it is "closest" to hitting.
	for(const Hardpoint &hardpoint : ship.Weapons())
		if(hardpoint.CanAim())
		{
			// This is where this projectile fires from. Add some randomness
			// based on how skilled the pilot is.
			Point start = ship.Position() + ship.Facing().Rotate(hardpoint.GetPoint());
			start += ship.GetPersonality().Confusion();
			// Get the turret's current facing, in absolute coordinates:
			Angle aim = ship.Facing() + hardpoint.GetAngle();
			// Get this projectile's average velocity.
			const Weapon *weapon = hardpoint.GetOutfit();
			double vp = weapon->Velocity() + .5 * weapon->RandomVelocity();
			// Loop through each body this hardpoint could shoot at. Find the
			// one that is the "best" in terms of how many frames it will take
			// to aim at it and for a projectile to hit it.
			double bestScore = numeric_limits<double>::infinity();
			double bestAngle = 0.;
			for(const Body *target : targets)
			{
				Point p = target->Position() - start;
				Point v = target->Velocity();
				// Only take the ship's velocity into account if this weapon
				// does not have its own acceleration.
				if(!weapon->Acceleration())
					v -= ship.Velocity();
				// By the time this action is performed, the target will
				// have moved forward one time step.
				p += v;
				
				// Find out how long it would take for this projectile to reach the target.
				double rendezvousTime = RendezvousTime(p, v, vp);
				// If there is no intersection (i.e. the turret is not facing the target),
				// consider this target "out-of-range" but still targetable.
				if(std::isnan(rendezvousTime))
					rendezvousTime = max(p.Length() / (vp ? vp : 1.), 2 * weapon->TotalLifetime());
				
				// Determine where the target will be at that point.
				p += v * rendezvousTime;
				
				// Determine how much the turret must turn to face that vector.
				double degrees = (Angle(p) - aim).Degrees();
				double turnTime = fabs(degrees) / weapon->TurretTurn();
				// All bodies within weapons range have the same basic
				// weight. Outside that range, give them lower priority.
				rendezvousTime = max(0., rendezvousTime - weapon->TotalLifetime());
				// Always prefer targets that you are able to hit.
				double score = turnTime + (180. / weapon->TurretTurn()) * rendezvousTime;
				if(score < bestScore)
				{
					bestScore = score;
					bestAngle = degrees;
				}
			}
			if(bestAngle)
			{
				// Get the index of this weapon.
				int index = &hardpoint - &ship.Weapons().front();
				command.SetAim(index, bestAngle / weapon->TurretTurn());
			}
		}
}



// Fire whichever of the given ship's weapons can hit a hostile target.
void AI::AutoFire(const Ship &ship, Command &command, bool secondary) const
{
	const Personality &person = ship.GetPersonality();
	if(person.IsPacifist() || ship.CannotAct())
		return;
	
	bool beFrugal = (ship.IsYours() && !escortsUseAmmo);
	if(person.IsFrugal() || (ship.IsYours() && escortsAreFrugal && escortsUseAmmo))
	{
		// Frugal ships only expend ammunition if they have lost 50% of shields
		// or hull, or if they are outgunned.
		beFrugal = (ship.Hull() + ship.Shields() > 1.5);
		auto ait = allyStrength.find(ship.GetGovernment());
		auto eit = enemyStrength.find(ship.GetGovernment());
		if(ait != allyStrength.end() && eit != enemyStrength.end() && ait->second < eit->second)
			beFrugal = false;
	}
	
	// Special case: your target is not your enemy. Do not fire, because you do
	// not want to risk damaging that target. Ships will target friendly ships
	// while assisting and performing surveillance.
	shared_ptr<Ship> currentTarget = ship.GetTargetShip();
	const Government *gov = ship.GetGovernment();
	bool friendlyOverride = false;
	bool disabledOverride = false;
	if(ship.IsYours())
	{
		auto it = orders.find(&ship);
		if(it != orders.end() && it->second.target.lock() == currentTarget)
		{
			disabledOverride = (it->second.type == Orders::FINISH_OFF);
			friendlyOverride = disabledOverride | (it->second.type == Orders::ATTACK);
		}
	}
	bool currentIsEnemy = currentTarget
		&& currentTarget->GetGovernment()->IsEnemy(gov)
		&& currentTarget->GetSystem() == ship.GetSystem();
	if(currentTarget && !(currentIsEnemy || friendlyOverride))
		currentTarget.reset();
	
	// Only fire on disabled targets if you don't want to plunder them.
	bool spareDisabled = (person.Disables() || (person.Plunders() && ship.Cargo().Free()));
	
	// Don't use weapons with firing force if you are preparing to jump.
	bool isWaitingToJump = ship.Commands().Has(Command::JUMP | Command::WAIT);
	
	// Find the longest range of any of your non-homing weapons. Homing weapons
	// that don't consume ammo may also fire in non-homing mode.
	double maxRange = 0.;
	for(const Hardpoint &weapon : ship.Weapons())
		if(weapon.IsReady()
				&& !(!currentTarget && weapon.IsHoming() && weapon.GetOutfit()->Ammo())
				&& !(!secondary && weapon.GetOutfit()->Icon())
				&& !(beFrugal && weapon.GetOutfit()->Ammo())
				&& !(isWaitingToJump && weapon.GetOutfit()->FiringForce()))
			maxRange = max(maxRange, weapon.GetOutfit()->Range());
	// Extend the weapon range slightly to account for velocity differences.
	maxRange *= 1.5;
	
	// Find all enemy ships within range of at least one weapon.
	auto enemies = GetShipsList(ship, true, maxRange);
	// Consider the current target if it is not already considered (i.e. it
	// is a friendly ship and this is a player ship ordered to attack it).
	if(currentTarget && currentTarget->IsTargetable()
			&& find(enemies.cbegin(), enemies.cend(), currentTarget) == enemies.cend())
		enemies.push_back(currentTarget);
	
	int index = -1;
	for(const Hardpoint &hardpoint : ship.Weapons())
	{
		++index;
		// Skip weapons that are not ready to fire.
		if(!hardpoint.IsReady())
			continue;
		
		const Weapon *weapon = hardpoint.GetOutfit();
		// Don't expend ammo for homing weapons that have no target selected.
		if(!currentTarget && weapon->Homing() && weapon->Ammo())
			continue;
		// Don't fire secondary weapons if told not to.
		if(!secondary && weapon->Icon())
			continue;
		// Don't expend ammo if trying to be frugal.
		if(beFrugal && weapon->Ammo())
			continue;
		// Don't use weapons with firing force if you are preparing to jump.
		if(isWaitingToJump && weapon->FiringForce())
			continue;
		
		// Special case: if the weapon uses fuel, be careful not to spend so much
		// fuel that you cannot leave the system if necessary.
		if(weapon->FiringFuel())
		{
			double fuel = ship.Fuel() * ship.Attributes().Get("fuel capacity");
			fuel -= weapon->FiringFuel();
			// If the ship is not ever leaving this system, it does not need to
			// reserve any fuel.
			bool isStaying = person.IsStaying();
			if(!secondary || fuel < (isStaying ? 0. : ship.JumpFuel()))
				continue;
		}
		// Figure out where this weapon will fire from, but add some randomness
		// depending on how accurate this ship's pilot is.
		Point start = ship.Position() + ship.Facing().Rotate(hardpoint.GetPoint());
		start += person.Confusion();
		
		double vp = weapon->Velocity() + .5 * weapon->RandomVelocity();
		double lifetime = weapon->TotalLifetime();
		
		// Homing weapons revert to "dumb firing" if they have no target.
		if(weapon->Homing() && currentTarget)
		{
			bool hasBoarded = Has(ship, currentTarget, ShipEvent::BOARD);
			if(currentTarget->IsDisabled() && spareDisabled && !hasBoarded && !disabledOverride)
				continue;
			// Don't fire secondary weapons at targets that have started jumping.
			if(weapon->Icon() && currentTarget->IsEnteringHyperspace())
				continue;
			
			// For homing weapons, don't take the velocity of the ship firing it
			// into account, because the projectile will settle into a velocity
			// that depends on its own acceleration and drag.
			Point p = currentTarget->Position() - start;
			Point v = currentTarget->Velocity();
			// By the time this action is performed, the ships will have moved
			// forward one time step.
			p += v;
			
			// If this weapon has a blast radius, don't fire it if the target is
			// so close that you'll be hit by the blast. Weapons using proximity
			// triggers will explode sooner, so a larger separation is needed.
			if(!weapon->IsSafe() && p.Length() <= (weapon->BlastRadius() + weapon->TriggerRadius()))
				continue;
			
			// Calculate how long it will take the projectile to reach its target.
			double steps = RendezvousTime(p, v, vp);
			if(!std::isnan(steps) && steps <= lifetime)
			{
				command.SetFire(index);
				continue;
			}
			continue;
		}
		// For non-homing weapons:
		for(const auto &target : enemies)
		{
			// Don't shoot ships we want to plunder.
			bool hasBoarded = Has(ship, target, ShipEvent::BOARD);
			if(target->IsDisabled() && spareDisabled && !hasBoarded && !disabledOverride)
				continue;
			
			Point p = target->Position() - start;
			Point v = target->Velocity();
			// Only take the ship's velocity into account if this weapon
			// does not have its own acceleration.
			if(!weapon->Acceleration())
				v -= ship.Velocity();
			// By the time this action is performed, the ships will have moved
			// forward one time step.
			p += v;
			
			// Non-homing weapons may have a blast radius or proximity trigger.
			// Do not fire this weapon if we will be caught in the blast.
			if(!weapon->IsSafe() && p.Length() <= (weapon->BlastRadius() + weapon->TriggerRadius()))
				continue;
			
			// Get the vector the weapon will travel along.
			v = (ship.Facing() + hardpoint.GetAngle()).Unit() * vp - v;
			// Extrapolate over the lifetime of the projectile.
			v *= lifetime;
			
			const Mask &mask = target->GetMask(step);
			if(mask.Collide(-p, v, target->Facing()) < 1.)
			{
				command.SetFire(index);
				break;
			}
		}
	}
}



void AI::AutoFire(const Ship &ship, Command &command, const Body &target) const
{
	int index = -1;
	for(const Hardpoint &hardpoint : ship.Weapons())
	{
		++index;
		// Only auto-fire primary weapons that take no ammunition.
		if(!hardpoint.IsReady() || hardpoint.GetOutfit()->Icon() || hardpoint.GetOutfit()->Ammo())
			continue;
		
		// Figure out where this weapon will fire from, but add some randomness
		// depending on how accurate this ship's pilot is.
		Point start = ship.Position() + ship.Facing().Rotate(hardpoint.GetPoint());
		start += ship.GetPersonality().Confusion();
		
		const Weapon *weapon = hardpoint.GetOutfit();
		double vp = weapon->Velocity() + .5 * weapon->RandomVelocity();
		double lifetime = weapon->TotalLifetime();
		
		Point p = target.Position() - start;
		Point v = target.Velocity();
		// Only take the ship's velocity into account if this weapon
		// does not have its own acceleration.
		if(!weapon->Acceleration())
			v -= ship.Velocity();
		// By the time this action is performed, the ships will have moved
		// forward one time step.
		p += v;
		
		// Get the vector the weapon will travel along.
		v = (ship.Facing() + hardpoint.GetAngle()).Unit() * vp - v;
		// Extrapolate over the lifetime of the projectile.
		v *= lifetime;
		
		const Mask &mask = target.GetMask(step);
		if(mask.Collide(-p, v, target.Facing()) < 1.)
			command.SetFire(index);
	}
}



// Get the amount of time it would take the given weapon to reach the given
// target, assuming it can be fired in any direction (i.e. turreted). For
// non-turreted weapons this can be used to calculate the ideal direction to
// point the ship in.
double AI::RendezvousTime(const Point &p, const Point &v, double vp)
{
	// How many steps will it take this projectile
	// to intersect the target?
	// (p.x + v.x*t)^2 + (p.y + v.y*t)^2 = vp^2*t^2
	// p.x^2 + 2*p.x*v.x*t + v.x^2*t^2
	//    + p.y^2 + 2*p.y*v.y*t + v.y^2t^2
	//    - vp^2*t^2 = 0
	// (v.x^2 + v.y^2 - vp^2) * t^2
	//    + (2 * (p.x * v.x + p.y * v.y)) * t
	//    + (p.x^2 + p.y^2) = 0
	double a = v.Dot(v) - vp * vp;
	double b = 2. * p.Dot(v);
	double c = p.Dot(p);
	double discriminant = b * b - 4 * a * c;
	if(discriminant < 0.)
		return numeric_limits<double>::quiet_NaN();

	discriminant = sqrt(discriminant);

	// The solutions are b +- discriminant.
	// But it's not a solution if it's negative.
	double r1 = (-b + discriminant) / (2. * a);
	double r2 = (-b - discriminant) / (2. * a);
	if(r1 >= 0. && r2 >= 0.)
		return min(r1, r2);
	else if(r1 >= 0. || r2 >= 0.)
		return max(r1, r2);

	return numeric_limits<double>::quiet_NaN();
}



void AI::MovePlayer(Ship &ship, const PlayerInfo &player)
{
	Command command;
	
	bool isWormhole = false;
	if(player.HasTravelPlan())
	{
		// Determine if the player is jumping to their target system or landing on a wormhole.
		const System *system = player.TravelPlan().back();
		for(const StellarObject &object : ship.GetSystem()->Objects())
			if(object.GetPlanet() && object.GetPlanet()->IsAccessible(&ship) && player.HasVisited(object.GetPlanet())
				&& object.GetPlanet()->WormholeDestination(ship.GetSystem()) == system && player.HasVisited(system))
			{
				isWormhole = true;
				if(!ship.GetTargetStellar() || autoPilot.Has(Command::JUMP))
					ship.SetTargetStellar(&object);
				break;
			}
		if(!isWormhole)
			ship.SetTargetSystem(system);
	}
	
	if(ship.IsEnteringHyperspace() && !ship.IsHyperspacing())
	{
		// Check if there's a particular planet there we want to visit.
		const System *system = ship.GetTargetSystem();
		set<const Planet *> destinations;
		Date deadline;
		const Planet *bestDestination = nullptr;
		size_t missions = 0;
		for(const Mission &mission : player.Missions())
		{
			// Don't include invisible missions in the check.
			if(!mission.IsVisible())
				continue;
			
			// If the accessible destination of a mission is in this system, and you've been
			// to all waypoints and stopovers (i.e. could complete it), consider landing on it.
			if(mission.Stopovers().empty() && mission.Waypoints().empty()
					&& mission.Destination()->IsInSystem(system)
					&& mission.Destination()->IsAccessible(&ship))
			{
				destinations.insert(mission.Destination());
				++missions;
				// If this mission has a deadline, check if it is the soonest
				// deadline. If so, this should be your ship's destination.
				if(!deadline || (mission.Deadline() && mission.Deadline() < deadline))
				{
					deadline = mission.Deadline();
					bestDestination = mission.Destination();
				}
			}
			// Also check for stopovers in the destination system.
			for(const Planet *planet : mission.Stopovers())
				if(planet->IsInSystem(system) && planet->IsAccessible(&ship))
				{
					destinations.insert(planet);
					++missions;
					if(!bestDestination)
						bestDestination = planet;
				}
		}
		
		// Inform the player of any destinations in the system they are jumping to.
		if(!destinations.empty())
		{
			string message = "Note: you have ";
			message += (missions == 1 ? "a mission that requires" : "missions that require");
			message += " landing on ";
			size_t count = destinations.size();
			bool oxfordComma = (count > 2);
			for(const Planet *planet : destinations)
			{
				message += planet->Name();
				--count;
				if(count > 1)
					message += ", ";
				else if(count == 1)
					message += (oxfordComma ? ", and " : " and ");
			}
			message += " in the system you are jumping to.";
			Messages::Add(message);
		}
		// If any destination was found, find the corresponding stellar object
		// and set it as your ship's target planet.
		if(bestDestination)
			ship.SetTargetStellar(system->FindStellar(bestDestination));
	}
	
	if(keyDown.Has(Command::NEAREST))
	{
		// Find the nearest ship to the flagship. If `Shift` is held, consider friendly ships too.
		double closest = numeric_limits<double>::infinity();
		int closeState = 0;
		bool found = false;
		for(const shared_ptr<Ship> &other : ships)
			if(other.get() != &ship && other->IsTargetable())
			{
				// Sort ships into one of three priority states:
				// 0 = friendly, 1 = disabled enemy, 2 = active enemy.
				int state = other->GetGovernment()->IsEnemy(ship.GetGovernment());
				// Do not let "target nearest" select a friendly ship, so that
				// if the player is repeatedly targeting nearest to, say, target
				// a bunch of fighters, they won't start firing on friendly
				// ships as soon as the last one is gone.
				if((!state && !shift) || other->IsYours())
					continue;
				
				state += state * !other->IsDisabled();
				
				double d = other->Position().Distance(ship.Position());
				
				if(state > closeState || (state == closeState && d < closest))
				{
					ship.SetTargetShip(other);
					closest = d;
					closeState = state;
					found = true;
				}
			}
		// If no ship was found, look for nearby asteroids.
		double asteroidRange = 100. * sqrt(ship.Attributes().Get("asteroid scan power"));
		if(!found && asteroidRange)
		{
			for(const shared_ptr<Minable> &asteroid : minables)
			{
				double range = ship.Position().Distance(asteroid->Position());
				if(range < asteroidRange)
				{
					ship.SetTargetAsteroid(asteroid);
					asteroidRange = range;
				}
			}
		}
	}
	else if(keyDown.Has(Command::TARGET))
	{
		// Find the "next" ship to target. Holding `Shift` will cycle through escorts.
		shared_ptr<const Ship> target = ship.GetTargetShip();
		// Whether the next eligible ship should be targeted.
		bool selectNext = !target || !target->IsTargetable();
		for(const shared_ptr<Ship> &other : ships)
		{
			// Do not target yourself.
			if(other.get() == &ship)
				continue;
			// The default behavior is to ignore your fleet and any friendly escorts.
			bool isPlayer = other->IsYours() || (other->GetPersonality().IsEscort()
					&& !other->GetGovernment()->IsEnemy());
			if(other == target)
				selectNext = true;
			else if(selectNext && isPlayer == shift && other->IsTargetable())
			{
				ship.SetTargetShip(other);
				selectNext = false;
				break;
			}
		}
		if(selectNext)
			ship.SetTargetShip(shared_ptr<Ship>());
	}
	else if(keyDown.Has(Command::BOARD))
	{
		// Board the nearest disabled ship, focusing on hostiles before allies. Holding
		// `Shift` results in boarding only player-owned escorts in need of assistance.
		shared_ptr<const Ship> target = ship.GetTargetShip();
		if(!target || !CanBoard(ship, *target) || (shift && !target->IsYours()))
		{
			if(shift)
				ship.SetTargetShip(shared_ptr<Ship>());
			
			double closest = numeric_limits<double>::infinity();
			bool foundEnemy = false;
			bool foundAnything = false;
			for(const shared_ptr<Ship> &other : ships)
				if(CanBoard(ship, *other))
				{
					if(shift && !other->IsYours())
						continue;
					
					bool isEnemy = other->GetGovernment()->IsEnemy(ship.GetGovernment());
					double d = other->Position().Distance(ship.Position());
					if((isEnemy && !foundEnemy) || (d < closest && isEnemy == foundEnemy))
					{
						closest = d;
						foundEnemy = isEnemy;
						foundAnything = true;
						ship.SetTargetShip(other);
					}
				}
			if(!foundAnything)
				keyDown.Clear(Command::BOARD);
		}
	}
	else if(keyDown.Has(Command::LAND) && !ship.IsEnteringHyperspace())
	{
		// Track all possible landable objects in the current system.
		auto landables = vector<const StellarObject *>{};
		
		// If the player is right over an uninhabited or inaccessible planet, display
		// the default message explaining why they cannot land there.
		string message;
		for(const StellarObject &object : ship.GetSystem()->Objects())
		{
			if(object.GetPlanet() && object.GetPlanet()->IsAccessible(&ship))
				landables.emplace_back(&object);
			else if(object.HasSprite())
			{
				double distance = ship.Position().Distance(object.Position());
				if(distance < object.Radius())
					message = object.LandingMessage();
			}
		}
		if(!message.empty())
			Audio::Play(Audio::Get("fail"));
		
		const StellarObject *target = ship.GetTargetStellar();
		// Require that the player's planetary target is one of the current system's planets.
		auto landIt = find(landables.cbegin(), landables.cend(), target);
		if(landIt == landables.cend())
			target = nullptr;
		
		if(target && (ship.Zoom() < 1. || ship.Position().Distance(target->Position()) < target->Radius()))
		{
			// Special case: if there are two planets in system and you have one
			// selected, then press "land" again, do not toggle to the other if
			// you are within landing range of the one you have selected.
		}
		else if(message.empty() && target && landKeyInterval < 60)
		{
			// Select the next landable in the list after the currently selected object.
			if(++landIt == landables.cend())
				landIt = landables.cbegin();
			const StellarObject *next = *landIt;
			ship.SetTargetStellar(next);
			
			if(!next->GetPlanet()->CanLand())
			{
				message = "The authorities on this " + next->GetPlanet()->Noun() +
					" refuse to clear you to land here.";
				Audio::Play(Audio::Get("fail"));
			}
			else if(next != target)
				message = "Switching landing targets. Now landing on " + next->Name() + ".";
		}
		else if(message.empty())
		{
			// This is the first press, or it has been long enough since the last press,
			// so land on the nearest eligible planet. Prefer inhabited ones with fuel.
			set<string> types;
			if(!target && !landables.empty())
			{
				if(landables.size() == 1)
					ship.SetTargetStellar(landables.front());
				else
				{
					double closest = numeric_limits<double>::infinity();
					for(const auto &object : landables)
					{
						double distance = ship.Position().Distance(object->Position());
						const Planet *planet = object->GetPlanet();
						types.insert(planet->Noun());
						if((!planet->CanLand() || !planet->HasSpaceport()) && !planet->IsWormhole())
							distance += 10000.;
					
						if(distance < closest)
						{
							ship.SetTargetStellar(object);
							closest = distance;
						}
					}
				}
				target = ship.GetTargetStellar();
			}
			
			if(!target)
			{
				message = "There are no planets in this system that you can land on.";
				Audio::Play(Audio::Get("fail"));
			}
			else if(!target->GetPlanet()->CanLand())
			{
				message = "The authorities on this " + target->GetPlanet()->Noun() +
					" refuse to clear you to land here.";
				Audio::Play(Audio::Get("fail"));
			}
			else if(!types.empty())
			{
				message = "You can land on more than one ";
				set<string>::const_iterator it = types.begin();
				message += *it++;
				if(it != types.end())
				{
					set<string>::const_iterator last = --types.end();
					if(it != last)
						message += ',';
					while(it != last)
						message += ' ' + *it++ + ',';
					message += " or " + *it;
				}
				message += " in this system. Landing on " + target->Name() + ".";
			}
			else
				message = "Landing on " + target->Name() + ".";
		}
		if(!message.empty())
			Messages::Add(message);
	}
	else if(keyDown.Has(Command::JUMP))
	{
		if(!ship.GetTargetSystem() && !isWormhole)
		{
			double bestMatch = -2.;
			const auto &links = (ship.Attributes().Get("jump drive") ?
				ship.GetSystem()->Neighbors() : ship.GetSystem()->Links());
			for(const System *link : links)
			{
				Point direction = link->Position() - ship.GetSystem()->Position();
				double match = ship.Facing().Unit().Dot(direction.Unit());
				if(match > bestMatch)
				{
					bestMatch = match;
					ship.SetTargetSystem(link);
				}
			}
		}
		else if(isWormhole)
		{
			// The player is guaranteed to have a travel plan for isWormhole to be true.
			Messages::Add("Landing on a local wormhole to navigate to the "
					+ player.TravelPlan().back()->Name() + " system.");
		}
		if(ship.GetTargetSystem() && !isWormhole)
		{
			string name = "selected star";
			if(player.KnowsName(ship.GetTargetSystem()))
				name = ship.GetTargetSystem()->Name();
			
			Messages::Add("Engaging autopilot to jump to the " + name + " system.");
		}
	}
	else if(keyHeld.Has(Command::SCAN))
		command |= Command::SCAN;
	
	const shared_ptr<const Ship> target = ship.GetTargetShip();
	AimTurrets(ship, command, !Preferences::Has("Turrets focus fire"));
	if(Preferences::Has("Automatic firing") && !ship.IsBoarding()
			&& !(autoPilot | keyHeld).Has(Command::LAND | Command::JUMP | Command::BOARD)
			&& (!target || target->GetGovernment()->IsEnemy()))
		AutoFire(ship, command, false);
	if(keyHeld)
	{
		if(keyHeld.Has(Command::FORWARD))
			command |= Command::FORWARD;
		if(keyHeld.Has(Command::RIGHT | Command::LEFT))
			command.SetTurn(keyHeld.Has(Command::RIGHT) - keyHeld.Has(Command::LEFT));
		if(keyHeld.Has(Command::BACK))
		{
			if(!keyHeld.Has(Command::FORWARD) && ship.Attributes().Get("reverse thrust"))
				command |= Command::BACK;
			else if(!keyHeld.Has(Command::RIGHT | Command::LEFT))
				command.SetTurn(TurnBackward(ship));
		}
		
		if(keyHeld.Has(Command::PRIMARY))
		{
			int index = 0;
			for(const Hardpoint &hardpoint : ship.Weapons())
			{
				if(hardpoint.IsReady() && !hardpoint.GetOutfit()->Icon())
					command.SetFire(index);
				++index;
			}
		}
		if(keyHeld.Has(Command::SECONDARY))
		{
			int index = 0;
			for(const Hardpoint &hardpoint : ship.Weapons())
			{
				if(hardpoint.IsReady() && hardpoint.GetOutfit() == player.SelectedWeapon())
					command.SetFire(index);
				++index;
			}
		}
		if(keyHeld.Has(Command::AFTERBURNER))
			command |= Command::AFTERBURNER;
		
		if(keyHeld.Has(AutopilotCancelCommands()))
			autoPilot = keyHeld;
	}
	bool shouldAutoAim = false;
	if(Preferences::Has("Automatic aiming") && !command.Turn() && !ship.IsBoarding()
			&& (Preferences::Has("Automatic firing") || keyHeld.Has(Command::PRIMARY))
			&& ((target && target->GetSystem() == ship.GetSystem() && target->IsTargetable())
				|| ship.GetTargetAsteroid())
			&& !autoPilot.Has(Command::LAND | Command::JUMP | Command::BOARD))
	{
		// Check if this ship has any forward-facing weapons.
		for(const Hardpoint &weapon : ship.Weapons())
			if(!weapon.CanAim() && !weapon.IsTurret() && weapon.GetOutfit())
			{
				shouldAutoAim = true;
				break;
			}
	}
	if(shouldAutoAim)
	{
		Point pos = (target ? target->Position() : ship.GetTargetAsteroid()->Position());
		if((pos - ship.Position()).Unit().Dot(ship.Facing().Unit()) >= .8)
			command.SetTurn(TurnToward(ship, TargetAim(ship)));
	}
	
	if(autoPilot.Has(Command::JUMP) && !player.HasTravelPlan())
	{
		// The player completed their travel plan, which may have indicated a destination within the final system.
		autoPilot.Clear(Command::JUMP);
		const Planet *planet = player.TravelDestination();
		if(planet && planet->IsInSystem(ship.GetSystem()) && planet->IsAccessible(&ship))
		{
			Messages::Add("Autopilot: landing on " + planet->Name() + ".");
			autoPilot |= Command::LAND;
			ship.SetTargetStellar(ship.GetSystem()->FindStellar(planet));
		}
	}
	
	// Clear autopilot actions if actions can't be performed.
	if(autoPilot.Has(Command::LAND) && !ship.GetTargetStellar())
		autoPilot.Clear(Command::LAND);
	if(autoPilot.Has(Command::JUMP) && !(ship.GetTargetSystem() || isWormhole))
		autoPilot.Clear(Command::JUMP);
	if(autoPilot.Has(Command::BOARD) && !(ship.GetTargetShip() && CanBoard(ship, *ship.GetTargetShip())))
		autoPilot.Clear(Command::BOARD);
	
	if(autoPilot.Has(Command::LAND) || (autoPilot.Has(Command::JUMP) && isWormhole))
	{
		if(ship.GetPlanet())
			autoPilot.Clear();
		else
		{
			MoveToPlanet(ship, command);
			command |= Command::LAND;
		}
	}
	else if(autoPilot.Has(Command::JUMP))
	{
		bool isNewPress = keyDown.Has(Command::JUMP) || !keyHeld.Has(Command::JUMP);
		if(!ship.Attributes().Get("hyperdrive") && !ship.Attributes().Get("jump drive"))
		{
			Messages::Add("You do not have a hyperdrive installed.");
			autoPilot.Clear();
			if(isNewPress)
				Audio::Play(Audio::Get("fail"));
		}
		else if(!ship.JumpFuel(ship.GetTargetSystem()))
		{
			Messages::Add("You cannot jump to the selected system.");
			autoPilot.Clear();
			if(isNewPress)
				Audio::Play(Audio::Get("fail"));
		}
		else if(!ship.JumpsRemaining() && !ship.IsEnteringHyperspace())
		{
			Messages::Add("You do not have enough fuel to make a hyperspace jump.");
			autoPilot.Clear();
			if(isNewPress)
				Audio::Play(Audio::Get("fail"));
		}
		else
		{
			PrepareForHyperspace(ship, command);
			command |= Command::JUMP;
			if(keyHeld.Has(Command::JUMP))
				command |= Command::WAIT;
		}
	}
	else if(autoPilot.Has(Command::BOARD))
	{
		if(!CanBoard(ship, *target))
			autoPilot.Clear(Command::BOARD);
		else
		{
			MoveTo(ship, command, target->Position(), target->Velocity(), 40., .8);
			command |= Command::BOARD;
		}
	}
	
	if(ship.HasBays() && isLaunching)
	{
		command |= Command::DEPLOY;
		Deploy(ship, !Preferences::Has("Damaged fighters retreat"));
	}
	if(isCloaking)
		command |= Command::CLOAK;
	
	ship.SetCommands(command);
}



bool AI::Has(const Ship &ship, const weak_ptr<const Ship> &other, int type) const
{
	auto sit = actions.find(ship.shared_from_this());
	if(sit == actions.end())
		return false;
	
	auto oit = sit->second.find(other);
	if(oit == sit->second.end())
		return false;
	
	return (oit->second & type);
}



bool AI::Has(const Government *government, const weak_ptr<const Ship> &other, int type) const
{
	auto git = governmentActions.find(government);
	if(git == governmentActions.end())
		return false;
	
	auto oit = git->second.find(other);
	if(oit == git->second.end())
		return false;
	
	return (oit->second & type);
}



// True if the ship has committed the action against that government. For
// example, if the player boarded any ship belonging to that government.
bool AI::Has(const Ship &ship, const Government *government, int type) const
{
	auto sit = notoriety.find(ship.shared_from_this());
	if(sit == notoriety.end())
		return false;
	
	auto git = sit->second.find(government);
	if(git == sit->second.end())
		return false;
	
	return (git->second & type);
}



void AI::UpdateStrengths(map<const Government *, int64_t> &strength, const System *playerSystem)
{
	// Tally the strength of a government by the cost of its present and able ships.
	governmentRosters.clear();
	for(const auto &it : ships)
		if(it->GetGovernment() && it->GetSystem() == playerSystem)
		{
			governmentRosters[it->GetGovernment()].emplace_back(it);
			if(!it->IsDisabled())
				strength[it->GetGovernment()] += it->Cost();
		}
	
	// Strengths of enemies and allies are rebuilt every step.
	enemyStrength.clear();
	allyStrength.clear();
	for(const auto &gov : strength)
	{
		set<const Government *> allies;
		for(const auto &enemy : strength)
			if(enemy.first->IsEnemy(gov.first))
			{
				// "Know your enemies."
				enemyStrength[gov.first] += enemy.second;
				for(const auto &ally : strength)
					if(ally.first->IsEnemy(enemy.first) && !allies.count(ally.first))
					{
						// "The enemy of my enemy is my friend."
						allyStrength[gov.first] += ally.second;
						allies.insert(ally.first);
					}
			}
	}
	
	// Ships with nearby allies consider their allies' strength as well as their own.
	for(const auto &it : ships)
	{
		const Government *gov = it->GetGovernment();
	
		// Check if this ship's government has the authority to enforce scans & fines in this system.
		if(!scanPermissions.count(gov))
			scanPermissions.emplace(gov, gov && gov->CanEnforce(playerSystem));

		// Only have ships update their strength estimate once per second on average.
		if(!gov || it->GetSystem() != playerSystem || it->IsDisabled() || Random::Int(60))
			continue;
		
		int64_t &myStrength = shipStrength[it.get()];
		for(const auto &allies : governmentRosters)
		{
			// If this is not an allied government, its ships will not assist this ship when attacked.
			if(allies.first->AttitudeToward(gov) <= 0.)
				continue;
			for(const auto &ally : allies.second)
				if(!ally->IsDisabled() && ally->Position().Distance(it->Position()) < 2000.)
					myStrength += ally->Cost();
		}
	}
}



// Cache various lists of all targetable ships in the player's system for this Step.
void AI::CacheShipLists()
{
	allyLists.clear();
	enemyLists.clear();
	for(const auto &git : governmentRosters)
	{
		allyLists.emplace(git.first, vector<shared_ptr<Ship>>());
		allyLists.at(git.first).reserve(ships.size());
		enemyLists.emplace(git.first, vector<shared_ptr<Ship>>());
		enemyLists.at(git.first).reserve(ships.size());
		for(const auto &oit : governmentRosters)
		{
			auto &list = git.first->IsEnemy(oit.first)
					? enemyLists[git.first] : allyLists[git.first];
			list.insert(list.end(), oit.second.begin(), oit.second.end());
		}
	}
}



void AI::IssueOrders(const PlayerInfo &player, const Orders &newOrders, const string &description)
{
	string who;
	
	// Find out what the target of these orders is.
	const Ship *newTarget = newOrders.target.lock().get();
	
	// Figure out what ships we are giving orders to.
	vector<const Ship *> ships;
	if(player.SelectedShips().empty())
	{
		for(const shared_ptr<Ship> &it : player.Ships())
			if(it.get() != player.Flagship() && !it->IsParked())
				ships.push_back(it.get());
		who = ships.size() > 1 ? "Your fleet is " : "Your escort is ";
	}
	else
	{
		for(const weak_ptr<Ship> &it : player.SelectedShips())
		{
			shared_ptr<Ship> ship = it.lock();
			if(ship)
				ships.push_back(ship.get());
		}
		who = ships.size() > 1 ? "The selected escorts are " : "The selected escort is ";
	}
	// This should never happen, but just in case:
	if(ships.empty())
		return;
	
	Point centerOfGravity;
	bool isMoveOrder = (newOrders.type == Orders::MOVE_TO);
	int squadCount = 0;
	if(isMoveOrder)
	{
		for(const Ship *ship : ships)
			if(ship->GetSystem() && !ship->IsDisabled())
			{
				centerOfGravity += ship->Position();
				++squadCount;
			}
		if(squadCount > 1)
			centerOfGravity /= squadCount;
	}
	// If this is a move command, make sure the fleet is bunched together
	// enough that each ship takes up no more than about 30,000 square pixels.
	double maxSquadOffset = sqrt(10000. * squadCount);
	
	// Now, go through all the given ships and set their orders to the new
	// orders. But, if it turns out that they already had the given orders,
	// their orders will be cleared instead. The only command that does not
	// toggle is a move command; it always counts as a new command.
	bool hasMismatch = isMoveOrder;
	bool gaveOrder = false;
	for(const Ship *ship : ships)
	{
		// Never issue orders to a ship to target itself.
		if(ship == newTarget)
			continue;
		
		// Never issue orders that target a ship in another system.
		if(newTarget && ship->GetSystem() != newTarget->GetSystem())
			continue;
		
		gaveOrder = true;
		hasMismatch |= !orders.count(ship);
		
		Orders &existing = orders[ship];
		hasMismatch |= (existing.type != newOrders.type);
		hasMismatch |= (existing.target.lock().get() != newTarget);
		existing = newOrders;
		
		if(isMoveOrder)
		{
			// In a move order, rather than commanding every ship to move to the
			// same point, they move as a mass so their center of gravity is
			// that point but their relative positions are unchanged.
			Point offset = ship->Position() - centerOfGravity;
			if(offset.Length() > maxSquadOffset)
				offset = offset.Unit() * maxSquadOffset;
			existing.point += offset;
		}
		else if(existing.type == Orders::HOLD_POSITION)
		{
			bool shouldReverse = false;
			// Set the point this ship will "guard," so it can return
			// to it if knocked away by projectiles / explosions.
			existing.point = StoppingPoint(*ship, Point(), shouldReverse);
		}
	}
	if(!gaveOrder)
		return;
	if(hasMismatch)
		Messages::Add(who + description);
	else
	{
		// Clear all the orders for these ships.
		Messages::Add(who + "no longer " + description);
		for(const Ship *ship : ships)
			orders.erase(ship);
	}
}



// Change the ship's order based on its current fulfillment of the order.
void AI::UpdateOrders(const Ship &ship)
{
	// This should only be called for ships with orders that can be carried out.
	auto it = orders.find(&ship);
	if(it == orders.end())
		return;
	
	Orders &order = it->second;
	if(order.type == Orders::MOVE_TO && ship.GetSystem() == order.targetSystem)
	{
		// If nearly stopped on the desired point, switch to a HOLD_POSITION order.
		if(ship.Position().Distance(order.point) < 20. && ship.Velocity().Length() < .001)
			order.type = Orders::HOLD_POSITION;
	}
	else if(order.type == Orders::HOLD_POSITION && ship.Position().Distance(order.point) > 20.)
	{
		// If far from the defined target point, return via a MOVE_TO order.
		order.type = Orders::MOVE_TO;
		// Ensure the system reference is maintained.
		order.targetSystem = ship.GetSystem();
	}
}<|MERGE_RESOLUTION|>--- conflicted
+++ resolved
@@ -715,8 +715,8 @@
 				parent.reset();
 				it->SetParent(parent);
 				
-<<<<<<< HEAD
-				// The players jump-capable fighters and drones act as regular fighers and
+
+				// The players jump-capable fighters and drones act as regular fighters and
 				// drones, except when the players flagship is in a different system. If
 				// the flagship is in a different system, then the fighter or drone will be
 				// reparented to the flagship to ensure that fighters and drones jump towards
@@ -725,65 +725,47 @@
 					it->SetParent(player.FlagshipPtrReadOnly());
 				else
 				{
-					vector<shared_ptr<Ship>> parentChoices;
+          auto parentChoices = vector<shared_ptr<Ship>>{};
 					parentChoices.reserve(ships.size() * .1);
-					for(const auto &other : ships)
-=======
-				auto parentChoices = vector<shared_ptr<Ship>>{};
-				parentChoices.reserve(ships.size() * .1);
-				auto reparentWith = [&it, &gov, &parent, &parentChoices](const list<shared_ptr<Ship>> otherShips) -> bool
-				{
-					for(const auto &other : otherShips)
->>>>>>> 40179385
-						if(other->GetGovernment() == gov && other->GetSystem() == it->GetSystem() && !other->CanBeCarried())
-						{
-							if(!other->IsDisabled() && other->CanCarry(*it.get()))
-							{
-								parent = other;
-								it->SetParent(other);
-<<<<<<< HEAD
-								break;
-=======
-								return true;
->>>>>>> 40179385
-							}
-							else
-								parentChoices.emplace_back(other);
-						}
-<<<<<<< HEAD
-					
-					if(!parent && !parentChoices.empty())
-					{
-						parent = parentChoices[Random::Int(parentChoices.size())];
-						it->SetParent(parent);
-					}
-=======
-					return false;
-				};
-				// Mission ships should only pick ships from the same mission.
-				auto missionIt = it->IsSpecial() && !it->IsYours()
-					? find_if(player.Missions().begin(), player.Missions().end(),
-						[&it](const Mission &m) -> bool
-						{
-							return m.HasShip(it);
-						})
-					: player.Missions().end();
-				if(missionIt != player.Missions().end())
-				{
-					auto &npcs = missionIt->NPCs();
-					for(const auto &npc : npcs)
-						if(reparentWith(npc.Ships()))
-							break;
-				}
-				else
-					reparentWith(ships);
-				
+          auto reparentWith = [&it, &gov, &parent, &parentChoices](const list<shared_ptr<Ship>> otherShips) -> bool
+          {
+            for(const auto &other : otherShips)
+              if(other->GetGovernment() == gov && other->GetSystem() == it->GetSystem() && !other->CanBeCarried())
+              {
+                if(!other->IsDisabled() && other->CanCarry(*it.get()))
+                {
+                  parent = other;
+                  it->SetParent(other);
+                  return true;
+                }
+                else
+                  parentChoices.emplace_back(other);
+              }
+            return false;
+          };
+          // Mission ships should only pick ships from the same mission.
+          auto missionIt = it->IsSpecial() && !it->IsYours()
+            ? find_if(player.Missions().begin(), player.Missions().end(),
+              [&it](const Mission &m) -> bool
+              {
+                return m.HasShip(it);
+              })
+            : player.Missions().end();
+          if(missionIt != player.Missions().end())
+          {
+            auto &npcs = missionIt->NPCs();
+            for(const auto &npc : npcs)
+              if(reparentWith(npc.Ships()))
+                break;
+          }
+          else
+            reparentWith(ships);
+        }
 				if(!parent && !parentChoices.empty())
 				{
 					// No suitable candidate can carry this ship, but this ship can still act as an escort.
 					parent = parentChoices[Random::Int(parentChoices.size())];
 					it->SetParent(parent);
->>>>>>> 40179385
 				}
 			}
 			// Otherwise, check if this ship wants to return to its parent (e.g. to repair).
