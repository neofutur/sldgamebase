--- conflicted
+++ resolved
@@ -58,16 +58,11 @@
 			const List<Minable> &minables, const List<Flotsam> &flotsam);
 
 	// Fleet commands from the player.
-<<<<<<< HEAD
 	void IssueFormationChange(const PlayerInfo &player);
-	void IssueShipTarget(const PlayerInfo &player, const std::shared_ptr<Ship> &target);
-	void IssueAsteroidTarget(const PlayerInfo &player, const std::shared_ptr<Minable> &targetAsteroid);
-	void IssueMoveTarget(const PlayerInfo &player, const Point &target, const System *moveToSystem);
-=======
 	void IssueShipTarget(const std::shared_ptr<Ship> &target);
 	void IssueAsteroidTarget(const std::shared_ptr<Minable> &targetAsteroid);
 	void IssueMoveTarget(const Point &target, const System *moveToSystem);
->>>>>>> e57e8e47
+
 	// Commands issued via the keyboard (mostly, to the flagship).
 	void UpdateKeys(PlayerInfo &player, Command &clickCommands);
 
