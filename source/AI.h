/* AI.h
Copyright (c) 2014 by Michael Zahniser

Endless Sky is free software: you can redistribute it and/or modify it under the
terms of the GNU General Public License as published by the Free Software
Foundation, either version 3 of the License, or (at your option) any later version.

Endless Sky is distributed in the hope that it will be useful, but WITHOUT ANY
WARRANTY; without even the implied warranty of MERCHANTABILITY or FITNESS FOR A
PARTICULAR PURPOSE. See the GNU General Public License for more details.

You should have received a copy of the GNU General Public License along with
this program. If not, see <https://www.gnu.org/licenses/>.
*/

#ifndef ES_AI_H_
#define ES_AI_H_

#include "Command.h"
#include "FireCommand.h"
#include "Point.h"

#include <cstdint>
#include <list>
#include <map>
#include <memory>
#include <vector>

class Angle;
class AsteroidField;
class Body;
class Flotsam;
class Government;
class Minable;
class PlayerInfo;
class Ship;
class ShipEvent;
class StellarObject;
class System;



// This class is responsible for controlling all the ships in the game,
// including the player's "flagship" - which is usually controlled via the
// keyboard but can also make use of the AI's autopilot for landing, aiming,
// or hyperspace travel between systems. The AI also tracks which actions
// ships have performed, to avoid having the same ship try to scan or board
// the same target over and over.
class AI {
public:
	// Any object that can be a ship's target is in a list of this type:
template <class Type>
	using List = std::list<std::shared_ptr<Type>>;
	// Constructor, giving the AI access to various object lists.
	AI(const List<Ship> &ships, const List<Minable> &minables, const List<Flotsam> &flotsam);

	// Fleet commands from the player.
	void IssueShipTarget(const PlayerInfo &player, const std::shared_ptr<Ship> &target);
	void IssueAsteroidTarget(const PlayerInfo &player, const std::shared_ptr<Minable> &targetAsteroid);
	void IssueMoveTarget(const PlayerInfo &player, const Point &target, const System *moveToSystem);
	// Commands issued via the keyboard (mostly, to the flagship).
	void UpdateKeys(PlayerInfo &player, Command &clickCommands);

	// Allow the AI to track any events it is interested in.
	void UpdateEvents(const std::list<ShipEvent> &events);
	// Reset the AI's memory of events.
	void Clean();
	// Clear ship orders. This should be done when the player lands on a planet,
	// but not when they jump from one system to another.
	void ClearOrders();
	// Issue AI commands to all ships for one game step.
	void Step(const PlayerInfo &player, Command &activeCommands);

	// Set the mouse position for turning the player's flagship.
	void SetMousePosition(Point position);

	// Get the in-system strength of each government's allies and enemies.
	int64_t AllyStrength(const Government *government);
	int64_t EnemyStrength(const Government *government);

	// Find nearest landing location.
	static const StellarObject *FindLandingLocation(const Ship &ship, const bool refuel = true);


private:
	// Check if a ship can pursue its target (i.e. beyond the "fence").
	bool CanPursue(const Ship &ship, const Ship &target) const;
	// Disabled or stranded ships coordinate with other ships to get assistance.
	void AskForHelp(Ship &ship, bool &isStranded, const Ship *flagship);
	bool CanHelp(const Ship &ship, const Ship &helper, const bool needsFuel) const;
	bool HasHelper(const Ship &ship, const bool needsFuel);
	// Pick a new target for the given ship.
	std::shared_ptr<Ship> FindTarget(const Ship &ship) const;
	std::shared_ptr<Ship> FindNonHostileTarget(const Ship &ship) const;
	// Obtain a list of ships matching the desired hostility.
	std::vector<Ship *> GetShipsList(const Ship &ship, bool targetEnemies, double maxRange = -1.) const;

	bool FollowOrders(Ship &ship, Command &command) const;
	void MoveIndependent(Ship &ship, Command &command) const;
	void MoveEscort(Ship &ship, Command &command) const;
	static void Refuel(Ship &ship, Command &command);
	static bool CanRefuel(const Ship &ship, const StellarObject *target);
	bool ShouldDock(const Ship &ship, const Ship &parent, const System *playerSystem) const;

	// Methods of moving from the current position to a desired position / orientation.
	static double TurnBackward(const Ship &ship);
	// Determine the value to use in Command::SetTurn() to turn the ship towards the desired facing.
	// "precision" is an optional argument corresponding to a value of the dot product of the current and target facing
	// vectors above which no turning should be attempting, to reduce constant, minute corrections.
	static double TurnToward(const Ship &ship, const Point &vector, const double precision = 0.9999);
	static bool MoveToPlanet(Ship &ship, Command &command);
	static bool MoveTo(Ship &ship, Command &command, const Point &targetPosition,
		const Point &targetVelocity, double radius, double slow);
	static bool Stop(Ship &ship, Command &command, double maxSpeed = 0., const Point direction = Point());
	static void PrepareForHyperspace(Ship &ship, Command &command);
	static void CircleAround(Ship &ship, Command &command, const Body &target);
	static void Swarm(Ship &ship, Command &command, const Body &target);
	static void KeepStation(Ship &ship, Command &command, const Body &target);
	static void Attack(Ship &ship, Command &command, const Ship &target);
	static void AimToAttack(Ship &ship, Command &command, const Body &target);
	static void MoveToAttack(Ship &ship, Command &command, const Body &target);
	static void PickUp(Ship &ship, Command &command, const Body &target);
	// Special decisions a ship might make.
	static bool ShouldUseAfterburner(Ship &ship);
	// Special personality behaviors.
	void DoAppeasing(const std::shared_ptr<Ship> &ship, double *threshold) const;
	void DoSwarming(Ship &ship, Command &command, std::shared_ptr<Ship> &target);
	void DoSurveillance(Ship &ship, Command &command, std::shared_ptr<Ship> &target) const;
	void DoMining(Ship &ship, Command &command);
	bool DoHarvesting(Ship &ship, Command &command) const;
	bool DoCloak(Ship &ship, Command &command);
	void DoPatrol(Ship &ship, Command &command) const;
	// Prevent ships from stacking on each other when many are moving in sync.
	void DoScatter(Ship &ship, Command &command);
	bool DoSecretive(Ship &ship, Command &command);

	static Point StoppingPoint(const Ship &ship, const Point &targetVelocity, bool &shouldReverse);
	// Get a vector giving the direction this ship should aim in in order to do
	// maximum damage to a target at the given position with its non-turret,
	// non-homing weapons. If the ship has no non-homing weapons, this just
	// returns the direction to the target.
	static Point TargetAim(const Ship &ship);
	static Point TargetAim(const Ship &ship, const Body &target);
	// Aim the given ship's turrets.
	void AimTurrets(const Ship &ship, FireCommand &command, bool opportunistic = false) const;
	// Fire whichever of the given ship's weapons can hit a hostile target.
	// Return a bitmask giving the weapons to fire.
	void AutoFire(const Ship &ship, FireCommand &command, bool secondary = true, bool isFlagship = false) const;
	void AutoFire(const Ship &ship, FireCommand &command, const Body &target) const;

	// Calculate how long it will take a projectile to reach a target given the
	// target's relative position and velocity and the velocity of the
	// projectile. If it cannot hit the target, this returns NaN.
	static double RendezvousTime(const Point &p, const Point &v, double vp);

	void MovePlayer(Ship &ship, const PlayerInfo &player, Command &activeCommands);

	// True if found asteroid.
	bool TargetMinable(Ship &ship) const;
	// True if the ship performed the indicated event to the other ship.
	bool Has(const Ship &ship, const std::weak_ptr<const Ship> &other, int type) const;
	// True if the government performed the indicated event to the other ship.
	bool Has(const Government *government, const std::weak_ptr<const Ship> &other, int type) const;
	// True if the ship has performed the indicated event against any member of the government.
	bool Has(const Ship &ship, const Government *government, int type) const;

	// Functions to classify ships based on government and system.
	void UpdateStrengths(std::map<const Government *, int64_t> &strength, const System *playerSystem);
	void CacheShipLists();


private:
	class Orders {
	public:
		static const int HOLD_POSITION = 0x000;
		// Hold active is the same command as hold position, but it is given when a ship
		// actively needs to move back to the position it was holding.
		static const int HOLD_ACTIVE = 0x001;
		static const int MOVE_TO = 0x002;
<<<<<<< HEAD
		static const int HOLD_FIRE = 0x010;
=======
		// HARVEST is related to MINE and is for picking up flotsam after
		// ATTACK.
		static const int HARVEST = 0x003;
>>>>>>> d9bd02f1
		static const int KEEP_STATION = 0x100;
		static const int GATHER = 0x101;
		static const int ATTACK = 0x102;
		static const int FINISH_OFF = 0x103;
		// MINE is for fleet targeting the asteroid for mining. ATTACK is used
		// to chase and attack the asteroid.
		static const int MINE = 0x104;
		// Bit mask to figure out which orders are canceled if their target
		// ceases to be targetable or present.
		static const int REQUIRES_TARGET = 0x100;

		int type = 0;
		std::weak_ptr<Ship> target;
		std::weak_ptr<Minable> targetAsteroid;
		Point point;
		const System *targetSystem = nullptr;
	};


private:
	void IssueOrders(const PlayerInfo &player, const Orders &newOrders, const std::string &description);
	// Convert order types based on fulfillment status.
	void UpdateOrders(const Ship &ship);


private:
	// Data from the game engine.
	const List<Ship> &ships;
	const List<Minable> &minables;
	const List<Flotsam> &flotsam;

	// The current step count for the AI, ranging from 0 to 30. Its value
	// helps limit how often certain actions occur (such as changing targets).
	int step = 0;

	// Command applied by the player's "autopilot."
	Command autoPilot;
	// Position of the cursor, for when the player is using mouse turning.
	Point mousePosition;
	// General firing command for ships. This is a data member to avoid
	// thrashing the heap, since we can reuse the storage for
	// each ship.
	FireCommand firingCommands;

	bool isCloaking = false;

	bool escortsAreFrugal = true;
	bool escortsUseAmmo = true;

	// The minimum speed before landing will consider non-landable objects.
	const float MIN_LANDING_VELOCITY = 80.;

	// Current orders for the player's ships. Because this map only applies to
	// player ships, which are never deleted except when landed, it can use
	// ordinary pointers instead of weak pointers.
	std::map<const Ship *, Orders> orders;

	// Records of what various AI ships and factions have done.
	typedef std::owner_less<std::weak_ptr<const Ship>> Comp;
	std::map<std::weak_ptr<const Ship>, std::map<std::weak_ptr<const Ship>, int, Comp>, Comp> actions;
	std::map<std::weak_ptr<const Ship>, std::map<const Government *, int>, Comp> notoriety;
	std::map<const Government *, std::map<std::weak_ptr<const Ship>, int, Comp>> governmentActions;
	std::map<const Government *, bool> scanPermissions;
	std::map<std::weak_ptr<const Ship>, int, Comp> playerActions;
	std::map<const Ship *, std::weak_ptr<Ship>> helperList;
	std::map<const Ship *, int> swarmCount;
	std::map<const Ship *, int> fenceCount;
	std::map<const Ship *, Angle> miningAngle;
	std::map<const Ship *, double> miningRadius;
	std::map<const Ship *, int> miningTime;
	std::map<const Ship *, double> appeasementThreshold;

	std::map<const Ship *, int64_t> shipStrength;

	std::map<const Government *, int64_t> enemyStrength;
	std::map<const Government *, int64_t> allyStrength;
	std::map<const Government *, std::vector<Ship *>> governmentRosters;
	std::map<const Government *, std::vector<Ship *>> enemyLists;
	std::map<const Government *, std::vector<Ship *>> allyLists;
};



#endif<|MERGE_RESOLUTION|>--- conflicted
+++ resolved
@@ -177,13 +177,10 @@
 		// actively needs to move back to the position it was holding.
 		static const int HOLD_ACTIVE = 0x001;
 		static const int MOVE_TO = 0x002;
-<<<<<<< HEAD
 		static const int HOLD_FIRE = 0x010;
-=======
 		// HARVEST is related to MINE and is for picking up flotsam after
 		// ATTACK.
 		static const int HARVEST = 0x003;
->>>>>>> d9bd02f1
 		static const int KEEP_STATION = 0x100;
 		static const int GATHER = 0x101;
 		static const int ATTACK = 0x102;
