--- conflicted
+++ resolved
@@ -48,16 +48,10 @@
 	// Any object that can be a ship's target is in a list of this type:
 template <class Type>
 	using List = std::list<std::shared_ptr<Type>>;
-<<<<<<< HEAD
 	// Constructor, giving the AI access to the player and various object lists.
 	AI(const PlayerInfo &player, const List<Ship> &ships,
 			const List<Minable> &minables, const List<Flotsam> &flotsam);
-	
-=======
-	// Constructor, giving the AI access to various object lists.
-	AI(const List<Ship> &ships, const List<Minable> &minables, const List<Flotsam> &flotsam);
-
->>>>>>> 61e48f22
+
 	// Fleet commands from the player.
 	void IssueShipTarget(const PlayerInfo &player, const std::shared_ptr<Ship> &target);
 	void IssueMoveTarget(const PlayerInfo &player, const Point &target, const System *moveToSystem);
@@ -96,6 +90,10 @@
 	void MoveEscort(Ship &ship, Command &command) const;
 	static void Refuel(Ship &ship, Command &command);
 	static bool CanRefuel(const Ship &ship, const StellarObject *target);
+	// Set the ship's target system or planet in order to reach the
+	// next desired system. Will target a landable planet to refuel.
+	// If the ship is an escort it will only use routes known to the player.
+	void SelectRoute(Ship &ship, const System *targetSystem) const;
 	bool ShouldDock(const Ship &ship, const Ship &parent, const System *playerSystem) const;
 
 	// Methods of moving from the current position to a desired position / orientation.
