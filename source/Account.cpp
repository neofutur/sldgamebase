--- conflicted
+++ resolved
@@ -311,11 +311,7 @@
 
 
 
-<<<<<<< HEAD
-void Account::SetSalariesIncome(string name, int64_t amount)
-=======
-void Account::SetSalaryIncome(const string &name, int64_t amount)
->>>>>>> 6c1f2715
+void Account::SetSalariesIncome(const string &name, int64_t amount)
 {
 	if(amount == 0)
 		salariesIncome.erase(name);
