/* Armament.h
Copyright (c) 2014 by Michael Zahniser

Endless Sky is free software: you can redistribute it and/or modify it under the
terms of the GNU General Public License as published by the Free Software
Foundation, either version 3 of the License, or (at your option) any later version.

Endless Sky is distributed in the hope that it will be useful, but WITHOUT ANY
WARRANTY; without even the implied warranty of MERCHANTABILITY or FITNESS FOR A
PARTICULAR PURPOSE.  See the GNU General Public License for more details.
*/

#ifndef ARMAMENT_H_
#define ARMAMENT_H_

#include "Hardpoint.h"

#include <map>
#include <vector>

class Command;
class Outfit;
class Point;
class Projectile;
class Ship;
class Visual;



// This class handles the logic for a ship's set of weapons. All weapons of the
// same type coordinate their fire with each other, either firing in clusters
// (if the projectiles are vulnerable to anti-missile) or in a "stream" where
// the guns take turns firing. Instead of firing straight, guns (that is, non-
// turreted weapons) fire aimed slightly inward in a convergence pattern so
// that even if the guns are spaced out horizontally on the ship, their
// projectiles will nearly meet at the end of their range. This class also
// handles turrets, which aim automatically and take into account the target's
// distance away and velocity relative to the ship that is firing.
class Armament {
public:
	// Add a gun or turret hard-point.
<<<<<<< HEAD
	void AddGunPort(const Point &point, const Hardpoint::BaseAttributes &attributes, const Outfit *outfit = nullptr);
	void AddTurret(const Point &point, const Hardpoint::BaseAttributes &attributes, const Outfit *outfit = nullptr);
=======
	void AddGunPort(const Point &point, const Angle &angle, bool isParallel, bool isUnder, const Outfit *outfit = nullptr);
	void AddTurret(const Point &point, bool isUnder, const Outfit *outfit = nullptr);
>>>>>>> a2dc407d
	// This must be called after all the outfit data is loaded. If you add more
	// of a given weapon than there are slots for it, the extras will not fire.
	// But, the "gun ports" attribute should keep that from happening. To
	// remove a weapon, just pass a negative value here.
	void Add(const Outfit *outfit, int count = 1);
	// Call this once all the outfits have been loaded to make sure they are all
	// set up properly (even the ones that were pre-assigned to a hardpoint).
	void FinishLoading();
	// Reload all weapons (because a day passed in-game).
	void ReloadAll();
	
	// Swap the weapons in the given two hardpoints.
	void Swap(int first, int second);
	
	// Access the array of weapon hardpoints.
	const std::vector<Hardpoint> &Get() const;
	int GunCount() const;
	int TurretCount() const;
	
	// Adjust the aim of the turrets.
	void Aim(const Command &command);
	// Fire the given weapon, if it is ready. If it did not fire because it is
	// not ready, return false.
	void Fire(int index, Ship &ship, std::vector<Projectile> &projectiles, std::vector<Visual> &visuals);
	// Fire the given anti-missile system.
	bool FireAntiMissile(int index, Ship &ship, const Projectile &projectile, std::vector<Visual> &visuals);
	
	// Update the reload counters.
	void Step(const Ship &ship);
	
	
private:
	// Note: the Armament must be copied when an instance of a Ship is made, so
	// it should not hold any pointers specific to one ship (including to
	// elements of this Armament itself).
	std::map<const Outfit *, int> streamReload;
	std::vector<Hardpoint> hardpoints;
};



#endif<|MERGE_RESOLUTION|>--- conflicted
+++ resolved
@@ -39,13 +39,10 @@
 class Armament {
 public:
 	// Add a gun or turret hard-point.
-<<<<<<< HEAD
-	void AddGunPort(const Point &point, const Hardpoint::BaseAttributes &attributes, const Outfit *outfit = nullptr);
-	void AddTurret(const Point &point, const Hardpoint::BaseAttributes &attributes, const Outfit *outfit = nullptr);
-=======
-	void AddGunPort(const Point &point, const Angle &angle, bool isParallel, bool isUnder, const Outfit *outfit = nullptr);
-	void AddTurret(const Point &point, bool isUnder, const Outfit *outfit = nullptr);
->>>>>>> a2dc407d
+	void AddGunPort(const Point &point, const Hardpoint::BaseAttributes &attributes,
+		bool isUnder, const Outfit *outfit = nullptr);
+	void AddTurret(const Point &point, const Hardpoint::BaseAttributes &attributes,
+		bool isUnder, const Outfit *outfit = nullptr);
 	// This must be called after all the outfit data is loaded. If you add more
 	// of a given weapon than there are slots for it, the extras will not fire.
 	// But, the "gun ports" attribute should keep that from happening. To
