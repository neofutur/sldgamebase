/* AsteroidField.cpp
Copyright (c) 2014 by Michael Zahniser

Endless Sky is free software: you can redistribute it and/or modify it under the
terms of the GNU General Public License as published by the Free Software
Foundation, either version 3 of the License, or (at your option) any later version.

Endless Sky is distributed in the hope that it will be useful, but WITHOUT ANY
WARRANTY; without even the implied warranty of MERCHANTABILITY or FITNESS FOR A
PARTICULAR PURPOSE.  See the GNU General Public License for more details.
*/

#include "AsteroidField.h"

#include "DrawList.h"
#include "Mask.h"
#include "Minable.h"
#include "Projectile.h"
#include "Random.h"
#include "RenderState.h"
#include "Screen.h"
#include "SpriteSet.h"

#include <algorithm>
#include <cmath>
#include <cstdlib>

using namespace std;

namespace {
	constexpr double WRAP = 4096.;
	constexpr unsigned CELL_SIZE = 256u;
	constexpr unsigned CELL_COUNT = WRAP / CELL_SIZE;
}



// Constructor, to set up the collision set parameters.
AsteroidField::AsteroidField()
	: asteroidCollisions(CELL_SIZE, CELL_COUNT), minableCollisions(CELL_SIZE, CELL_COUNT)
{
}



// Clear the list of asteroids.
void AsteroidField::Clear()
{
	asteroids.clear();
	minables.clear();
}



// Add a new asteroid to the list, using the sprite with the given name.
void AsteroidField::Add(const string &name, int count, double energy)
{
	const Sprite *sprite = SpriteSet::Get("asteroid/" + name + "/spin");
	for(int i = 0; i < count; ++i)
		asteroids.emplace_back(sprite, energy);
}



void AsteroidField::Add(const Minable *minable, int count, double energy, const WeightedList<System::Belt> &belts)
{
	// Double check that the given asteroid is defined.
	if(!minable || !minable->GetMask().IsLoaded())
		return;

	// Place copies of the given minable asteroid throughout the system.
	for(int i = 0; i < count; ++i)
	{
		minables.emplace_back(new Minable(*minable));
		minables.back()->Place(energy, belts.Get().Radius());
	}
}



// Move all the asteroids forward one step.
void AsteroidField::Step(vector<Visual> &visuals, list<shared_ptr<Flotsam>> &flotsam, int step, const Point &center)
{
	asteroidCollisions.Clear(step);
	for(Asteroid &asteroid : asteroids)
	{
		asteroidCollisions.Add(asteroid);
		if(!asteroid.Step())
			state.asteroids[&asteroid] = asteroid.Position() - center;
	}
	asteroidCollisions.Finish();

	// Step through the minables. Since they are destructible, we may need to
	// remove them from the list.
	minableCollisions.Clear(step);
	auto it = minables.begin();
	while(it != minables.end())
	{
		if((*it)->Move(visuals, flotsam))
		{
			minableCollisions.Add(**it);
			++it;
		}
		else
			it = minables.erase(it);
	}
	minableCollisions.Finish();
}



// Draw the asteroids, centered on the given location.
void AsteroidField::Draw(DrawList &draw, const Point &center, double zoom) const
{
	for(const Asteroid &asteroid : asteroids)
		asteroid.Draw(draw, center, zoom);
	for(const shared_ptr<Minable> &minable : minables)
		draw.Add(*minable);
}



// Check if the given projectile collides with any asteroids.
Body *AsteroidField::Collide(const Projectile &projectile, double *closestHit)
{
	Body *hit = nullptr;

	// First, check for collisions with ordinary asteroids, which are tiled.
	// Rather than tiling the collision set, tile the projectile.
	Point from = projectile.Position();
	Point to = from + projectile.Velocity();

	// Map the projectile to a position within the wrap square.
	Point minimum = Point(min(from.X(), to.X()), min(from.Y(), to.Y()));
	Point maximum = from + to - minimum;
	Point grid = WRAP * Point(floor(maximum.X() / WRAP), floor(maximum.Y() / WRAP));
	from -= grid;
	to -= grid;
	// The projectile's bounding rectangle now overlaps the wrap square. If it
	// extends outside that square, it does so only on the low end (assuming no
	// projectile has a length longer than the wrap distance). If it does extend
	// outside the square, it must be "tiled" once in that direction.
	int tileX = 1 + (minimum.X() < grid.X());
	int tileY = 1 + (minimum.Y() < grid.Y());
	for(int y = 0; y < tileY; ++y)
		for(int x = 0; x < tileX; ++x)
		{
			Point offset = Point(x, y) * WRAP;
			Body *body = asteroidCollisions.Line(from + offset, to + offset, closestHit);
			if(body)
				hit = body;
		}

	// Now, check for collisions with minable asteroids. Because this is the
	// very last collision check to be done, if a minable asteroid is the
	// closest hit, it really is what the projectile struck - that is, we are
	// not going to later find a ship or something else that is closer.
	Body *body = minableCollisions.Line(projectile, closestHit);
	if(body)
	{
		hit = body;
		reinterpret_cast<Minable *>(body)->TakeDamage(projectile);
	}
	return hit;
}



// Get the list of mainable asteroids.
const list<shared_ptr<Minable>> &AsteroidField::Minables() const
{
	return minables;
}



// Construct an asteroid with the given sprite and "energy level."
AsteroidField::Asteroid::Asteroid(const Sprite *sprite, double energy)
{
	// Energy level determines how fast the asteroid rotates.
	SetSprite(sprite);
	SetFrameRate(Random::Real() * 4. * energy + 5.);

	// Pick a random position within the wrapped square.
	position = Point(Random::Real() * WRAP, Random::Real() * WRAP);

	// In addition to the "spin" inherent in the animation, the asteroid should
	// spin in screen coordinates. This makes the animation more interesting
	// because every time it comes back to the same frame it is pointing in a
	// new direction, so the asteroids don't all appear to be spinning on
	// exactly the same axis.
	angle = Angle::Random();
	spin = Angle::Random(energy) - Angle::Random(energy);

	// The asteroid's velocity is also determined by the energy level.
	velocity = angle.Unit() * Random::Real() * energy;

	// Store how big an area the asteroid can cover, so we can figure out when
	// it is potentially on screen.
	size = Point(1., 1.) * Radius();
}



// Move the asteroid forward one time step.
bool AsteroidField::Asteroid::Step()
{
	angle += spin;
	position += velocity;

	// Keep the position within the wrap square.
	if(position.X() < 0.)
	{
		position = Point(position.X() + WRAP, position.Y());
		return true;
	}
	else if(position.X() >= WRAP)
	{
		position = Point(position.X() - WRAP, position.Y());
<<<<<<< HEAD
		return true;
	}
	
=======

>>>>>>> b1b1a78a
	if(position.Y() < 0.)
	{
		position = Point(position.X(), position.Y() + WRAP);
		return true;
	}
	else if(position.Y() >= WRAP)
	{
		position = Point(position.X(), position.Y() - WRAP);
		return true;
	}
	return false;
}



// Draw any instances of this asteroid that are on screen.
void AsteroidField::Asteroid::Draw(DrawList &draw, const Point &center, double zoom) const
{
	// Any object within this range must be drawn.
	Point topLeft = center + (Screen::TopLeft() - size) / zoom;
	Point bottomRight = center + (Screen::BottomRight() + size) / zoom;

	// Figure out the position of the first instance of this asteroid that is to
	// the right of and below the top left corner of the screen.
	double startX = fmod(position.X() - topLeft.X(), WRAP);
	startX += topLeft.X() + WRAP * (startX < 0.);
	double startY = fmod(position.Y() - topLeft.Y(), WRAP);
	startY += topLeft.Y() + WRAP * (startY < 0.);

	// Draw any instances of this asteroid that are on screen.
	for(double y = startY; y < bottomRight.Y(); y += WRAP)
		for(double x = startX; x < bottomRight.X(); x += WRAP)
			draw.Add(*this, Point(x, y));
}<|MERGE_RESOLUTION|>--- conflicted
+++ resolved
@@ -217,13 +217,8 @@
 	else if(position.X() >= WRAP)
 	{
 		position = Point(position.X() - WRAP, position.Y());
-<<<<<<< HEAD
-		return true;
-	}
-	
-=======
-
->>>>>>> b1b1a78a
+		return true;
+	}
 	if(position.Y() < 0.)
 	{
 		position = Point(position.X(), position.Y() + WRAP);
