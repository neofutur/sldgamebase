/* BankPanel.h
Copyright (c) 2014 by Michael Zahniser

Endless Sky is free software: you can redistribute it and/or modify it under the
terms of the GNU General Public License as published by the Free Software
Foundation, either version 3 of the License, or (at your option) any later version.

Endless Sky is distributed in the hope that it will be useful, but WITHOUT ANY
WARRANTY; without even the implied warranty of MERCHANTABILITY or FITNESS FOR A
PARTICULAR PURPOSE.  See the GNU General Public License for more details.
*/

#ifndef BANK_PANEL_H_
#define BANK_PANEL_H_

#include "Panel.h"

#include <string>

class PlayerInfo;



// This is an overlay drawn on top of the PlanetPanel when the player clicks on
// the "bank" button. It shows the player's mortgages and other expenses, and
// allows them to apply for new mortgages or pay extra on existing debts.
class BankPanel : public Panel {
public:
	explicit BankPanel(PlayerInfo &player);

	virtual void Step() override;
<<<<<<< HEAD
	virtual void Draw(double deltaTime) override;
	
	
=======
	virtual void Draw() override;


>>>>>>> b1b1a78a
protected:
	// Overrides from Panel.
	virtual bool KeyDown(SDL_Keycode key, Uint16 mod, const Command &command, bool isNewPress) override;
	virtual bool Click(int x, int y, int clicks) override;


private:
	// Callback for the dialogs asking you to enter an amount to pay extra on an
	// existing loan or the total amount for a new loan.
	void PayExtra(const std::string &str);
	void NewMortgage(const std::string &str);


private:
	PlayerInfo &player;
	// Loan amount you're prequalified for.
	int64_t qualify;
	int selectedRow = 0;

	bool mergedMortgages = false;
	int mortgageRows = 0;
};



#endif<|MERGE_RESOLUTION|>--- conflicted
+++ resolved
@@ -29,15 +29,9 @@
 	explicit BankPanel(PlayerInfo &player);
 
 	virtual void Step() override;
-<<<<<<< HEAD
 	virtual void Draw(double deltaTime) override;
-	
-	
-=======
-	virtual void Draw() override;
 
 
->>>>>>> b1b1a78a
 protected:
 	// Overrides from Panel.
 	virtual bool KeyDown(SDL_Keycode key, Uint16 mod, const Command &command, bool isNewPress) override;
