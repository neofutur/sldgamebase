/* BatchDrawList.cpp
Copyright (c) 2017 by Michael Zahniser

Endless Sky is free software: you can redistribute it and/or modify it under the
terms of the GNU General Public License as published by the Free Software
Foundation, either version 3 of the License, or (at your option) any later version.

Endless Sky is distributed in the hope that it will be useful, but WITHOUT ANY
WARRANTY; without even the implied warranty of MERCHANTABILITY or FITNESS FOR A
PARTICULAR PURPOSE.  See the GNU General Public License for more details.
*/

#include "BatchDrawList.h"

#include "BatchShader.h"
#include "Body.h"
#include "Projectile.h"
#include "Screen.h"
#include "Sprite.h"
#include "Visual.h"

#include <cmath>

using namespace std;

namespace {
	void Push(int offset, array<float, 6 * 5> &v, const Point &pos, float s, float t, float frame)
	{
		v[offset + 0] = pos.X();
		v[offset + 1] = pos.Y();
		v[offset + 2] = s;
		v[offset + 3] = t;
		v[offset + 4] = frame;
	}
}



// Clear the list, also setting the global time step for animation.
void BatchDrawList::Clear(int step)
{
	state.batchData.clear();
	this->step = step;
}



void BatchDrawList::SetCenter(const Point &center)
{
	this->center = center;
}



void BatchDrawList::UpdateZoom(double zoom)
{
	this->zoom = zoom;
	isHighDPI = (Screen::IsHighResolution() ? zoom > .5 : zoom > 1.);
}



// Add an unswizzled object based on the Body class.
bool BatchDrawList::Add(const Projectile &body, float clip)
{
	// TODO: Rather than compensate using 1/2 the Visual | Projectile velocity, we should
	// extend the Sprite class to know its reference point. For most sprites, this will be
	// the horizontal and vertical middle of the sprite, but for "laser" projectiles, this
	// would be the middle of a sprite end. Adding such support will then help resolve issues
	// with drawing things such as very large effects that simulate projectiles. This offset
	// exists because we use the current position of a projectile, but have varied expectations
	// of what that position means. For a "laser" projectile, it is created at the ship hardpoint but
	// we want it to be drawn with its center halfway to the target. For longer-lived projectiles, we
	// expect the position to be the actual location of the projectile at that point in time.
	Point position = body.Position() + .5 * body.Velocity() - center;
	return Add(body, position, clip, body);
}



// TODO: Once we have sprite reference positions, this method will not be needed.
bool BatchDrawList::AddVisual(const Visual &visual)
{
	return Add(visual, visual.Position() - center, 1.f, visual);
}



// Draw all the items in this list.
void BatchDrawList::Draw() const
{
	BatchShader::Bind();
<<<<<<< HEAD
	
	for(const auto &it : RenderState::interpolated.batchData)
	{
		// Merge the vertices together.
		vector<float> data;
		data.reserve(30 * it.second.size());
		for(const auto &jt : it.second)
			data.insert(data.end(), jt.vertices.begin(), jt.vertices.end());
		BatchShader::Add(it.first, isHighDPI, std::move(data), zoom);
	}
	
=======

	for(const pair<const Sprite * const, vector<float>> &it : data)
		BatchShader::Add(it.first, isHighDPI, it.second);

>>>>>>> b1b1a78a
	BatchShader::Unbind();
}



RenderState BatchDrawList::ConsumeState()
{
	return std::move(state);
}



bool BatchDrawList::Cull(const Body &body, const Point &position) const
{
	if(!body.HasSprite() || !body.Zoom())
		return true;

	Point unit = body.Unit();
	// Cull sprites that are completely off screen, to reduce the number of draw
	// calls that we issue (which may be the bottleneck on some systems).
	Point size(
		fabs(unit.X() * body.Height()) + fabs(unit.Y() * body.Width()),
		fabs(unit.X() * body.Width()) + fabs(unit.Y() * body.Height()));
	Point topLeft = position * zoom - size * zoom;
	Point bottomRight = position * zoom + size * zoom;
	if(bottomRight.X() < Screen::Left() || bottomRight.Y() < Screen::Top())
		return true;
	if(topLeft.X() > Screen::Right() || topLeft.Y() > Screen::Bottom())
		return true;

	return false;
}



bool BatchDrawList::Add(const Body &body, Point position, float clip, unsigned id)
{
	if(Cull(body, position))
		return false;
<<<<<<< HEAD
	
	// Get the data array for this particular sprite.
	auto &d = state.batchData[body.GetSprite()];
	d.emplace_back();
	d.back().object = id;
	auto &v = d.back().vertices;

=======

	// Get the data vector for this particular sprite.
	vector<float> &v = data[body.GetSprite()];
>>>>>>> b1b1a78a
	// The sprite frame is the same for every vertex.
	float frame = body.GetFrame(step);

	// Get unit vectors in the direction of the object's width and height.
	Point unit = body.Unit();
	Point uw = Point(unit.Y(), -unit.X()) * body.Width();
	Point uh = unit * body.Height();

	// Get the "bottom" corner, the one that won't be clipped.
	Point topLeft = position - (uw + uh);
	// Scale the vectors and apply clipping to the "height" of the sprite.
	uw *= 2.;
	uh *= 2.f * clip;

	// Calculate the other three corners.
	Point topRight = topLeft + uw;
	Point bottomLeft = topLeft + uh;
	Point bottomRight = bottomLeft + uw;

	// Push two copies of the first and last vertices to mark the break between
	// the sprites.
<<<<<<< HEAD
	Push(0, v, topLeft, 0.f, 1.f, frame);
	Push(5, v, topLeft, 0.f, 1.f, frame);
	Push(10, v, topRight, 1.f, 1.f, frame);
	Push(15, v, bottomLeft, 0.f, 1.f - clip, frame);
	Push(20, v, bottomRight, 1.f, 1.f - clip, frame);
	Push(25, v, bottomRight, 1.f, 1.f - clip, frame);
	
=======
	Push(v, topLeft, 0.f, 1.f, frame);
	Push(v, topLeft, 0.f, 1.f, frame);
	Push(v, topRight, 1.f, 1.f, frame);
	Push(v, bottomLeft, 0.f, 1.f - clip, frame);
	Push(v, bottomRight, 1.f, 1.f - clip, frame);
	Push(v, bottomRight, 1.f, 1.f - clip, frame);

>>>>>>> b1b1a78a
	return true;
}<|MERGE_RESOLUTION|>--- conflicted
+++ resolved
@@ -90,8 +90,7 @@
 void BatchDrawList::Draw() const
 {
 	BatchShader::Bind();
-<<<<<<< HEAD
-	
+
 	for(const auto &it : RenderState::interpolated.batchData)
 	{
 		// Merge the vertices together.
@@ -101,13 +100,7 @@
 			data.insert(data.end(), jt.vertices.begin(), jt.vertices.end());
 		BatchShader::Add(it.first, isHighDPI, std::move(data), zoom);
 	}
-	
-=======
 
-	for(const pair<const Sprite * const, vector<float>> &it : data)
-		BatchShader::Add(it.first, isHighDPI, it.second);
-
->>>>>>> b1b1a78a
 	BatchShader::Unbind();
 }
 
@@ -147,19 +140,13 @@
 {
 	if(Cull(body, position))
 		return false;
-<<<<<<< HEAD
-	
+
 	// Get the data array for this particular sprite.
 	auto &d = state.batchData[body.GetSprite()];
 	d.emplace_back();
 	d.back().object = id;
 	auto &v = d.back().vertices;
 
-=======
-
-	// Get the data vector for this particular sprite.
-	vector<float> &v = data[body.GetSprite()];
->>>>>>> b1b1a78a
 	// The sprite frame is the same for every vertex.
 	float frame = body.GetFrame(step);
 
@@ -181,22 +168,12 @@
 
 	// Push two copies of the first and last vertices to mark the break between
 	// the sprites.
-<<<<<<< HEAD
 	Push(0, v, topLeft, 0.f, 1.f, frame);
 	Push(5, v, topLeft, 0.f, 1.f, frame);
 	Push(10, v, topRight, 1.f, 1.f, frame);
 	Push(15, v, bottomLeft, 0.f, 1.f - clip, frame);
 	Push(20, v, bottomRight, 1.f, 1.f - clip, frame);
 	Push(25, v, bottomRight, 1.f, 1.f - clip, frame);
-	
-=======
-	Push(v, topLeft, 0.f, 1.f, frame);
-	Push(v, topLeft, 0.f, 1.f, frame);
-	Push(v, topRight, 1.f, 1.f, frame);
-	Push(v, bottomLeft, 0.f, 1.f - clip, frame);
-	Push(v, bottomRight, 1.f, 1.f - clip, frame);
-	Push(v, bottomRight, 1.f, 1.f - clip, frame);
 
->>>>>>> b1b1a78a
 	return true;
 }