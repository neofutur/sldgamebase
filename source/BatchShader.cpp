/* BatchShader.cpp
Copyright (c) 2017 by Michael Zahniser

Endless Sky is free software: you can redistribute it and/or modify it under the
terms of the GNU General Public License as published by the Free Software
Foundation, either version 3 of the License, or (at your option) any later version.

Endless Sky is distributed in the hope that it will be useful, but WITHOUT ANY
WARRANTY; without even the implied warranty of MERCHANTABILITY or FITNESS FOR A
PARTICULAR PURPOSE.  See the GNU General Public License for more details.
*/

#include "BatchShader.h"

#include "Screen.h"
#include "Shader.h"
#include "Sprite.h"

#include <cstdint>

using namespace std;

namespace {
	Shader shader;
	// Uniforms:
	GLint scaleI;
	GLint frameCountI;
	// Vertex data:
	GLint vertI;
	GLint texCoordI;

	GLuint vao;
	GLuint vbo;
}



// Initialize the shaders.
void BatchShader::Init()
{
	static const char *vertexCode =
		"// vertex batch shader\n"
		"uniform vec2 scale;\n"
		"in vec2 vert;\n"
		"in vec3 texCoord;\n"

		"out vec3 fragTexCoord;\n"

		"void main() {\n"
		"  gl_Position = vec4(vert * scale, 0, 1);\n"
		"  fragTexCoord = texCoord;\n"
		"}\n";

	static const char *fragmentCode =
		"// fragment batch shader\n"
		"precision mediump float;\n"
		"precision mediump sampler2DArray;\n"
		"uniform sampler2DArray tex;\n"
		"uniform float frameCount;\n"

		"in vec3 fragTexCoord;\n"

		"out vec4 finalColor;\n"

		"void main() {\n"
		"  float first = floor(fragTexCoord.z);\n"
		"  float second = mod(ceil(fragTexCoord.z), frameCount);\n"
		"  float fade = fragTexCoord.z - first;\n"
		"  finalColor = mix(\n"
		"    texture(tex, vec3(fragTexCoord.xy, first)),\n"
		"    texture(tex, vec3(fragTexCoord.xy, second)), fade);\n"
		"}\n";

	// Compile the shaders.
	shader = Shader(vertexCode, fragmentCode);
	// Get the indices of the uniforms and attributes.
	scaleI = shader.Uniform("scale");
	frameCountI = shader.Uniform("frameCount");
	vertI = shader.Attrib("vert");
	texCoordI = shader.Attrib("texCoord");

	// Make sure we're using texture 0.
	glUseProgram(shader.Object());
	glUniform1i(shader.Uniform("tex"), 0);
	glUseProgram(0);

	// Generate the buffer for uploading the batch vertex data.
	glGenVertexArrays(1, &vao);
	glBindVertexArray(vao);

	glGenBuffers(1, &vbo);
	glBindBuffer(GL_ARRAY_BUFFER, vbo);

	// In this VAO, enable the two vertex arrays and specify their byte offsets.
	constexpr auto stride = 5 * sizeof(float);
	glEnableVertexAttribArray(vertI);
	glVertexAttribPointer(vertI, 2, GL_FLOAT, GL_FALSE, stride, nullptr);
	// The 3 texture fields (s, t, frame) come after the x,y pixel fields.
	auto textureOffset = reinterpret_cast<const GLvoid *>(2 * sizeof(float));
	glEnableVertexAttribArray(texCoordI);
	glVertexAttribPointer(texCoordI, 3, GL_FLOAT, GL_FALSE, stride, textureOffset);

	// Unbind the buffer and the VAO, but leave the vertex attrib arrays enabled
	// in the VAO so they will be used when it is bound.
	glBindBuffer(GL_ARRAY_BUFFER, 0);
	glBindVertexArray(0);
}



void BatchShader::Bind()
{
	glUseProgram(shader.Object());
	glBindVertexArray(vao);
	// Bind the vertex buffer so we can upload data to it.
	glBindBuffer(GL_ARRAY_BUFFER, vbo);

	// Set up the screen scale.
	GLfloat scale[2] = {2.f / Screen::Width(), -2.f / Screen::Height()};
	glUniform2fv(scaleI, 1, scale);
}



void BatchShader::Add(const Sprite *sprite, bool isHighDPI, vector<float> data, double zoom)
{
	// Do nothing if there are no sprites to draw.
	if(data.empty())
		return;

<<<<<<< HEAD
	// Before doing anything we need to apply the zoom to the positions.
	for(size_t i = 0; i < data.size(); i += 5)
	{
		data[i + 0] *= zoom;
		data[i + 1] *= zoom;
	}
	
=======
>>>>>>> b1b1a78a
	// First, bind the proper texture.
	glBindTexture(GL_TEXTURE_2D_ARRAY, sprite->Texture(isHighDPI));
	// The shader also needs to know how many frames the texture has.
	glUniform1f(frameCountI, sprite->Frames());

	// Upload the vertex data.
	glBufferData(GL_ARRAY_BUFFER, sizeof(float) * data.size(), data.data(), GL_STREAM_DRAW);

	// Draw all the vertices.
	glDrawArrays(GL_TRIANGLE_STRIP, 0, data.size() / 5);
}



void BatchShader::Unbind()
{
	// Unbind everything in reverse order.
	glBindBuffer(GL_ARRAY_BUFFER, 0);
	glBindVertexArray(0);
	glUseProgram(0);
}<|MERGE_RESOLUTION|>--- conflicted
+++ resolved
@@ -128,16 +128,13 @@
 	if(data.empty())
 		return;
 
-<<<<<<< HEAD
 	// Before doing anything we need to apply the zoom to the positions.
 	for(size_t i = 0; i < data.size(); i += 5)
 	{
 		data[i + 0] *= zoom;
 		data[i + 1] *= zoom;
 	}
-	
-=======
->>>>>>> b1b1a78a
+
 	// First, bind the proper texture.
 	glBindTexture(GL_TEXTURE_2D_ARRAY, sprite->Texture(isHighDPI));
 	// The shader also needs to know how many frames the texture has.
