/* BoardingPanel.h
Copyright (c) 2014 by Michael Zahniser

Endless Sky is free software: you can redistribute it and/or modify it under the
terms of the GNU General Public License as published by the Free Software
Foundation, either version 3 of the License, or (at your option) any later version.

Endless Sky is distributed in the hope that it will be useful, but WITHOUT ANY
WARRANTY; without even the implied warranty of MERCHANTABILITY or FITNESS FOR A
PARTICULAR PURPOSE.  See the GNU General Public License for more details.
*/

#ifndef BOARDING_PANEL_H_
#define BOARDING_PANEL_H_

#include "Panel.h"

#include "CaptureOdds.h"

#include <memory>
#include <set>
#include <string>
#include <vector>

class Outfit;
class PlayerInfo;
class Ship;



// This panel is displayed whenever your flagship boards another ship, to give
// you a choice of what to plunder or whether to attempt to capture it. The
// items you can plunder are shown in a list sorted by value per ton. Ship
// capture is "turn-based" combat where each "turn" one or both ships lose crew.
class BoardingPanel : public Panel {
public:
	BoardingPanel(PlayerInfo &player, const std::shared_ptr<Ship> &victim);

	virtual void Draw() override;


protected:
	// Overrides from Panel.
	virtual bool KeyDown(SDL_Keycode key, Uint16 mod, const Command &command, bool isNewPress) override;
	virtual bool Click(int x, int y, int clicks) override;
	virtual bool Drag(double dx, double dy) override;
	virtual bool Scroll(double dx, double dy) override;


private:
	// You can't exit this dialog if you are in the middle of combat.
	bool CanExit() const;
	// Check if you can take the outfit at the given position in the list.
	bool CanTake() const;
	// Check if you can salvage the outfit at the given position in the list.
	bool CanSalvage() const;
	// Check if you can initiate hand to hand combat.
	bool CanCapture() const;
	// Check if you are in the midst of hand to hand combat.
	bool CanAttack() const;


private:
	// This class represents one item in the list of outfits you can plunder.
	class Plunder {
	public:
		// Plunder can be either outfits or commodities.
		Plunder(const std::string &commodity, int count, int unitValue);
		Plunder(const Outfit *outfit, int count);

		// Sort by value per ton of mass.
		bool operator<(const Plunder &other) const;
<<<<<<< HEAD
		// Plunder is equal if it refers to the same outfit or the same commodity, regardless of count.
		bool operator==(const Plunder &other) const;
		
=======

>>>>>>> c9cc144b
		// Check how many of this item are left un-plundered. Once this is zero,
		// the item can be removed from the list.
		int Count() const;
		// Get the value of each unit of this plunder item.
		int64_t UnitValue() const;

		// Get the name of this item. If it is a commodity, this is its name.
		const std::string &Name() const;
		// Get the mass, in the format "<count> x <unit mass>". If this is a
		// commodity, no unit mass is given (because it is 1). If the count is
		// 1, only the unit mass is reported.
		const std::string &Size() const;
		// Get the total value (unit value times count) as a string.
		const std::string &Value() const;

		// If this is an outfit, get the outfit. Otherwise, this returns null.
		const Outfit *GetOutfit() const;
		// Determine if the ship can take this plunder as-is.
		bool CanTake(const Ship &ship, const std::set<const Outfit *> &usedAmmo) const;
		// Determine if this plunder can be decomposed into other plunder by this ship.
		bool CanSalvage(const Ship &ship) const;
		// Take some or all of this plunder item.
		void Take(int count);

	private:
		void UpdateStrings();
		double UnitMass() const;

	private:
		std::string name;
		const Outfit *outfit;
		int count;
		int64_t unitValue;
		std::string size;
		std::string value;
	};

private:
	PlayerInfo &player;
	std::shared_ptr<Ship> you;
	std::shared_ptr<Ship> victim;

	// List of items you can plunder.
	std::vector<Plunder> plunder;
	int selected = 0;
	double scroll = 0.;

	bool playerDied = false;
	bool isCapturing = false;
	bool isFirstCaptureAction = true;
	// Calculating the odds of combat success, and the expected casualties, is
	// non-trivial. So, cache the results for all crew amounts up to full.
	CaptureOdds attackOdds;
	CaptureOdds defenseOdds;
	// These messages are shown to report the results of hand to hand combat.
	std::vector<std::string> messages;
};



#endif<|MERGE_RESOLUTION|>--- conflicted
+++ resolved
@@ -70,13 +70,9 @@
 
 		// Sort by value per ton of mass.
 		bool operator<(const Plunder &other) const;
-<<<<<<< HEAD
 		// Plunder is equal if it refers to the same outfit or the same commodity, regardless of count.
 		bool operator==(const Plunder &other) const;
-		
-=======
 
->>>>>>> c9cc144b
 		// Check how many of this item are left un-plundered. Once this is zero,
 		// the item can be removed from the list.
 		int Count() const;
