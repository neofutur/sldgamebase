--- conflicted
+++ resolved
@@ -167,13 +167,9 @@
 	if(!ship.Crew())
 		return power;
 	
-<<<<<<< HEAD
+	// Check for any outfits that assist with attacking or defending:	
 	const string weaponAttribute = (isDefender ? "capture defense" : "capture attack");
 	const string automatedAttribute = (isDefender ? "automated capture defense" : "automated capture attack");
-=======
-	// Check for any outfits that assist with attacking or defending:
-	const string attribute = (isDefender ? "capture defense" : "capture attack");
->>>>>>> e2658009
 	const double crewPower = (isDefender ? 2. : 1.);
 	
 	// First calculate the automated attack or defense power, which serves as a base-value.
@@ -189,15 +185,9 @@
 	// that can be wielded by the remaining crew.
 	for(const auto &it : ship.Outfits())
 	{
-<<<<<<< HEAD
 		double value = it.GetOutfit()->Get(weaponAttribute);
 		if(value > 0. && it.GetQuantity() > 0)
-			power->insert(power->end(), it.GetQuantity(), value);
-=======
-		double value = it.first->Get(attribute);
-		if(value > 0. && it.second > 0)
-			power.insert(power.end(), it.second, value);
->>>>>>> e2658009
+			power.insert(power->end(), it.GetQuantity(), value);
 	}
 	// Use the best weapons first.
 	sort(power.begin(), power.end(), greater<double>());
@@ -205,19 +195,11 @@
 	// Resize the vector to have exactly one entry per crew member.
 	power.resize(ship.Crew(), 0.);
 	
-	// Calculate partial sums. That is, power[N - 1] should be your total crew
-	// power when you have N crew left.
-	power.front() += crewPower;
-	for(unsigned i = 1; i < power.size(); ++i)
-		power[i] += power[i - 1] + crewPower;
-	
-<<<<<<< HEAD
 	// The final power vector contains the total remaining power
 	// when i crew members are still fighting at each index i. 
-	power->front() += crewPower + automatedPower;
+	power.front() += crewPower + automatedPower;
 	for(unsigned i = 1; i < power->size(); ++i)
-		(*power)[i] += (*power)[i - 1] + crewPower;
-=======
+		power[i] += power[i - 1] + crewPower;
+	
 	return power;
->>>>>>> e2658009
 }