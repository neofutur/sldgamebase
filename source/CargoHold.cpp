--- conflicted
+++ resolved
@@ -582,9 +582,7 @@
 			fine += (it.second - 1) * it.first->IllegalCargoFine();
 		}
 	}
-<<<<<<< HEAD
 	return fine;
-=======
 	
 	for(const auto &it : passengers)
 	{
@@ -595,5 +593,4 @@
 	}
 	
 	return worst;
->>>>>>> e6ccee9a
 }