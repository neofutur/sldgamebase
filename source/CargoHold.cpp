/* CargoHold.h
Copyright (c) 2014 by Michael Zahniser

Endless Sky is free software: you can redistribute it and/or modify it under the
terms of the GNU General Public License as published by the Free Software
Foundation, either version 3 of the License, or (at your option) any later version.

Endless Sky is distributed in the hope that it will be useful, but WITHOUT ANY
WARRANTY; without even the implied warranty of MERCHANTABILITY or FITNESS FOR A
PARTICULAR PURPOSE.  See the GNU General Public License for more details.
*/

#include "CargoHold.h"

#include "DataNode.h"
#include "DataWriter.h"
#include "GameData.h"
#include "Mission.h"
#include "Outfit.h"
#include "OutfitGroup.h"
#include "System.h"

#include <algorithm>

using namespace std;



void CargoHold::Clear()
{
	size = 0;
	bunks = 0;
	commodities.clear();
	outfits.Clear();
	missionCargo.clear();
	passengers.clear();
}



// Load the cargo manifest from a DataFile. This must be done after the
// GameData is loaded, so that the sizes of any outfits are known.
void CargoHold::Load(const DataNode &node)
{
	for(const DataNode &child : node)
	{
		if(child.Token(0) == "commodities")
		{
			for(const DataNode &grand : child)
				if(grand.Size() >= 2)
				{
					int tons = grand.Value(1);
					commodities[grand.Token(0)] += tons;
				}
		}
		else if(child.Token(0) == "outfits")
		{
			for(const DataNode &grand : child)
			{
				const Outfit *outfit = GameData::Outfits().Get(grand.Token(0));
				int count = (grand.Size() < 2) ? 1 : grand.Value(1);
				int wear = (grand.Size() < 3) ? 0 : grand.Value(2);
				outfits.AddOutfit(outfit, count, wear);
			}
		}
	}
}



// Save the cargo manifest to a file.
void CargoHold::Save(DataWriter &out) const
{
	bool first = true;
	for(const auto &it : commodities)
		if(it.second)
		{
			if(first)
			{
				out.Write("cargo");
				out.BeginChild();
				out.Write("commodities");
				out.BeginChild();
			}
			first = false;
			
			out.Write(it.first, it.second);
		}
	if(!first)
		out.EndChild();
	
	bool firstOutfit = true;
	for(const auto &it : outfits)
		if(it.GetQuantity() && !it.GetOutfit()->Name().empty())
		{
			// It is possible this cargo hold contained no commodities, meaning
			// we must print the opening tag now.
			if(first)
			{
				out.Write("cargo");
				out.BeginChild();
			}
			first = false;
			
			// If this is the first outfit to be written, print the opening tag.
			if(firstOutfit)
			{
				out.Write("outfits");
				out.BeginChild();
			}
			firstOutfit = false;
			
			out.Write(it.GetOutfit()->Name(), it.GetQuantity(), it.GetWear());
		}
	if(!firstOutfit)
		out.EndChild();
	if(!first)
		out.EndChild();
	
	// Mission cargo is not saved because it is repopulated when the missions
	// are read rather than when the cargo is read.
}



// Set the capacity of this cargo hold.
void CargoHold::SetSize(int tons)
{
	size = tons;
}



int CargoHold::Size() const
{
	return size;
}



int CargoHold::Free() const
{
	return size - Used();
}



int CargoHold::Used() const
{
	int used = 0;
	for(const auto &it : commodities)
		used += it.second;
	for(const auto &it : outfits)
		used += it.GetQuantity() * it.GetOutfit()->Get("mass");
	for(const auto &it : missionCargo)
		used += it.second;
	
	return used;
}



int CargoHold::CommoditiesSize() const
{
	int size = 0;
	for(const auto &it : commodities)
		size += it.second;
	return size;
}



int CargoHold::OutfitsSize() const
{
	int size = 0;
	for(const auto &it : outfits)
		size += it.GetQuantity() * it.GetOutfit()->Get("mass");
	return size;
}



bool CargoHold::HasOutfits() const
{
	for(const auto &it : outfits)
		if(it.GetQuantity())
			return true;
	return false;
}



int CargoHold::MissionCargoSize() const
{
	int size = 0;
	for(const auto &it : missionCargo)
		size += it.second;
	return size;
}



bool CargoHold::HasMissionCargo() const
{
	return !missionCargo.empty();
}



bool CargoHold::IsEmpty() const
{
	return commodities.empty() && outfits.Empty() && missionCargo.empty() && passengers.empty();
}



// Set the number of free bunks for passengers.
void CargoHold::SetBunks(int count)
{
	bunks = count;
}



int CargoHold::Bunks() const
{
	return bunks - Passengers();
}



int CargoHold::Passengers() const
{
	int count = 0;
	for(const auto &it : passengers)
		count += it.second;
	return count;
}



// Normal cargo:
int CargoHold::Get(const string &commodity) const
{
	map<string, int>::const_iterator it = commodities.find(commodity);
	return (it == commodities.end() ? 0 : it->second);
}



// Spare outfits:
int CargoHold::GetOutfitCount(const Outfit *outfit) const
{
	return outfits.GetTotalCount(outfit);
}



// Mission cargo:
int CargoHold::Get(const Mission *mission) const
{
	map<const Mission *, int>::const_iterator it = missionCargo.find(mission);
	return (it == missionCargo.end() ? 0 : it->second);
}



int CargoHold::GetPassengers(const Mission *mission) const
{
	map<const Mission *, int>::const_iterator it = passengers.find(mission);
	return (it == passengers.end() ? 0 : it->second);
}



const map<string, int> &CargoHold::Commodities() const
{
	return commodities;
}



const OutfitGroup &CargoHold::Outfits() const
{
	return outfits;
}



const map<const Mission *, int> &CargoHold::MissionCargo() const
{
	return missionCargo;
}



const map<const Mission *, int> &CargoHold::PassengerList() const
{
	return passengers;
}



// For all the transfer functions, the "other" can be null if you simply want
// the commodity to "disappear" or, if the "amount" is negative, to have an
// unlimited supply. The return value is the actual number transferred.
int CargoHold::Transfer(const string &commodity, int amount, CargoHold *to)
{
	// Take your free capacity into account here too.
	amount = min(amount, Get(commodity));
	if(size >= 0)
		amount = max(amount, -max(Free(), 0));
	if(to)
	{
		amount = max(amount, -to->Get(commodity));
		if(to->size >= 0)
			amount = min(amount, max(to->Free(), 0));
	}
	if(!amount)
		return 0;
	
	commodities[commodity] -= amount;
	if(to)
		to->commodities[commodity] += amount;
	
	return amount;
}



int CargoHold::Transfer(const Outfit *outfit, int amount, CargoHold *to, bool mostWornFirst)
{
<<<<<<< HEAD
	if (amount < 0 && to)
		// Transfer a positive amount the other direction.
		return to->Transfer(outfit, -amount, this, mostWornFirst);
	
	// Check room in receiving cargo hold.
=======
	double mass = outfit->Get("mass");
	
	amount = min(amount, Get(outfit));
	if(size >= 0 && mass)
		amount = max(amount, static_cast<int>(-max(Free(), 0) / mass));
>>>>>>> 1ddf330a
	if(to)
	{
		int mass = outfit->Get("mass");	
		amount = max(amount, -to->GetOutfitCount(outfit));
		if(to->size >= 0 && mass)
			amount = min(amount, static_cast<int>(max(to->Free(), 0) / mass));
	}
	if (!amount)
		return 0;
	return Transfer(outfit, amount, to ? &(to->outfits) : nullptr, mostWornFirst, 0);
}



int CargoHold::Transfer(const Outfit *outfit, int amount, OutfitGroup *to, bool mostWornFirst, int defaultWear)
{
	// Determine the amount that can be transfered. 
	// The other outfit group has already been vetted as able to 
	// perform this transfer. 
	int mass = outfit->Get("mass");	
	amount = min(amount, GetOutfitCount(outfit));
	if(size >= 0 && mass)
		amount = max(amount, -max(Free(), 0) / mass);
	if(!amount)
		return 0;
	
	// Perform transfer
	outfits.TransferOutfits(outfit, amount, to, mostWornFirst, defaultWear);
	
	return amount;
}



int CargoHold::Transfer(const Mission *mission, int amount, CargoHold *to)
{
	// Special case: if the mission cargo has zero size, always transfer it. But
	// if it has nonzero size and zero can fit, do _not_ transfer it.
	if(amount)
	{
		// Take your free capacity into account here too.
		amount = min(amount, Get(mission));
		if(size >= 0)
			amount = max(amount, -max(Free(), 0));
		if(to)
		{
			amount = max(amount, -to->Get(mission));
			if(to->size >= 0)
				amount = min(amount, max(to->Free(), 0));
		}
		if(!amount)
			return 0;
	}
	
	missionCargo[mission] -= amount;
	if(to)
		to->missionCargo[mission] += amount;
	
	return amount;
}



int CargoHold::TransferPassengers(const Mission *mission, int amount, CargoHold *to)
{
	// Take your free capacity into account here too.
	amount = min(amount, GetPassengers(mission));
	if(bunks >= 0)
		amount = max(amount, -max(Bunks(), 0));
	if(to)
	{
		amount = max(amount, -to->GetPassengers(mission));
		if(to->bunks >= 0)
			amount = min(amount, max(to->Bunks(), 0));
	}
	if(!amount)
		return 0;
	
	passengers[mission] -= amount;
	if(to)
		to->passengers[mission] += amount;
	
	return amount;
}



// Transfer as much as the given cargo hold has capacity for. The priority is
// first mission cargo, then spare outfits, then ordinary commodities.
void CargoHold::TransferAll(CargoHold *to)
{
	// If there is no destination specified, just unload everything.
	if(!to)
	{
		commodities.clear();
		outfits.Clear();
		missionCargo.clear();
		return;
	}
	
	for(const auto &it : passengers)
		TransferPassengers(it.first, it.second, to);
	// Handle zero-size mission cargo correctly. For mission cargo, having an
	// entry in the map, but with a size of zero, is different than not having
	// an entry at all.
	auto mit = missionCargo.begin();
	while(mit != missionCargo.end())
	{
		Transfer(mit->first, mit->second, to);
		if(!mit->second)
			mit = missionCargo.erase(mit);
		else
			++mit;
	}
	auto it = this->outfits.begin();
	while(it != this->outfits.end())
	{
		if (Transfer(it.GetOutfit(), it.GetQuantity(), to))
			it = this->outfits.begin();// Transfer could invalidate the iterator.
		else
			++it;
	}
	for(const auto &it : commodities)
		Transfer(it.first, it.second, to);
}



void CargoHold::AddMissionCargo(const Mission *mission)
{
	// If the mission defines a cargo string, create an entry for it even if the
	// cargo size is zero. This is so that, for example, your cargo listing can
	// show "important documents" even if the documents take up no cargo space.
	if(mission && !mission->Cargo().empty())
		missionCargo[mission] += mission->CargoSize();
	if(mission && mission->Passengers())
		passengers[mission] += mission->Passengers();
}



void CargoHold::RemoveMissionCargo(const Mission *mission)
{
	auto it = missionCargo.find(mission);
	if(it != missionCargo.end())
		missionCargo.erase(it);
	
	auto pit = passengers.find(mission);
	if(pit != passengers.end())
		passengers.erase(pit);
}


	
// Get the total value of all this cargo, in the given system.
int CargoHold::Value(const System *system) const
{
	int value = 0;
	for(const auto &it : commodities)
		value += system->Trade(it.first) * it.second;
	value += outfits.GetTotalCost();
	return value;
}


	
// If anything you are carrying is illegal, return the maximum fine you can
// be charged. If the returned value is negative, you are carrying something
// so bad that it warrants a death sentence.
int CargoHold::IllegalCargoFine() const
{
	int worst = 0;
	// Carrying an illegal outfit is only half as bad as having it equipped.
	for(const auto &it : outfits)
	{
		int fine = it.GetOutfit()->Get("illegal");
		if(fine < 0)
			return fine;
		worst = max(worst, fine / 2);
	}
	
	for(const auto &it : missionCargo)
	{
		int fine = it.first->IllegalCargoFine();
		if(fine < 0)
			return fine;
		worst = max(worst, fine);
	}
	return worst;
}<|MERGE_RESOLUTION|>--- conflicted
+++ resolved
@@ -330,19 +330,11 @@
 
 int CargoHold::Transfer(const Outfit *outfit, int amount, CargoHold *to, bool mostWornFirst)
 {
-<<<<<<< HEAD
 	if (amount < 0 && to)
 		// Transfer a positive amount the other direction.
 		return to->Transfer(outfit, -amount, this, mostWornFirst);
 	
 	// Check room in receiving cargo hold.
-=======
-	double mass = outfit->Get("mass");
-	
-	amount = min(amount, Get(outfit));
-	if(size >= 0 && mass)
-		amount = max(amount, static_cast<int>(-max(Free(), 0) / mass));
->>>>>>> 1ddf330a
 	if(to)
 	{
 		int mass = outfit->Get("mass");	
