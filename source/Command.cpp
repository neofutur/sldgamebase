--- conflicted
+++ resolved
@@ -70,15 +70,10 @@
 const Command Command::CLOAK(ONE << 20, "Toggle cloaking device");
 const Command Command::MAP(ONE << 21, "View star map");
 const Command Command::INFO(ONE << 22, "View player info");
-<<<<<<< HEAD
 const Command Command::MESSAGE_LOG(ONE << 23, "View message log");
 const Command Command::FULLSCREEN(ONE << 24, "Toggle fullscreen");
 const Command Command::FASTFORWARD(ONE << 25, "Toggle fast-forward");
-=======
-const Command Command::FULLSCREEN(ONE << 23, "Toggle fullscreen");
-const Command Command::FASTFORWARD(ONE << 24, "Toggle fast-forward");
 const Command Command::HELP(ONE << 25, "Show help");
->>>>>>> fcb96614
 const Command Command::FIGHT(ONE << 26, "Fleet: Fight my target");
 const Command Command::GATHER(ONE << 27, "Fleet: Gather around me");
 const Command Command::HOLD(ONE << 28, "Fleet: Hold position");
