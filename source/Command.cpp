/* Command.cpp
Copyright (c) 2015 by Michael Zahniser

Endless Sky is free software: you can redistribute it and/or modify it under the
terms of the GNU General Public License as published by the Free Software
Foundation, either version 3 of the License, or (at your option) any later version.

Endless Sky is distributed in the hope that it will be useful, but WITHOUT ANY
WARRANTY; without even the implied warranty of MERCHANTABILITY or FITNESS FOR A
PARTICULAR PURPOSE.  See the GNU General Public License for more details.
*/

#include "Command.h"

#include "DataFile.h"
#include "DataNode.h"
#include "DataWriter.h"
#include "text/Format.h"

#include <SDL2/SDL.h>

#include <algorithm>
#include <cmath>
#include <map>

using namespace std;

namespace {
	// These lookup tables make it possible to map a command to its description,
	// the name of the key it is mapped to, or the SDL keycode it is mapped to.
	map<Command, string> description;
	map<Command, string> keyName;
	map<int, Command> commandForKeycode;
	map<Command, int> keycodeForCommand;
	// Keep track of any keycodes that are mapped to multiple commands, in order
	// to display a warning to the player.
	map<int, int> keycodeCount;
}



// Command enumeration, including the descriptive strings that are used for the
// commands both in the preferences panel and in the saved key settings.
const Command Command::NONE(0, "");
const Command Command::MENU(1uL << 0, "Show main menu");
const Command Command::FORWARD(1uL << 1, "Forward thrust");
const Command Command::LEFT(1uL << 2, "Turn left");
const Command Command::RIGHT(1uL << 3, "Turn right");
const Command Command::BACK(1uL << 4, "Reverse");
const Command Command::PRIMARY(1uL << 5, "Fire primary weapon");
const Command Command::SECONDARY(1uL << 6, "Fire secondary weapon");
const Command Command::SELECT(1uL << 7, "Select secondary weapon");
const Command Command::LAND(1uL << 8, "Land on planet / station");
const Command Command::BOARD(1uL << 9, "Board selected ship");
const Command Command::HAIL(1uL << 10, "Talk to selected ship");
const Command Command::SCAN(1uL << 11, "Scan selected ship");
const Command Command::JUMP(1uL << 12, "Initiate hyperspace jump");
const Command Command::FLEET_JUMP(1uL << 13, "");
const Command Command::TARGET(1uL << 14, "Select next ship");
const Command Command::NEAREST(1uL << 15, "Select nearest hostile ship");
const Command Command::DEPLOY(1uL << 16, "Deploy / recall fighters");
const Command Command::AFTERBURNER(1uL << 17, "Fire afterburner");
const Command Command::CLOAK(1uL << 18, "Toggle cloaking device");
const Command Command::MAP(1uL << 19, "View star map");
const Command Command::INFO(1uL << 20, "View player info");
const Command Command::FULLSCREEN(1uL << 21, "Toggle fullscreen");
const Command Command::FASTFORWARD(1uL << 22, "Toggle fast-forward");
const Command Command::FIGHT(1uL << 23, "Fleet: Fight my target");
const Command Command::GATHER(1uL << 24, "Fleet: Gather around me");
const Command Command::HOLD(1uL << 25, "Fleet: Hold position");
const Command Command::AMMO(1uL << 26, "Fleet: Toggle ammo usage");
const Command Command::WAIT(1uL << 27, "");
const Command Command::STOP(1ul << 28, "");
const Command Command::SHIFT(1uL << 29, "");



// In the given text, replace any instances of command names (in angle brackets)
// with key names (in quotes).
string Command::ReplaceNamesWithKeys(const string &text)
{
	map<string, string> subs;
	for(const auto &it : description)
		subs['<' + it.second + '>'] = '"' + keyName[it.first] + '"';

	return Format::Replace(text, subs);
}



// Create a command representing whatever is mapped to the given key code.
Command::Command(int keycode)
{
	auto it = commandForKeycode.find(keycode);
	if(it != commandForKeycode.end())
		*this = it->second;
}



// Read the current keyboard state.
void Command::ReadKeyboard()
{
	Clear();
	const Uint8 *keyDown = SDL_GetKeyboardState(nullptr);
<<<<<<< HEAD
	
	// Each command can only have one keycode, multiple commands can be activated
	// with one key. Also, more than one key can be held down at once.
=======

	// Each command can only have one keycode, but misconfigured settings can
	// temporarily cause one keycode to be used for two commands. Also, more
	// than one key can be held down at once.
>>>>>>> ee729ab6
	for(const auto &it : keycodeForCommand)
		if(keyDown[SDL_GetScancodeFromKey(it.second)])
			*this |= it.first;

	// Check whether the `Shift` modifier key was pressed for this step.
	if(SDL_GetModState() & KMOD_SHIFT)
		*this |= SHIFT;
}



// Load the keyboard preferences.
void Command::LoadSettings(const string &path)
{
	DataFile file(path);

	// Create a map of command names to Command objects in the enumeration above.
	map<string, Command> commands;
	for(const auto &it : description)
		commands[it.second] = it.first;

	// Each command can only have one keycode, one keycode can be assigned
	// to multiple commands.
	for(const DataNode &node : file)
	{
		auto it = commands.find(node.Token(0));
		if(it != commands.end() && node.Size() >= 2)
		{
			Command command = it->second;
			int keycode = node.Value(1);
			keycodeForCommand[command] = keycode;
			keyName[command] = SDL_GetKeyName(keycode);
		}
	}

	// Regenerate the lookup tables.
	commandForKeycode.clear();
	keycodeCount.clear();
	for(const auto &it : keycodeForCommand)
	{
		commandForKeycode[it.second] = it.first;
		++keycodeCount[it.second];
	}
}



// Save the keyboard preferences.
void Command::SaveSettings(const string &path)
{
	DataWriter out(path);

	for(const auto &it : keycodeForCommand)
	{
		auto dit = description.find(it.first);
		if(dit != description.end())
			out.Write(dit->second, it.second);
	}
}



// Set the key that is mapped to the given command.
void Command::SetKey(Command command, int keycode)
{
	// Always reset *all* the mappings when one is set. That way, if two commands
	// are mapped to the same key and you change one of them, the other stays mapped.
	keycodeForCommand[command] = keycode;
	keyName[command] = SDL_GetKeyName(keycode);

	commandForKeycode.clear();
	keycodeCount.clear();

	for(const auto &it : keycodeForCommand)
	{
		commandForKeycode[it.second] = it.first;
		++keycodeCount[it.second];
	}
}



// Get the description of this command. If this command is a combination of more
// than one command, an empty string is returned.
const string &Command::Description() const
{
	static const string empty;
	auto it = description.find(*this);
	return (it == description.end() ? empty : it->second);
}



// Get the name of the key that is mapped to this command. If this command is
// a combination of more than one command, an empty string is returned.
const string &Command::KeyName() const
{
	static const string empty;
	auto it = keyName.find(*this);
	return (it == keyName.end() ? empty : it->second);
}



// Check whether this is the only command mapped to the key it is mapped to.
bool Command::HasConflict() const
{
	auto it = keycodeForCommand.find(*this);
	if(it == keycodeForCommand.end())
		return false;

	auto cit = keycodeCount.find(it->second);
	return (cit != keycodeCount.end() && cit->second > 1);
}



// Load this command from an input file (for testing or scripted missions).
void Command::Load(const DataNode &node)
{
	for(int i = 1; i < node.Size(); ++i)
	{
		static const map<string, Command> lookup = {
			{"none", Command::NONE},
			{"menu", Command::MENU},
			{"forward", Command::FORWARD},
			{"left", Command::LEFT},
			{"right", Command::RIGHT},
			{"back", Command::BACK},
			{"primary", Command::PRIMARY},
			{"secondary", Command::SECONDARY},
			{"select", Command::SELECT},
			{"land", Command::LAND},
			{"board", Command::BOARD},
			{"hail", Command::HAIL},
			{"scan", Command::SCAN},
			{"jump", Command::JUMP},
			{"fleet jump", Command::FLEET_JUMP},
			{"target", Command::TARGET},
			{"nearest", Command::NEAREST},
			{"deploy", Command::DEPLOY},
			{"afterburner", Command::AFTERBURNER},
			{"cloak", Command::CLOAK},
			{"map", Command::MAP},
			{"info", Command::INFO},
			{"fullscreen", Command::FULLSCREEN},
			{"fastforward", Command::FASTFORWARD},
			{"fight", Command::FIGHT},
			{"gather", Command::GATHER},
			{"hold", Command::HOLD},
			{"ammo", Command::AMMO},
			{"wait", Command::WAIT},
			{"stop", Command::STOP},
			{"shift", Command::SHIFT}
		};

		auto it = lookup.find(node.Token(i));
		if(it != lookup.end())
			Set(it->second);
		else
			node.PrintTrace("Warning: Skipping unrecognized command \"" + node.Token(i) + "\":");
	}
}



// Reset this to an empty command.
void Command::Clear()
{
	*this = Command();
}



// Clear any commands that are set in the given command.
void Command::Clear(Command command)
{
	state &= ~command.state;
}



// Set any commands that are set in the given command.
void Command::Set(Command command)
{
	state |= command.state;
}



// Check if any of the given command's bits that are set, are also set here.
bool Command::Has(Command command) const
{
	return (state & command.state);
}



// Get the commands that are set in this and in the given command.
Command Command::And(Command command) const
{
	return Command(state & command.state);
}



// Get the commands that are set in this and not in the given command.
Command Command::AndNot(Command command) const
{
	return Command(state & ~command.state);
}



// Set the turn direction and amount to a value between -1 and 1.
void Command::SetTurn(double amount)
{
	turn = max(-1., min(1., amount));
}



// Get the turn amount.
double Command::Turn() const
{
	return turn;
}



// Check if any bits are set in this command (including a nonzero turn).
Command::operator bool() const
{
	return !!*this;
}



// Check whether this command is entirely empty.
bool Command::operator!() const
{
	return !state && !turn;
}



// For sorting commands (e.g. so a command can be the key in a map):
bool Command::operator<(const Command &command) const
{
	return (state < command.state);
}



// Get the commands that are set in either of these commands.
Command Command::operator|(const Command &command) const
{
	Command result = *this;
	result |= command;
	return result;
}



// Combine everything in the given command with this command. If the given
// command has a nonzero turn set, it overrides this command's turn value.
Command &Command::operator|=(const Command &command)
{
	state |= command.state;
	if(command.turn)
		turn = command.turn;
	return *this;
}



// Private constructor.
Command::Command(uint32_t state)
	: state(state)
{
}



// Private constructor that also stores the given description in the lookup
// table. (This is used for the enumeration at the top of this file.)
Command::Command(uint32_t state, const string &text)
	: state(state)
{
	if(!text.empty())
		description[*this] = text;
}<|MERGE_RESOLUTION|>--- conflicted
+++ resolved
@@ -103,16 +103,10 @@
 {
 	Clear();
 	const Uint8 *keyDown = SDL_GetKeyboardState(nullptr);
-<<<<<<< HEAD
-	
-	// Each command can only have one keycode, multiple commands can be activated
-	// with one key. Also, more than one key can be held down at once.
-=======
 
 	// Each command can only have one keycode, but misconfigured settings can
 	// temporarily cause one keycode to be used for two commands. Also, more
 	// than one key can be held down at once.
->>>>>>> ee729ab6
 	for(const auto &it : keycodeForCommand)
 		if(keyDown[SDL_GetScancodeFromKey(it.second)])
 			*this |= it.first;
