--- conflicted
+++ resolved
@@ -55,25 +55,6 @@
 const Command Command::HAIL(1uL << 10, "Talk to selected ship");
 const Command Command::SCAN(1uL << 11, "Scan selected ship");
 const Command Command::JUMP(1uL << 12, "Initiate hyperspace jump");
-<<<<<<< HEAD
-const Command Command::TARGET(1uL << 13, "Select next ship");
-const Command Command::NEAREST(1uL << 14, "Select nearest hostile ship");
-const Command Command::DEPLOY(1uL << 15, "Deploy / recall fighters");
-const Command Command::AFTERBURNER(1uL << 16, "Fire afterburner");
-const Command Command::CLOAK(1uL << 17, "Toggle cloaking device");
-const Command Command::MAP(1uL << 18, "View star map");
-const Command Command::INFO(1uL << 19, "View player info");
-const Command Command::FULLSCREEN(1uL << 20, "Toggle fullscreen");
-const Command Command::FASTFORWARD(1uL << 21, "Toggle fast-forward");
-const Command Command::FIGHT(1uL << 22, "Fleet: Fight my target");
-const Command Command::GATHER(1uL << 23, "Fleet: Gather around me");
-const Command Command::HOLD(1uL << 24, "Fleet: Hold position");
-const Command Command::AMMO(1uL << 25, "Fleet: Toggle ammo usage");
-const Command Command::WAIT(1uL << 26, "");
-const Command Command::STOP(1ul << 27, "");
-const Command Command::SHIFT(1uL << 28, "");
-const Command Command::NEAREST_ASTEROID(1uL << 29, "Select nearest asteroid");
-=======
 const Command Command::FLEET_JUMP(1uL << 13, "");
 const Command Command::TARGET(1uL << 14, "Select next ship");
 const Command Command::NEAREST(1uL << 15, "Select nearest hostile ship");
@@ -91,7 +72,7 @@
 const Command Command::WAIT(1uL << 27, "");
 const Command Command::STOP(1ul << 28, "");
 const Command Command::SHIFT(1uL << 29, "");
->>>>>>> f5f638c7
+const Command Command::NEAREST_ASTEROID(1uL << 30, "Select nearest asteroid");
 
 
 
