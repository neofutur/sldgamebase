--- conflicted
+++ resolved
@@ -257,11 +257,7 @@
 		if(it != lookup.end())
 			Set(it->second);
 		else
-<<<<<<< HEAD
-			node.PrintTrace("Skipping unrecognized command:");
-=======
 			node.PrintTrace("Skipping unrecognized command \"" + node.Token(i) + "\":");
->>>>>>> c35b7680
 	}
 }
 
