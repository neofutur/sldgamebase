--- conflicted
+++ resolved
@@ -38,10 +38,7 @@
 	// Keep track of any keycodes that are mapped to multiple commands, in order
 	// to display a warning to the player.
 	map<int, int> keycodeCount;
-<<<<<<< HEAD
-=======
 	// Need a uint64_t 1 to generate Commands.
->>>>>>> a72e7b21
 	const uint64_t ONE = 1;
 }
 
@@ -55,36 +52,6 @@
 const Command Command::LEFT(ONE << 2, "Turn left");
 const Command Command::RIGHT(ONE << 3, "Turn right");
 const Command Command::BACK(ONE << 4, "Reverse");
-<<<<<<< HEAD
-const Command Command::PRIMARY(ONE << 5, "Fire primary weapon");
-const Command Command::SECONDARY(ONE << 6, "Fire secondary weapon");
-const Command Command::SELECT(ONE << 7, "Select secondary weapon");
-const Command Command::LAND(ONE << 8, "Land on planet / station");
-const Command Command::BOARD(ONE << 9, "Board selected ship");
-const Command Command::HAIL(ONE << 10, "Talk to selected ship");
-const Command Command::SCAN(ONE << 11, "Scan selected ship");
-const Command Command::JUMP(ONE << 12, "Initiate hyperspace jump");
-const Command Command::FLEET_JUMP(ONE << 13, "");
-const Command Command::TARGET(ONE << 14, "Select next ship");
-const Command Command::NEAREST(ONE << 15, "Select nearest hostile ship");
-const Command Command::DEPLOY(ONE << 16, "Deploy / recall fighters");
-const Command Command::AFTERBURNER(ONE << 17, "Fire afterburner");
-const Command Command::CLOAK(ONE << 18, "Toggle cloaking device");
-const Command Command::MAP(ONE << 19, "View star map");
-const Command Command::INFO(ONE << 20, "View player info");
-const Command Command::FULLSCREEN(ONE << 21, "Toggle fullscreen");
-const Command Command::FASTFORWARD(ONE << 22, "Toggle fast-forward");
-const Command Command::FIGHT(ONE << 23, "Fleet: Fight my target");
-const Command Command::GATHER(ONE << 24, "Fleet: Gather around me");
-const Command Command::HOLD(ONE << 25, "Fleet: Hold position");
-const Command Command::AMMO(ONE << 26, "Fleet: Toggle ammo usage");
-const Command Command::WAIT(ONE << 27, "");
-const Command Command::STOP(ONE << 28, "");
-const Command Command::SHIFT(ONE << 29, "");
-const Command Command::MOUSE_TURNING_HOLD(ONE << 30, "Mouse turning (hold)");
-const Command Command::MOUSE_TURNING_TOGGLE(ONE << 31, "Mouse turning (toggle)");
-const Command Command::AUTOSTEER(ONE << 32, "Auto steer / face target");
-=======
 const Command Command::MOUSE_TURNING_HOLD(ONE << 5, "Mouse turning (hold)");
 const Command Command::PRIMARY(ONE << 6, "Fire primary weapon");
 const Command Command::SECONDARY(ONE << 7, "Fire secondary weapon");
@@ -113,7 +80,6 @@
 const Command Command::WAIT(ONE << 30, "");
 const Command Command::STOP(ONE << 31, "");
 const Command Command::SHIFT(ONE << 32, "");
->>>>>>> a72e7b21
 
 
 
