/* Command.cpp
Copyright (c) 2015 by Michael Zahniser

Endless Sky is free software: you can redistribute it and/or modify it under the
terms of the GNU General Public License as published by the Free Software
Foundation, either version 3 of the License, or (at your option) any later version.

Endless Sky is distributed in the hope that it will be useful, but WITHOUT ANY
WARRANTY; without even the implied warranty of MERCHANTABILITY or FITNESS FOR A
PARTICULAR PURPOSE. See the GNU General Public License for more details.

You should have received a copy of the GNU General Public License along with
this program. If not, see <https://www.gnu.org/licenses/>.
*/

#include "Command.h"

#include "DataFile.h"
#include "DataNode.h"
#include "DataWriter.h"
#include "text/Format.h"

#include <SDL2/SDL.h>

#include <algorithm>
#include <cmath>
#include <map>

using namespace std;

namespace {
	// These lookup tables make it possible to map a command to its description,
	// the name of the key it is mapped to, or the SDL keycode it is mapped to.
	map<Command, string> description;
	map<Command, string> keyName;
	map<int, Command> commandForKeycode;
	map<Command, int> keycodeForCommand;
	// Keep track of any keycodes that are mapped to multiple commands, in order
	// to display a warning to the player.
	map<int, int> keycodeCount;
}



// Command enumeration, including the descriptive strings that are used for the
// commands both in the preferences panel and in the saved key settings.
<<<<<<< HEAD
const Command Command::NONE(0uLL, "");
const Command Command::MENU(1uLL << 0, "Show main menu");
const Command Command::FORWARD(1uLL << 1, "Forward thrust");
const Command Command::LEFT(1uLL << 2, "Turn left");
const Command Command::RIGHT(1uLL << 3, "Turn right");
const Command Command::BACK(1uLL << 4, "Reverse");
const Command Command::PRIMARY(1uLL << 5, "Fire primary weapon");
const Command Command::SECONDARY(1uLL << 6, "Fire secondary weapon");
const Command Command::SELECT(1uLL << 7, "Select secondary weapon");
const Command Command::LAND(1uLL << 8, "Land on planet / station");
const Command Command::BOARD(1uLL << 9, "Board selected ship");
const Command Command::HAIL(1uLL << 10, "Talk to selected ship");
const Command Command::SCAN(1uLL << 11, "Scan selected ship");
const Command Command::JUMP(1uLL << 12, "Initiate hyperspace jump");
const Command Command::FLEET_JUMP(1uLL << 13, "");
const Command Command::TARGET(1uLL << 14, "Select next ship");
const Command Command::NEAREST(1uLL << 15, "Select nearest hostile ship");
const Command Command::DEPLOY(1uLL << 16, "Deploy / recall fighters");
const Command Command::AFTERBURNER(1uLL << 17, "Fire afterburner");
const Command Command::CLOAK(1uLL << 18, "Toggle cloaking device");
const Command Command::MAP(1uLL << 19, "View star map");
const Command Command::INFO(1uLL << 20, "View player info");
const Command Command::FULLSCREEN(1uLL << 21, "Toggle fullscreen");
const Command Command::FASTFORWARD(1uLL << 22, "Toggle fast-forward");
const Command Command::FIGHT(1uLL << 23, "Fleet: Fight my target");
const Command Command::GATHER(1uLL << 24, "Fleet: Gather around me");
const Command Command::HOLD(1uLL << 25, "Fleet: Hold position");
const Command Command::AMMO(1uLL << 26, "Fleet: Toggle ammo usage");
const Command Command::NEAREST_ASTEROID(1uLL << 27, "Select nearest asteroid");
const Command Command::HARVEST(1uLL << 28, "Fleet: Harvest Flotsam");
const Command Command::WAIT(1uLL << 29, "");
const Command Command::STOP(1uLL << 30, "");
const Command Command::SHIFT(1uLL << 31, "");
=======
const Command Command::NONE(0, "");
const Command Command::MENU(1uL << 0, "Show main menu");
const Command Command::FORWARD(1uL << 1, "Forward thrust");
const Command Command::LEFT(1uL << 2, "Turn left");
const Command Command::RIGHT(1uL << 3, "Turn right");
const Command Command::BACK(1uL << 4, "Reverse");
const Command Command::PRIMARY(1uL << 5, "Fire primary weapon");
const Command Command::SECONDARY(1uL << 6, "Fire secondary weapon");
const Command Command::SELECT(1uL << 7, "Select secondary weapon");
const Command Command::LAND(1uL << 8, "Land on planet / station");
const Command Command::BOARD(1uL << 9, "Board selected ship");
const Command Command::HAIL(1uL << 10, "Talk to selected ship");
const Command Command::SCAN(1uL << 11, "Scan selected ship");
const Command Command::JUMP(1uL << 12, "Initiate hyperspace jump");
const Command Command::FLEET_JUMP(1uL << 13, "");
const Command Command::TARGET(1uL << 14, "Select next ship");
const Command Command::NEAREST(1uL << 15, "Select nearest hostile ship");
const Command Command::DEPLOY(1uL << 16, "Deploy / recall fighters");
const Command Command::AFTERBURNER(1uL << 17, "Fire afterburner");
const Command Command::CLOAK(1uL << 18, "Toggle cloaking device");
const Command Command::MAP(1uL << 19, "View star map");
const Command Command::INFO(1uL << 20, "View player info");
const Command Command::FULLSCREEN(1uL << 21, "Toggle fullscreen");
const Command Command::FASTFORWARD(1uL << 22, "Toggle fast-forward");
const Command Command::FIGHT(1uL << 23, "Fleet: Fight my target");
const Command Command::GATHER(1uL << 24, "Fleet: Gather around me");
const Command Command::HOLD(1uL << 25, "Fleet: Hold position");
const Command Command::AMMO(1uL << 26, "Fleet: Toggle ammo usage");
const Command Command::WAIT(1uL << 27, "");
const Command Command::STOP(1ul << 28, "");
const Command Command::SHIFT(1uL << 29, "");
const Command Command::MOUSE_TURNING(1uL << 30, "Toggle mouse-turning");
>>>>>>> 34e61982



// In the given text, replace any instances of command names (in angle brackets)
// with key names (in quotes).
string Command::ReplaceNamesWithKeys(const string &text)
{
	map<string, string> subs;
	for(const auto &it : description)
		subs['<' + it.second + '>'] = '"' + keyName[it.first] + '"';

	return Format::Replace(text, subs);
}



// Create a command representing whatever is mapped to the given key code.
Command::Command(int keycode)
{
	auto it = commandForKeycode.find(keycode);
	if(it != commandForKeycode.end())
		*this = it->second;
}



// Read the current keyboard state.
void Command::ReadKeyboard()
{
	Clear();
	const Uint8 *keyDown = SDL_GetKeyboardState(nullptr);

	// Each command can only have one keycode, but misconfigured settings can
	// temporarily cause one keycode to be used for two commands. Also, more
	// than one key can be held down at once.
	for(const auto &it : keycodeForCommand)
		if(keyDown[SDL_GetScancodeFromKey(it.second)])
			*this |= it.first;

	// Check whether the `Shift` modifier key was pressed for this step.
	if(SDL_GetModState() & KMOD_SHIFT)
		*this |= SHIFT;
}



// Load the keyboard preferences.
void Command::LoadSettings(const string &path)
{
	DataFile file(path);

	// Create a map of command names to Command objects in the enumeration above.
	map<string, Command> commands;
	for(const auto &it : description)
		commands[it.second] = it.first;

	// Each command can only have one keycode, one keycode can be assigned
	// to multiple commands.
	for(const DataNode &node : file)
	{
		auto it = commands.find(node.Token(0));
		if(it != commands.end() && node.Size() >= 2)
		{
			Command command = it->second;
			int keycode = node.Value(1);
			keycodeForCommand[command] = keycode;
			keyName[command] = SDL_GetKeyName(keycode);
		}
	}

	// Regenerate the lookup tables.
	commandForKeycode.clear();
	keycodeCount.clear();
	for(const auto &it : keycodeForCommand)
	{
		commandForKeycode[it.second] = it.first;
		++keycodeCount[it.second];
	}
}



// Save the keyboard preferences.
void Command::SaveSettings(const string &path)
{
	DataWriter out(path);

	for(const auto &it : keycodeForCommand)
	{
		auto dit = description.find(it.first);
		if(dit != description.end())
			out.Write(dit->second, it.second);
	}
}



// Set the key that is mapped to the given command.
void Command::SetKey(Command command, int keycode)
{
	// Always reset *all* the mappings when one is set. That way, if two commands
	// are mapped to the same key and you change one of them, the other stays mapped.
	keycodeForCommand[command] = keycode;
	keyName[command] = SDL_GetKeyName(keycode);

	commandForKeycode.clear();
	keycodeCount.clear();

	for(const auto &it : keycodeForCommand)
	{
		commandForKeycode[it.second] = it.first;
		++keycodeCount[it.second];
	}
}



// Get the description of this command. If this command is a combination of more
// than one command, an empty string is returned.
const string &Command::Description() const
{
	static const string empty;
	auto it = description.find(*this);
	return (it == description.end() ? empty : it->second);
}



// Get the name of the key that is mapped to this command. If this command is
// a combination of more than one command, an empty string is returned.
const string &Command::KeyName() const
{
	static const string empty;
	auto it = keyName.find(*this);
	return (it == keyName.end() ? empty : it->second);
}



// Check whether this is the only command mapped to the key it is mapped to.
bool Command::HasConflict() const
{
	auto it = keycodeForCommand.find(*this);
	if(it == keycodeForCommand.end())
		return false;

	auto cit = keycodeCount.find(it->second);
	return (cit != keycodeCount.end() && cit->second > 1);
}



// Load this command from an input file (for testing or scripted missions).
void Command::Load(const DataNode &node)
{
	for(int i = 1; i < node.Size(); ++i)
	{
		static const map<string, Command> lookup = {
			{"none", Command::NONE},
			{"menu", Command::MENU},
			{"forward", Command::FORWARD},
			{"left", Command::LEFT},
			{"right", Command::RIGHT},
			{"back", Command::BACK},
			{"primary", Command::PRIMARY},
			{"secondary", Command::SECONDARY},
			{"select", Command::SELECT},
			{"land", Command::LAND},
			{"board", Command::BOARD},
			{"hail", Command::HAIL},
			{"scan", Command::SCAN},
			{"jump", Command::JUMP},
			{"mouseturning", Command::MOUSE_TURNING},
			{"fleet jump", Command::FLEET_JUMP},
			{"target", Command::TARGET},
			{"nearest", Command::NEAREST},
			{"deploy", Command::DEPLOY},
			{"afterburner", Command::AFTERBURNER},
			{"cloak", Command::CLOAK},
			{"map", Command::MAP},
			{"info", Command::INFO},
			{"fullscreen", Command::FULLSCREEN},
			{"fastforward", Command::FASTFORWARD},
			{"fight", Command::FIGHT},
			{"gather", Command::GATHER},
			{"hold", Command::HOLD},
			{"ammo", Command::AMMO},
			{"nearest asteroid", Command::NEAREST_ASTEROID},
			{"wait", Command::WAIT},
			{"stop", Command::STOP},
			{"shift", Command::SHIFT}
		};

		auto it = lookup.find(node.Token(i));
		if(it != lookup.end())
			Set(it->second);
		else
			node.PrintTrace("Warning: Skipping unrecognized command \"" + node.Token(i) + "\":");
	}
}



// Reset this to an empty command.
void Command::Clear()
{
	*this = Command();
}



// Clear any commands that are set in the given command.
void Command::Clear(Command command)
{
	state &= ~command.state;
}



// Set any commands that are set in the given command.
void Command::Set(Command command)
{
	state |= command.state;
}



// Check if any of the given command's bits that are set, are also set here.
bool Command::Has(Command command) const
{
	return (state & command.state);
}



// Get the commands that are set in this and in the given command.
Command Command::And(Command command) const
{
	return Command(state & command.state);
}



// Get the commands that are set in this and not in the given command.
Command Command::AndNot(Command command) const
{
	return Command(state & ~command.state);
}



// Set the turn direction and amount to a value between -1 and 1.
void Command::SetTurn(double amount)
{
	turn = max(-1., min(1., amount));
}



// Get the turn amount.
double Command::Turn() const
{
	return turn;
}



// Check if any bits are set in this command (including a nonzero turn).
Command::operator bool() const
{
	return !!*this;
}



// Check whether this command is entirely empty.
bool Command::operator!() const
{
	return !state && !turn;
}



// For sorting commands (e.g. so a command can be the key in a map):
bool Command::operator<(const Command &command) const
{
	return (state < command.state);
}



// Get the commands that are set in either of these commands.
Command Command::operator|(const Command &command) const
{
	Command result = *this;
	result |= command;
	return result;
}



// Combine everything in the given command with this command. If the given
// command has a nonzero turn set, it overrides this command's turn value.
Command &Command::operator|=(const Command &command)
{
	state |= command.state;
	if(command.turn)
		turn = command.turn;
	return *this;
}



// Private constructor.
Command::Command(uint64_t state)
	: state(state)
{
}



// Private constructor that also stores the given description in the lookup
// table. (This is used for the enumeration at the top of this file.)
Command::Command(uint64_t state, const string &text)
	: state(state)
{
	if(!text.empty())
		description[*this] = text;
}<|MERGE_RESOLUTION|>--- conflicted
+++ resolved
@@ -44,7 +44,6 @@
 
 // Command enumeration, including the descriptive strings that are used for the
 // commands both in the preferences panel and in the saved key settings.
-<<<<<<< HEAD
 const Command Command::NONE(0uLL, "");
 const Command Command::MENU(1uLL << 0, "Show main menu");
 const Command Command::FORWARD(1uLL << 1, "Forward thrust");
@@ -78,41 +77,7 @@
 const Command Command::WAIT(1uLL << 29, "");
 const Command Command::STOP(1uLL << 30, "");
 const Command Command::SHIFT(1uLL << 31, "");
-=======
-const Command Command::NONE(0, "");
-const Command Command::MENU(1uL << 0, "Show main menu");
-const Command Command::FORWARD(1uL << 1, "Forward thrust");
-const Command Command::LEFT(1uL << 2, "Turn left");
-const Command Command::RIGHT(1uL << 3, "Turn right");
-const Command Command::BACK(1uL << 4, "Reverse");
-const Command Command::PRIMARY(1uL << 5, "Fire primary weapon");
-const Command Command::SECONDARY(1uL << 6, "Fire secondary weapon");
-const Command Command::SELECT(1uL << 7, "Select secondary weapon");
-const Command Command::LAND(1uL << 8, "Land on planet / station");
-const Command Command::BOARD(1uL << 9, "Board selected ship");
-const Command Command::HAIL(1uL << 10, "Talk to selected ship");
-const Command Command::SCAN(1uL << 11, "Scan selected ship");
-const Command Command::JUMP(1uL << 12, "Initiate hyperspace jump");
-const Command Command::FLEET_JUMP(1uL << 13, "");
-const Command Command::TARGET(1uL << 14, "Select next ship");
-const Command Command::NEAREST(1uL << 15, "Select nearest hostile ship");
-const Command Command::DEPLOY(1uL << 16, "Deploy / recall fighters");
-const Command Command::AFTERBURNER(1uL << 17, "Fire afterburner");
-const Command Command::CLOAK(1uL << 18, "Toggle cloaking device");
-const Command Command::MAP(1uL << 19, "View star map");
-const Command Command::INFO(1uL << 20, "View player info");
-const Command Command::FULLSCREEN(1uL << 21, "Toggle fullscreen");
-const Command Command::FASTFORWARD(1uL << 22, "Toggle fast-forward");
-const Command Command::FIGHT(1uL << 23, "Fleet: Fight my target");
-const Command Command::GATHER(1uL << 24, "Fleet: Gather around me");
-const Command Command::HOLD(1uL << 25, "Fleet: Hold position");
-const Command Command::AMMO(1uL << 26, "Fleet: Toggle ammo usage");
-const Command Command::WAIT(1uL << 27, "");
-const Command Command::STOP(1ul << 28, "");
-const Command Command::SHIFT(1uL << 29, "");
-const Command Command::MOUSE_TURNING(1uL << 30, "Toggle mouse-turning");
->>>>>>> 34e61982
-
+const Command Command::MOUSE_TURNING(1uL << 32, "Toggle mouse-turning");
 
 
 // In the given text, replace any instances of command names (in angle brackets)
