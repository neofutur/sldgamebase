/* Command.h
Copyright (c) 2015 by Michael Zahniser

Endless Sky is free software: you can redistribute it and/or modify it under the
terms of the GNU General Public License as published by the Free Software
Foundation, either version 3 of the License, or (at your option) any later version.

Endless Sky is distributed in the hope that it will be useful, but WITHOUT ANY
WARRANTY; without even the implied warranty of MERCHANTABILITY or FITNESS FOR A
PARTICULAR PURPOSE. See the GNU General Public License for more details.

You should have received a copy of the GNU General Public License along with
this program. If not, see <https://www.gnu.org/licenses/>.
*/

#ifndef COMMAND_H_
#define COMMAND_H_

#include <cstdint>
#include <string>

class DataNode;



// Class mapping key presses to specific commands / actions. The player can
// change the mappings for most of these keys in the preferences panel.
// A single Command object can represent multiple individual commands, e.g.
// everything the AI wants a ship to do, or all keys the player is holding down.
class Command {
public:
	// Empty command:
	static const Command NONE;
	// Main menu:
	static const Command MENU;
	// Ship controls:
	static const Command FORWARD;
	static const Command LEFT;
	static const Command RIGHT;
	static const Command AUTOSTEER;
	static const Command BACK;
	static const Command PRIMARY;
	static const Command SECONDARY;
	static const Command SELECT;
	static const Command LAND;
	static const Command BOARD;
	static const Command HAIL;
	static const Command SCAN;
	static const Command JUMP;
	static const Command MOUSE_TURNING_HOLD;
	static const Command MOUSE_TURNING_TOGGLE;
	static const Command FLEET_JUMP;
	static const Command TARGET;
	static const Command NEAREST;
	static const Command DEPLOY;
	static const Command AFTERBURNER;
	// UI controls:
	static const Command MAP;
	static const Command INFO;
	static const Command FULLSCREEN;
	static const Command FASTFORWARD;
	// Escort commands:
	static const Command FIGHT;
	static const Command GATHER;
	static const Command HOLD;
	static const Command AMMO;
<<<<<<< HEAD
	// Special ability commands:
	static const Command CLOAK;
	// This command from the AI tells a ship not to jump or land yet even if it
	// is in position to do so. (There is no key mapped to this command.)
=======
	// This command is given in combination with JUMP or LAND and tells a ship
	// not to jump or land yet even if it is in position to do so. It can be
	// given from the AI when a ship is waiting for its parent. It can also be
	// given from the player/input engine when the player is preparing his/her
	// fleet for jumping or to indicate that the player is switching landing
	// targets. (There is no explicit key mapped to this command.)
>>>>>>> 267f6645
	static const Command WAIT;
	// This command from the AI tells a ship that if possible, it should apply
	// less than its full thrust in order to come to a complete stop.
	static const Command STOP;
	// Modifier command, usually triggered by shift-key. Changes behavior of
	// other commands like NEAREST, TARGET, HAIL and BOARD.
	static const Command SHIFT;


public:
	// In the given text, replace any instances of command names (in angle
	// brackets) with key names (in quotes).
	static std::string ReplaceNamesWithKeys(const std::string &text);

public:
	Command() = default;
	// Create a command representing whatever command is mapped to the given
	// keycode (if any).
	explicit Command(int keycode);

	// Read the current keyboard state and set this object to reflect it.
	void ReadKeyboard();

	// Load or save the keyboard preferences.
	static void LoadSettings(const std::string &path);
	static void SaveSettings(const std::string &path);
	static void SetKey(Command command, int keycode);

	// Get the description or keycode name for this command. If this command is
	// a combination of more than one command, an empty string is returned.
	const std::string &Description() const;
	const std::string &KeyName() const;
	bool HasConflict() const;

	// Load this command from an input file (for testing or scripted missions).
	void Load(const DataNode &node);

	// Reset this to an empty command.
	void Clear();
	// Clear, set, or check the given bits. This ignores the turn field.
	void Clear(Command command);
	void Set(Command command);
	bool Has(Command command) const;
	// Get the commands that are set in this and in the given command.
	Command And(Command command) const;
	// Get the commands that are set in this and not in the given command.
	Command AndNot(Command command) const;

	// Get or set the turn amount. The amount must be between -1 and 1, but it
	// can be a fractional value to allow finer control.
	void SetTurn(double amount);
	double Turn() const;

	// Check if any bits are set in this command (including a nonzero turn).
	explicit operator bool() const;
	bool operator!() const;
	// This operator is just provided to allow commands to be used in a map.
	bool operator<(const Command &command) const;

	// Get the commands that are set in either of these commands.
	Command operator|(const Command &command) const;
	Command &operator|=(const Command &command);


private:
	explicit Command(uint32_t state);
	Command(uint32_t state, const std::string &text);


private:
	// The key commands are stored in a single bitmask with
	// 32 bits for key commands.
	uint32_t state = 0;
	// Turning amount is stored as a separate double to allow fractional values.
	double turn = 0.;
};



#endif<|MERGE_RESOLUTION|>--- conflicted
+++ resolved
@@ -64,19 +64,14 @@
 	static const Command GATHER;
 	static const Command HOLD;
 	static const Command AMMO;
-<<<<<<< HEAD
 	// Special ability commands:
 	static const Command CLOAK;
-	// This command from the AI tells a ship not to jump or land yet even if it
-	// is in position to do so. (There is no key mapped to this command.)
-=======
 	// This command is given in combination with JUMP or LAND and tells a ship
 	// not to jump or land yet even if it is in position to do so. It can be
 	// given from the AI when a ship is waiting for its parent. It can also be
 	// given from the player/input engine when the player is preparing his/her
 	// fleet for jumping or to indicate that the player is switching landing
 	// targets. (There is no explicit key mapped to this command.)
->>>>>>> 267f6645
 	static const Command WAIT;
 	// This command from the AI tells a ship that if possible, it should apply
 	// less than its full thrust in order to come to a complete stop.
