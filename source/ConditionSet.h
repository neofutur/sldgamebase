/* ConditionSet.h
Copyright (c) 2014 by Michael Zahniser

Endless Sky is free software: you can redistribute it and/or modify it under the
terms of the GNU General Public License as published by the Free Software
Foundation, either version 3 of the License, or (at your option) any later version.

Endless Sky is distributed in the hope that it will be useful, but WITHOUT ANY
WARRANTY; without even the implied warranty of MERCHANTABILITY or FITNESS FOR A
PARTICULAR PURPOSE.  See the GNU General Public License for more details.
*/

#ifndef CONDITION_SET_H_
#define CONDITION_SET_H_

#include <map>
#include <string>
#include <vector>

class ConditionsStore;
class DataNode;
class DataWriter;



// A condition set is a collection of operations on the player's set of named
// "conditions". This includes "test" operations that just check the values of
// those conditions, and other operations that can be "applied" to change the
// values.
class ConditionSet {
public:
<<<<<<< HEAD
	using Conditions = ConditionsStore;
	ConditionSet() = default;
=======
	using Conditions = std::map<std::string, int64_t>;
	ConditionSet() noexcept = default;
>>>>>>> 0a16b077
	// Construct and Load() at the same time.
	ConditionSet(const DataNode &node);
	
	// Load a set of conditions from the children of this node. Prints a
	// warning if an and/or node contains assignment expressions.
	void Load(const DataNode &node);
	// Save a set of conditions.
	void Save(DataWriter &out) const;
	
	// Check if there are any entries in this set.
	bool IsEmpty() const;
	
	// Read a single condition from a data node.
	void Add(const DataNode &node);
	bool Add(const std::string &firstToken, const std::string &secondToken);
	// Add simple conditions having only a single operator.
	bool Add(const std::string &name, const std::string &op, const std::string &value);
	// Add complex conditions having multiple operators, including parentheses.
	bool Add(const std::vector<std::string> &lhs, const std::string &op, const std::vector<std::string> &rhs);
	
	// Check if the given condition values satisfy this set of expressions. First applies
	// all assignment expressions to create any temporary conditions, then evaluates.
	bool Test(const Conditions &conditions) const;
	// Modify the given set of conditions with this ConditionSet.
	// (Order of operations is like the order of specification: all sibling
	// expressions are applied, then any and/or nodes are applied.)
	void Apply(Conditions &conditions) const;
	
	
private:
	// Compare this set's expressions and the union of created and supplied conditions.
	bool TestSet(const Conditions &conditions, const Conditions &created) const;
	// Evaluate this set's assignment expressions and store the result in "created" (for use by TestSet).
	void TestApply(const Conditions &conditions, Conditions &created) const;
	
	
private:
	// This class represents a single expression involving a condition,
	// either testing what value it has, or modifying it in some way.
	class Expression {
	public:
		Expression(const std::vector<std::string> &left, const std::string &op, const std::vector<std::string> &right);
		Expression(const std::string &left, const std::string &op, const std::string &right);
		
		void Save(DataWriter &out) const;
		// Convert this expression into a string, for traces.
		std::string ToString() const;
		
		// Determine if this Expression instantiated properly.
		bool IsEmpty() const;
		
		// Returns the left side of this Expression.
		std::string Name() const;
		// True if this Expression performs a comparison and false if it performs an assignment.
		bool IsTestable() const;
		
		// Functions to use this expression:
		bool Test(const Conditions &conditions, const Conditions &created) const;
		void Apply(Conditions &conditions, Conditions &created) const;
		void TestApply(const Conditions &conditions, Conditions &created) const;
		
		
	private:
		// A SubExpression results from applying operator-precedence parsing to one side of
		// an Expression. The operators and tokens needed to recreate the given side are
		// stored, and can be interleaved to restore the original string. Based on them, a
		// sequence of "Operations" is created for runtime evaluation.
		class SubExpression {
		public:
			SubExpression(const std::vector<std::string> &side);
			SubExpression(const std::string &side);
			
			// Interleave tokens and operators to reproduce the initial string.
			const std::string ToString() const;
			// Interleave tokens and operators, but do not combine.
			const std::vector<std::string> ToStrings() const;
			
			bool IsEmpty() const;
			
			// Substitute numbers for any string values and then compute the result.
			int64_t Evaluate(const Conditions &conditions, const Conditions &created) const;
			
			
		private:
			void ParseSide(const std::vector<std::string> &side);
			void GenerateSequence();
			bool AddOperation(std::vector<int> &data, size_t &index, const size_t &opIndex);
			
			
		private:
			// An Operation has a pointer to its binary function, and the data indices for
			// its operands. The result is always placed on the back of the data vector.
			class Operation {
			public:
				explicit Operation(const std::string &op, size_t &a, size_t &b);
				
				int64_t (*fun)(int64_t, int64_t);
				size_t a;
				size_t b;
			};
			
			
		private:
			// Iteration of the sequence vector yields the result.
			std::vector<Operation> sequence;
			// The tokens vector converts into a data vector of numeric values during evaluation.
			std::vector<std::string> tokens;
			std::vector<std::string> operators;
			// The number of true (non-parentheses) operators.
			int operatorCount = 0;
		};
		
		
	private:
		// String representation of the Expression's binary function.
		std::string op;
		// Pointer to a binary function that defines the assignment or
		// comparison operation to be performed between SubExpressions.
		int64_t (*fun)(int64_t, int64_t);
		
		// SubExpressions contain one or more tokens and any number of simple operators.
		SubExpression left;
		SubExpression right;
	};
	
	
private:
	// Sets of condition tests can contain nested sets of tests. Each set is
	// either an "and" grouping (meaning every condition must be true to satisfy
	// it) or an "or" grouping where only one condition needs to be true.
	bool isOr = false;
	// If this set contains assignment expressions. If true, the Test()
	// method must first apply them before testing any conditions.
	bool hasAssign = false;
	// Conditions that this set tests or applies.
	std::vector<Expression> expressions;
	// Nested sets of conditions to be tested.
	std::vector<ConditionSet> children;
};



#endif<|MERGE_RESOLUTION|>--- conflicted
+++ resolved
@@ -29,13 +29,8 @@
 // values.
 class ConditionSet {
 public:
-<<<<<<< HEAD
 	using Conditions = ConditionsStore;
-	ConditionSet() = default;
-=======
-	using Conditions = std::map<std::string, int64_t>;
 	ConditionSet() noexcept = default;
->>>>>>> 0a16b077
 	// Construct and Load() at the same time.
 	ConditionSet(const DataNode &node);
 	
