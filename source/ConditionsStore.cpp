--- conflicted
+++ resolved
@@ -142,80 +142,6 @@
 
 
 
-<<<<<<< HEAD
-ConditionsStore::PrimariesIterator::PrimariesIterator(CondMapItType it, CondMapItType endIt)
-	: condMapIt(it), condMapEnd(endIt)
-{
-	MoveToValueCondition();
-}
-
-
-
-pair<string, int64_t> ConditionsStore::PrimariesIterator::operator*() const
-{
-	return itVal;
-}
-
-
-
-const pair<string, int64_t> *ConditionsStore::PrimariesIterator::operator->()
-{
-	return &itVal;
-}
-
-
-
-ConditionsStore::PrimariesIterator &ConditionsStore::PrimariesIterator::operator++()
-{
-	condMapIt++;
-	MoveToValueCondition();
-	return *this;
-}
-
-
-
-ConditionsStore::PrimariesIterator ConditionsStore::PrimariesIterator::operator++(int)
-{
-	PrimariesIterator tmp = *this;
-	condMapIt++;
-	MoveToValueCondition();
-	return tmp;
-}
-
-
-
-// Equation operators, we can just compare the upstream iterators.
-bool ConditionsStore::PrimariesIterator::operator==(const ConditionsStore::PrimariesIterator &rhs) const
-{
-	return condMapIt == rhs.condMapIt;
-}
-
-
-
-bool ConditionsStore::PrimariesIterator::operator!=(const ConditionsStore::PrimariesIterator &rhs) const
-{
-	return condMapIt != rhs.condMapIt;
-}
-
-
-
-// Helper function to ensure that the primary-conditions iterator points
-// to a primary (value) condition or to the end-iterator value.
-void ConditionsStore::PrimariesIterator::MoveToValueCondition()
-{
-	while((condMapIt != condMapEnd) && (condMapIt->second)->provider)
-		condMapIt++;
-
-	// We have a valid value when we are not at the end, and callers should
-	// not try to dereference the value when we actually are at the end.
-	if(condMapIt != condMapEnd)
-		itVal = make_pair(condMapIt->first, (condMapIt->second)->value);
-}
-
-
-
-=======
->>>>>>> a72e7b21
 // Constructor with loading primary conditions from datanode.
 ConditionsStore::ConditionsStore(const DataNode &node)
 {
@@ -461,7 +387,6 @@
 
 
 
-<<<<<<< HEAD
 shared_ptr<ConditionsStore::ConditionEntry> ConditionsStore::FromStorage(const string &name)
 {
 	auto it = storage.lower_bound(name);
@@ -476,25 +401,6 @@
 
 
 shared_ptr<ConditionsStore::ConditionEntry> ConditionsStore::GetEntry(const string &name)
-=======
-// Helper for testing; check how many primary conditions are registered.
-int64_t ConditionsStore::PrimariesSize() const
-{
-	int64_t result = 0;
-	for(auto it = storage.begin(); it != storage.end(); ++it)
-	{
-		// We only count primary conditions; conditions that don't have a provider.
-		if(it->second.provider)
-			continue;
-		++result;
-	}
-	return result;
-}
-
-
-
-ConditionsStore::ConditionEntry *ConditionsStore::GetEntry(const string &name)
->>>>>>> a72e7b21
 {
 	// Avoid code-duplication between const and non-const function.
 	return const_pointer_cast<ConditionEntry>(const_cast<const ConditionsStore *>(this)->GetEntry(name));
