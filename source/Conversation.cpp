--- conflicted
+++ resolved
@@ -14,13 +14,7 @@
 
 #include "DataNode.h"
 #include "DataWriter.h"
-<<<<<<< HEAD
-#include "Dialog.h"
-#include "Format.h"
-#include "GameData.h"
-=======
 #include "text/Format.h"
->>>>>>> 84ddce4a
 #include "Sprite.h"
 #include "SpriteSet.h"
 
@@ -314,24 +308,19 @@
 
 
 
-<<<<<<< HEAD
+// Check if this conversation contains a name prompt, and thus can be used as an "intro" conversation.
+bool Conversation::IsValidIntro() const noexcept
+{
+	return any_of(nodes.begin(), nodes.end(), [](const Node &node) noexcept -> bool {
+		return node.isChoice && node.data.empty();
+	});
+}
+
+
+
 // Do text replacement throughout this conversation, and instantiate any
 // potential actions.
 Conversation Conversation::Instantiate(map<string, string> &subs, int jumps, int payload) const
-=======
-// Check if this conversation contains a name prompt, and thus can be used as an "intro" conversation.
-bool Conversation::IsValidIntro() const noexcept
-{
-	return any_of(nodes.begin(), nodes.end(), [](const Node &node) noexcept -> bool {
-		return node.isChoice && node.data.empty();
-	});
-}
-
-
-
-// Do text replacement throughout this conversation.
-Conversation Conversation::Substitute(const map<string, string> &subs) const
->>>>>>> 84ddce4a
 {
 	Conversation result = *this;
 	for(Node &node : result.nodes)
