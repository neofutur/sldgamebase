/* ConversationPanel.cpp
Copyright (c) 2014 by Michael Zahniser

Endless Sky is free software: you can redistribute it and/or modify it under the
terms of the GNU General Public License as published by the Free Software
Foundation, either version 3 of the License, or (at your option) any later version.

Endless Sky is distributed in the hope that it will be useful, but WITHOUT ANY
WARRANTY; without even the implied warranty of MERCHANTABILITY or FITNESS FOR A
PARTICULAR PURPOSE.  See the GNU General Public License for more details.
*/

#include "ConversationPanel.h"

#include "text/alignment.hpp"
#include "BoardingPanel.h"
#include "Color.h"
#include "Command.h"
#include "Conversation.h"
#include "text/DisplayText.h"
#include "FillShader.h"
#include "text/Font.h"
#include "text/FontSet.h"
#include "text/Format.h"
#include "GameData.h"
#include "Government.h"
#include "MapDetailPanel.h"
#include "PlayerInfo.h"
#include "Point.h"
#include "Preferences.h"
#include "Screen.h"
#include "shift.h"
#include "Ship.h"
#include "Sprite.h"
#include "SpriteSet.h"
#include "SpriteShader.h"
#include "UI.h"

#if defined _WIN32
#include "Files.h"
#endif

#include <iterator>

using namespace std;

namespace {
#if defined _WIN32
	size_t PATH_LENGTH;
#endif
	// Width of the conversation text.
	const int WIDTH = 540;
	// Margin on either side of the text.
	const int MARGIN = 20;
}



// Constructor.
ConversationPanel::ConversationPanel(PlayerInfo &player, const Conversation &conversation, const System *system, const shared_ptr<Ship> &ship)
	: player(player), conversation(conversation), scroll(0.), system(system), ship(ship)
{
#if defined _WIN32
	PATH_LENGTH = Files::Saves().size();
#endif
	// These substitutions need to be applied on the fly as each paragraph of
	// text is prepared for display.
	subs["<first>"] = player.FirstName();
	subs["<last>"] = player.LastName();
	if(ship)
		subs["<ship>"] = ship->Name();
	else if(player.Flagship())
		subs["<ship>"] = player.Flagship()->Name();

	// Begin at the start of the conversation.
	Goto(0);
}



void ConversationPanel::SetCallback(function<void(int)> fun)
{
	callback = std::move(fun);
}



// Draw this panel.
void ConversationPanel::Draw()
{
	// Dim out everything outside this panel.
	DrawBackdrop();

	// Draw the panel itself, stretching from top to bottom of the screen on
	// the left side. The edge sprite contains 10 pixels of the margin; the rest
	// of the margin is included in the filled rectangle drawn here:
	const Color &back = *GameData::Colors().Get("conversation background");
	double boxWidth = WIDTH + 2. * MARGIN - 10.;
	FillShader::Fill(
		Point(Screen::Left() + .5 * boxWidth, 0.),
		Point(boxWidth, Screen::Height()),
		back);

	const Sprite *edgeSprite = SpriteSet::Get("ui/right edge");
	if(edgeSprite->Height())
	{
		// If the screen is high enough, the edge sprite should repeat.
		double spriteHeight = edgeSprite->Height();
		Point pos(
			Screen::Left() + boxWidth + .5 * edgeSprite->Width(),
			Screen::Top() + .5 * spriteHeight);
		for( ; pos.Y() - .5 * spriteHeight < Screen::Bottom(); pos.Y() += spriteHeight)
			SpriteShader::Draw(edgeSprite, pos);
	}

	// Get the font and colors we'll need for drawing everything.
	const Font &font = FontSet::Get(14);
	const Color &selectionColor = *GameData::Colors().Get("faint");
	const Color &dim = *GameData::Colors().Get("dim");
	const Color &gray = *GameData::Colors().Get("medium");
	const Color &bright = *GameData::Colors().Get("bright");
<<<<<<< HEAD
	const Color &dark = *GameData::Colors().Get("dark");
	
=======

>>>>>>> e17f078f
	// Figure out where we should start drawing.
	Point point(
		Screen::Left() + MARGIN,
		Screen::Top() + MARGIN + scroll);
	// Draw all the conversation text up to this point.
	for(const Paragraph &it : text)
		point = it.Draw(point, gray);

	// Draw whatever choices are being presented.
	if(node < 0)
	{
		// The conversation has already ended. Draw a "done" button.
		static const string done = "[done]";
		int width = font.Width(done);
		int height = font.Height();
		Point off(Screen::Left() + MARGIN + WIDTH - width, point.Y());
		font.Draw(done, off, bright);

		// Handle clicks on this button.
		AddZone(Rectangle::FromCorner(off, Point(width, height)), [this](){ this->Exit(); });
	}
	else if(choices.empty())
	{
		// This conversation node is prompting the player to enter their name.
		Point fieldSize(150, 20);
		const auto layout = Layout(fieldSize.X() - 10, Truncate::FRONT);
		for(int side = 0; side < 2; ++side)
		{
			Point center = point + Point(side ? 420 : 190, 7);
			Point unselected = point + Point(side ? 190 : 420, 7);
			// Handle mouse clicks in whatever field is not selected.
			if(side != choice)
			{
				AddZone(Rectangle(center, fieldSize), [this, side](){ this->ClickName(side); });
				continue;
			}
<<<<<<< HEAD
			
			// Color selected text box, or flicker if user attempts an error.
			FillShader::Fill(center, fieldSize, (flickerTime % 6 > 3) ? dim : selectionColor);
			if(flickerTime)
				--flickerTime;
			// Fill non-selected text box with dimmer color.
			FillShader::Fill(unselected, fieldSize, dark);
=======

			// Fill in whichever entry box is active right now.
			FillShader::Fill(center, fieldSize, selectionColor);
>>>>>>> e17f078f
			// Draw the text cursor.
			center.X() += font.FormattedWidth({choice ? lastName : firstName, layout}) - 67;
			FillShader::Fill(center, Point(1., 16.), dim);
		}

		font.Draw("First name:", point + Point(40, 0), dim);
		font.Draw({firstName, layout}, point + Point(120, 0), choice ? gray : bright);

		font.Draw("Last name:", point + Point(270, 0), dim);
		font.Draw({lastName, layout}, point + Point(350, 0), choice ? bright : gray);

		// Draw the OK button, and remember its location.
		static const string ok = "[ok]";
		int width = font.Width(ok);
		int height = font.Height();
		Point off(Screen::Left() + MARGIN + WIDTH - width, point.Y());
		font.Draw(ok, off, bright);

		// Handle clicks on this button.
		AddZone(Rectangle::FromCorner(off, Point(width, height)), SDLK_RETURN);
	}
	else
	{
		string label = "0:";
		int index = 0;
		for(const Paragraph &it : choices)
		{
			++label[0];

			Point center = point + it.Center();
			Point size(WIDTH, it.Height());

			auto zone = Rectangle::FromCorner(point, size);
			// If the mouse is hovering over this choice then we need to highlight it.
			if(isHovering && zone.Contains(hoverPoint))
				choice = index;

			if(index == choice)
				FillShader::Fill(center + Point(-5, 0), size + Point(30, 0), selectionColor);
			AddZone(zone, [this, index](){ this->ClickChoice(index); });
			++index;

			font.Draw(label, point + Point(-15, 0), dim);
			point = it.Draw(point, bright);
		}
	}
	// Store the total height of the text.
	maxScroll = min(0., Screen::Top() - (point.Y() - scroll) + font.Height() + 15.);

	// Reset the hover flag. If the mouse is still moving than the flag will be set in the next frame.
	isHovering = false;
}



// Handle key presses.
bool ConversationPanel::KeyDown(SDL_Keycode key, Uint16 mod, const Command &command, bool isNewPress)
{
	// Map popup happens when you press the map key, unless the name text entry
	// fields are currently active. The name text entry fields are active if
	// choices is empty and we aren't at the end of the conversation.
	if(command.Has(Command::MAP) && (!choices.empty() || node < 0))
		GetUI()->Push(new MapDetailPanel(player, system));
	if(node < 0)
	{
		// If the conversation has ended, the only possible action is to exit.
		if(isNewPress && (key == SDLK_RETURN || key == SDLK_KP_ENTER || key == 'd'))
		{
			Exit();
			return true;
		}
		return false;
	}
	if(choices.empty())
	{
		// Right now we're asking the player to enter their name.
		string &name = (choice ? lastName : firstName);
		string &otherName = (choice ? firstName : lastName);
		// Allow editing the text. The tab key toggles to the other entry field,
		// as does the return key if the other field is still empty.
		if(key >= ' ' && key <= '~')
		{
			// Apply the shift or caps lock key.
			char c = ((mod & KMOD_SHIFT) ? SHIFT[key] : key);
			// Caps lock should shift letters, but not any other keys.
			if((mod & KMOD_CAPS) && c >= 'a' && c <= 'z')
				c += 'A' - 'a';
			// Don't allow characters that can't be used in a file name.
			static const string FORBIDDEN = "/\\?*:|\"<>~";
			// Prevent the name from being so large that it cannot be saved.
			// Most path components can be at most 255 bytes.
			size_t MAX_NAME_LENGTH = 250;
#if defined _WIN32
			MAX_NAME_LENGTH -= PATH_LENGTH;
#endif
			if(FORBIDDEN.find(c) == string::npos && (name.size() + otherName.size()) < MAX_NAME_LENGTH)
				name += c;
			else
				flickerTime = 18;	
		}
		else if((key == SDLK_DELETE || key == SDLK_BACKSPACE) && !name.empty())
			name.erase(name.size() - 1);
		else if(key == '\t' || ((key == SDLK_RETURN || key == SDLK_KP_ENTER) && otherName.empty()))
			choice = !choice;
		else if((key == SDLK_RETURN || key == SDLK_KP_ENTER) && (firstName.empty() || lastName.empty()))
			flickerTime = 18;
		else if((key == SDLK_RETURN || key == SDLK_KP_ENTER) && !firstName.empty() && !lastName.empty())
		{
			// Display the name the player entered.
			string name = "\t\tName: " + firstName + " " + lastName + ".\n";
			text.emplace_back(name);

			player.SetName(firstName, lastName);
			subs["<first>"] = player.FirstName();
			subs["<last>"] = player.LastName();

			Goto(node + 1);
		}
		else
			return false;

		return true;
	}

	// Let the player select choices by using the arrow keys and then pressing
	// return, or by pressing a number key.
	if(key == SDLK_UP && choice > 0)
		--choice;
	else if(key == SDLK_DOWN && choice < conversation.Choices(node) - 1)
		++choice;
	else if((key == SDLK_RETURN || key == SDLK_KP_ENTER) && isNewPress && choice < conversation.Choices(node))
		Goto(conversation.NextNode(node, choice), choice);
	else if(key >= '1' && key < static_cast<SDL_Keycode>('1' + choices.size()))
		Goto(conversation.NextNode(node, key - '1'), key - '1');
	else if(key >= SDLK_KP_1 && key < static_cast<SDL_Keycode>(SDLK_KP_1 + choices.size()))
		Goto(conversation.NextNode(node, key - SDLK_KP_1), key - SDLK_KP_1);
	else
		return false;

	return true;
}



// Allow scrolling by click and drag.
bool ConversationPanel::Drag(double dx, double dy)
{
	scroll = min(0., max(maxScroll, scroll + dy));

	return true;
}



// Handle the scroll wheel.
bool ConversationPanel::Scroll(double dx, double dy)
{
	return Drag(0., dy * Preferences::ScrollSpeed());
}



// Handle selecting choices by hovering with the mouse.
bool ConversationPanel::Hover(int x, int y)
{
	hoverPoint = Point(x, y);
	isHovering = true;
	return true;
}



// The player just selected the given choice.
void ConversationPanel::Goto(int index, int selectedChoice)
{
	if(index)
	{
		// Add the chosen option to the text.
		if(selectedChoice >= 0 && selectedChoice < static_cast<int>(choices.size()))
			text.splice(text.end(), choices, next(choices.begin(), selectedChoice));

		// Scroll to the start of the new text, unless the conversation ended.
		if(index >= 0)
		{
			scroll = -11;
			for(const Paragraph &it : text)
				scroll -= it.Height();
		}
	}

	// We'll need to reload the choices from whatever new node we arrive at.
	choices.clear();
	node = index;
	// Not every conversation node allows a choice. Move forward through the
	// nodes until we encounter one that does, or the conversation ends.
	while(node >= 0 && !conversation.IsChoice(node))
	{
		int choice = 0;
		if(conversation.IsBranch(node))
		{
			// Branch nodes change the flow of the conversation based on the
			// player's condition variables rather than player input.
			choice = !conversation.Branch(node).Test(player.Conditions());
		}
		else if(conversation.IsAction(node))
		{
			// Action nodes are able to perform various actions, e.g. changing
			// the player's conditions, granting payments, triggering events,
			// and more. They are not allowed to spawn additional UI elements.
			conversation.GetAction(node).Do(player, nullptr);
		}
		else
		{
			// This is an ordinary conversation node. Perform any necessary text
			// replacement, then add the text to the display.
			string altered = Format::Replace(conversation.Text(node), subs);
			text.emplace_back(altered, conversation.Scene(node), text.empty());
		}
		node = conversation.NextNode(node, choice);
	}
	// Display whatever choices are being offered to the player.
	for(int i = 0; i < conversation.Choices(node); ++i)
	{
		string altered = Format::Replace(conversation.Text(node, i), subs);
		choices.emplace_back(altered);
	}
	this->choice = 0;
}



// Exit this panel and do whatever needs to happen next.
void ConversationPanel::Exit()
{
	GetUI()->Pop(this);
	// Some conversations may be offered from an NPC, e.g. an assisting or
	// boarding mission's `on offer`, or from completing a mission's NPC
	// block (e.g. scanning or boarding or killing all required targets).
	if(node == Conversation::DIE || node == Conversation::EXPLODE)
		player.Die(node, ship);
	else if(ship)
	{
		// A forced-launch ending (LAUNCH, FLEE, or DEPART) destroys any NPC.
		if(Conversation::RequiresLaunch(node))
			ship->Destroy();
		// Only show the BoardingPanel for a hostile NPC that is being boarded.
		// (NPC completion conversations can result from non-boarding events.)
		// TODO: Is there a better / more robust boarding check than relative position?
		else if(node != Conversation::ACCEPT && ship->GetGovernment()->IsEnemy()
				&& !ship->IsDestroyed() && ship->IsDisabled()
				&& ship->Position().Distance(player.Flagship()->Position()) <= 1.)
			GetUI()->Push(new BoardingPanel(player, ship));
	}
	// Call the exit response handler to manage the conversation's effect
	// on the player's missions, or force takeoff from a planet.
	if(callback)
		callback(node);
}



// The player just clicked one of the two name entry text fields.
void ConversationPanel::ClickName(int side)
{
	choice = side;
}



// The player just clicked on a conversation choice.
void ConversationPanel::ClickChoice(int index)
{
	Goto(conversation.NextNode(node, index), index);
}



// Paragraph constructor.
ConversationPanel::Paragraph::Paragraph(const string &text, const Sprite *scene, bool isFirst)
	: scene(scene), isFirst(isFirst)
{
	wrap.SetAlignment(Alignment::JUSTIFIED);
	wrap.SetWrapWidth(WIDTH);
	wrap.SetFont(FontSet::Get(14));

	wrap.Wrap(text);
}



// Get the height of this paragraph (including any "scene" image).
int ConversationPanel::Paragraph::Height() const
{
	int height = wrap.Height();
	if(scene)
		height += 20 * !isFirst + scene->Height() + 20;
	return height;
}



// Get the center point of this paragraph.
Point ConversationPanel::Paragraph::Center() const
{
	return Point(.5 * WIDTH, .5 * (Height() - wrap.ParagraphBreak()));
}



// Draw this paragraph, and return the point that the next paragraph below it
// should be drawn at.
Point ConversationPanel::Paragraph::Draw(Point point, const Color &color) const
{
	if(scene)
	{
		Point offset(WIDTH / 2, 20 * !isFirst + scene->Height() / 2);
		SpriteShader::Draw(scene, point + offset);
		point.Y() += 20 * !isFirst + scene->Height() + 20;
	}
	wrap.Draw(point, color);
	point.Y() += wrap.Height();
	return point;
}<|MERGE_RESOLUTION|>--- conflicted
+++ resolved
@@ -119,12 +119,8 @@
 	const Color &dim = *GameData::Colors().Get("dim");
 	const Color &gray = *GameData::Colors().Get("medium");
 	const Color &bright = *GameData::Colors().Get("bright");
-<<<<<<< HEAD
 	const Color &dark = *GameData::Colors().Get("dark");
-	
-=======
-
->>>>>>> e17f078f
+
 	// Figure out where we should start drawing.
 	Point point(
 		Screen::Left() + MARGIN,
@@ -161,19 +157,13 @@
 				AddZone(Rectangle(center, fieldSize), [this, side](){ this->ClickName(side); });
 				continue;
 			}
-<<<<<<< HEAD
-			
+
 			// Color selected text box, or flicker if user attempts an error.
 			FillShader::Fill(center, fieldSize, (flickerTime % 6 > 3) ? dim : selectionColor);
 			if(flickerTime)
 				--flickerTime;
 			// Fill non-selected text box with dimmer color.
 			FillShader::Fill(unselected, fieldSize, dark);
-=======
-
-			// Fill in whichever entry box is active right now.
-			FillShader::Fill(center, fieldSize, selectionColor);
->>>>>>> e17f078f
 			// Draw the text cursor.
 			center.X() += font.FormattedWidth({choice ? lastName : firstName, layout}) - 67;
 			FillShader::Fill(center, Point(1., 16.), dim);
