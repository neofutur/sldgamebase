/* DamageProfile.cpp
Copyright (c) 2022 by Amazinite

Endless Sky is free software: you can redistribute it and/or modify it under the
terms of the GNU General Public License as published by the Free Software
Foundation, either version 3 of the License, or (at your option) any later version.

Endless Sky is distributed in the hope that it will be useful, but WITHOUT ANY
WARRANTY; without even the implied warranty of MERCHANTABILITY or FITNESS FOR A
PARTICULAR PURPOSE. See the GNU General Public License for more details.

You should have received a copy of the GNU General Public License along with
this program. If not, see <https://www.gnu.org/licenses/>.
*/

#include "DamageProfile.h"

#include "DamageDealt.h"
#include "Mask.h"
#include "Outfit.h"
#include "Ship.h"
#include "Weapon.h"

using namespace std;

DamageProfile::DamageProfile(Projectile::ImpactInfo info)
	: weapon(info.weapon), position(std::move(info.position)), isBlast(weapon.BlastRadius() > 0.)
{
	CalculateBlast();
	// For weapon projectiles, the distance traveled for the projectile
	// is the same regardless of the ship being impacted, so calculate
	// its effect on the damage scale here.
	if(weapon.HasDamageDropoff())
		inputScaling *= weapon.DamageDropoff(info.distanceTraveled);
}



DamageProfile::DamageProfile(Weather::ImpactInfo info)
	: weapon(info.weapon), position(std::move(info.position)), isBlast(weapon.BlastRadius() > 0.), inputScaling(info.scale)
{
	CalculateBlast();
	isHazard = true;
}



// Calculate the damage dealt to the given ship.
DamageDealt DamageProfile::CalculateDamage(const Ship &ship, bool ignoreBlast) const
{
	bool blast = (isBlast && !ignoreBlast);
	DamageDealt damage(weapon, Scale(inputScaling, ship, blast));
	PopulateDamage(damage, ship);

	return damage;
}



// Calculate the value of certain variables necessary for determining
// the impact of an explosion that are shared across all ships that
// this hazard could impact.
void DamageProfile::CalculateBlast()
{
	if(isBlast && weapon.IsDamageScaled())
	{
		// Scale blast damage based on the distance from the blast
		// origin and if the projectile uses a trigger radius. The
		// point of contact must be measured on the sprite outline.
		// scale = (1 + (tr / (2 * br))^2) / (1 + r^4)^2
		double blastRadius = max(1., weapon.BlastRadius());
		double radiusRatio = weapon.TriggerRadius() / blastRadius;
		k = !radiusRatio ? 1. : (1. + .25 * radiusRatio * radiusRatio);
		rSquared = 1. / (blastRadius * blastRadius);
	}
}



// Determine the damage scale for the given ship.
double DamageProfile::Scale(double scale, const Ship &ship, bool blast) const
{
	// Now that we have a specific ship, we can finish the blast damage
	// calculations.
	if(blast && weapon.IsDamageScaled())
	{
		// Rather than exactly compute the distance between the explosion and
		// the closest point on the ship, estimate it using the mask's Radius.
		double distance = max(0., position.Distance(ship.Position()) - ship.GetMask().Radius());
		double finalR = distance * distance * rSquared;
		scale *= k / ((1. + finalR * finalR) * (1. + finalR * finalR));
	}
	// Hazards must wait to evaluate any damage dropoff until now as the ship
	// position for each ship influences the distance used for the damage dropoff.
	if(isHazard && weapon.HasDamageDropoff())
	{
		double distance = max(0., position.Distance(ship.Position()) - ship.GetMask().Radius());
		scale *= weapon.DamageDropoff(distance);
	}

	return scale;
}



// Populate the given DamageDealt object with values.
void DamageProfile::PopulateDamage(DamageDealt &damage, const Ship &ship) const
{
	const Outfit &attributes = ship.Attributes();
	const Weapon &weapon = damage.GetWeapon();
	double shieldFraction = 0.;

	// Lambda for returning the damage scale that a damage type should
	// use given the default percentage that is blocked by shields and hull,
	// and the value of its protection attribute.
	auto ScaleType = [&](double shieldBlocked, double hullBlocked, double protection)
	{
		double blocked = (1. - shieldBlocked) * (shieldFraction) + (1. - hullBlocked) * (1. - shieldFraction);
		return damage.scaling * blocked / (1. + protection);
	};

	// Determine the shieldFraction, which dictates how much damage
	// bleeds through the shields that would normally be blocked.
	double shields = ship.ShieldLevel();
	if(shields > 0.)
	{
		double piercing = max(0., min(1., weapon.Piercing() / (1. + attributes.Get("piercing protection"))
			- attributes.Get("piercing resistance")));
		double highPermeability = attributes.Get("high shield permeability");
		double lowPermeability = attributes.Get("low shield permeability");
		double permeability = 0.;
		if(highPermeability || lowPermeability)
		{
			// Determine what portion of its maximum shields the ship is currently at.
			// Only do this if there is nonzero permeability involved, otherwise don't.
			double shieldPortion = shields / ship.MaxShields();
			permeability = max((highPermeability * shieldPortion) +
				(lowPermeability * (1. - shieldPortion)), 0.);
		}
		shieldFraction = (1. - min(piercing + permeability, 1.)) /
			(1. + ship.DisruptionLevel() * .01);

		damage.shieldDamage = (weapon.ShieldDamage()
<<<<<<< HEAD
			+ weapon.RelativeShieldDamage() * attributes.Get("shields"))
			* ScaleType(0., 0., attributes.Get("shield protection")
			+ (ship.IsCloaked() ? attributes.Get("cloak shield protection") : 0.));
=======
			+ weapon.RelativeShieldDamage() * ship.MaxShields())
			* ScaleType(0., 0., attributes.Get("shield protection"));
>>>>>>> d9bd02f1
		if(damage.shieldDamage > shields)
			shieldFraction = min(shieldFraction, shields / damage.shieldDamage);
	}

	// Instantaneous damage types.
	// Energy, heat, and fuel damage are blocked 50% by shields.
	// Hull damage is blocked 100%.
	// Shield damage is blocked 0%.
	damage.shieldDamage *= shieldFraction;
	double totalHullProtection = (ScaleType(1., 0., attributes.Get("hull protection") +
		(ship.IsCloaked() ? attributes.Get("cloak hull protection") : 0.)));
	damage.hullDamage = (weapon.HullDamage()
<<<<<<< HEAD
		+ weapon.RelativeHullDamage() * attributes.Get("hull"))
		* totalHullProtection;
=======
		+ weapon.RelativeHullDamage() * ship.MaxHull())
		* ScaleType(1., 0., attributes.Get("hull protection"));
>>>>>>> d9bd02f1
	double hull = ship.HullUntilDisabled();
	if(damage.hullDamage > hull)
	{
		double hullFraction = hull / damage.hullDamage;
		damage.hullDamage *= hullFraction;
		damage.hullDamage += (weapon.DisabledDamage()
<<<<<<< HEAD
			+ weapon.RelativeDisabledDamage() * attributes.Get("hull"))
			* totalHullProtection
=======
			+ weapon.RelativeDisabledDamage() * ship.MaxHull())
			* ScaleType(1., 0., attributes.Get("hull protection"))
>>>>>>> d9bd02f1
			* (1. - hullFraction);
	}
	damage.energyDamage = (weapon.EnergyDamage()
		+ weapon.RelativeEnergyDamage() * attributes.Get("energy capacity"))
		* ScaleType(.5, 0., attributes.Get("energy protection"));
	damage.heatDamage = (weapon.HeatDamage()
		+ weapon.RelativeHeatDamage() * ship.MaximumHeat())
		* ScaleType(.5, 0., attributes.Get("heat protection"));
	damage.fuelDamage = (weapon.FuelDamage()
		+ weapon.RelativeFuelDamage() * attributes.Get("fuel capacity"))
		* ScaleType(.5, 0., attributes.Get("fuel protection"));

	// DoT damage types with an instantaneous analog.
	// Ion and burn damage are blocked 50% by shields.
	// Corrosion and leak damage are blocked 100%.
	// Discharge damage is blocked 50% by the absence of shields.
	damage.dischargeDamage = weapon.DischargeDamage() * ScaleType(0., .5, attributes.Get("discharge protection"));
	damage.corrosionDamage = weapon.CorrosionDamage() * ScaleType(1., 0., attributes.Get("corrosion protection"));
	damage.ionDamage = weapon.IonDamage() * ScaleType(.5, 0., attributes.Get("ion protection"));
	damage.burnDamage = weapon.BurnDamage() * ScaleType(.5, 0., attributes.Get("burn protection"));
	damage.leakDamage = weapon.LeakDamage() * ScaleType(1., 0., attributes.Get("leak protection"));

	// Unique special damage types.
	// Slowing and scrambling are blocked 50% by shields.
	// Disruption is blocked 50% by the absence of shields.
	damage.slowingDamage = weapon.SlowingDamage() * ScaleType(.5, 0., attributes.Get("slowing protection"));
	damage.scramblingDamage = weapon.ScramblingDamage() * ScaleType(.5, 0., attributes.Get("scramble protection"));
	damage.disruptionDamage = weapon.DisruptionDamage() * ScaleType(0., .5, attributes.Get("disruption protection"));

	// Hit force is unaffected by shields.
	double hitForce = weapon.HitForce() * ScaleType(0., 0., attributes.Get("force protection"));
	if(hitForce)
	{
		Point d = ship.Position() - position;
		double distance = d.Length();
		if(distance)
			damage.forcePoint = (hitForce / distance) * d;
	}
}<|MERGE_RESOLUTION|>--- conflicted
+++ resolved
@@ -141,14 +141,9 @@
 			(1. + ship.DisruptionLevel() * .01);
 
 		damage.shieldDamage = (weapon.ShieldDamage()
-<<<<<<< HEAD
-			+ weapon.RelativeShieldDamage() * attributes.Get("shields"))
+			+ weapon.RelativeShieldDamage() * ship.MaxShields())
 			* ScaleType(0., 0., attributes.Get("shield protection")
 			+ (ship.IsCloaked() ? attributes.Get("cloak shield protection") : 0.));
-=======
-			+ weapon.RelativeShieldDamage() * ship.MaxShields())
-			* ScaleType(0., 0., attributes.Get("shield protection"));
->>>>>>> d9bd02f1
 		if(damage.shieldDamage > shields)
 			shieldFraction = min(shieldFraction, shields / damage.shieldDamage);
 	}
@@ -161,26 +156,16 @@
 	double totalHullProtection = (ScaleType(1., 0., attributes.Get("hull protection") +
 		(ship.IsCloaked() ? attributes.Get("cloak hull protection") : 0.)));
 	damage.hullDamage = (weapon.HullDamage()
-<<<<<<< HEAD
-		+ weapon.RelativeHullDamage() * attributes.Get("hull"))
+		+ weapon.RelativeHullDamage() * ship.MaxHull())
 		* totalHullProtection;
-=======
-		+ weapon.RelativeHullDamage() * ship.MaxHull())
-		* ScaleType(1., 0., attributes.Get("hull protection"));
->>>>>>> d9bd02f1
 	double hull = ship.HullUntilDisabled();
 	if(damage.hullDamage > hull)
 	{
 		double hullFraction = hull / damage.hullDamage;
 		damage.hullDamage *= hullFraction;
 		damage.hullDamage += (weapon.DisabledDamage()
-<<<<<<< HEAD
-			+ weapon.RelativeDisabledDamage() * attributes.Get("hull"))
+			+ weapon.RelativeDisabledDamage() * ship.MaxHull())
 			* totalHullProtection
-=======
-			+ weapon.RelativeDisabledDamage() * ship.MaxHull())
-			* ScaleType(1., 0., attributes.Get("hull protection"))
->>>>>>> d9bd02f1
 			* (1. - hullFraction);
 	}
 	damage.energyDamage = (weapon.EnergyDamage()
