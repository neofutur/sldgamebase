--- conflicted
+++ resolved
@@ -185,26 +185,17 @@
 	damage.burnDamage = weapon.BurnDamage() * ScaleType(.5, 0., attributes.Get("burn protection"));
 	damage.leakDamage = weapon.LeakDamage() * ScaleType(1., 0., attributes.Get("leak protection"));
 
-	// Unique special damage types.
-<<<<<<< HEAD
-	// Disruption, scrambling and slowing are blocked 50% by shields.
-	damage.disruptionDamage = weapon.DisruptionDamage() * ScaleType(.5, attributes.Get("disruption protection"));
-	damage.scramblingDamage = weapon.ScramblingDamage() * ScaleType(.5, attributes.Get("scramble protection"));
-	damage.slowingDamage = weapon.SlowingDamage() * ScaleType(.5, attributes.Get("slowing protection"));
-	damage.foggingDamage = weapon.FogDamage() * ScaleType(0., attributes.Get("fogging protection"));
-
-	// Hit force is blocked 0% by shields.
-	double hitForce = weapon.HitForce() * ScaleType(0., attributes.Get("force protection"));
-=======
+  // Unique special damage types.
 	// Slowing and scrambling are blocked 50% by shields.
 	// Disruption is blocked 50% by the absence of shields.
 	damage.slowingDamage = weapon.SlowingDamage() * ScaleType(.5, 0., attributes.Get("slowing protection"));
 	damage.scramblingDamage = weapon.ScramblingDamage() * ScaleType(.5, 0., attributes.Get("scramble protection"));
 	damage.disruptionDamage = weapon.DisruptionDamage() * ScaleType(0., .5, attributes.Get("disruption protection"));
-
+	damage.foggingDamage = weapon.FogDamage() * ScaleType(0., attributes.Get("fogging protection"));
+  
 	// Hit force is unaffected by shields.
 	double hitForce = weapon.HitForce() * ScaleType(0., 0., attributes.Get("force protection"));
->>>>>>> c04d19d6
+
 	if(hitForce)
 	{
 		Point d = ship.Position() - position;
