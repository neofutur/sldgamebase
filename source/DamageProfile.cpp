--- conflicted
+++ resolved
@@ -176,17 +176,11 @@
 	damage.leakDamage = weapon.LeakDamage() * ScaleType(1., 0., attributes.Get("leak protection"));
 
 	// Unique special damage types.
-<<<<<<< HEAD
-	// Slowing is blocked 50% by shields.
+	// Slowing and scrambling are blocked 50% by shields.
 	// Disruption is blocked 50% by the absence of shields.
 	damage.slowingDamage = weapon.SlowingDamage() * ScaleType(.5, 0., attributes.Get("slowing protection"));
+	damage.scramblingDamage = weapon.ScramblingDamage() * ScaleType(.5, 0., attributes.Get("scramble protection"));
 	damage.disruptionDamage = weapon.DisruptionDamage() * ScaleType(0., .5, attributes.Get("disruption protection"));
-=======
-	// Disruption, scrambling and slowing are blocked 50% by shields.
-	damage.disruptionDamage = weapon.DisruptionDamage() * ScaleType(.5, attributes.Get("disruption protection"));
-	damage.scramblingDamage = weapon.ScramblingDamage() * ScaleType(.5, attributes.Get("scramble protection"));
-	damage.slowingDamage = weapon.SlowingDamage() * ScaleType(.5, attributes.Get("slowing protection"));
->>>>>>> 7289af34
 
 	// Hit force is unaffected by shields.
 	double hitForce = weapon.HitForce() * ScaleType(0., 0., attributes.Get("force protection"));
