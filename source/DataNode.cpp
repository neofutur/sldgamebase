/* DataNode.cpp
Copyright (c) 2014 by Michael Zahniser

Endless Sky is free software: you can redistribute it and/or modify it under the
terms of the GNU General Public License as published by the Free Software
Foundation, either version 3 of the License, or (at your option) any later version.

Endless Sky is distributed in the hope that it will be useful, but WITHOUT ANY
WARRANTY; without even the implied warranty of MERCHANTABILITY or FITNESS FOR A
PARTICULAR PURPOSE. See the GNU General Public License for more details.

You should have received a copy of the GNU General Public License along with
this program. If not, see <https://www.gnu.org/licenses/>.
*/

#include "DataNode.h"

#include "ConditionsStore.h"
#include "Logger.h"

#include <algorithm>
#include <cctype>
#include <cmath>

using namespace std;



// Construct a DataNode and remember what its parent is.
DataNode::DataNode(const DataNode *parent) noexcept(false)
	: parent(parent), store(parent ? parent->store : nullptr)
{
	// To avoid a lot of memory reallocation, have every node start out with
	// capacity for four tokens. This makes file loading slightly faster, at the
	// cost of DataFiles taking up a bit more memory.
	tokens.reserve(4);
}



// Copy constructor.
DataNode::DataNode(const DataNode &other)
	: children(other.children), tokens(other.tokens), lineNumber(other.lineNumber), store(other.store)
{
	Reparent();
}



// Copy assignment operator.
DataNode &DataNode::operator=(const DataNode &other)
{
	children = other.children;
	tokens = other.tokens;
	lineNumber = other.lineNumber;
	store = other.store;
	Reparent();
	return *this;
}



DataNode::DataNode(DataNode &&other) noexcept
	: children(std::move(other.children)), tokens(std::move(other.tokens)), lineNumber(std::move(other.lineNumber)),
	store(other.store)
{
	Reparent();
}



DataNode::DataNode(std::shared_ptr<ConditionsStore> store)
	: store(store)
{
}



DataNode &DataNode::operator=(DataNode &&other) noexcept
{
	children.swap(other.children);
	tokens.swap(other.tokens);
	lineNumber = std::move(other.lineNumber);
	store = other.store;
	Reparent();
	return *this;
}



// Get the number of tokens in this line of the data file.
int DataNode::Size() const noexcept
{
	return tokens.size();
}



// Get all tokens.
const vector<string> &DataNode::Tokens() const noexcept
{
	return tokens;
}



// Get the token with the given index. No bounds checking is done.
// DataFile loading guarantees index 0 always exists.
const string &DataNode::Token(int index) const
{
	return tokens[index];
}



// Convert the token with the given index to a numerical value.
double DataNode::Value(int index) const
{
	// Check for empty strings and out-of-bounds indices.
	if(static_cast<size_t>(index) >= tokens.size() || tokens[index].empty())
		PrintTrace("Error: Requested token index (" + to_string(index) + ") is out of bounds:");
	else if(!IsNumber(tokens[index]))
		PrintTrace("Error: Cannot convert value \"" + tokens[index] + "\" to a number:");
	else
		return Value(tokens[index]);

	return 0.;
}



// Static helper function for any class which needs to parse string -> number.
double DataNode::Value(const string &token)
{
	// Allowed format: "[+-]?[0-9]*[.]?[0-9]*([eE][+-]?[0-9]*)?".
	if(!IsNumber(token))
	{
		Logger::LogError("Cannot convert value \"" + token + "\" to a number.");
		return 0.;
	}
	const char *it = token.c_str();

	// Check for leading sign.
	double sign = (*it == '-') ? -1. : 1.;
	it += (*it == '-' || *it == '+');

	// Digits before the decimal point.
	int64_t value = 0;
	while(*it >= '0' && *it <= '9')
		value = (value * 10) + (*it++ - '0');

	// Digits after the decimal point (if any).
	int64_t power = 0;
	if(*it == '.')
	{
		++it;
		while(*it >= '0' && *it <= '9')
		{
			value = (value * 10) + (*it++ - '0');
			--power;
		}
	}

	// Exponent.
	if(*it == 'e' || *it == 'E')
	{
		++it;
		int64_t sign = (*it == '-') ? -1 : 1;
		it += (*it == '-' || *it == '+');

		int64_t exponent = 0;
		while(*it >= '0' && *it <= '9')
			exponent = (exponent * 10) + (*it++ - '0');

		power += sign * exponent;
	}

	// Compose the return value.
	return copysign(value * pow(10., power), sign);
}



// Check if the token at the given index is a number in a format that this
// class is able to parse.
bool DataNode::IsNumber(int index) const
{
	// Make sure this token exists and is not empty.
	if(static_cast<size_t>(index) >= tokens.size() || tokens[index].empty())
		return false;

	return IsNumber(tokens[index]);
}



bool DataNode::IsNumber(const string &token)
{
	bool hasDecimalPoint = false;
	bool hasExponent = false;
	bool isLeading = true;
	for(const char *it = token.c_str(); *it; ++it)
	{
		// If this is the start of the number or the exponent, it is allowed to
		// be a '-' or '+' sign.
		if(isLeading)
		{
			isLeading = false;
			if(*it == '-' || *it == '+')
				continue;
		}
		// If this is a decimal, it may or may not be allowed.
		if(*it == '.')
		{
			if(hasDecimalPoint || hasExponent)
				return false;
			hasDecimalPoint = true;
		}
		else if(*it == 'e' || *it == 'E')
		{
			if(hasExponent)
				return false;
			hasExponent = true;
			// At the start of an exponent, a '-' or '+' is allowed.
			isLeading = true;
		}
		else if(*it < '0' || *it > '9')
			return false;
	}
	return true;
}



<<<<<<< HEAD
// Check if this node has any children. If so, the iterator functions below
// can be used to access them.
bool DataNode::IsCondition(int index) const
=======
// Convert the token at the given index to a boolean. This returns false
// and prints an error if the index is out of range or the token cannot
// be interpreted as a number.
bool DataNode::BoolValue(int index) const
{
	// Check for empty strings and out-of-bounds indices.
	if(static_cast<size_t>(index) >= tokens.size() || tokens[index].empty())
		PrintTrace("Error: Requested token index (" + to_string(index) + ") is out of bounds:");
	else if(!IsBool(tokens[index]))
		PrintTrace("Error: Cannot convert value \"" + tokens[index] + "\" to a boolean:");
	else
	{
		const string &token = tokens[index];
		return token == "true" || token == "1";
	}

	return false;
}



// Check if the token at the given index is a boolean, i.e. "true"/"1" or "false"/"0"
// as a string.
bool DataNode::IsBool(int index) const
>>>>>>> a30eca4c
{
	// Make sure this token exists and is not empty.
	if(static_cast<size_t>(index) >= tokens.size() || tokens[index].empty())
		return false;

<<<<<<< HEAD
	return IsCondition(tokens[index]);
}



bool DataNode::IsCondition(const string &token)
{
	// A condition reference begins with a condition reference character,
	// but it must not be only one or two condition reference characters.
	// This is to avoid clashes with operators.
	//
	// Take CONDITION_CHAR = '&' as an example:
	//    &&    = not a valid Condition string
	//    &     = not a valid Condition string
	//    &x    = a valid Condition string
	//    &xyz  = a valid Condition string
	//    &&xyz = a valid Condition string

	return token.size() > 1 && token[0] == CONDITION_CHAR
		&& (token.size() > 2 || token[1] != CONDITION_CHAR);
=======
	return IsBool(tokens[index]);
}



bool DataNode::IsBool(const string &token)
{
	return token == "true" || token == "1" || token == "false" || token == "0";
>>>>>>> a30eca4c
}



// Check if this node has any children.
bool DataNode::HasChildren() const noexcept
{
	return !children.empty();
}



// Iterator to the beginning of the list of children.
list<DataNode>::const_iterator DataNode::begin() const noexcept
{
	return children.begin();
}



// Iterator to the end of the list of children.
list<DataNode>::const_iterator DataNode::end() const noexcept
{
	return children.end();
}



// Print a message followed by a "trace" of this node and its parents.
int DataNode::PrintTrace(const string &message) const
{
	if(!message.empty())
		Logger::LogError(message);

	// Recursively print all the parents of this node, so that the user can
	// trace it back to the right point in the file.
	size_t indent = 0;
	if(parent)
		indent = parent->PrintTrace() + 2;
	if(tokens.empty())
		return indent;

	// Convert this node back to tokenized text, with quotes used as necessary.
	string line = !parent ? "" : "L" + to_string(lineNumber) + ": ";
	line.append(string(indent, ' '));
	for(const string &token : tokens)
	{
		if(&token != &tokens.front())
			line += ' ';
		bool hasSpace = any_of(token.begin(), token.end(), [](char c) { return isspace(c); });
		bool hasQuote = any_of(token.begin(), token.end(), [](char c) { return (c == '"'); });
		if(hasSpace)
			line += hasQuote ? '`' : '"';
		line += token;
		if(hasSpace)
			line += hasQuote ? '`' : '"';
	}
	Logger::LogError(line);

	// Put an empty line in the log between each error message.
	if(!message.empty())
		Logger::LogError("");

	// Tell the caller what indentation level we're at now.
	return indent;
}



// Get the value, and if it was a variable, the variable name
Condition<double> DataNode::AsCondition(int index) const
{
	// Check for empty strings and out-of-bounds indices.
	if(static_cast<size_t>(index) >= tokens.size() || tokens[index].empty())
		PrintTrace("Error: Requested token index (" + to_string(index) + ") is out of bounds:");
	else if(IsNumber(tokens[index]))
		return Condition<double>(Value(index));
	else if(IsCondition(tokens[index]))
		return Condition<double>(store, tokens[index].substr(1));
	PrintTrace("Cannot convert value \"" + tokens[index] + "\" to a number or condition name. "
		"Condition names must begin with " + CONDITION_CHAR_NAME + ". "
		"This token will be replaced with the number 0.");
	return Condition<double>(0);
}



shared_ptr<ConditionsStore> DataNode::Store()
{
	return store;
}



void DataNode::SetStore(std::shared_ptr<ConditionsStore> newStore)
{
	store = newStore;
	for(DataNode &child : children)
		child.SetStore(newStore);
}



// Adjust the parent pointers when a copy is made of a DataNode.
void DataNode::Reparent() noexcept
{
	if(parent)
		store = parent->store;
	for(DataNode &child : children)
	{
		child.parent = this;
		child.Reparent();
	}
}<|MERGE_RESOLUTION|>--- conflicted
+++ resolved
@@ -232,11 +232,15 @@
 
 
 
-<<<<<<< HEAD
 // Check if this node has any children. If so, the iterator functions below
 // can be used to access them.
 bool DataNode::IsCondition(int index) const
-=======
+{
+	return IsCondition(tokens[index]);
+}
+
+
+
 // Convert the token at the given index to a boolean. This returns false
 // and prints an error if the index is out of range or the token cannot
 // be interpreted as a number.
@@ -254,21 +258,6 @@
 	}
 
 	return false;
-}
-
-
-
-// Check if the token at the given index is a boolean, i.e. "true"/"1" or "false"/"0"
-// as a string.
-bool DataNode::IsBool(int index) const
->>>>>>> a30eca4c
-{
-	// Make sure this token exists and is not empty.
-	if(static_cast<size_t>(index) >= tokens.size() || tokens[index].empty())
-		return false;
-
-<<<<<<< HEAD
-	return IsCondition(tokens[index]);
 }
 
 
@@ -288,7 +277,18 @@
 
 	return token.size() > 1 && token[0] == CONDITION_CHAR
 		&& (token.size() > 2 || token[1] != CONDITION_CHAR);
-=======
+}
+
+
+
+// Check if the token at the given index is a boolean, i.e. "true"/"1" or "false"/"0"
+// as a string.
+bool DataNode::IsBool(int index) const
+{
+	// Make sure this token exists and is not empty.
+	if(static_cast<size_t>(index) >= tokens.size() || tokens[index].empty())
+		return false;
+
 	return IsBool(tokens[index]);
 }
 
@@ -297,7 +297,6 @@
 bool DataNode::IsBool(const string &token)
 {
 	return token == "true" || token == "1" || token == "false" || token == "0";
->>>>>>> a30eca4c
 }
 
 
