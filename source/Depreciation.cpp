/* Depreciation.cpp
Copyright (c) 2016 by Michael Zahniser

Endless Sky is free software: you can redistribute it and/or modify it under the
terms of the GNU General Public License as published by the Free Software
Foundation, either version 3 of the License, or (at your option) any later version.

Endless Sky is distributed in the hope that it will be useful, but WITHOUT ANY
WARRANTY; without even the implied warranty of MERCHANTABILITY or FITNESS FOR A
PARTICULAR PURPOSE.  See the GNU General Public License for more details.
*/

#include "Depreciation.h"

#include "DataNode.h"
#include "DataWriter.h"
#include "GameData.h"
#include "Planet.h"
#include "PlayerInfo.h"
#include "Outfit.h"
#include "CustomSale.h"
#include "Ship.h"

#include <algorithm>
#include <cmath>

using namespace std;

namespace {
	// Names for the two kinds of depreciation records.
	string NAME[2] = {"fleet depreciation", "stock depreciation"};
	// Depreciation parameters.
	constexpr double FULL_DEPRECIATION = 0.25;
	constexpr double DAILY_DEPRECIATION = 0.997;
	constexpr int GRACE_PERIOD = 7;
	constexpr int MAX_AGE = 1000 + GRACE_PERIOD;
}



// What fraction of its cost a fully depreciated item has left:
double Depreciation::Full()
{
	return FULL_DEPRECIATION;
}



// Load depreciation records.
void Depreciation::Load(const DataNode &node)
{
	// Check if this is fleet or stock depreciation.
	isStock = (node.Token(0) == NAME[1]);
	isLoaded = true;

	for(const DataNode &child : node)
	{
		bool isShip = (child.Token(0) == "ship");
		bool isOutfit = (child.Token(0) == "outfit");
		if(!(isShip || isOutfit) || child.Size() < 2)
			continue;

		// Figure out which record we're modifying.
		map<int, int> &entry = isShip ?
			ships[GameData::Ships().Get(child.Token(1))] :
			outfits[GameData::Outfits().Get(child.Token(1))];

		// Load any depreciation records for this item.
		for(const DataNode &grand : child)
			if(grand.Size() >= 2)
				entry[grand.Value(0)] += grand.Value(1);
	}
}



// Save depreciation records.
void Depreciation::Save(DataWriter &out, int day) const
{
	out.Write(NAME[isStock]);
	out.BeginChild();
	{
		using ShipElement = pair<const Ship *const, map<int, int>>;
		WriteSorted(ships,
			[](const ShipElement *lhs, const ShipElement *rhs)
				{ return lhs->first->ModelName() < rhs->first->ModelName(); },
			[=, &out](const ShipElement &sit)
			{
				out.Write("ship", sit.first->ModelName());
				out.BeginChild();
				{
					// If this is a planet's stock, remember how many outfits in
					// stock are fully depreciated. If it's the player's stock,
					// anything not recorded is considered fully depreciated, so
					// there is no reason to save records for those items.
					for(const auto &it : sit.second)
						if(isStock || (it.second && it.first > day - MAX_AGE))
							out.Write(it.first, it.second);
				}
				out.EndChild();
			});
		using OutfitElement = pair<const Outfit *const, map<int, int>>;
		WriteSorted(outfits,
			[](const OutfitElement *lhs, const OutfitElement *rhs)
				{ return lhs->first->Name() < rhs->first->Name(); },
			[=, &out](const OutfitElement &oit)
			{
				out.Write("outfit", oit.first->Name());
				out.BeginChild();
				{
					for(const auto &it : oit.second)
						if(isStock || (it.second && it.first > day - MAX_AGE))
							out.Write(it.first, it.second);
				}
				out.EndChild();
			});
	}
	out.EndChild();
}



// Check if any records have been loaded.
bool Depreciation::IsLoaded() const
{
	return isLoaded;
}



// If no records have been loaded, initialize with an entire fleet.
void Depreciation::Init(const vector<shared_ptr<Ship>> &fleet, int day)
{
	// If this is called, this is a player's fleet, not a planet's stock.
	isStock = false;
	// Every ship and outfit in the given fleet starts out with no depreciation.
	for(const shared_ptr<Ship> &ship : fleet)
	{
		const Ship *base = GameData::Ships().Get(ship->ModelName());
		++ships[base][day];

		for(const auto &it : ship->Outfits())
			outfits[it.first][day] += it.second;
	}
}



// Add a ship, and all its outfits, to the depreciation record.
void Depreciation::Buy(const Ship &ship, int day, Depreciation *source)
{
	// First, add records for all outfits the ship is carrying.
	for(const auto &it : ship.Outfits())
		for(int i = 0; i < it.second; ++i)
			Buy(it.first, day, source);

	// Then, check the base day for the ship chassis itself.
	const Ship *base = GameData::Ships().Get(ship.ModelName());
	if(source)
	{
		// Check if the source has any instances of this ship.
		auto it = source->ships.find(base);
		if(it != source->ships.end() && !it->second.empty())
		{
			day = source->Sell(it->second);
			if(it->second.empty())
				source->ships.erase(it);
		}
		else if(isStock)
		{
			// If we're a planet buying from the player, and the player has no
			// record of how old this ship is, it's fully depreciated.
			day -= MAX_AGE;
		}
	}

	// Increment our count for this ship on this day.
	++ships[base][day];
}



// Add a single outfit to the depreciation record.
void Depreciation::Buy(const Outfit *outfit, int day, Depreciation *source)
{
	if(outfit->Get("installable") < 0.)
		return;

	if(source)
	{
		// Check if the source has any instances of this outfit.
		auto it = source->outfits.find(outfit);
		if(it != source->outfits.end() && !it->second.empty())
		{
			day = source->Sell(it->second);
			if(it->second.empty())
				source->outfits.erase(it);
		}
		else if(isStock)
		{
			// If we're a planet buying from the player, and the player has no
			// record of how old this outfit is, it's fully depreciated.
			day -= MAX_AGE;
		}
	}

	// Increment our count for this outfit on this day.
	++outfits[outfit][day];
}



// Get the value of an entire fleet.
int64_t Depreciation::Value(const vector<shared_ptr<Ship>> &fleet, int day) const
{
	map<const Ship *, int> shipCount;
	map<const Outfit *, int> outfitCount;

	for(const shared_ptr<Ship> &ship : fleet)
	{
		const Ship *base = GameData::Ships().Get(ship->ModelName());
		++shipCount[base];

		for(const auto &it : ship->Outfits())
			outfitCount[it.first] += it.second;
	}

	int64_t value = 0;
	for(const auto &it : shipCount)
		value += Value(it.first, day, it.second);
	for(const auto &it : outfitCount)
		value += Value(it.first, day, nullptr, it.second);
	return value;
}



// Get the value of a ship, along with all its outfits.
int64_t Depreciation::Value(const Ship &ship, int day, const PlayerInfo *player) const
{
	int64_t value = Value(&ship, day);
	for(const auto &it : ship.Outfits())
		value += Value(it.first, day, player, it.second);
	return value;
}



// Get the value just of the chassis of a ship.
int64_t Depreciation::Value(const Ship *ship, int day, int count) const
{
	// Check whether a record exists for this ship. If not, its value is full
	// if this is planet's stock, or fully depreciated if this is the player.
	ship = GameData::Ships().Get(ship->ModelName());
	auto recordIt = ships.find(ship);
	if(recordIt == ships.end() || recordIt->second.empty())
		return DefaultDepreciation() * count * ship->ChassisCost();

	return Depreciate(recordIt->second, day, count) * ship->ChassisCost();
}



// Get the value of an outfit.
int64_t Depreciation::Value(const Outfit *outfit, int day, const PlayerInfo *player, int count) const
{
	int64_t cost = (player ? player->GetPlanet() ? player->GetPlanet()->GetLocalRelativePrice(outfit, player->Conditions()) : 1 : 1) * outfit->Cost();
	if(outfit->Get("installable") < 0.)
<<<<<<< HEAD
		return count * cost;
	
=======
		return count * outfit->Cost();

>>>>>>> f40324f3
	// Check whether a record exists for this outfit. If not, its value is full
	// if this is planet's stock, or fully depreciated if this is the player's.
	auto recordIt = outfits.find(outfit);
	if(recordIt == outfits.end() || recordIt->second.empty())
<<<<<<< HEAD
		return DefaultDepreciation() * count * cost;
	
	return Depreciate(recordIt->second, day, count) * cost;
=======
		return DefaultDepreciation() * count * outfit->Cost();

	return Depreciate(recordIt->second, day, count) * outfit->Cost();
>>>>>>> f40324f3
}



// "Sell" an item, removing it from the given record and returning the base
// day for its depreciation.
int Depreciation::Sell(map<int, int> &record)
{
	// If we're a planet, we start by selling the oldest, cheapest thing.
	auto it = (isStock ? record.begin() : --record.end());
	int day = it->first;

	// Remove one record from the source. If necessary, delete this
	// record line or the entire record for this outfit.
	--it->second;
	if(!it->second)
		record.erase(it);

	return day;
}



// Calculate depreciation for some number of items.
double Depreciation::Depreciate(const map<int, int> &record, int day, int count) const
{
	if(record.empty())
		return count * DefaultDepreciation();

	// Depending on whether this is a planet's stock or a player's fleet, we
	// should either start with the oldest item, or the newest.
	map<int, int>::const_iterator it = (isStock ? record.begin() : --record.end());

	double sum = 0.;
	while(true)
	{
		// Check whether there are enough items in this particular bin to use up
		// the entire remaining count, and add the depreciation amount for
		// however many items from this bin we can use.
		int used = min(it->second, count);
		count -= used;
		sum += used * Depreciate(day - it->first);
		// Bail out if we've counted enough items.
		if(!count)
			break;

		// Increment the iterator in the proper direction.
		if(isStock)
		{
			++it;
			if(it == record.end())
				break;
		}
		else
		{
			if(it == record.begin())
				break;
			--it;
		}
	}
	// For all items we don't have a record for, apply the default depreciation.
	return sum + count * DefaultDepreciation();
}



// Calculate the value fraction for an item of the given age.
double Depreciation::Depreciate(int age) const
{
	if(age <= GRACE_PERIOD)
		return 1.;
	if(age >= MAX_AGE)
		return FULL_DEPRECIATION;

	double daily = pow(DAILY_DEPRECIATION, age - GRACE_PERIOD);
	double linear = static_cast<double>(MAX_AGE - age) / (MAX_AGE - GRACE_PERIOD);
	return FULL_DEPRECIATION + (1. - FULL_DEPRECIATION) * daily * linear;
}



// Depreciation of an item for which no record exists. If buying, items
// default to no depreciation. When selling, they default to full.
double Depreciation::DefaultDepreciation() const
{
	return (isStock ? 1. : FULL_DEPRECIATION);
}<|MERGE_RESOLUTION|>--- conflicted
+++ resolved
@@ -266,26 +266,15 @@
 {
 	int64_t cost = (player ? player->GetPlanet() ? player->GetPlanet()->GetLocalRelativePrice(outfit, player->Conditions()) : 1 : 1) * outfit->Cost();
 	if(outfit->Get("installable") < 0.)
-<<<<<<< HEAD
 		return count * cost;
 	
-=======
-		return count * outfit->Cost();
-
->>>>>>> f40324f3
 	// Check whether a record exists for this outfit. If not, its value is full
 	// if this is planet's stock, or fully depreciated if this is the player's.
 	auto recordIt = outfits.find(outfit);
 	if(recordIt == outfits.end() || recordIt->second.empty())
-<<<<<<< HEAD
 		return DefaultDepreciation() * count * cost;
 	
 	return Depreciate(recordIt->second, day, count) * cost;
-=======
-		return DefaultDepreciation() * count * outfit->Cost();
-
-	return Depreciate(recordIt->second, day, count) * outfit->Cost();
->>>>>>> f40324f3
 }
 
 
