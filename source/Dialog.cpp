--- conflicted
+++ resolved
@@ -169,19 +169,12 @@
 		Point stringPos(
 			inputPos.X() - (WIDTH - 20) * .5 + 5.,
 			inputPos.Y() - .5 * font.Height());
-<<<<<<< HEAD
 		const auto layout = Layout(WIDTH - 30, Truncate::FRONT);
 		const string validatedInput = Font::EscapeMarkupHasError(input);
 		const auto displayInputText = DisplayText(validatedInput, layout);
 		font.Draw(displayInputText, stringPos, bright);
 		
 		Point barPos(stringPos.X() + font.FormattedWidth(displayInputText) + 2., inputPos.Y());
-=======
-		const auto inputText = DisplayText(input, {WIDTH - 30, Truncate::FRONT});
-		font.Draw(inputText, stringPos, bright);
-		
-		Point barPos(stringPos.X() + font.FormattedWidth(inputText) + 2., inputPos.Y());
->>>>>>> 5bbe1d8c
 		FillShader::Fill(barPos, Point(1., 16.), dim);
 	}
 }
@@ -292,16 +285,7 @@
 	this->canCancel = canCancel;
 	okIsActive = true;
 	
-<<<<<<< HEAD
 	dialogText = {message, {WIDTH - 20, Alignment::JUSTIFIED, truncate}};
-=======
-	text.SetAlignment(Alignment::JUSTIFIED);
-	text.SetWrapWidth(WIDTH - 20);
-	text.SetFont(FontSet::Get(14));
-	text.SetTruncate(truncate);
-	
-	text.Wrap(message);
->>>>>>> 5bbe1d8c
 	
 	// The dialog with no extenders is 80 pixels tall. 10 pixels at the top and
 	// bottom are "padding," but text.Height() over-reports the height by about
