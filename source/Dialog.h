/* Dialog.h
Copyright (c) 2014 by Michael Zahniser

Endless Sky is free software: you can redistribute it and/or modify it under the
terms of the GNU General Public License as published by the Free Software
Foundation, either version 3 of the License, or (at your option) any later version.

Endless Sky is distributed in the hope that it will be useful, but WITHOUT ANY
WARRANTY; without even the implied warranty of MERCHANTABILITY or FITNESS FOR A
PARTICULAR PURPOSE.  See the GNU General Public License for more details.
*/

#ifndef DIALOG_H_
#define DIALOG_H_

#include "Panel.h"

#include "Font.h"
#include "Point.h"
#include "WrappedText.h"

#include <functional>
#include <string>

class DataNode;
class PlayerInfo;
class System;



// A dialog box displays a given message to the player. The box will expand to
// fit the message, and may also include a text input field. The box may have
// only an "ok" button, or may also have a "cancel" button. If this dialog is
// introducing a mission, the buttons are instead "accept" and "decline". A
// callback function can be given to receive the player's response.
class Dialog : public Panel {
public:
	// Dialog that has no callback (information only). In this form, there is
	// only an "ok" button, not a "cancel" button.
	explicit Dialog(const std::string &text, Font::Truncate trunc = Font::TRUNC_NONE);
	// Mission accept / decline dialog.
	Dialog(const std::string &text, PlayerInfo &player, const System *system = nullptr);
	virtual ~Dialog() = default;
	
	// Three different kinds of dialogs can be constructed: requesting numerical
	// input, requesting text input, or not requesting any input at all. In any
	// case, the callback is called only if the user selects "ok", not "cancel."
template <class T>
	Dialog(T *t, void (T::*fun)(int), const std::string &text, Font::Truncate trunc = Font::TRUNC_NONE);
template <class T>
	Dialog(T *t, void (T::*fun)(int), const std::string &text, int initialValue, Font::Truncate trunc = Font::TRUNC_NONE);
	
template <class T>
<<<<<<< HEAD
	Dialog(T *t, void (T::*fun)(const std::string &), const std::string &text, Font::Truncate trunc = Font::TRUNC_NONE);
=======
	Dialog(T *t, void (T::*fun)(const std::string &), const std::string &text, std::string initialValue = "");
>>>>>>> d6f8e7ea
	
template <class T>
	Dialog(T *t, void (T::*fun)(), const std::string &text, Font::Truncate trunc = Font::TRUNC_NONE);
	
	// Draw this panel.
	virtual void Draw() override;
	
	// Static method used to convert a DataNode into formatted Dialog text.
	static void ParseTextNode(const DataNode &node, size_t startingIndex, std::string &text);
	
	
protected:
	// The use can click "ok" or "cancel", or use the tab key to toggle which
	// button is highlighted and the enter key to select it.
	virtual bool KeyDown(SDL_Keycode key, Uint16 mod, const Command &command, bool isNewPress) override;
	virtual bool Click(int x, int y, int clicks) override;
	
	
private:
	// Common code from all three constructors:
	void Init(const std::string &message, bool canCancel = true, bool isMission = false, Font::Truncate trunc = Font::TRUNC_NONE);
	void DoCallback() const;
	
	
protected:
	WrappedText text;
	int height;
	
	std::function<void(int)> intFun;
	std::function<void(const std::string &)> stringFun;
	std::function<void()> voidFun;
	
	bool canCancel;
	bool okIsActive;
	bool isMission;
	
	std::string input;
	
	Point okPos;
	Point cancelPos;
	
	const System *system = nullptr;
	PlayerInfo *player = nullptr;
};



template <class T>
Dialog::Dialog(T *t, void (T::*fun)(int), const std::string &text, Font::Truncate trunc)
	: intFun(std::bind(fun, t, std::placeholders::_1))
{
	Init(text, true, false, trunc);
}



template <class T>
Dialog::Dialog(T *t, void (T::*fun)(int), const std::string &text, int initialValue, Font::Truncate trunc)
	: intFun(std::bind(fun, t, std::placeholders::_1))
{
	Init(text, true, false, trunc);
	input = std::to_string(initialValue);
}



template <class T>
<<<<<<< HEAD
Dialog::Dialog(T *t, void (T::*fun)(const std::string &), const std::string &text, Font::Truncate trunc)
	: stringFun(std::bind(fun, t, std::placeholders::_1))
=======
Dialog::Dialog(T *t, void (T::*fun)(const std::string &), const std::string &text, std::string initialValue)
	: stringFun(std::bind(fun, t, std::placeholders::_1)), input(initialValue)
>>>>>>> d6f8e7ea
{
	Init(text, true, false, trunc);
}



template <class T>
Dialog::Dialog(T *t, void (T::*fun)(), const std::string &text, Font::Truncate trunc)
	: voidFun(std::bind(fun, t))
{
	Init(text, true, false, trunc);
}



#endif<|MERGE_RESOLUTION|>--- conflicted
+++ resolved
@@ -51,11 +51,7 @@
 	Dialog(T *t, void (T::*fun)(int), const std::string &text, int initialValue, Font::Truncate trunc = Font::TRUNC_NONE);
 	
 template <class T>
-<<<<<<< HEAD
-	Dialog(T *t, void (T::*fun)(const std::string &), const std::string &text, Font::Truncate trunc = Font::TRUNC_NONE);
-=======
-	Dialog(T *t, void (T::*fun)(const std::string &), const std::string &text, std::string initialValue = "");
->>>>>>> d6f8e7ea
+	Dialog(T *t, void (T::*fun)(const std::string &), const std::string &text, std::string initialValue = "", Font::Truncate trunc = Font::TRUNC_NONE);
 	
 template <class T>
 	Dialog(T *t, void (T::*fun)(), const std::string &text, Font::Truncate trunc = Font::TRUNC_NONE);
@@ -123,13 +119,8 @@
 
 
 template <class T>
-<<<<<<< HEAD
-Dialog::Dialog(T *t, void (T::*fun)(const std::string &), const std::string &text, Font::Truncate trunc)
-	: stringFun(std::bind(fun, t, std::placeholders::_1))
-=======
-Dialog::Dialog(T *t, void (T::*fun)(const std::string &), const std::string &text, std::string initialValue)
+Dialog::Dialog(T *t, void (T::*fun)(const std::string &), const std::string &text, std::string initialValue, Font::Truncate trunc)
 	: stringFun(std::bind(fun, t, std::placeholders::_1)), input(initialValue)
->>>>>>> d6f8e7ea
 {
 	Init(text, true, false, trunc);
 }
