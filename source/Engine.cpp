--- conflicted
+++ resolved
@@ -2110,15 +2110,10 @@
 		// System wide hazards do not act like an explosion, and do not have a limiting range.
 		if(hazard->SystemWide())
 		{
-<<<<<<< HEAD
 			const System *system = player.GetSystem();
 			for(shared_ptr<Ship> ship: ships)
 				if(ship->GetSystem() == system)
 					ship->TakeDamage(visuals, *hazard, multiplier, 0., weather.Origin(), nullptr);
-=======
-			Ship *hit = reinterpret_cast<Ship *>(body);
-			hit->TakeDamage(visuals, damage.CalculateDamage(*hit), nullptr);
->>>>>>> 749fe9ba
 		}
 		else
 			// Get all ship bodies that are touching a ring defined by the hazard's min
