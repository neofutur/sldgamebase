/* Engine.cpp
Copyright (c) 2014 by Michael Zahniser

Endless Sky is free software: you can redistribute it and/or modify it under the
terms of the GNU General Public License as published by the Free Software
Foundation, either version 3 of the License, or (at your option) any later version.

Endless Sky is distributed in the hope that it will be useful, but WITHOUT ANY
WARRANTY; without even the implied warranty of MERCHANTABILITY or FITNESS FOR A
PARTICULAR PURPOSE. See the GNU General Public License for more details.

You should have received a copy of the GNU General Public License along with
this program. If not, see <https://www.gnu.org/licenses/>.
*/

#include "Engine.h"

#include "AlertLabel.h"
#include "Audio.h"
#include "CategoryList.h"
#include "CategoryTypes.h"
#include "CoreStartData.h"
#include "DamageDealt.h"
#include "DamageProfile.h"
#include "Effect.h"
#include "FillShader.h"
#include "Fleet.h"
#include "Flotsam.h"
#include "text/Font.h"
#include "text/FontSet.h"
#include "text/Format.h"
#include "FrameTimer.h"
#include "GameData.h"
#include "Gamerules.h"
#include "Government.h"
#include "Hazard.h"
#include "Interface.h"
#include "Logger.h"
#include "MapPanel.h"
#include "Mask.h"
#include "Messages.h"
#include "Minable.h"
#include "Mission.h"
#include "NPC.h"
#include "OutlineShader.h"
#include "Person.h"
#include "pi.h"
#include "Planet.h"
#include "PlanetLabel.h"
#include "PlayerInfo.h"
#include "PointerShader.h"
#include "Politics.h"
#include "Preferences.h"
#include "Projectile.h"
#include "Random.h"
#include "RingShader.h"
#include "Screen.h"
#include "Ship.h"
#include "ShipEvent.h"
#include "ShipJumpNavigation.h"
#include "Sprite.h"
#include "SpriteSet.h"
#include "SpriteShader.h"
#include "StarField.h"
#include "StellarObject.h"
#include "System.h"
#include "SystemEntry.h"
#include "Test.h"
#include "TestContext.h"
#include "Visual.h"
#include "Weather.h"
#include "Wormhole.h"
#include "text/WrappedText.h"

#include <algorithm>
#include <cmath>
#include <string>

using namespace std;

namespace {
	int RadarType(const Ship &ship, int step)
	{
		if(ship.GetPersonality().IsTarget() && !ship.IsDestroyed())
		{
			// If a ship is a "target," double-blink it a few times per second.
			int count = (step / 6) % 7;
			if(count == 0 || count == 2)
				return Radar::BLINK;
		}
		if(ship.IsDisabled() || (ship.IsOverheated() && ((step / 20) % 2)))
			return Radar::INACTIVE;
		if(ship.IsYours() || (ship.GetPersonality().IsEscort() && !ship.GetGovernment()->IsEnemy()))
			return Radar::PLAYER;
		if(!ship.GetGovernment()->IsEnemy())
			return Radar::FRIENDLY;
		const auto &target = ship.GetTargetShip();
		if(target && target->IsYours())
			return Radar::HOSTILE;
		return Radar::UNFRIENDLY;
	}

	template <class Type>
	void Prune(vector<Type> &objects)
	{
		// First, erase any of the old objects that should be removed.
		typename vector<Type>::iterator in = objects.begin();
		while(in != objects.end() && !in->ShouldBeRemoved())
			++in;

		typename vector<Type>::iterator out = in;
		while(in != objects.end())
		{
			if(!in->ShouldBeRemoved())
				*out++ = std::move(*in);
			++in;
		}
		if(out != objects.end())
			objects.erase(out, objects.end());
	}

	template <class Type>
	void Prune(list<shared_ptr<Type>> &objects)
	{
		for(auto it = objects.begin(); it != objects.end(); )
		{
			if((*it)->ShouldBeRemoved())
				it = objects.erase(it);
			else
				++it;
		}
	}

	template <class Type>
	void Append(vector<Type> &objects, vector<Type> &added)
	{
		objects.insert(objects.end(), make_move_iterator(added.begin()), make_move_iterator(added.end()));
		added.clear();
	}


	// Author the given message from the given ship.
	void SendMessage(const shared_ptr<const Ship> &ship, const string &message)
	{
		if(message.empty())
			return;

		// If this ship has no name, show its model name instead.
		string tag;
		const string &gov = ship->GetGovernment()->GetName();
		if(!ship->Name().empty())
			tag = gov + " " + ship->Noun() + " \"" + ship->Name() + "\": ";
		else
			tag = ship->ModelName() + " (" + gov + "): ";

		Messages::Add(tag + message, Messages::Importance::High);
	}

	void DrawFlareSprites(const Ship &ship, DrawList &draw, const vector<Ship::EnginePoint> &enginePoints,
		const vector<pair<Body, int>> &flareSprites, uint8_t side)
	{
		for(const Ship::EnginePoint &point : enginePoints)
		{
			Point pos = ship.Facing().Rotate(point) * ship.Zoom() + ship.Position();
			// If multiple engines with the same flare are installed, draw up to
			// three copies of the flare sprite.
			for(const auto &it : flareSprites)
				if(point.side == side && (point.steering == Ship::EnginePoint::NONE
					|| (point.steering == Ship::EnginePoint::LEFT && ship.SteeringDirection() < 0.)
					|| (point.steering == Ship::EnginePoint::RIGHT && ship.SteeringDirection() > 0.)))
					for(int i = 0; i < it.second && i < 3; ++i)
					{
						Body sprite(it.first, pos, ship.Velocity(), ship.Facing() + point.facing, point.zoom);
						draw.Add(sprite, ship.Cloaking());
					}
		}
	}

	const Color &GetTargetOutlineColor(int type)
	{
		if(type == Radar::PLAYER)
			return *GameData::Colors().Get("ship target outline player");
		else if(type == Radar::FRIENDLY)
			return *GameData::Colors().Get("ship target outline friendly");
		else if(type == Radar::UNFRIENDLY)
			return *GameData::Colors().Get("ship target outline unfriendly");
		else if(type == Radar::HOSTILE)
			return *GameData::Colors().Get("ship target outline hostile");
		else if(type == Radar::SPECIAL)
			return *GameData::Colors().Get("ship target outline special");
		else if(type == Radar::BLINK)
			return *GameData::Colors().Get("ship target outline blink");
		else
			return *GameData::Colors().Get("ship target outline inactive");
	}

	const Color &GetPlanetTargetPointerColor(const Planet &planet)
	{
		switch(planet.GetFriendliness())
		{
			case Planet::Friendliness::FRIENDLY:
				return *GameData::Colors().Get("planet target pointer friendly");
			case Planet::Friendliness::RESTRICTED:
				return *GameData::Colors().Get("planet target pointer restricted");
			case Planet::Friendliness::HOSTILE:
				return *GameData::Colors().Get("planet target pointer hostile");
			case Planet::Friendliness::DOMINATED:
				return *GameData::Colors().Get("planet target pointer dominated");
		}
		return *GameData::Colors().Get("planet target pointer unfriendly");
	}

	const Color &GetShipTargetPointerColor(int type)
	{
		if(type == Radar::PLAYER)
			return *GameData::Colors().Get("ship target pointer player");
		else if(type == Radar::FRIENDLY)
			return *GameData::Colors().Get("ship target pointer friendly");
		else if(type == Radar::UNFRIENDLY)
			return *GameData::Colors().Get("ship target pointer unfriendly");
		else if(type == Radar::HOSTILE)
			return *GameData::Colors().Get("ship target pointer hostile");
		else if(type == Radar::SPECIAL)
			return *GameData::Colors().Get("ship target pointer special");
		else if(type == Radar::BLINK)
			return *GameData::Colors().Get("ship target pointer blink");
		else
			return *GameData::Colors().Get("ship target pointer inactive");
	}

	const Color &GetMinablePointerColor(bool selected)
	{
		if(selected)
			return *GameData::Colors().Get("minable target pointer selected");
		return *GameData::Colors().Get("minable target pointer unselected");
	}

	const double RADAR_SCALE = .025;
	const double MAX_FUEL_DISPLAY = 5000.;
}



Engine::Engine(PlayerInfo &player)
	: player(player), ai(ships, asteroids.Minables(), flotsam),
	isMouseToggleEnabled(Preferences::Has("alt-mouse turning")),
	ammoDisplay(player), shipCollisions(256u, 32u)
{
	zoom = Preferences::ViewZoom();

	// Start the thread for doing calculations.
	calcThread = thread(&Engine::ThreadEntryPoint, this);

	if(!player.IsLoaded() || !player.GetSystem())
		return;

	// Preload any landscapes for this system.
	for(const StellarObject &object : player.GetSystem()->Objects())
		if(object.HasSprite() && object.HasValidPlanet())
			GameData::Preload(object.GetPlanet()->Landscape());

	// Figure out what planet the player is landed on, if any.
	const StellarObject *object = player.GetStellarObject();
	if(object)
		center = object->Position();

	// Now we know the player's current position. Draw the planets.
	draw[calcTickTock].Clear(step, zoom);
	draw[calcTickTock].SetCenter(center);
	radar[calcTickTock].SetCenter(center);
	const Ship *flagship = player.Flagship();
	for(const StellarObject &object : player.GetSystem()->Objects())
		if(object.HasSprite())
		{
			draw[calcTickTock].Add(object);

			double r = max(2., object.Radius() * .03 + .5);
			radar[calcTickTock].Add(object.RadarType(flagship), object.Position(), r, r - 1.);
		}

	// Add all neighboring systems that the player has seen to the radar.
	const System *targetSystem = flagship ? flagship->GetTargetSystem() : nullptr;
	const set<const System *> &links = (flagship && flagship->JumpNavigation().HasJumpDrive()) ?
		player.GetSystem()->JumpNeighbors(flagship->JumpNavigation().JumpRange()) : player.GetSystem()->Links();
	for(const System *system : links)
		if(player.HasSeen(*system))
			radar[calcTickTock].AddPointer(
				(system == targetSystem) ? Radar::SPECIAL : Radar::INACTIVE,
				system->Position() - player.GetSystem()->Position());

	GameData::SetHaze(player.GetSystem()->Haze(), true);
}



Engine::~Engine()
{
	{
		unique_lock<mutex> lock(swapMutex);
		terminate = true;
	}
	condition.notify_all();
	calcThread.join();
}



void Engine::Place()
{
	ships.clear();
	ai.ClearOrders();

	player.SetSystemEntry(SystemEntry::TAKE_OFF);
	EnterSystem();

	// Add the player's flagship and escorts to the list of ships. The TakeOff()
	// code already took care of loading up fighters and assigning parents.
	for(const shared_ptr<Ship> &ship : player.Ships())
		if(!ship->IsParked() && ship->GetSystem())
			ships.push_back(ship);

	// Add NPCs to the list of ships. Fighters have to be assigned to carriers,
	// and all but "uninterested" ships should follow the player.
	shared_ptr<Ship> flagship = player.FlagshipPtr();

	// Update the active NPCs for missions based on the player's conditions.
	player.UpdateMissionNPCs();
	for(const Mission &mission : player.Missions())
		Place(mission.NPCs(), flagship);

	// Get the coordinates of the planet the player is leaving.
	const Planet *planet = player.GetPlanet();
	Point planetPos;
	double planetRadius = 0.;
	const StellarObject *object = player.GetStellarObject();
	if(object)
	{
		planetPos = object->Position();
		planetRadius = object->Radius();
	}

	// Give each non-carried, special ship we just added a random heading and position.
	// (While carried by a parent, ships will not be present in `Engine::ships`.)
	for(const shared_ptr<Ship> &ship : ships)
	{
		Point pos;
		Angle angle = Angle::Random();
		// Any ships in the same system as the player should be either
		// taking off from a specific planet or nearby.
		if(ship->GetSystem() == player.GetSystem() && !ship->IsDisabled())
		{
			const Personality &person = ship->GetPersonality();
			bool hasOwnPlanet = ship->GetPlanet();
			bool launchesWithPlayer = (ship->IsYours() || (planet && planet->CanLand(*ship)))
					&& !(person.IsStaying() || person.IsWaiting() || hasOwnPlanet);
			const StellarObject *object = hasOwnPlanet ?
					ship->GetSystem()->FindStellar(ship->GetPlanet()) : nullptr;
			// Default to the player's planet in the case of data definition errors.
			if(person.IsLaunching() || launchesWithPlayer || (hasOwnPlanet && !object))
			{
				if(planet)
					ship->SetPlanet(planet);
				pos = planetPos + angle.Unit() * Random::Real() * planetRadius;
			}
			else if(hasOwnPlanet)
				pos = object->Position() + angle.Unit() * Random::Real() * object->Radius();
		}
		// If a special ship somehow was saved without a system reference, place it into the
		// player's system to avoid a nullptr deference.
		else if(!ship->GetSystem())
		{
			// Log this error.
			Logger::LogError("Engine::Place: Set fallback system for the NPC \"" + ship->Name() + "\" as it had no system");
			ship->SetSystem(player.GetSystem());
		}

		// If the position is still (0, 0), the special ship is in a different
		// system, disabled, or otherwise unable to land on viable planets in
		// the player's system: place it "in flight".
		if(!pos)
		{
			ship->SetPlanet(nullptr);
			Fleet::Place(*ship->GetSystem(), *ship);
		}
		// This ship is taking off from a planet.
		else
			ship->Place(pos, angle.Unit(), angle);
	}
	// Move any ships that were randomly spawned into the main list, now
	// that all special ships have been repositioned.
	ships.splice(ships.end(), newShips);

	player.SetPlanet(nullptr);
}



// Add NPC ships to the known ships. These may have been freshly instantiated
// from an accepted assisting/boarding mission, or from existing missions when
// the player departs a planet.
void Engine::Place(const list<NPC> &npcs, shared_ptr<Ship> flagship)
{
	for(const NPC &npc : npcs)
	{
		if(!npc.ShouldSpawn())
			continue;

		map<string, map<Ship *, int>> carriers;
		for(const shared_ptr<Ship> &ship : npc.Ships())
		{
			// Skip ships that have been destroyed.
			if(ship->IsDestroyed() || ship->IsDisabled())
				continue;

			// Redo the loading up of fighters.
			if(ship->HasBays())
			{
				ship->UnloadBays();
				for(const auto &cat : GameData::GetCategory(CategoryType::BAY))
				{
					const string &bayType = cat.Name();
					int baysTotal = ship->BaysTotal(bayType);
					if(baysTotal)
						carriers[bayType][&*ship] = baysTotal;
				}
			}
		}

		shared_ptr<Ship> npcFlagship;
		for(const shared_ptr<Ship> &ship : npc.Ships())
		{
			// Skip ships that have been destroyed.
			if(ship->IsDestroyed())
				continue;

			// Avoid the exploit where the player can wear down an NPC's
			// crew by attrition over the course of many days.
			ship->AddCrew(max(0, ship->RequiredCrew() - ship->Crew()));
			if(!ship->IsDisabled())
				ship->Recharge();

			if(ship->CanBeCarried())
			{
				bool docked = false;
				const string &bayType = ship->Attributes().Category();
				for(auto &it : carriers[bayType])
					if(it.second && it.first->Carry(ship))
					{
						--it.second;
						docked = true;
						break;
					}
				if(docked)
					continue;
			}

			ships.push_back(ship);
			// The first (alive) ship in an NPC block
			// serves as the flagship of the group.
			if(!npcFlagship)
				npcFlagship = ship;

			// Only the flagship of an NPC considers the
			// player: the rest of the NPC track it.
			if(npcFlagship && ship != npcFlagship)
				ship->SetParent(npcFlagship);
			else if(!ship->GetPersonality().IsUninterested())
				ship->SetParent(flagship);
			else
				ship->SetParent(nullptr);
		}
	}
}



// Wait for the previous calculations (if any) to be done.
void Engine::Wait()
{
	unique_lock<mutex> lock(swapMutex);
	condition.wait(lock, [this] { return hasFinishedCalculating; });
	drawTickTock = calcTickTock;
}



// Begin the next step of calculations.
void Engine::Step(bool isActive)
{
	events.swap(eventQueue);
	eventQueue.clear();

	// The calculation thread was paused by MainPanel before calling this function, so it is safe to access things.
	const shared_ptr<Ship> flagship = player.FlagshipPtr();
	const StellarObject *object = player.GetStellarObject();
	if(object)
	{
		center = object->Position();
		centerVelocity = Point();
	}
	else if(flagship)
	{
		center = flagship->Position();
		centerVelocity = flagship->Velocity();
		if(doEnter && flagship->Zoom() == 1. && !flagship->IsHyperspacing())
		{
			doEnter = false;
			events.emplace_back(flagship, flagship, ShipEvent::JUMP);
		}
		if(flagship->IsEnteringHyperspace() || flagship->Commands().Has(Command::JUMP))
		{
			if(jumpCount < 100)
				++jumpCount;
			const System *from = flagship->GetSystem();
			const System *to = flagship->GetTargetSystem();
			if(from && to && from != to)
			{
				jumpInProgress[0] = from;
				jumpInProgress[1] = to;
			}
		}
		else if(jumpCount > 0)
			--jumpCount;
	}
	ai.UpdateEvents(events);
	if(isActive)
	{
		HandleKeyboardInputs();
		// Ignore any inputs given when first becoming active, since those inputs
		// were issued when some other panel (e.g. planet, hail) was displayed.
		if(!wasActive)
			activeCommands.Clear();
		else
		{
			// Do a testing step if we got an active testContext from main.cpp.
			// Main.cpp will transfer the context every step where it wants the
			// engine to handle the testing.
			if(testContext)
			{
				const Test *runningTest = testContext->CurrentTest();
				if(runningTest)
					runningTest->Step(*testContext, player, activeCommands);
			}
			ai.UpdateKeys(player, activeCommands);
		}
	}
	// Clear the testContext every step. Main.cpp will provide the context before
	// every step where it expects the Engine to handle testing.
	testContext = nullptr;

	wasActive = isActive;
	Audio::Update(center);

	// Update the zoom value now that the calculation thread is paused.
	if(nextZoom)
	{
		// TODO: std::exchange
		zoom = nextZoom;
		nextZoom = 0.;
	}
	// Smoothly zoom in and out.
	if(isActive)
	{
		double zoomTarget = Preferences::ViewZoom();
		if(zoom != zoomTarget)
		{
			static const double ZOOM_SPEED = .05;

			// Define zoom speed bounds to prevent asymptotic behavior.
			static const double MAX_SPEED = .05;
			static const double MIN_SPEED = .002;

			double zoomRatio = max(MIN_SPEED, min(MAX_SPEED, abs(log2(zoom) - log2(zoomTarget)) * ZOOM_SPEED));
			if(zoom < zoomTarget)
				nextZoom = min(zoomTarget, zoom * (1. + zoomRatio));
			else if(zoom > zoomTarget)
				nextZoom = max(zoomTarget, zoom * (1. / (1. + zoomRatio)));
		}
	}

	// Draw a highlight to distinguish the flagship from other ships.
	if(flagship && !flagship->IsDestroyed() && Preferences::Has("Highlight player's flagship"))
	{
		highlightSprite = flagship->GetSprite();
		highlightUnit = flagship->Unit() * zoom;
		highlightFrame = flagship->GetFrame();
	}
	else
		highlightSprite = nullptr;

	// Any of the player's ships that are in system are assumed to have
	// landed along with the player.
	if(flagship && flagship->GetPlanet() && isActive)
		player.SetPlanet(flagship->GetPlanet());

	const System *currentSystem = player.GetSystem();
	// Update this here, for thread safety.
	if(player.HasTravelPlan() && currentSystem == player.TravelPlan().back())
		player.PopTravel();
	if(doFlash)
	{
		flash = .4;
		doFlash = false;
	}
	else if(flash)
		flash = max(0., flash * .99 - .002);

	targets.clear();

	// Update the player's ammo amounts.
	if(flagship)
		ammoDisplay.Update(*flagship.get());


	// Display escort information for all ships of the "Escort" government,
	// and all ships with the "escort" personality, except for fighters that
	// are not owned by the player.
	escorts.Clear();
	bool fleetIsJumping = (flagship && flagship->Commands().Has(Command::JUMP));
	for(const auto &it : ships)
		if(it->GetGovernment()->IsPlayer() || it->GetPersonality().IsEscort())
			if(!it->IsYours() && !it->CanBeCarried())
			{
				bool isSelected = (flagship && flagship->GetTargetShip() == it);
				escorts.Add(*it, it->GetSystem() == currentSystem, fleetIsJumping, isSelected);
			}
	for(const shared_ptr<Ship> &escort : player.Ships())
		if(!escort->IsParked() && escort != flagship && !escort->IsDestroyed())
		{
			// Check if this escort is selected.
			bool isSelected = false;
			for(const weak_ptr<Ship> &ptr : player.SelectedShips())
				if(ptr.lock() == escort)
				{
					isSelected = true;
					break;
				}
			escorts.Add(*escort, escort->GetSystem() == currentSystem, fleetIsJumping, isSelected);
		}

	// Create the status overlays.
	statuses.clear();
	if(isActive)
		CreateStatusOverlays();

	// Create missile overlays.
	missileLabels.clear();
	if(Preferences::Has("Show missile overlays"))
		for(const Projectile &projectile : projectiles)
		{
			Point pos = projectile.Position() - center;
			if(projectile.MissileStrength() && projectile.GetGovernment()->IsEnemy()
					&& (pos.Length() < max(Screen::Width(), Screen::Height()) * .5 / zoom))
				missileLabels.emplace_back(AlertLabel(pos, projectile, flagship, zoom));
		}

	// Create the planet labels.
	labels.clear();
	if(currentSystem && Preferences::Has("Show planet labels"))
	{
		for(const StellarObject &object : currentSystem->Objects())
		{
			if(!object.HasSprite() || !object.HasValidPlanet() || !object.GetPlanet()->IsAccessible(flagship.get()))
				continue;

			Point pos = object.Position() - center;
			if(pos.Length() - object.Radius() < 600. / zoom)
				labels.emplace_back(pos, object, currentSystem, zoom);
		}
	}

	if(flagship && flagship->IsOverheated())
		Messages::Add("Your ship has overheated.", Messages::Importance::Highest);

	// Clear the HUD information from the previous frame.
	info = Information();
	if(flagship && flagship->Hull())
	{
		Point shipFacingUnit(0., -1.);
		if(Preferences::Has("Rotate flagship in HUD"))
			shipFacingUnit = flagship->Facing().Unit();

		info.SetSprite("player sprite", flagship->GetSprite(), shipFacingUnit, flagship->GetFrame(step));
	}
	if(currentSystem)
		info.SetString("location", currentSystem->Name());
	info.SetString("date", player.GetDate().ToString());
	if(flagship)
	{
		// Have an alarm label flash up when enemy ships are in the system
		if(alarmTime && step / 20 % 2 && Preferences::DisplayVisualAlert())
			info.SetCondition("red alert");
		double fuelCap = flagship->Attributes().Get("fuel capacity");
		// If the flagship has a large amount of fuel, display a solid bar.
		// Otherwise, display a segment for every 100 units of fuel.
		if(fuelCap <= MAX_FUEL_DISPLAY)
			info.SetBar("fuel", flagship->Fuel(), fuelCap * .01);
		else
			info.SetBar("fuel", flagship->Fuel());
		info.SetBar("energy", flagship->Energy());
		double heat = flagship->Heat();
		info.SetBar("heat", min(1., heat));
		// If heat is above 100%, draw a second overlaid bar to indicate the
		// total heat level.
		if(heat > 1.)
			info.SetBar("overheat", min(1., heat - 1.));
		if(flagship->IsOverheated() && (step / 20) % 2)
			info.SetBar("overheat blink", min(1., heat));
		info.SetBar("shields", flagship->Shields());
		info.SetBar("hull", flagship->Hull(), 20.);
		info.SetBar("disabled hull", min(flagship->Hull(), flagship->DisabledHull()), 20.);
	}
	info.SetString("credits",
		Format::CreditString(player.Accounts().Credits()));
	bool isJumping = flagship && (flagship->Commands().Has(Command::JUMP) || flagship->IsEnteringHyperspace());
	if(flagship && flagship->GetTargetStellar() && !isJumping)
	{
		const StellarObject *object = flagship->GetTargetStellar();
		string navigationMode = flagship->Commands().Has(Command::LAND) ? "Landing on:" :
			object->GetPlanet() && object->GetPlanet()->CanLand(*flagship) ? "Can land on:" :
			"Cannot land on:";
		info.SetString("navigation mode", navigationMode);
		const string &name = object->Name();
		info.SetString("destination", name);

		targets.push_back({
			object->Position() - center,
			object->Facing(),
			object->Radius(),
			GetPlanetTargetPointerColor(*object->GetPlanet()),
			5});
	}
	else if(flagship && flagship->GetTargetSystem())
	{
		info.SetString("navigation mode", "Hyperspace:");
		if(player.HasVisited(*flagship->GetTargetSystem()))
			info.SetString("destination", flagship->GetTargetSystem()->Name());
		else
			info.SetString("destination", "unexplored system");
	}
	else
	{
		info.SetString("navigation mode", "Navigation:");
		info.SetString("destination", "no destination");
	}
	// Use the radar that was just populated. (The draw tick-tock has not
	// yet been toggled, but it will be at the end of this function.)
	shared_ptr<const Ship> target;
	shared_ptr<const Minable> targetAsteroid;
	targetVector = Point();
	if(flagship)
	{
		target = flagship->GetTargetShip();
		targetAsteroid = flagship->GetTargetAsteroid();
		// Record that the player knows this type of asteroid is available here.
		if(targetAsteroid)
			for(const auto &it : targetAsteroid->Payload())
				player.Harvest(it.first);
	}
	if(!target)
		targetSwizzle = -1;
	if(!target && !targetAsteroid)
		info.SetString("target name", "no target");
	else if(!target)
	{
		info.SetSprite("target sprite",
			targetAsteroid->GetSprite(),
			targetAsteroid->Facing().Unit(),
			targetAsteroid->GetFrame(step));
		info.SetString("target name", targetAsteroid->DisplayName() + " " + targetAsteroid->Noun());

		targetVector = targetAsteroid->Position() - center;

		if(flagship->Attributes().Get("tactical scan power"))
		{
			info.SetCondition("range display");
			info.SetBar("target hull", targetAsteroid->Hull(), 20.);
			int targetRange = round(targetAsteroid->Position().Distance(flagship->Position()));
			info.SetString("target range", to_string(targetRange));
		}
	}
	else
	{
		if(target->GetSystem() == player.GetSystem() && target->Cloaking() < 1.)
			targetUnit = target->Facing().Unit();
		info.SetSprite("target sprite", target->GetSprite(), targetUnit, target->GetFrame(step));
		info.SetString("target name", target->Name());
		info.SetString("target type", target->ModelName());
		if(!target->GetGovernment())
			info.SetString("target government", "No Government");
		else
			info.SetString("target government", target->GetGovernment()->GetName());
		targetSwizzle = target->GetSwizzle();
		info.SetString("mission target", target->GetPersonality().IsTarget() ? "(mission target)" : "");

		int targetType = RadarType(*target, step);
		info.SetOutlineColor(GetTargetOutlineColor(targetType));
		if(target->GetSystem() == player.GetSystem() && target->IsTargetable())
		{
			info.SetBar("target shields", target->Shields());
			info.SetBar("target hull", target->Hull(), 20.);
			info.SetBar("target disabled hull", min(target->Hull(), target->DisabledHull()), 20.);

			// The target area will be a square, with sides proportional to the average
			// of the width and the height of the sprite.
			double size = (target->Width() + target->Height()) * .35;
			targets.push_back({
				target->Position() - center,
				Angle(45.) + target->Facing(),
				size,
				GetShipTargetPointerColor(targetType),
				4});

			targetVector = target->Position() - center;

			// Check if the target is close enough to show tactical information.
			double tacticalRange = 100. * sqrt(flagship->Attributes().Get("tactical scan power"));
			double targetRange = target->Position().Distance(flagship->Position());
			if(tacticalRange)
			{
				info.SetCondition("range display");
				info.SetString("target range", to_string(static_cast<int>(round(targetRange))));
			}
			// Actual tactical information requires a scrutable
			// target that is within the tactical scanner range.
			if((targetRange <= tacticalRange && !target->Attributes().Get("inscrutable"))
					|| (tacticalRange && target->IsYours()))
			{
				info.SetCondition("tactical display");
				info.SetString("target crew", to_string(target->Crew()));
				int fuel = round(target->Fuel() * target->Attributes().Get("fuel capacity"));
				info.SetString("target fuel", to_string(fuel));
				int energy = round(target->Energy() * target->Attributes().Get("energy capacity"));
				info.SetString("target energy", to_string(energy));
				int heat = round(100. * target->Heat());
				info.SetString("target heat", to_string(heat) + "%");
			}
		}
	}
	if(target && target->IsTargetable() && target->GetSystem() == currentSystem
		&& (flagship->CargoScanFraction() || flagship->OutfitScanFraction()))
	{
		double width = max(target->Width(), target->Height());
		Point pos = target->Position() - center;
		statuses.emplace_back(pos, flagship->OutfitScanFraction(), flagship->CargoScanFraction(),
			0, 10. + max(20., width * .5), 2, Angle(pos).Degrees() + 180.);
	}
	// Handle any events that change the selected ships.
	if(groupSelect >= 0)
	{
		// This has to be done in Step() to avoid race conditions.
		if(hasControl)
			player.SetGroup(groupSelect);
		else
			player.SelectGroup(groupSelect, hasShift);
		groupSelect = -1;
	}
	if(doClickNextStep)
	{
		// If a click command is issued, always wait until the next step to act
		// on it, to avoid race conditions.
		doClick = true;
		doClickNextStep = false;
	}
	else
		doClick = false;

	if(doClick && !isRightClick)
	{
		if(uiClickBox.Dimensions())
			doClick = !ammoDisplay.Click(uiClickBox);
		else
			doClick = !ammoDisplay.Click(clickPoint, hasControl);
		doClick = doClick && !player.SelectShips(clickBox, hasShift);
		if(doClick)
		{
			const vector<const Ship *> &stack = escorts.Click(clickPoint);
			if(!stack.empty())
				doClick = !player.SelectShips(stack, hasShift);
			else
				clickPoint /= isRadarClick ? RADAR_SCALE : zoom;
		}
	}

	// Draw crosshairs on all the selected ships.
	for(const weak_ptr<Ship> &selected : player.SelectedShips())
	{
		shared_ptr<Ship> ship = selected.lock();
		if(ship && ship != target && !ship->IsParked() && ship->GetSystem() == player.GetSystem()
				&& !ship->IsDestroyed() && ship->Zoom() > 0.)
		{
			double size = (ship->Width() + ship->Height()) * .35;
			targets.push_back({
				ship->Position() - center,
				Angle(45.) + ship->Facing(),
				size,
				*GameData::Colors().Get("ship target pointer player"),
				4});
		}
	}

	// Draw crosshairs on any minables in range of the flagship's scanners.
	bool shouldShowAsteroidOverlay = Preferences::Has("Show asteroid scanner overlay");
	// Decide before looping whether or not to catalog asteroids. This
	// results in cataloging in-range asteroids roughly 3 times a second.
	bool shouldCatalogAsteroids = (!isAsteroidCatalogComplete && !Random::Int(20));
	if(shouldShowAsteroidOverlay || shouldCatalogAsteroids)
	{
		double scanRangeMetric = flagship ? 10000. * flagship->Attributes().Get("asteroid scan power") : 0.;
		if(flagship && scanRangeMetric && !flagship->IsHyperspacing())
		{
			bool scanComplete = true;
			for(const shared_ptr<Minable> &minable : asteroids.Minables())
			{
				Point offset = minable->Position() - center;
				// Use the squared length, as we used the squared scan range.
				bool inRange = offset.LengthSquared() <= scanRangeMetric;

				// Autocatalog asteroid: Record that the player knows this type of asteroid is available here.
				if(shouldCatalogAsteroids && !asteroidsScanned.count(minable->DisplayName()))
				{
					scanComplete = false;
					if(!Random::Int(10) && inRange)
					{
						asteroidsScanned.insert(minable->DisplayName());
						for(const auto &it : minable->Payload())
							player.Harvest(it.first);
					}
				}

				if(!shouldShowAsteroidOverlay || !inRange || flagship->GetTargetAsteroid() == minable)
					continue;

				targets.push_back({
					offset,
					minable->Facing(),
					.8 * minable->Radius(),
					GetMinablePointerColor(false),
					3
				});
			}
			if(shouldCatalogAsteroids && scanComplete)
				isAsteroidCatalogComplete = true;
		}
	}
	const auto targetAsteroidPtr = flagship ? flagship->GetTargetAsteroid() : nullptr;
	if(targetAsteroidPtr && !flagship->IsHyperspacing())
		targets.push_back({
			targetAsteroidPtr->Position() - center,
			targetAsteroidPtr->Facing(),
			.8 * targetAsteroidPtr->Radius(),
			GetMinablePointerColor(true),
			3
		});
}



// Begin the next step of calculations.
void Engine::Go()
{
	{
		unique_lock<mutex> lock(swapMutex);
		++step;
		calcTickTock = !calcTickTock;
		hasFinishedCalculating = false;
	}
	condition.notify_all();
}



// Pass the list of game events to MainPanel for handling by the player, and any
// UI element generation.
list<ShipEvent> &Engine::Events()
{
	return events;
}



// Draw a frame.
void Engine::Draw() const
{
	GameData::Background().Draw(center, centerVelocity, zoom, (player.Flagship() ?
		player.Flagship()->GetSystem() : player.GetSystem()));
	static const Set<Color> &colors = GameData::Colors();
	const Interface *hud = GameData::Interfaces().Get("hud");

	// Draw any active planet labels.
	for(const PlanetLabel &label : labels)
		label.Draw();

	draw[drawTickTock].Draw();
	batchDraw[drawTickTock].Draw();

	for(const auto &it : statuses)
	{
		static const Color color[11] = {
			*colors.Get("overlay friendly shields"),
			*colors.Get("overlay hostile shields"),
			*colors.Get("overlay neutral shields"),
			*colors.Get("overlay outfit scan"),
			*colors.Get("overlay friendly hull"),
			*colors.Get("overlay hostile hull"),
			*colors.Get("overlay neutral hull"),
			*colors.Get("overlay cargo scan"),
			*colors.Get("overlay friendly disabled"),
			*colors.Get("overlay hostile disabled"),
			*colors.Get("overlay neutral disabled")
		};
		Point pos = it.position * zoom;
		double radius = it.radius * zoom;
		if(it.outer > 0.)
			RingShader::Draw(pos, radius + 3., 1.5f, it.outer, Color::Multiply(it.alpha, color[it.type]), 0.f, it.angle);
		double dashes = (it.type >= 3) ? 0. : 20. * min(1., zoom);
		if(it.inner > 0.)
			RingShader::Draw(pos, radius, 1.5f, it.inner, Color::Multiply(it.alpha, color[4 + it.type]), dashes, it.angle);
		if(it.disabled > 0.)
			RingShader::Draw(pos, radius, 1.5f, it.disabled, Color::Multiply(it.alpha, color[8 + it.type]), dashes, it.angle);
	}

	// Draw labels on missiles
	for(const AlertLabel &label : missileLabels)
		label.Draw();

	// Draw the flagship highlight, if any.
	if(highlightSprite)
	{
		Point size(highlightSprite->Width(), highlightSprite->Height());
		const Color &color = *colors.Get("flagship highlight");
		// The flagship is always in the dead center of the screen.
		OutlineShader::Draw(highlightSprite, Point(), size, color, highlightUnit, highlightFrame);
	}

	if(flash)
		FillShader::Fill(Point(), Point(Screen::Width(), Screen::Height()), Color(flash, flash));

	// Draw messages. Draw the most recent messages first, as some messages
	// may be wrapped onto multiple lines.
	const Font &font = FontSet::Get(14);
	const vector<Messages::Entry> &messages = Messages::Get(step);
	Rectangle messageBox = hud->GetBox("messages");
	WrappedText messageLine(font);
	messageLine.SetWrapWidth(messageBox.Width());
	messageLine.SetParagraphBreak(0.);
	Point messagePoint = Point(messageBox.Left(), messageBox.Bottom());
	for(auto it = messages.rbegin(); it != messages.rend(); ++it)
	{
		messageLine.Wrap(it->message);
		messagePoint.Y() -= messageLine.Height();
		if(messagePoint.Y() < messageBox.Top())
			break;
		float alpha = (it->step + 1000 - step) * .001f;
		const Color *color = nullptr;
		switch(it->importance)
		{
			case Messages::Importance::Highest:
				color = GameData::Colors().Find("message importance highest");
				break;
			case Messages::Importance::High:
				color = GameData::Colors().Find("message importance high");
				break;
			case Messages::Importance::Low:
				color = GameData::Colors().Find("message importance low");
				break;
		}
		if(!color)
			color = GameData::Colors().Get("message importance default");
		messageLine.Draw(messagePoint, color->Additive(alpha));
	}

	// Draw crosshairs around anything that is targeted.
	for(const Target &target : targets)
	{
		Angle a = target.angle;
		Angle da(360. / target.count);

		PointerShader::Bind();
		for(int i = 0; i < target.count; ++i)
		{
			PointerShader::Add(target.center * zoom, a.Unit(), 12.f, 14.f, -target.radius * zoom, target.color);
			a += da;
		}
		PointerShader::Unbind();
	}

	// Draw the heads-up display.
	hud->Draw(info);
	if(hud->HasPoint("radar"))
	{
		radar[drawTickTock].Draw(
			hud->GetPoint("radar"),
			RADAR_SCALE,
			hud->GetValue("radar radius"),
			hud->GetValue("radar pointer radius"));
	}
	if(hud->HasPoint("target") && targetVector.Length() > 20.)
	{
		Point center = hud->GetPoint("target");
		double radius = hud->GetValue("target radius");
		PointerShader::Draw(center, targetVector.Unit(), 10.f, 10.f, radius, Color(1.f));
	}

	// Draw the faction markers.
	if(targetSwizzle >= 0 && hud->HasPoint("faction markers"))
	{
		int width = font.Width(info.GetString("target government"));
		Point center = hud->GetPoint("faction markers");

		const Sprite *mark[2] = {SpriteSet::Get("ui/faction left"), SpriteSet::Get("ui/faction right")};
		// Round the x offsets to whole numbers so the icons are sharp.
		double dx[2] = {(width + mark[0]->Width() + 1) / -2, (width + mark[1]->Width() + 1) / 2};
		for(int i = 0; i < 2; ++i)
			SpriteShader::Draw(mark[i], center + Point(dx[i], 0.), 1., targetSwizzle);
	}
	if(jumpCount && Preferences::Has("Show mini-map"))
		MapPanel::DrawMiniMap(player, .5f * min(1.f, jumpCount / 30.f), jumpInProgress, step);

	// Draw ammo status.
	double ammoIconWidth = hud->GetValue("ammo icon width");
	double ammoIconHeight = hud->GetValue("ammo icon height");
	ammoDisplay.Draw(hud->GetBox("ammo"), Point(ammoIconWidth, ammoIconHeight));

	// Draw escort status.
	escorts.Draw(hud->GetBox("escorts"));

	// Upload any preloaded sprites that are now available. This is to avoid
	// filling the entire backlog of sprites before landing on a planet.
	GameData::ProcessSprites();

	if(Preferences::Has("Show CPU / GPU load"))
	{
		string loadString = to_string(lround(load * 100.)) + "% CPU";
		Color color = *colors.Get("medium");
		font.Draw(loadString,
			Point(-10 - font.Width(loadString), Screen::Height() * -.5 + 5.), color);
	}
}



// Set the given TestContext in the next step of the Engine.
void Engine::SetTestContext(TestContext &newTestContext)
{
	testContext = &newTestContext;
}



// Select the object the player clicked on.
void Engine::Click(const Point &from, const Point &to, bool hasShift, bool hasControl)
{
	// First, see if this is a click on an escort icon.
	doClickNextStep = true;
	this->hasShift = hasShift;
	this->hasControl = hasControl;
	isRightClick = false;

	// Determine if the left-click was within the radar display.
	const Interface *hud = GameData::Interfaces().Get("hud");
	Point radarCenter = hud->GetPoint("radar");
	double radarRadius = hud->GetValue("radar radius");
	if(Preferences::Has("Clickable radar display") && (from - radarCenter).Length() <= radarRadius)
		isRadarClick = true;
	else
		isRadarClick = false;

	clickPoint = isRadarClick ? from - radarCenter : from;
	uiClickBox = Rectangle::WithCorners(from, to);
	if(isRadarClick)
		clickBox = Rectangle::WithCorners(
			(from - radarCenter) / RADAR_SCALE + center,
			(to - radarCenter) / RADAR_SCALE + center);
	else
		clickBox = Rectangle::WithCorners(from / zoom + center, to / zoom + center);
}



void Engine::RClick(const Point &point)
{
	doClickNextStep = true;
	hasShift = false;
	isRightClick = true;

	// Determine if the right-click was within the radar display, and if so, rescale.
	const Interface *hud = GameData::Interfaces().Get("hud");
	Point radarCenter = hud->GetPoint("radar");
	double radarRadius = hud->GetValue("radar radius");
	if(Preferences::Has("Clickable radar display") && (point - radarCenter).Length() <= radarRadius)
		clickPoint = (point - radarCenter) / RADAR_SCALE;
	else
		clickPoint = point / zoom;
}



void Engine::SelectGroup(int group, bool hasShift, bool hasControl)
{
	groupSelect = group;
	this->hasShift = hasShift;
	this->hasControl = hasControl;
}



// Break targeting on all projectiles between the player and the given
// government; gov projectiles stop targeting the player and player's
// projectiles stop targeting gov.
void Engine::BreakTargeting(const Government *gov)
{
	const Government *playerGov = GameData::PlayerGovernment();
	for(Projectile &projectile : projectiles)
	{
		const Government *projectileGov = projectile.GetGovernment();
		const Government *targetGov = projectile.TargetGovernment();
		if((projectileGov == playerGov && targetGov == gov)
			|| (projectileGov == gov && targetGov == playerGov))
			projectile.BreakTarget();
	}
}



void Engine::EnterSystem()
{
	ai.Clean();

	Ship *flagship = player.Flagship();
	if(!flagship)
		return;

	doEnter = true;
	player.IncrementDate();
	const Date &today = player.GetDate();

	const System *system = flagship->GetSystem();
	Audio::PlayMusic(system->MusicName());
	GameData::SetHaze(system->Haze(), false);

	Messages::Add("Entering the " + system->Name() + " system on "
		+ today.ToString() + (system->IsInhabited(flagship) ?
			"." : ". No inhabited planets detected."), Messages::Importance::High);

	// Preload landscapes and determine if the player used a wormhole.
	// (It is allowed for a wormhole's exit point to have no sprite.)
	const StellarObject *usedWormhole = nullptr;
	for(const StellarObject &object : system->Objects())
		if(object.HasValidPlanet())
		{
			GameData::Preload(object.GetPlanet()->Landscape());
			if(object.GetPlanet()->IsWormhole() && !usedWormhole
					&& flagship->Position().Distance(object.Position()) < 1.)
				usedWormhole = &object;
		}

	// Advance the positions of every StellarObject and update politics.
	// Remove expired bribes, clearance, and grace periods from past fines.
	GameData::SetDate(today);
	GameData::StepEconomy();
	// SetDate() clears any bribes from yesterday, so restore any auto-clearance.
	for(const Mission &mission : player.Missions())
		if(mission.ClearanceMessage() == "auto")
		{
			mission.Destination()->Bribe(mission.HasFullClearance());
			for(const Planet *planet : mission.Stopovers())
				planet->Bribe(mission.HasFullClearance());
		}

	if(usedWormhole)
	{
		// If ships use a wormhole, they are emitted from its center in
		// its destination system. Player travel causes a date change,
		// thus the wormhole's new position should be used.
		flagship->SetPosition(usedWormhole->Position());
		if(player.HasTravelPlan())
		{
			// Wormhole travel generally invalidates travel plans
			// unless it was planned. For valid travel plans, the
			// next system will be this system, or accessible.
			const System *to = player.TravelPlan().back();
			if(system != to && !flagship->JumpNavigation().JumpFuel(to))
				player.TravelPlan().clear();
		}
	}

	asteroids.Clear();
	for(const System::Asteroid &a : system->Asteroids())
	{
		// Check whether this is a minable or an ordinary asteroid.
		if(a.Type())
			asteroids.Add(a.Type(), a.Count(), a.Energy(), system->AsteroidBelts());
		else
			asteroids.Add(a.Name(), a.Count(), a.Energy());
	}
	asteroidsScanned.clear();
	isAsteroidCatalogComplete = false;

	// Clear any active weather events
	activeWeather.clear();
	// Place five seconds worth of fleets and weather events. Check for
	// undefined fleets by not trying to create anything with no
	// government set.
	for(int i = 0; i < 5; ++i)
	{
		for(const auto &fleet : system->Fleets())
			if(fleet.Get()->GetGovernment() && Random::Int(fleet.Period()) < 60)
				fleet.Get()->Place(*system, newShips);

		auto CreateWeather = [this](const RandomEvent<Hazard> &hazard, Point origin)
		{
			if(hazard.Get()->IsValid() && Random::Int(hazard.Period()) < 60)
			{
				const Hazard *weather = hazard.Get();
				int hazardLifetime = weather->RandomDuration();
				// Elapse this weather event by a random amount of time.
				int elapsedLifetime = hazardLifetime - Random::Int(hazardLifetime + 1);
				activeWeather.emplace_back(weather, hazardLifetime, elapsedLifetime, weather->RandomStrength(), origin);
			}
		};
		for(const auto &hazard : system->Hazards())
			CreateWeather(hazard, Point());
		for(const auto &stellar : system->Objects())
			for(const auto &hazard : stellar.Hazards())
				CreateWeather(hazard, stellar.Position());
	}

	for(const auto &raidFleet : system->GetGovernment()->RaidFleets())
	{
		double attraction = player.RaidFleetAttraction(raidFleet, system);
		if(attraction > 0.)
			for(int i = 0; i < 10; ++i)
				if(Random::Real() < attraction)
				{
					raidFleet.GetFleet()->Place(*system, newShips);
					Messages::Add("Your fleet has attracted the interest of a "
							+ raidFleet.GetFleet()->GetGovernment()->GetName() + " raiding party.",
							Messages::Importance::Highest);
				}
	}

	grudge.clear();

	projectiles.clear();
	visuals.clear();
	flotsam.clear();
	// Cancel any projectiles, visuals, or flotsam created by ships this step.
	newProjectiles.clear();
	newVisuals.clear();
	newFlotsam.clear();

	// Help message for new players. Show this message for the first four days,
	// since the new player ships can make at most four jumps before landing.
	if(today <= player.StartData().GetDate() + 4)
	{
		Messages::Add(GameData::HelpMessage("basics 1"), Messages::Importance::High);
		Messages::Add(GameData::HelpMessage("basics 2"), Messages::Importance::High);
	}
}



// Thread entry point.
void Engine::ThreadEntryPoint()
{
	while(true)
	{
		{
			unique_lock<mutex> lock(swapMutex);
			condition.wait(lock, [this] { return !hasFinishedCalculating || terminate; });

			if(terminate)
				break;
		}

		// Do all the calculations.
		CalculateStep();

		{
			unique_lock<mutex> lock(swapMutex);
			hasFinishedCalculating = true;
		}
		condition.notify_one();
	}
}



void Engine::CalculateStep()
{
	FrameTimer loadTimer;

	// If there is a pending zoom update then use it
	// because the zoom will get updated in the main thread
	// as soon as the calculation thread is finished.
	const double zoom = nextZoom ? nextZoom : this->zoom;

	// Clear the list of objects to draw.
	draw[calcTickTock].Clear(step, zoom);
	batchDraw[calcTickTock].Clear(step, zoom);
	radar[calcTickTock].Clear();

	if(!player.GetSystem())
		return;

	// Handle the mouse input of the mouse navigation
	HandleMouseInput(activeCommands);
	// Now, all the ships must decide what they are doing next.
	ai.Step(player, activeCommands);

	// Clear the active players commands, they are all processed at this point.
	activeCommands.Clear();

	// Perform actions for all the game objects. In general this is ordered from
	// bottom to top of the draw stack, but in some cases one object type must
	// "act" before another does.

	// The only action stellar objects perform is to launch defense fleets.
	const System *playerSystem = player.GetSystem();
	for(const StellarObject &object : playerSystem->Objects())
		if(object.HasValidPlanet())
			object.GetPlanet()->DeployDefense(newShips);

	// Keep track of the flagship to see if it jumps or enters a wormhole this turn.
	const Ship *flagship = player.Flagship();
	bool wasHyperspacing = (flagship && flagship->IsEnteringHyperspace());
	// Move all the ships.
	for(const shared_ptr<Ship> &it : ships)
		MoveShip(it);
	// If the flagship just began jumping, play the appropriate sound.
	if(!wasHyperspacing && flagship && flagship->IsEnteringHyperspace())
	{
		bool isJumping = flagship->IsUsingJumpDrive();
		const map<const Sound *, int> &jumpSounds = isJumping
			? flagship->Attributes().JumpSounds() : flagship->Attributes().HyperSounds();
		if(jumpSounds.empty())
			Audio::Play(Audio::Get(isJumping ? "jump drive" : "hyperdrive"));
		else
			for(const auto &sound : jumpSounds)
				Audio::Play(sound.first);
	}
	// Check if the flagship just entered a new system.
	if(flagship && playerSystem != flagship->GetSystem())
	{
		bool wormholeEntry = false;
		// Wormhole travel: mark the wormhole "planet" as visited.
		if(!wasHyperspacing)
			for(const auto &it : playerSystem->Objects())
				if(it.HasValidPlanet() && it.GetPlanet()->IsWormhole() &&
						&it.GetPlanet()->GetWormhole()->WormholeDestination(*playerSystem) == flagship->GetSystem())
				{
					wormholeEntry = true;
					player.Visit(*it.GetPlanet());
				}

		player.SetSystemEntry(wormholeEntry ? SystemEntry::WORMHOLE :
			flagship->IsUsingJumpDrive() ? SystemEntry::JUMP :
			SystemEntry::HYPERDRIVE);
		doFlash = Preferences::Has("Show hyperspace flash");
		playerSystem = flagship->GetSystem();
		player.SetSystem(*playerSystem);
		EnterSystem();
	}
	Prune(ships);

	// Move the asteroids. This must be done before collision detection. Minables
	// may create visuals or flotsam.
	asteroids.Step(newVisuals, newFlotsam, step);

	// Move the flotsam. This must happen after the ships move, because flotsam
	// checks if any ship has picked it up.
	for(const shared_ptr<Flotsam> &it : flotsam)
		it->Move(newVisuals);
	Prune(flotsam);

	// Move the projectiles.
	for(Projectile &projectile : projectiles)
		projectile.Move(newVisuals, newProjectiles);
	Prune(projectiles);

	// Step the weather.
	for(Weather &weather : activeWeather)
		weather.Step(newVisuals, flagship ? flagship->Position() : center);
	Prune(activeWeather);

	// Move the visuals.
	for(Visual &visual : visuals)
		visual.Move();
	Prune(visuals);

	// Perform various minor actions.
	SpawnFleets();
	SpawnPersons();
	GenerateWeather();
	SendHails();
	HandleMouseClicks();

	// Now, take the new objects that were generated this step and splice them
	// on to the ends of the respective lists of objects. These new objects will
	// be drawn this step (and the projectiles will participate in collision
	// detection) but they should not be moved, which is why we put off adding
	// them to the lists until now.
	ships.splice(ships.end(), newShips);
	Append(projectiles, newProjectiles);
	flotsam.splice(flotsam.end(), newFlotsam);
	Append(visuals, newVisuals);

	// Decrement the count of how long it's been since a ship last asked for help.
	if(grudgeTime)
		--grudgeTime;

	// Populate the collision detection lookup sets.
	FillCollisionSets();

	// Perform collision detection.
	for(Projectile &projectile : projectiles)
		DoCollisions(projectile);
	// Now that collision detection is done, clear the cache of ships with anti-
	// missile systems ready to fire.
	hasAntiMissile.clear();

	// Damage ships from any active weather events.
	for(Weather &weather : activeWeather)
		DoWeather(weather);

	// Check for flotsam collection (collisions with ships).
	for(const shared_ptr<Flotsam> &it : flotsam)
		DoCollection(*it);

	// Check for ship scanning.
	for(const shared_ptr<Ship> &it : ships)
		DoScanning(it);

	// Draw the objects. Start by figuring out where the view should be centered:
	Point newCenter = center;
	Point newCenterVelocity;
	if(flagship)
	{
		newCenter = flagship->Position();
		newCenterVelocity = flagship->Velocity();
	}
	draw[calcTickTock].SetCenter(newCenter, newCenterVelocity);
	batchDraw[calcTickTock].SetCenter(newCenter);
	radar[calcTickTock].SetCenter(newCenter);

	// Populate the radar.
	FillRadar();

	// Draw the planets.
	for(const StellarObject &object : playerSystem->Objects())
		if(object.HasSprite())
		{
			// Don't apply motion blur to very large planets and stars.
			if(object.Width() >= 280.)
				draw[calcTickTock].AddUnblurred(object);
			else
				draw[calcTickTock].Add(object);
		}
	// Draw the asteroids and minables.
	asteroids.Draw(draw[calcTickTock], newCenter, zoom);
	// Draw the flotsam.
	for(const shared_ptr<Flotsam> &it : flotsam)
		draw[calcTickTock].Add(*it);
	// Draw the ships. Skip the flagship, then draw it on top of all the others.
	bool showFlagship = false;
	for(const shared_ptr<Ship> &ship : ships)
		if(ship->GetSystem() == playerSystem && ship->HasSprite())
		{
			if(ship.get() != flagship)
			{
				AddSprites(*ship);
				if(ship->IsThrusting() && !ship->EnginePoints().empty())
				{
					for(const auto &it : ship->Attributes().FlareSounds())
						Audio::Play(it.first, ship->Position());
				}
				else if(ship->IsReversing() && !ship->ReverseEnginePoints().empty())
				{
					for(const auto &it : ship->Attributes().ReverseFlareSounds())
						Audio::Play(it.first, ship->Position());
				}
				if(ship->IsSteering() && !ship->SteeringEnginePoints().empty())
				{
					for(const auto &it : ship->Attributes().SteeringFlareSounds())
						Audio::Play(it.first, ship->Position());
				}
			}
			else
				showFlagship = true;
		}

	if(flagship && showFlagship)
	{
		AddSprites(*flagship);
		if(flagship->IsThrusting() && !flagship->EnginePoints().empty())
		{
			for(const auto &it : flagship->Attributes().FlareSounds())
				Audio::Play(it.first);
		}
		else if(flagship->IsReversing() && !flagship->ReverseEnginePoints().empty())
		{
			for(const auto &it : flagship->Attributes().ReverseFlareSounds())
				Audio::Play(it.first);
		}
		if(flagship->IsSteering() && !flagship->SteeringEnginePoints().empty())
		{
			for(const auto &it : flagship->Attributes().SteeringFlareSounds())
				Audio::Play(it.first);
		}
	}
	// Draw the projectiles.
	for(const Projectile &projectile : projectiles)
		batchDraw[calcTickTock].Add(projectile, projectile.Clip());
	// Draw the visuals.
	for(const Visual &visual : visuals)
		batchDraw[calcTickTock].AddVisual(visual);

	// Keep track of how much of the CPU time we are using.
	loadSum += loadTimer.Time();
	if(++loadCount == 60)
	{
		load = loadSum;
		loadSum = 0.;
		loadCount = 0;
	}
}



// Move a ship. Also determine if the ship should generate hyperspace sounds or
// boarding events, fire weapons, and launch fighters.
void Engine::MoveShip(const shared_ptr<Ship> &ship)
{
	// Various actions a ship could have taken last frame may have impacted the accuracy of cached values.
	// Therefore, determine with any information needs recalculated and cache it.
	ship->UpdateCaches();

	const Ship *flagship = player.Flagship();

	bool isJump = ship->IsUsingJumpDrive();
	bool wasHere = (flagship && ship->GetSystem() == flagship->GetSystem());
	bool wasHyperspacing = ship->IsHyperspacing();
	bool wasDisabled = ship->IsDisabled();
	// Give the ship the list of visuals so that it can draw explosions,
	// ion sparks, jump drive flashes, etc.
	ship->Move(newVisuals, newFlotsam);
	if(ship->IsDisabled() && !wasDisabled)
		eventQueue.emplace_back(nullptr, ship, ShipEvent::DISABLE);
	// Bail out if the ship just died.
	if(ship->ShouldBeRemoved())
	{
		// Make sure this ship's destruction was recorded, even if it died from
		// self-destruct.
		if(ship->IsDestroyed())
		{
			eventQueue.emplace_back(nullptr, ship, ShipEvent::DESTROY);
			// Any still-docked ships' destruction must be recorded as well.
			for(const auto &bay : ship->Bays())
				if(bay.ship)
					eventQueue.emplace_back(nullptr, bay.ship, ShipEvent::DESTROY);
		}
		return;
	}

	// Check if we need to play sounds for a ship jumping in or out of
	// the system. Make no sound if it entered via wormhole.
	if(ship.get() != flagship && ship->Zoom() == 1.)
	{
		// The position from where sounds will be played.
		Point position = ship->Position();
		// Did this ship just begin hyperspacing?
		if(wasHere && !wasHyperspacing && ship->IsHyperspacing())
		{
			const map<const Sound *, int> &jumpSounds = isJump
				? ship->Attributes().JumpOutSounds() : ship->Attributes().HyperOutSounds();
			if(jumpSounds.empty())
				Audio::Play(Audio::Get(isJump ? "jump out" : "hyperdrive out"), position);
			else
				for(const auto &sound : jumpSounds)
					Audio::Play(sound.first, position);
		}

		// Did this ship just jump into the player's system?
		if(!wasHere && flagship && ship->GetSystem() == flagship->GetSystem())
		{
			const map<const Sound *, int> &jumpSounds = isJump
				? ship->Attributes().JumpInSounds() : ship->Attributes().HyperInSounds();
			if(jumpSounds.empty())
				Audio::Play(Audio::Get(isJump ? "jump in" : "hyperdrive in"), position);
			else
				for(const auto &sound : jumpSounds)
					Audio::Play(sound.first, position);
		}
	}

	// Boarding:
	bool autoPlunder = !ship->IsYours();
	// The player should not become a docked passenger on some other ship, but AI ships may.
	bool nonDocker = ship.get() == flagship;
	shared_ptr<Ship> victim = ship->Board(autoPlunder, nonDocker);
	if(victim)
		eventQueue.emplace_back(ship, victim,
			ship->GetGovernment()->IsEnemy(victim->GetGovernment()) ?
				ShipEvent::BOARD : ShipEvent::ASSIST);

	// The remaining actions can only be performed by ships in the current system.
	if(ship->GetSystem() != player.GetSystem())
		return;

	// Launch fighters.
	ship->Launch(newShips, newVisuals);

	// Fire weapons. If this returns true the ship has at least one anti-missile
	// system ready to fire.
	if(ship->Fire(newProjectiles, newVisuals))
		hasAntiMissile.push_back(ship.get());
}



// Populate the ship collision detection set for projectile & flotsam computations.
void Engine::FillCollisionSets()
{
	shipCollisions.Clear(step);
	for(const shared_ptr<Ship> &it : ships)
		if(it->GetSystem() == player.GetSystem() && it->Zoom() == 1.)
			shipCollisions.Add(*it);

	// Get the ship collision set ready to query.
	shipCollisions.Finish();
}



// Spawn NPC (both mission and "regular") ships into the player's universe. Non-
// mission NPCs are only spawned in or adjacent to the player's system.
void Engine::SpawnFleets()
{
	// If the player has a pending boarding mission, spawn its NPCs.
	if(player.ActiveBoardingMission())
	{
		Place(player.ActiveBoardingMission()->NPCs(), player.FlagshipPtr());
		player.ClearActiveBoardingMission();
	}

	// Non-mission NPCs spawn at random intervals in neighboring systems,
	// or coming from planets in the current one.
	for(const auto &fleet : player.GetSystem()->Fleets())
		if(!Random::Int(fleet.Period()))
		{
			const Government *gov = fleet.Get()->GetGovernment();
			if(!gov)
				continue;

			// Don't spawn a fleet if its allies in-system already far outnumber
			// its enemies. This is to avoid having a system get mobbed with
			// massive numbers of "reinforcements" during a battle.
			int64_t enemyStrength = ai.EnemyStrength(gov);
			if(enemyStrength && ai.AllyStrength(gov) > 2 * enemyStrength)
				continue;

			fleet.Get()->Enter(*player.GetSystem(), newShips);
		}
}



// At random intervals, create new special "persons" who enter the current system.
void Engine::SpawnPersons()
{
	if(Random::Int(GameData::GetGamerules().PersonSpawnPeriod()) || player.GetSystem()->Links().empty())
		return;

	// Loop through all persons once to see if there are any who can enter
	// this system.
	int sum = 0;
	for(const auto &it : GameData::Persons())
		sum += it.second.Frequency(player.GetSystem());
	// Bail out if there are no eligible persons.
	if(!sum)
		return;

	// Although an attempt to spawn a person is made every 10 minutes on average,
	// that attempt can still fail due to an added weight for no person to spawn.
	sum = Random::Int(sum + GameData::GetGamerules().NoPersonSpawnWeight());
	for(const auto &it : GameData::Persons())
	{
		const Person &person = it.second;
		sum -= person.Frequency(player.GetSystem());
		if(sum < 0)
		{
			const System *source = nullptr;
			shared_ptr<Ship> parent;
			for(const shared_ptr<Ship> &ship : person.Ships())
			{
				ship->Recharge();
				if(ship->Name().empty())
					ship->SetName(it.first);
				ship->SetGovernment(person.GetGovernment());
				ship->SetPersonality(person.GetPersonality());
				ship->SetHailPhrase(person.GetHail());
				if(!parent)
					parent = ship;
				else
					ship->SetParent(parent);
				// Make sure all ships in a "person" definition enter from the
				// same source system.
				source = Fleet::Enter(*player.GetSystem(), *ship, source);
				newShips.push_back(ship);
			}

			break;
		}
	}
}



// Generate weather from the current system's hazards.
void Engine::GenerateWeather()
{
	auto CreateWeather = [this](const RandomEvent<Hazard> &hazard, Point origin)
	{
		if(hazard.Get()->IsValid() && !Random::Int(hazard.Period()))
		{
			const Hazard *weather = hazard.Get();
			// If a hazard has activated, generate a duration and strength of the
			// resulting weather and place it in the list of active weather.
			int duration = weather->RandomDuration();
			activeWeather.emplace_back(weather, duration, duration, weather->RandomStrength(), origin);
		}
	};
	// If this system has any hazards, see if any have activated this frame.
	for(const auto &hazard : player.GetSystem()->Hazards())
		CreateWeather(hazard, Point());
	for(const auto &stellar : player.GetSystem()->Objects())
		for(const auto &hazard : stellar.Hazards())
			CreateWeather(hazard, stellar.Position());
}



// At random intervals, have one of the ships in the game send you a hail.
void Engine::SendHails()
{
	if(Random::Int(600) || player.IsDead() || ships.empty())
		return;

	vector<shared_ptr<const Ship>> canSend;
	canSend.reserve(ships.size());

	// When deciding who will send a hail, only consider ships that can send hails.
	for(auto &it : ships)
		if(it && it->CanSendHail(player, true))
			canSend.push_back(it);

	if(canSend.empty())
		// No ships can send hails.
		return;

	// Randomly choose a ship to send the hail.
	unsigned i = Random::Int(canSend.size());
	shared_ptr<const Ship> source = canSend[i];

	// Generate a random hail message.
	SendMessage(source, source->GetHail(player.GetSubstitutions()));
}



// Handle any keyboard inputs for the engine. This is done in the main thread
// after all calculation threads are paused to avoid race conditions.
void Engine::HandleKeyboardInputs()
{
	Ship *flagship = player.Flagship();

	// Commands can't be issued if your flagship is dead.
	if(!flagship || flagship->IsDestroyed())
		return;

	// Determine which new keys were pressed by the player.
	Command oldHeld = keyHeld;
	keyHeld.ReadKeyboard();
	Command keyDown = keyHeld.AndNot(oldHeld);

	// Certain commands are always sent when the corresponding key is depressed.
	static const Command maneuveringCommands = Command::AFTERBURNER | Command::BACK |
		Command::FORWARD | Command::LEFT | Command::RIGHT;

	// Transfer all commands that need to be active as long as the corresponding key is pressed.
	activeCommands |= keyHeld.And(Command::PRIMARY | Command::SECONDARY | Command::SCAN |
		maneuveringCommands | Command::SHIFT | Command::MOUSE_TURNING_HOLD);

	// Certain commands (e.g. LAND, BOARD) are debounced, allowing the player to toggle between
	// navigable destinations in the system.
	static const Command debouncedCommands = Command::LAND | Command::BOARD;
	constexpr int keyCooldown = 60;
	++keyInterval;
	if(oldHeld.Has(debouncedCommands))
		keyInterval = 0;

	// If all previously-held maneuvering keys have been released,
	// restore any autopilot commands still being requested.
	if(!keyHeld.Has(maneuveringCommands) && oldHeld.Has(maneuveringCommands))
	{
		activeCommands |= keyHeld.And(Command::JUMP | Command::FLEET_JUMP | debouncedCommands);

		// Do not switch debounced targets when restoring autopilot.
		keyInterval = keyCooldown;
	}

	// If holding JUMP or toggling a debounced command, also send WAIT. This prevents the jump from
	// starting (e.g. while escorts are aligning), or switches the associated debounced target.
	if(keyHeld.Has(Command::JUMP) || (keyInterval < keyCooldown && keyHeld.Has(debouncedCommands)))
		activeCommands |= Command::WAIT;

	// Transfer all newly pressed, unhandled keys to active commands.
	activeCommands |= keyDown;

	// Some commands are activated by combining SHIFT with a different key.
	if(keyHeld.Has(Command::SHIFT))
	{
		// Translate shift+BACK to a command to a STOP command to stop all movement of the flagship.
		// Translation is done here to allow the autopilot (which will execute the STOP-command) to
		// act on a single STOP command instead of the shift+BACK modifier).
		if(keyHeld.Has(Command::BACK))
		{
			activeCommands |= Command::STOP;
			activeCommands.Clear(Command::BACK);
		}
		else if(keyHeld.Has(Command::JUMP))
			activeCommands |= Command::FLEET_JUMP;
	}
}



// Handle any mouse clicks. This is done in the calculation thread rather than
// in the main UI thread to avoid race conditions.
void Engine::HandleMouseClicks()
{
	// Mouse clicks can't be issued if your flagship is dead.
	Ship *flagship = player.Flagship();
	if(!flagship)
		return;

	// Handle escort travel orders sent via the Map.
	if(player.HasEscortDestination())
	{
		auto moveTarget = player.GetEscortDestination();
		ai.IssueMoveTarget(player, moveTarget.second, moveTarget.first);
		player.SetEscortDestination();
	}

	// If there is no click event sent while the engine was active, bail out.
	if(!doClick)
		return;

	// Check for clicks on stellar objects. Only left clicks apply, and the
	// flagship must not be in the process of landing or taking off.
	bool clickedPlanet = false;
	const System *playerSystem = player.GetSystem();
	if(!isRightClick && flagship->Zoom() == 1.)
		for(const StellarObject &object : playerSystem->Objects())
			if(object.HasSprite() && object.HasValidPlanet())
			{
				// If the player clicked to land on a planet,
				// do so unless already landing elsewhere.
				Point position = object.Position() - center;
				const Planet *planet = object.GetPlanet();
				if(planet->IsAccessible(flagship) && (clickPoint - position).Length() < object.Radius())
				{
					if(&object == flagship->GetTargetStellar())
					{
						if(!planet->CanLand(*flagship))
							Messages::Add("The authorities on " + planet->Name()
									+ " refuse to let you land.", Messages::Importance::High);
						else
						{
							activeCommands |= Command::LAND;
							Messages::Add("Landing on " + planet->Name() + ".", Messages::Importance::High);
						}
					}
					else
						flagship->SetTargetStellar(&object);

					clickedPlanet = true;
				}
			}

	// Check for clicks on ships in this system.
	double clickRange = 50.;
	shared_ptr<Ship> clickTarget;
	for(shared_ptr<Ship> &ship : ships)
		if(ship->GetSystem() == playerSystem && &*ship != flagship && ship->IsTargetable())
		{
			Point position = ship->Position() - flagship->Position();
			const Mask &mask = ship->GetMask(step);
			double range = mask.Range(clickPoint - position, ship->Facing());
			if(range <= clickRange)
			{
				clickRange = range;
				clickTarget = ship;
				// If we've found an enemy within the click zone, favor
				// targeting it rather than any other ship. Otherwise, keep
				// checking for hits because another ship might be an enemy.
				if(!range && ship->GetGovernment()->IsEnemy())
					break;
			}
		}

	bool clickedAsteroid = false;
	if(clickTarget)
	{
		if(isRightClick)
			ai.IssueShipTarget(player, clickTarget);
		else
		{
			// Left click: has your flagship select or board the target.
			if(clickTarget == flagship->GetTargetShip())
				activeCommands |= Command::BOARD;
			else
			{
				flagship->SetTargetShip(clickTarget);
				if(clickTarget->IsYours())
					player.SelectShip(clickTarget.get(), hasShift);
			}
		}
	}
	else if(flagship->Attributes().Get("asteroid scan power"))
	{
		// If the click was not on any ship, check if it was on a minable.
		double scanRange = 100. * sqrt(flagship->Attributes().Get("asteroid scan power"));
		for(const shared_ptr<Minable> &minable : asteroids.Minables())
		{
			Point position = minable->Position() - flagship->Position();
			if(position.Length() > scanRange)
				continue;

			double range = clickPoint.Distance(position) - minable->Radius();
			if(range <= clickRange)
			{
				clickedAsteroid = true;
				clickRange = range;
				flagship->SetTargetAsteroid(minable);
				if(isRightClick)
					ai.IssueAsteroidTarget(player, minable);
			}
		}
	}
	if(isRightClick && !clickTarget && !clickedAsteroid && !isMouseTurningEnabled)
		ai.IssueMoveTarget(player, clickPoint + center, playerSystem);

	// Treat an "empty" click as a request to clear targets.
	if(!clickTarget && !isRightClick && !clickedAsteroid && !clickedPlanet)
		flagship->SetTargetShip(nullptr);
}



// Determines alternate mouse turning, setting player mouse angle, and right-click firing weapons.
void Engine::HandleMouseInput(Command &activeCommands)
{
	isMouseHoldEnabled = activeCommands.Has(Command::MOUSE_TURNING_HOLD);
	if(activeCommands.Has(Command::MOUSE_TURNING_TOGGLE))
	{
		isMouseToggleEnabled = !isMouseToggleEnabled;
		Preferences::Set("alt-mouse turning", isMouseToggleEnabled);
	}
	// XOR mouse hold and mouse toggle. If mouse toggle is OFF, then mouse hold
	// will temporarily turn ON mouse control. If mouse toggle is ON, then mouse
	// hold will temporarily turn OFF mouse control.
	isMouseTurningEnabled = (isMouseHoldEnabled ^ isMouseToggleEnabled);
	if(!isMouseTurningEnabled)
		return;
	activeCommands.Set(Command::MOUSE_TURNING_HOLD);
	bool rightMouseButtonHeld = false;
	int mousePosX;
	int mousePosY;
	if((SDL_GetMouseState(&mousePosX, &mousePosY) & SDL_BUTTON_RMASK) != 0)
		rightMouseButtonHeld = true;
	double relX = mousePosX - Screen::RawWidth() / 2;
	double relY = mousePosY - Screen::RawHeight() / 2;
	ai.SetMousePosition(Point(relX, relY));

	// Activate firing command.
	if(isMouseTurningEnabled && rightMouseButtonHeld)
		activeCommands.Set(Command::PRIMARY);
}



// Perform collision detection. Note that unlike the preceding functions, this
// one adds any visuals that are created directly to the main visuals list. If
// this is multi-threaded in the future, that will need to change.
void Engine::DoCollisions(Projectile &projectile)
{
	// The asteroids can collide with projectiles, the same as any other
	// object. If the asteroid turns out to be closer than the ship, it
	// shields the ship (unless the projectile has a blast radius).
	Point hitVelocity;
	double closestHit = 1.;
	shared_ptr<Ship> hit;
	const Government *gov = projectile.GetGovernment();

	// If this "projectile" is a ship explosion, it always explodes.
	if(!gov)
		closestHit = 0.;
	else if(projectile.GetWeapon().IsPhasing() && projectile.Target())
	{
		// "Phasing" projectiles that have a target will never hit any other ship.
		shared_ptr<Ship> target = projectile.TargetPtr();
		if(target)
		{
			Point offset = projectile.Position() - target->Position();
			double range = target->GetMask(step).Collide(offset, projectile.Velocity(), target->Facing());
			if(range < 1.)
			{
				closestHit = range;
				hit = target;
			}
		}
	}
	else
	{
		// For weapons with a trigger radius, check if any detectable object will set it off.
		double triggerRadius = projectile.GetWeapon().TriggerRadius();
		if(triggerRadius)
			for(const Body *body : shipCollisions.Circle(projectile.Position(), triggerRadius))
				if(body == projectile.Target() || (gov->IsEnemy(body->GetGovernment())
						&& reinterpret_cast<const Ship *>(body)->Cloaking() < 1.))
				{
					closestHit = 0.;
					break;
				}

		// If nothing triggered the projectile, check for collisions with ships.
		if(closestHit > 0.)
		{
			Ship *ship = reinterpret_cast<Ship *>(shipCollisions.Line(projectile, &closestHit));
			if(ship)
			{
				hit = ship->shared_from_this();
				hitVelocity = ship->Velocity();
			}
		}
		// "Phasing" projectiles can pass through asteroids. For all other
		// projectiles, check if they've hit an asteroid that is closer than any
		// ship that they have hit.
		if(!projectile.GetWeapon().IsPhasing())
		{
			Body *asteroid = asteroids.Collide(projectile, &closestHit);
			if(asteroid)
			{
				hitVelocity = asteroid->Velocity();
				hit.reset();
			}
		}
	}

	// Check if the projectile hit something.
	if(closestHit < 1.)
	{
		// Create the explosion the given distance along the projectile's
		// motion path for this step.
		projectile.Explode(visuals, closestHit, hitVelocity);

		const DamageProfile damage(projectile.GetInfo());

		// If this projectile has a blast radius, find all ships within its
		// radius. Otherwise, only one is damaged.
		double blastRadius = projectile.GetWeapon().BlastRadius();
		bool isSafe = projectile.GetWeapon().IsSafe();
		if(blastRadius)
		{
			// Even friendly ships can be hit by the blast, unless it is a
			// "safe" weapon.
			Point hitPos = projectile.Position() + closestHit * projectile.Velocity();
			for(Body *body : shipCollisions.Circle(hitPos, blastRadius))
			{
				Ship *ship = reinterpret_cast<Ship *>(body);
				bool targeted = (projectile.Target() == ship);
				if(isSafe && !targeted && !gov->IsEnemy(ship->GetGovernment()))
					continue;

				// Only directly targeted ships get provoked by blast weapons.
				int eventType = ship->TakeDamage(visuals, damage.CalculateDamage(*ship, ship == hit.get()),
					targeted ? gov : nullptr);
				if(eventType)
					eventQueue.emplace_back(gov, ship->shared_from_this(), eventType);
			}
		}
		else if(hit)
		{
			int eventType = hit->TakeDamage(visuals, damage.CalculateDamage(*hit), gov);
			if(eventType)
				eventQueue.emplace_back(gov, hit, eventType);
		}

		if(hit)
			DoGrudge(hit, gov);
	}
	else if(projectile.MissileStrength())
	{
		// If the projectile did not hit anything, give the anti-missile systems
		// a chance to shoot it down.
		for(Ship *ship : hasAntiMissile)
			if(ship == projectile.Target() || gov->IsEnemy(ship->GetGovernment()))
				if(ship->FireAntiMissile(projectile, visuals))
				{
					projectile.Kill();
					break;
				}
	}
}



// Determine whether any active weather events have impacted the ships within
// the system. As with DoCollisions, this function adds visuals directly to
// the main visuals list.
void Engine::DoWeather(Weather &weather)
{
	weather.CalculateStrength();
	if(weather.HasWeapon() && !Random::Int(weather.Period()))
	{
		const Hazard *hazard = weather.GetHazard();
		const DamageProfile damage(weather.GetInfo());

		// Get all ship bodies that are touching a ring defined by the hazard's min
		// and max ranges at the hazard's origin. Any ship touching this ring takes
		// hazard damage.
		for(Body *body : (hazard->SystemWide() ? shipCollisions.All()
			: shipCollisions.Ring(weather.Origin(), hazard->MinRange(), hazard->MaxRange())))
		{
			Ship *hit = reinterpret_cast<Ship *>(body);
			hit->TakeDamage(visuals, damage.CalculateDamage(*hit), nullptr);
		}
	}
}



// Check if any ship collected the given flotsam.
void Engine::DoCollection(Flotsam &flotsam)
{
	// Check if any ship can pick up this flotsam. Cloaked ships cannot act.
	Ship *collector = nullptr;
	for(Body *body : shipCollisions.Circle(flotsam.Position(), 5.))
	{
		Ship *ship = reinterpret_cast<Ship *>(body);
		if(!ship->CannotAct() && ship->CanPickUp(flotsam))
		{
			collector = ship;
			break;
		}
	}
	if(!collector)
		return;

	// Transfer cargo from the flotsam to the collector ship.
	int amount = flotsam.TransferTo(collector);
	// If the collector is not one of the player's ships, we can bail out now.
	if(!collector->IsYours())
		return;

	// One of your ships picked up this flotsam. Describe who it was.
	string name = (!collector->GetParent() ? "You" :
			"Your " + collector->Noun() + " \"" + collector->Name() + "\"") + " picked up ";
	// Describe what they collected from this flotsam.
	string commodity;
	string message;
	if(flotsam.OutfitType())
	{
		const Outfit *outfit = flotsam.OutfitType();
		if(outfit->Get("minable") > 0.)
		{
			commodity = outfit->DisplayName();
			player.Harvest(outfit);
		}
		else
			message = name + to_string(amount) + " "
				+ (amount == 1 ? outfit->DisplayName() : outfit->PluralName()) + ".";
	}
	else
		commodity = flotsam.CommodityType();

	// If an ordinary commodity or harvestable was collected, describe it in
	// terms of tons, not in terms of units.
	if(!commodity.empty())
	{
		double amountInTons = amount * flotsam.UnitSize();
		message = name + Format::CargoString(amountInTons, Format::LowerCase(commodity)) + ".";
	}

	// Unless something went wrong while forming the message, display it.
	if(!message.empty())
	{
		int free = collector->Cargo().Free();
		message += " (" + Format::CargoString(free, "free space") + " remaining.)";
		Messages::Add(message, Messages::Importance::High);
	}
}



// Scanning can't happen in the same loop as ship movement because it relies on
// all the ships already being in their final position for this step.
void Engine::DoScanning(const shared_ptr<Ship> &ship)
{
	int scan = ship->Scan(player);
	if(scan)
	{
		shared_ptr<Ship> target = ship->GetTargetShip();
		if(target && target->IsTargetable())
			eventQueue.emplace_back(ship, target, scan);
	}
}



// Fill in all the objects in the radar display.
void Engine::FillRadar()
{
	const Ship *flagship = player.Flagship();
	const System *playerSystem = player.GetSystem();

	// Add stellar objects.
	for(const StellarObject &object : playerSystem->Objects())
		if(object.HasSprite())
		{
			double r = max(2., object.Radius() * .03 + .5);
			radar[calcTickTock].Add(object.RadarType(flagship), object.Position(), r, r - 1.);
		}

	// Add pointers for neighboring systems.
	if(flagship)
	{
		const System *targetSystem = flagship->GetTargetSystem();
		const set<const System *> &links = (flagship->JumpNavigation().HasJumpDrive()) ?
			playerSystem->JumpNeighbors(flagship->JumpNavigation().JumpRange()) : playerSystem->Links();
		for(const System *system : links)
			if(player.HasSeen(*system))
				radar[calcTickTock].AddPointer(
					(system == targetSystem) ? Radar::SPECIAL : Radar::INACTIVE,
					system->Position() - playerSystem->Position());
	}

	// Add viewport brackets.
	if(!Preferences::Has("Disable viewport on radar"))
	{
		radar[calcTickTock].AddViewportBoundary(Screen::TopLeft() / zoom);
		radar[calcTickTock].AddViewportBoundary(Screen::TopRight() / zoom);
		radar[calcTickTock].AddViewportBoundary(Screen::BottomLeft() / zoom);
		radar[calcTickTock].AddViewportBoundary(Screen::BottomRight() / zoom);
	}

	// Add ships. Also check if hostile ships have newly appeared.
	bool hasHostiles = false;
	for(shared_ptr<Ship> &ship : ships)
		if(ship->GetSystem() == playerSystem)
		{
			// Do not show cloaked ships on the radar, except the player's ships.
			bool isYours = ship->IsYours();
			if(ship->Cloaking() >= 1. && !isYours)
				continue;

			// Figure out what radar color should be used for this ship.
			bool isYourTarget = (flagship && ship == flagship->GetTargetShip());
			int type = isYourTarget ? Radar::SPECIAL : RadarType(*ship, step);
			// Calculate how big the radar dot should be.
			double size = sqrt(ship->Width() + ship->Height()) * .14 + .5;

			radar[calcTickTock].Add(type, ship->Position(), size);

			// Check if this is a hostile ship.
			hasHostiles |= (!ship->IsDisabled() && ship->GetGovernment()->IsEnemy()
				&& ship->GetTargetShip() && ship->GetTargetShip()->IsYours());
		}
	// If hostile ships have appeared, play the siren.
	if(alarmTime)
		--alarmTime;
	else if(hasHostiles && !hadHostiles)
	{
		if(Preferences::PlayAudioAlert())
			Audio::Play(Audio::Get("alarm"));
		alarmTime = 300;
		hadHostiles = true;
	}
	else if(!hasHostiles)
		hadHostiles = false;

	// Add projectiles that have a missile strength or homing.
	for(Projectile &projectile : projectiles)
	{
		if(projectile.MissileStrength())
		{
			bool isEnemy = projectile.GetGovernment() && projectile.GetGovernment()->IsEnemy();
			radar[calcTickTock].Add(
				isEnemy ? Radar::SPECIAL : Radar::INACTIVE, projectile.Position(), 1.);
		}
		else if(projectile.GetWeapon().BlastRadius())
			radar[calcTickTock].Add(Radar::SPECIAL, projectile.Position(), 1.8);
	}
}



// Each ship is drawn as an entire stack of sprites, including hardpoint sprites
// and engine flares and any fighters it is carrying externally.
void Engine::AddSprites(const Ship &ship)
{
	bool hasFighters = ship.PositionFighters();
	double cloak = ship.Cloaking();
	bool drawCloaked = (cloak && ship.IsYours());
	auto &itemsToDraw = draw[calcTickTock];
	auto drawObject = [&itemsToDraw, cloak, drawCloaked](const Body &body) -> void
	{
		// Draw cloaked/cloaking sprites swizzled red, and overlay this solid
		// sprite with an increasingly transparent "regular" sprite.
		if(drawCloaked)
			itemsToDraw.AddSwizzled(body, 27);
		itemsToDraw.Add(body, cloak);
	};

	if(hasFighters)
		for(const Ship::Bay &bay : ship.Bays())
			if(bay.side == Ship::Bay::UNDER && bay.ship)
				drawObject(*bay.ship);

	if(ship.IsThrusting() && !ship.EnginePoints().empty())
		DrawFlareSprites(ship, draw[calcTickTock], ship.EnginePoints(),
			ship.Attributes().FlareSprites(), Ship::EnginePoint::UNDER);
	else if(ship.IsReversing() && !ship.ReverseEnginePoints().empty())
		DrawFlareSprites(ship, draw[calcTickTock], ship.ReverseEnginePoints(),
			ship.Attributes().ReverseFlareSprites(), Ship::EnginePoint::UNDER);
	if(ship.IsSteering() && !ship.SteeringEnginePoints().empty())
		DrawFlareSprites(ship, draw[calcTickTock], ship.SteeringEnginePoints(),
			ship.Attributes().SteeringFlareSprites(), Ship::EnginePoint::UNDER);

	auto drawHardpoint = [&drawObject, &ship](const Hardpoint &hardpoint) -> void
	{
		if(hardpoint.GetOutfit() && hardpoint.GetOutfit()->HardpointSprite().HasSprite())
		{
			Body body(
				hardpoint.GetOutfit()->HardpointSprite(),
				ship.Position() + ship.Zoom() * ship.Facing().Rotate(hardpoint.GetPoint()),
				ship.Velocity(),
				ship.Facing() + hardpoint.GetAngle(),
				ship.Zoom());
			drawObject(body);
		}
	};

	for(const Hardpoint &hardpoint : ship.Weapons())
		if(hardpoint.IsUnder())
			drawHardpoint(hardpoint);
	drawObject(ship);
	for(const Hardpoint &hardpoint : ship.Weapons())
		if(!hardpoint.IsUnder())
			drawHardpoint(hardpoint);

	if(ship.IsThrusting() && !ship.EnginePoints().empty())
		DrawFlareSprites(ship, draw[calcTickTock], ship.EnginePoints(),
			ship.Attributes().FlareSprites(), Ship::EnginePoint::OVER);
	else if(ship.IsReversing() && !ship.ReverseEnginePoints().empty())
		DrawFlareSprites(ship, draw[calcTickTock], ship.ReverseEnginePoints(),
			ship.Attributes().ReverseFlareSprites(), Ship::EnginePoint::OVER);
	if(ship.IsSteering() && !ship.SteeringEnginePoints().empty())
		DrawFlareSprites(ship, draw[calcTickTock], ship.SteeringEnginePoints(),
			ship.Attributes().SteeringFlareSprites(), Ship::EnginePoint::OVER);

	if(hasFighters)
		for(const Ship::Bay &bay : ship.Bays())
			if(bay.side == Ship::Bay::OVER && bay.ship)
				drawObject(*bay.ship);
}



// If a ship just damaged another ship, update information on who has asked the
// player for assistance (and ask for assistance if appropriate).
void Engine::DoGrudge(const shared_ptr<Ship> &target, const Government *attacker)
{
	if(attacker->IsPlayer())
	{
		shared_ptr<const Ship> previous = grudge[target->GetGovernment()].lock();
		if(previous && previous->CanSendHail(player))
		{
			grudge[target->GetGovernment()].reset();
			SendMessage(previous, "Thank you for your assistance, Captain "
				+ player.LastName() + "!");
		}
		return;
	}
	if(grudgeTime)
		return;

	// Check who currently has a grudge against this government. Also check if
	// someone has already said "thank you" today.
	if(grudge.count(attacker))
	{
		shared_ptr<const Ship> previous = grudge[attacker].lock();
		// If the previous ship is destroyed, or was able to send a
		// "thank you" already, skip sending a new thanks.
		if(!previous || previous->CanSendHail(player))
			return;
	}

	// If an enemy of the player, or being attacked by those that are
	// not enemies of the player, do not request help.
	if(target->GetGovernment()->IsEnemy() || !attacker->IsEnemy())
		return;
	// Ensure that this attacked ship is able to send hails (e.g. not mute,
	// a player ship, automaton, shares a language with the player, etc.)
	if(!target || !target->CanSendHail(player))
		return;

	// No active ship has a grudge already against this government.
	// Check the relative strength of this ship and its attackers.
	double attackerStrength = 0.;
	int attackerCount = 0;
	for(const shared_ptr<Ship> &ship : ships)
		if(ship->GetGovernment() == attacker && ship->GetTargetShip() == target)
		{
			++attackerCount;
			attackerStrength += (ship->Shields() + ship->Hull()) * ship->Strength();
		}

	// Only ask for help if outmatched.
	double targetStrength = (target->Shields() + target->Hull()) * target->Strength();
	if(attackerStrength <= targetStrength)
		return;

	// Ask for help more frequently if the battle is very lopsided.
	double ratio = attackerStrength / targetStrength - 1.;
	if(Random::Real() * 10. > ratio)
		return;

	grudge[attacker] = target;
	grudgeTime = 120;
	string message;
	if(target->GetPersonality().IsDaring())
	{
		message = "Please assist us in destroying ";
		message += (attackerCount == 1 ? "this " : "these ");
		message += attacker->GetName();
		message += (attackerCount == 1 ? " ship." : " ships.");
	}
	else
	{
		message = "We are under attack by ";
		if(attackerCount == 1)
			message += "a ";
		message += attacker->GetName();
		message += (attackerCount == 1 ? " ship" : " ships");
		message += ". Please assist us!";
	}
	SendMessage(target, message);
}



void Engine::CreateStatusOverlays()
{
	const auto overlayAllSetting = Preferences::StatusOverlaysState(Preferences::OverlayType::ALL);

	if(overlayAllSetting == Preferences::OverlayState::OFF)
		return;
<<<<<<< HEAD
	double width = min(it->Width(), it->Height());
	float alpha = (used_setting == Preferences::OverlayType::ON_HIT) ? it->SmoothIsDamaged(30, 10) : 1.f;
	statuses.emplace_back(it->Position() - center, it->Shields(), it->Hull(),
		min(it->Hull(), it->DisabledHull()), max(20., width * .5), type, alpha);
}



// Constructor for the ship status display rings.
Engine::Status::Status(const Point &position, double outer, double inner,
	double disabled, double radius, int type, float alpha, double angle)
	: position(position), outer(outer), inner(inner), disabled(disabled), radius(radius),
		type(type), alpha(alpha), angle(angle)
=======

	const System *currentSystem = player.GetSystem();
	const auto flagship = player.FlagshipPtr();

	static const set<Preferences::OverlayType> overlayTypes = {
		Preferences::OverlayType::FLAGSHIP,
		Preferences::OverlayType::ESCORT,
		Preferences::OverlayType::ENEMY,
		Preferences::OverlayType::NEUTRAL
	};

	map<Preferences::OverlayType, Preferences::OverlayState> overlaySettings;

	for(const auto &it : overlayTypes)
		overlaySettings[it] = Preferences::StatusOverlaysState(it);

	for(const auto &it : ships)
	{
		if(!it->GetGovernment() || it->GetSystem() != currentSystem || it->Cloaking() == 1.)
			continue;
		// Don't show status for dead ships.
		if(it->IsDestroyed())
			continue;

		if(it == flagship)
			EmplaceStatusOverlay(it, overlaySettings[Preferences::OverlayType::FLAGSHIP], 0);
		else if(it->GetGovernment()->IsEnemy())
			EmplaceStatusOverlay(it, overlaySettings[Preferences::OverlayType::ENEMY], 1);
		else if(it->IsYours() || it->GetPersonality().IsEscort())
			EmplaceStatusOverlay(it, overlaySettings[Preferences::OverlayType::ESCORT], 0);
		else
			EmplaceStatusOverlay(it, overlaySettings[Preferences::OverlayType::NEUTRAL], 2);
	}
}



void Engine::EmplaceStatusOverlay(const shared_ptr<Ship> &it, Preferences::OverlayState overlaySetting, int type)
>>>>>>> db89370e
{
	if(overlaySetting == Preferences::OverlayState::OFF)
		return;

	if(overlaySetting == Preferences::OverlayState::DAMAGED && !it->IsDamaged())
		return;

	double width = min(it->Width(), it->Height());

	statuses.emplace_back(it->Position() - center, it->Shields(), it->Hull(),
		min(it->Hull(), it->DisabledHull()), max(20., width * .5), type);
}<|MERGE_RESOLUTION|>--- conflicted
+++ resolved
@@ -2568,21 +2568,6 @@
 
 	if(overlayAllSetting == Preferences::OverlayState::OFF)
 		return;
-<<<<<<< HEAD
-	double width = min(it->Width(), it->Height());
-	float alpha = (used_setting == Preferences::OverlayType::ON_HIT) ? it->SmoothIsDamaged(30, 10) : 1.f;
-	statuses.emplace_back(it->Position() - center, it->Shields(), it->Hull(),
-		min(it->Hull(), it->DisabledHull()), max(20., width * .5), type, alpha);
-}
-
-
-
-// Constructor for the ship status display rings.
-Engine::Status::Status(const Point &position, double outer, double inner,
-	double disabled, double radius, int type, float alpha, double angle)
-	: position(position), outer(outer), inner(inner), disabled(disabled), radius(radius),
-		type(type), alpha(alpha), angle(angle)
-=======
 
 	const System *currentSystem = player.GetSystem();
 	const auto flagship = player.FlagshipPtr();
@@ -2621,7 +2606,6 @@
 
 
 void Engine::EmplaceStatusOverlay(const shared_ptr<Ship> &it, Preferences::OverlayState overlaySetting, int type)
->>>>>>> db89370e
 {
 	if(overlaySetting == Preferences::OverlayState::OFF)
 		return;
@@ -2630,7 +2614,7 @@
 		return;
 
 	double width = min(it->Width(), it->Height());
-
+	float alpha = (overlaySetting == Preferences::OverlayState::ON_HIT) ? it->SmoothIsDamaged(30, 10) : 1.f;
 	statuses.emplace_back(it->Position() - center, it->Shields(), it->Hull(),
-		min(it->Hull(), it->DisabledHull()), max(20., width * .5), type);
+		min(it->Hull(), it->DisabledHull()), max(20., width * .5), type, alpha);
 }