--- conflicted
+++ resolved
@@ -656,10 +656,6 @@
 	info.SetString("date", player.GetDate().ToString());
 	if(flagship)
 	{
-<<<<<<< HEAD
-		info.SetBar("fuel", flagship->Fuel(),
-			flagship->Attributes().Get("fuel capacity") / flagship->JumpFuel(flagship->GetTargetSystem()));
-=======
 		double fuelCap = flagship->Attributes().Get("fuel capacity");
 		// If the flagship has a large amount of fuel, display a solid bar.
 		// Otherwise, display a segment for every 100 fuel.
@@ -667,7 +663,6 @@
 			info.SetBar("fuel", flagship->Fuel(), fuelCap * .01);
 		else
 			info.SetBar("fuel", flagship->Fuel());
->>>>>>> 5a8cbeb1
 		info.SetBar("energy", flagship->Energy());
 		double heat = flagship->Heat();
 		info.SetBar("heat", min(1., heat));
