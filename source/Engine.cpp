/* Engine.cpp
Copyright (c) 2014 by Michael Zahniser

Endless Sky is free software: you can redistribute it and/or modify it under the
terms of the GNU General Public License as published by the Free Software
Foundation, either version 3 of the License, or (at your option) any later version.

Endless Sky is distributed in the hope that it will be useful, but WITHOUT ANY
WARRANTY; without even the implied warranty of MERCHANTABILITY or FITNESS FOR A
PARTICULAR PURPOSE.  See the GNU General Public License for more details.
*/

#include "Engine.h"

#include "Audio.h"
#include "Effect.h"
#include "Files.h"
#include "FillShader.h"
#include "Fleet.h"
#include "Flotsam.h"
#include "Font.h"
#include "FontSet.h"
#include "Format.h"
#include "FrameTimer.h"
#include "GameData.h"
#include "Government.h"
#include "Interface.h"
#include "MapPanel.h"
#include "Mask.h"
#include "Messages.h"
#include "Minable.h"
#include "Mission.h"
#include "NPC.h"
#include "OutlineShader.h"
#include "Person.h"
#include "Planet.h"
#include "PlanetLabel.h"
#include "PlayerInfo.h"
#include "PointerShader.h"
#include "Politics.h"
#include "Preferences.h"
#include "Projectile.h"
#include "Random.h"
#include "RingShader.h"
#include "Screen.h"
#include "Ship.h"
#include "ShipEvent.h"
#include "Sprite.h"
#include "SpriteSet.h"
#include "SpriteShader.h"
#include "StarField.h"
#include "StartConditions.h"
#include "StellarObject.h"
#include "System.h"
#include "Visual.h"
#include "WrappedText.h"

#include <algorithm>
#include <cmath>
#include <string>

using namespace std;

namespace {
	int RadarType(const Ship &ship, int step)
	{
		if(ship.GetPersonality().IsTarget() && !ship.IsDestroyed())
		{
			// If a ship is a "target," double-blink it a few times per second.
			int count = (step / 6) % 7;
			if(count == 0 || count == 2)
				return Radar::BLINK;
		}
		if(ship.IsDisabled() || (ship.IsOverheated() && ((step / 20) % 2)))
			return Radar::INACTIVE;
		if(ship.IsYours() || (ship.GetPersonality().IsEscort() && !ship.GetGovernment()->IsEnemy()))
			return Radar::PLAYER;
		if(!ship.GetGovernment()->IsEnemy())
			return Radar::FRIENDLY;
		const auto &target = ship.GetTargetShip();
		if(target && target->IsYours())
			return Radar::HOSTILE;
		return Radar::UNFRIENDLY;
	}
	
	template <class Type>
	void Prune(vector<Type> &objects)
	{
		// First, erase any of the old objects that should be removed.
		typename vector<Type>::iterator in = objects.begin();
		while(in != objects.end() && !in->ShouldBeRemoved())
			++in;
		
		typename vector<Type>::iterator out = in;
		while(in != objects.end())
		{
			if(!in->ShouldBeRemoved())
				*out++ = std::move(*in);
			++in;
		}
		if(out != objects.end())
			objects.erase(out, objects.end());
	}
	
	template <class Type>
	void Prune(list<shared_ptr<Type>> &objects)
	{
		for(auto it = objects.begin(); it != objects.end(); )
		{
			if((*it)->ShouldBeRemoved())
				it = objects.erase(it);
			else
				++it;
		}
	}
	
	template <class Type>
	void Append(vector<Type> &objects, vector<Type> &added)
	{
		objects.insert(objects.end(), make_move_iterator(added.begin()), make_move_iterator(added.end()));
		added.clear();
	}
	
	bool CanSendHail(const shared_ptr<const Ship> &ship, const System *playerSystem)
	{
		if(!ship || !playerSystem)
			return false;
		
		// Make sure this ship is in the same system as the player.
		if(ship->GetSystem() != playerSystem)
			return false;
		
		// Player ships shouldn't send hails.
		if(!ship->GetGovernment() || ship->IsYours())
			return false;
		
		// Make sure this ship is able to send a hail.
		if(ship->IsDisabled() || !ship->Crew()
				|| ship->Cloaking() >= 1. || ship->GetPersonality().IsMute())
			return false;
		
		return true;
	}
	
	// Author the given message from the given ship.
	void SendMessage(const shared_ptr<const Ship> &ship, const string &message)
	{
		if(message.empty())
			return;
		
		// If this ship has no name, show its model name instead.
		string tag;
		const string &gov = ship->GetGovernment()->GetName();
		if(!ship->Name().empty())
			tag = gov + " " + ship->Noun() + " \"" + ship->Name() + "\": ";
		else
			tag = ship->ModelName() + " (" + gov + "): ";
		
		Messages::Add(tag + message);
	}
	
	const double RADAR_SCALE = .025;
}



Engine::Engine(PlayerInfo &player)
	: player(player), ai(ships, asteroids.Minables(), flotsam),
	shipCollisions(256u, 32u)
{
	zoom = Preferences::ViewZoom();
	
	// Start the thread for doing calculations.
	calcThread = thread(&Engine::ThreadEntryPoint, this);
	
	if(!player.IsLoaded() || !player.GetSystem())
		return;
	
	// Preload any landscapes for this system.
	for(const StellarObject &object : player.GetSystem()->Objects())
		if(object.GetPlanet())
			GameData::Preload(object.GetPlanet()->Landscape());
	
	// Figure out what planet the player is landed on, if any.
	const StellarObject *object = player.GetStellarObject();
	if(object)
		center = object->Position();
	
	// Now we know the player's current position. Draw the planets.
	draw[calcTickTock].Clear(step, zoom);
	draw[calcTickTock].SetCenter(center);
	radar[calcTickTock].SetCenter(center);
	const Ship *flagship = player.Flagship();
	for(const StellarObject &object : player.GetSystem()->Objects())
		if(object.HasSprite())
		{
			draw[calcTickTock].Add(object);
			
			double r = max(2., object.Radius() * .03 + .5);
			radar[calcTickTock].Add(object.RadarType(flagship), object.Position(), r, r - 1.);
		}
	
	// Add all neighboring systems to the radar.
	const System *targetSystem = flagship ? flagship->GetTargetSystem() : nullptr;
	const set<const System *> &links = (flagship && flagship->Attributes().Get("jump drive")) ?
		player.GetSystem()->Neighbors() : player.GetSystem()->Links();
	for(const System *system : links)
		radar[calcTickTock].AddPointer(
			(system == targetSystem) ? Radar::SPECIAL : Radar::INACTIVE,
			system->Position() - player.GetSystem()->Position());
	
	GameData::SetHaze(player.GetSystem()->Haze());
}



Engine::~Engine()
{
	{
		unique_lock<mutex> lock(swapMutex);
		terminate = true;
	}
	condition.notify_all();
	calcThread.join();
}



void Engine::Place()
{
	ships.clear();
	ai.ClearOrders();
	
	EnterSystem();
	
	// Add the player's flagship and escorts to the list of ships. The TakeOff()
	// code already took care of loading up fighters and assigning parents.
	for(const shared_ptr<Ship> &ship : player.Ships())
		if(!ship->IsParked() && ship->GetSystem())
			ships.push_back(ship);
	
	// Add NPCs to the list of ships. Fighters have to be assigned to carriers,
	// and all but "uninterested" ships should follow the player.
	shared_ptr<Ship> flagship = player.FlagshipPtr();
	for(const Mission &mission : player.Missions())
		Place(mission.NPCs(), flagship);
	
	// Get the coordinates of the planet the player is leaving.
	const Planet *planet = player.GetPlanet();
	Point planetPos;
	double planetRadius = 0.;
	const StellarObject *object = player.GetStellarObject();
	if(object)
	{
		planetPos = object->Position();
		planetRadius = object->Radius();
	}
	
	// Give each non-carried, special ship we just added a random heading and position.
	// (While carried by a parent, ships will not be present in `Engine::ships`.)
	for(const shared_ptr<Ship> &ship : ships)
	{
		Point pos;
		Angle angle = Angle::Random();
		// Any ships in the same system as the player should be either
		// taking off from a specific planet or nearby.
		if(ship->GetSystem() == player.GetSystem() && !ship->IsDisabled())
		{
			const Personality &person = ship->GetPersonality();
			bool hasOwnPlanet = ship->GetPlanet();
			bool launchesWithPlayer = (ship->IsYours() || planet->CanLand(*ship))
					&& !(person.IsStaying() || person.IsWaiting() || hasOwnPlanet);
			const StellarObject *object = hasOwnPlanet ?
					ship->GetSystem()->FindStellar(ship->GetPlanet()) : nullptr;
			// Default to the player's planet in the case of data definition errors.
			if(person.IsLaunching() || launchesWithPlayer || (hasOwnPlanet && !object))
			{
				if(planet)
					ship->SetPlanet(planet);
				pos = planetPos + angle.Unit() * Random::Real() * planetRadius;
			}
			else if(hasOwnPlanet)
				pos = object->Position() + angle.Unit() * Random::Real() * object->Radius();
		}
		// If a special ship somehow was saved without a system reference, place it into the
		// player's system to avoid a nullptr deference.
		else if(!ship->GetSystem())
		{
			// Log this error.
			Files::LogError("Engine::Place: Set fallback system for the NPC \"" + ship->Name() + "\" as it had no system");
			ship->SetSystem(player.GetSystem());
		}
		
		// If the position is still (0, 0), the special ship is in a different
		// system, disabled, or otherwise unable to land on viable planets in
		// the player's system: place it "in flight".
		if(!pos)
		{
			ship->SetPlanet(nullptr);
			Fleet::Place(*ship->GetSystem(), *ship);
		}
		// This ship is taking off from a planet.
		else
			ship->Place(pos, angle.Unit(), angle);
	}
	// Move any ships that were randomly spawned into the main list, now
	// that all special ships have been repositioned.
	ships.splice(ships.end(), newShips);
	
	player.SetPlanet(nullptr);
}



// Add NPC ships to the known ships. These may have been freshly instantiated
// from an accepted assisting/boarding mission, or from existing missions when
// the player departs a planet.
void Engine::Place(const list<NPC> &npcs, shared_ptr<Ship> flagship)
{
	for(const NPC &npc : npcs)
	{
		map<Ship *, int> droneCarriers;
		map<Ship *, int> fighterCarriers;
		for(const shared_ptr<Ship> &ship : npc.Ships())
		{
			// Skip ships that have been destroyed.
			if(ship->IsDestroyed() || ship->IsDisabled())
				continue;
			
			// Redo the loading up of fighters.
			ship->UnloadBays();
			if(ship->BaysFree(false))
				droneCarriers[&*ship] = ship->BaysFree(false);
			if(ship->BaysFree(true))
				fighterCarriers[&*ship] = ship->BaysFree(true);
		}
		
		shared_ptr<Ship> npcFlagship;
		for(const shared_ptr<Ship> &ship : npc.Ships())
		{
			// Skip ships that have been destroyed.
			if(ship->IsDestroyed())
				continue;
			
			// Avoid the exploit where the player can wear down an NPC's
			// crew by attrition over the course of many days.
			ship->AddCrew(max(0, ship->RequiredCrew() - ship->Crew()));
			if(!ship->IsDisabled())
				ship->Recharge();
			
			if(ship->CanBeCarried())
			{
				bool docked = false;
				map<Ship *, int> &carriers = (ship->Attributes().Category() == "Drone") ?
					droneCarriers : fighterCarriers;
				for(auto &it : carriers)
					if(it.second && it.first->Carry(ship))
					{
						--it.second;
						docked = true;
						break;
					}
				if(docked)
					continue;
			}
			
			ships.push_back(ship);
			// The first (alive) ship in an NPC block
			// serves as the flagship of the group.
			if(!npcFlagship)
				npcFlagship = ship;
			
			// Only the flagship of an NPC considers the
			// player: the rest of the NPC track it.
			if(npcFlagship && ship != npcFlagship)
				ship->SetParent(npcFlagship);
			else if(!ship->GetPersonality().IsUninterested())
				ship->SetParent(flagship);
			else
				ship->SetParent(nullptr);
		}
	}
}



// Wait for the previous calculations (if any) to be done.
void Engine::Wait()
{
	unique_lock<mutex> lock(swapMutex);
	while(calcTickTock != drawTickTock)
		condition.wait(lock);
}



// Begin the next step of calculations.
void Engine::Step(bool isActive)
{
	events.swap(eventQueue);
	eventQueue.clear();
	
	// The calculation thread is now paused, so it is safe to access things.
	const shared_ptr<Ship> flagship = player.FlagshipPtr();
	const StellarObject *object = player.GetStellarObject();
	if(object)
	{
		center = object->Position();
		centerVelocity = Point();
	}
	else if(flagship)
	{
		center = flagship->Position();
		centerVelocity = flagship->Velocity();
		if(doEnter && flagship->Zoom() == 1. && !flagship->IsHyperspacing())
		{
			doEnter = false;
			events.emplace_back(flagship, flagship, ShipEvent::JUMP);
		}
		if(flagship->IsEnteringHyperspace() || flagship->Commands().Has(Command::JUMP))
		{
			if(jumpCount < 100)
				++jumpCount;
			const System *from = flagship->GetSystem();
			const System *to = flagship->GetTargetSystem();
			if(from && to && from != to)
			{
				jumpInProgress[0] = from;
				jumpInProgress[1] = to;
			}
		}
		else if(jumpCount > 0)
			--jumpCount;
	}
	ai.UpdateEvents(events);
	HandleKeyboardInputs();
	ai.UpdateKeys(player, activeCommands, isActive && wasActive);
	wasActive = isActive;
	Audio::Update(center);
	
	// Smoothly zoom in and out.
	if(isActive)
	{
		double zoomTarget = Preferences::ViewZoom();
		if(zoom != zoomTarget)
		{
			static const double ZOOM_SPEED = .05;
			
			// Define zoom speed bounds to prevent asymptotic behavior.
			static const double MAX_SPEED = .05;
			static const double MIN_SPEED = .002;
			
			double zoomRatio = max(MIN_SPEED, min(MAX_SPEED, abs(log2(zoom) - log2(zoomTarget)) * ZOOM_SPEED));
			if(zoom < zoomTarget)
				zoom = min(zoomTarget, zoom * (1. + zoomRatio));
			else if(zoom > zoomTarget)
				zoom = max(zoomTarget, zoom * (1. / (1. + zoomRatio)));
		}
	}
	
	// Draw a highlight to distinguish the flagship from other ships.
	if(flagship && !flagship->IsDestroyed() && Preferences::Has("Highlight player's flagship"))
	{
		highlightSprite = flagship->GetSprite();
		highlightUnit = flagship->Unit() * zoom;
		highlightFrame = flagship->GetFrame();
	}
	else
		highlightSprite = nullptr;
		
	// Any of the player's ships that are in system are assumed to have
	// landed along with the player.
	if(flagship && flagship->GetPlanet() && isActive)
		player.SetPlanet(flagship->GetPlanet());
	
	const System *currentSystem = player.GetSystem();
	// Update this here, for thread safety.
	if(!player.HasTravelPlan() && flagship && flagship->GetTargetSystem())
		player.TravelPlan().push_back(flagship->GetTargetSystem());
	if(player.HasTravelPlan() && currentSystem == player.TravelPlan().back())
		player.PopTravel();
	if(doFlash)
	{
		flash = .4;
		doFlash = false;
	}
	else if(flash)
		flash = max(0., flash * .99 - .002);
	
	targets.clear();
	
	// Update the player's ammo amounts.
	ammo.clear();
	if(flagship)
		for(const auto &it : flagship->Outfits())
		{
			if(!it.first->Icon())
				continue;
			
			if(it.first->Ammo())
				ammo.emplace_back(it.first,
					flagship->OutfitCount(it.first->Ammo()));
			else if(it.first->FiringFuel())
			{
				double remaining = flagship->Fuel()
					* flagship->Attributes().Get("fuel capacity");
				ammo.emplace_back(it.first,
					remaining / it.first->FiringFuel());
			}
			else
				ammo.emplace_back(it.first, -1);
		}
	
	// Display escort information for all ships of the "Escort" government,
	// and all ships with the "escort" personality, except for fighters that
	// are not owned by the player.
	escorts.Clear();
	bool fleetIsJumping = (flagship && flagship->Commands().Has(Command::JUMP));
	for(const auto &it : ships)
		if(it->GetGovernment()->IsPlayer() || it->GetPersonality().IsEscort())
			if(!it->IsYours() && !it->CanBeCarried())
			{
				bool isSelected = (flagship && flagship->GetTargetShip() == it);
				escorts.Add(*it, it->GetSystem() == currentSystem, fleetIsJumping, isSelected);
			}
	for(const shared_ptr<Ship> &escort : player.Ships())
		if(!escort->IsParked() && escort != flagship && !escort->IsDestroyed())
		{
			// Check if this escort is selected.
			bool isSelected = false;
			for(const weak_ptr<Ship> &ptr : player.SelectedShips())
				if(ptr.lock() == escort)
				{
					isSelected = true;
					break;
				}
			escorts.Add(*escort, escort->GetSystem() == currentSystem, fleetIsJumping, isSelected);
		}
	
	// Create the status overlays.
	statuses.clear();
	if(isActive && Preferences::Has("Show status overlays"))
		for(const auto &it : ships)
		{
			if(!it->GetGovernment() || it->GetSystem() != currentSystem || it->Cloaking() == 1.)
				continue;
			// Don't show status for dead ships.
			if(it->IsDestroyed())
				continue;
			
			bool isEnemy = it->GetGovernment()->IsEnemy();
			if(isEnemy || it->IsYours() || it->GetPersonality().IsEscort())
			{
				double width = min(it->Width(), it->Height());
				statuses.emplace_back(it->Position() - center, it->Shields(), it->Hull(),
					min(it->Hull(), it->DisabledHull()), max(20., width * .5), isEnemy);
			}
		}
	
	// Create the planet labels.
	labels.clear();
	if(currentSystem && Preferences::Has("Show planet labels"))
	{
		for(const StellarObject &object : currentSystem->Objects())
		{
			if(!object.GetPlanet() || !object.GetPlanet()->IsAccessible(flagship.get()))
				continue;
			
			Point pos = object.Position() - center;
			if(pos.Length() - object.Radius() < 600. / zoom)
				labels.emplace_back(pos, object, currentSystem, zoom);
		}
	}
	
	if(flagship && flagship->IsOverheated())
		Messages::Add("Your ship has overheated.");
	
	// Clear the HUD information from the previous frame.
	info = Information();
	if(flagship && flagship->Hull())
	{
		Point shipFacingUnit(0., -1.);
		if(Preferences::Has("Rotate flagship in HUD"))
			shipFacingUnit = flagship->Facing().Unit();
		
		info.SetSprite("player sprite", flagship->GetSprite(), shipFacingUnit, flagship->GetFrame(step));
	}
	if(currentSystem)
		info.SetString("location", currentSystem->Name());
	info.SetString("date", player.GetDate().ToString());
	if(flagship)
	{
		info.SetBar("fuel", flagship->Fuel(),
			flagship->Attributes().Get("fuel capacity") * .01);
		info.SetBar("energy", flagship->Energy());
		double heat = flagship->Heat();
		info.SetBar("heat", min(1., heat));
		// If heat is above 100%, draw a second overlaid bar to indicate the
		// total heat level.
		if(heat > 1.)
			info.SetBar("overheat", min(1., heat - 1.));
		if(flagship->IsOverheated() && (step / 20) % 2)
			info.SetBar("overheat blink", min(1., heat));
		info.SetBar("shields", flagship->Shields());
		info.SetBar("hull", flagship->Hull(), 20.);
		info.SetBar("disabled hull", min(flagship->Hull(), flagship->DisabledHull()), 20.);
	}
	info.SetString("credits",
		Format::Credits(player.Accounts().Credits()) + " credits");
	bool isJumping = flagship && (flagship->Commands().Has(Command::JUMP) || flagship->IsEnteringHyperspace());
	if(flagship && flagship->GetTargetStellar() && !isJumping)
	{
		const StellarObject *object = flagship->GetTargetStellar();
		string navigationMode = flagship->Commands().Has(Command::LAND) ? "Landing on:" :
			object->GetPlanet() && object->GetPlanet()->CanLand(*flagship) ? "Can land on:" :
			"Cannot land on:";
		info.SetString("navigation mode", navigationMode);
		const string &name = object->Name();
		info.SetString("destination", name);
		
		targets.push_back({
			object->Position() - center,
			object->Facing(),
			object->Radius(),
			object->GetPlanet()->CanLand() ? Radar::FRIENDLY : Radar::HOSTILE,
			5});
	}
	else if(flagship && flagship->GetTargetSystem())
	{
		info.SetString("navigation mode", "Hyperspace:");
		if(player.HasVisited(flagship->GetTargetSystem()))
			info.SetString("destination", flagship->GetTargetSystem()->Name());
		else
			info.SetString("destination", "unexplored system");
	}
	else
	{
		info.SetString("navigation mode", "Navigation:");
		info.SetString("destination", "no destination");
	}
	// Use the radar that was just populated. (The draw tick-tock has not
	// yet been toggled, but it will be at the end of this function.)
	shared_ptr<const Ship> target;
	shared_ptr<const Minable> targetAsteroid;
	targetVector = Point();
	if(flagship)
	{
		target = flagship->GetTargetShip();
		targetAsteroid = flagship->GetTargetAsteroid();
		// Record that the player knows this type of asteroid is available here.
		if(targetAsteroid)
			for(const auto &it : targetAsteroid->Payload())
				player.Harvest(it.first);
	}
	if(!target)
		targetSwizzle = -1;
	if(!target && !targetAsteroid)
		info.SetString("target name", "no target");
	else if(!target)
	{
		info.SetSprite("target sprite",
			targetAsteroid->GetSprite(),
			targetAsteroid->Facing().Unit(),
			targetAsteroid->GetFrame(step));
		info.SetString("target name", Format::Capitalize(targetAsteroid->Name()) + " Asteroid");
		
		targetVector = targetAsteroid->Position() - center;
		
		if(flagship->Attributes().Get("tactical scan power"))
		{
			info.SetCondition("range display");
			int targetRange = round(targetAsteroid->Position().Distance(flagship->Position()));
			info.SetString("target range", to_string(targetRange));
		}
	}
	else
	{
		const Font &font = FontSet::Get(14);
		if(target->GetSystem() == player.GetSystem() && target->Cloaking() < 1.)
			targetUnit = target->Facing().Unit();
		info.SetSprite("target sprite", target->GetSprite(), targetUnit, target->GetFrame(step));
		info.SetString("target name", font.TruncateMiddle(target->Name(), 150));
		info.SetString("target type", target->ModelName());
		if(!target->GetGovernment())
			info.SetString("target government", "No Government");
		else
			info.SetString("target government", target->GetGovernment()->GetName());
		targetSwizzle = target->GetSwizzle();
		info.SetString("mission target", target->GetPersonality().IsTarget() ? "(mission target)" : "");
		
		int targetType = RadarType(*target, step);
		info.SetOutlineColor(Radar::GetColor(targetType));
		if(target->GetSystem() == player.GetSystem() && target->IsTargetable())
		{
			info.SetBar("target shields", target->Shields());
			info.SetBar("target hull", target->Hull(), 20.);
			info.SetBar("target disabled hull", min(target->Hull(), target->DisabledHull()), 20.);
		
			// The target area will be a square, with sides proportional to the average
			// of the width and the height of the sprite.
			double size = (target->Width() + target->Height()) * .35;
			targets.push_back({
				target->Position() - center,
				Angle(45.) + target->Facing(),
				size,
				targetType,
				4});
			
			targetVector = target->Position() - center;
			
			// Check if the target is close enough to show tactical information.
			double tacticalRange = 100. * sqrt(flagship->Attributes().Get("tactical scan power"));
			double targetRange = target->Position().Distance(flagship->Position());
			if(tacticalRange)
			{
				info.SetCondition("range display");
				info.SetString("target range", to_string(static_cast<int>(round(targetRange))));
			}
			// Actual tactical information requires a scrutable
			// target that is within the tactical scanner range.
			if((targetRange <= tacticalRange && !target->Attributes().Get("inscrutable"))
					|| (tacticalRange && target->IsYours()))
			{
				info.SetCondition("tactical display");
				info.SetString("target crew", to_string(target->Crew()));
				int fuel = round(target->Fuel() * target->Attributes().Get("fuel capacity"));
				info.SetString("target fuel", to_string(fuel));
				int energy = round(target->Energy() * target->Attributes().Get("energy capacity"));
				info.SetString("target energy", to_string(energy));
				int heat = round(100. * target->Heat());
				info.SetString("target heat", to_string(heat) + "%");
			}
		}
	}
	if(target && target->IsTargetable() && target->GetSystem() == currentSystem
		&& (flagship->CargoScanFraction() || flagship->OutfitScanFraction()))
	{
		double width = max(target->Width(), target->Height());
		Point pos = target->Position() - center;
		statuses.emplace_back(pos, flagship->OutfitScanFraction(), flagship->CargoScanFraction(),
			0, 10. + max(20., width * .5), 2, Angle(pos).Degrees() + 180.);
	}
	// Handle any events that change the selected ships.
	if(groupSelect >= 0)
	{
		// This has to be done in Step() to avoid race conditions.
		if(hasControl)
			player.SetGroup(groupSelect);
		else
			player.SelectGroup(groupSelect, hasShift);
		groupSelect = -1;
	}
	if(doClickNextStep)
	{
		// If a click command is issued, always wait until the next step to act
		// on it, to avoid race conditions.
		doClick = true;
		doClickNextStep = false;
	}
	else
		doClick = false;
	
	if(doClick && !isRightClick)
	{
		doClick = !player.SelectShips(clickBox, hasShift);
		if(doClick)
		{
			const vector<const Ship *> &stack = escorts.Click(clickPoint);
			if(!stack.empty())
				doClick = !player.SelectShips(stack, hasShift);
			else
				clickPoint /= isRadarClick ? RADAR_SCALE : zoom;
		}
	}
	
	// Draw crosshairs on all the selected ships.
	for(const weak_ptr<Ship> &selected : player.SelectedShips())
	{
		shared_ptr<Ship> ship = selected.lock();
		if(ship && ship != target && !ship->IsParked() && ship->GetSystem() == player.GetSystem()
				&& !ship->IsDestroyed() && ship->Zoom() > 0.)
		{
			double size = (ship->Width() + ship->Height()) * .35;
			targets.push_back({
				ship->Position() - center,
				Angle(45.) + ship->Facing(),
				size,
				Radar::PLAYER,
				4});
		}
	}
	
	// Draw crosshairs on any minables in range of the flagship's scanners.
	double scanRange = flagship ? 100. * sqrt(flagship->Attributes().Get("asteroid scan power")) : 0.;
	if(flagship && scanRange && !flagship->IsHyperspacing())
		for(const shared_ptr<Minable> &minable : asteroids.Minables())
		{
			Point offset = minable->Position() - center;
			if(offset.Length() > scanRange)
				continue;
			
			targets.push_back({
				offset,
				minable->Facing(),
				.8 * minable->Radius(),
				minable == flagship->GetTargetAsteroid() ? Radar::SPECIAL : Radar::INACTIVE,
				3});
		}
}



// Begin the next step of calculations.
void Engine::Go()
{
	{
		unique_lock<mutex> lock(swapMutex);
		++step;
		drawTickTock = !drawTickTock;
	}
	condition.notify_all();
}



// Pass the list of game events to MainPanel for handling by the player, and any
// UI element generation.
list<ShipEvent> &Engine::Events()
{
	return events;
}



// Draw a frame.
void Engine::Draw() const
{
	GameData::Background().Draw(center, centerVelocity, zoom);
	static const Set<Color> &colors = GameData::Colors();
	const Interface *interface = GameData::Interfaces().Get("hud");
	
	// Draw any active planet labels.
	for(const PlanetLabel &label : labels)
		label.Draw();
	
	draw[drawTickTock].Draw();
	batchDraw[drawTickTock].Draw();
	
	for(const auto &it : statuses)
	{
		static const Color color[8] = {
			*colors.Get("overlay friendly shields"),
			*colors.Get("overlay hostile shields"),
			*colors.Get("overlay outfit scan"),
			*colors.Get("overlay friendly hull"),
			*colors.Get("overlay hostile hull"),
			*colors.Get("overlay cargo scan"),
			*colors.Get("overlay friendly disabled"),
			*colors.Get("overlay hostile disabled")
		};
		Point pos = it.position * zoom;
		double radius = it.radius * zoom;
		if(it.outer > 0.)
			RingShader::Draw(pos, radius + 3., 1.5f, it.outer, color[it.type], 0.f, it.angle);
		double dashes = (it.type >= 2) ? 0. : 20. * min(1., zoom);
		if(it.inner > 0.)
			RingShader::Draw(pos, radius, 1.5f, it.inner, color[3 + it.type], dashes, it.angle);
		if(it.disabled > 0.)
			RingShader::Draw(pos, radius, 1.5f, it.disabled, color[6 + it.type], dashes, it.angle);
	}
	
	// Draw the flagship highlight, if any.
	if(highlightSprite)
	{
		Point size(highlightSprite->Width(), highlightSprite->Height());
		const Color &color = *colors.Get("flagship highlight");
		// The flagship is always in the dead center of the screen.
		OutlineShader::Draw(highlightSprite, Point(), size, color, highlightUnit, highlightFrame);
	}
	
	if(flash)
		FillShader::Fill(Point(), Point(Screen::Width(), Screen::Height()), Color(flash, flash));
	
	// Draw messages. Draw the most recent messages first, as some messages
	// may be wrapped onto multiple lines.
	const Font &font = FontSet::Get(14);
	const vector<Messages::Entry> &messages = Messages::Get(step);
	Rectangle messageBox = interface->GetBox("messages");
	WrappedText messageLine(font);
	messageLine.SetWrapWidth(messageBox.Width());
	messageLine.SetParagraphBreak(0.);
	Point messagePoint = Point(messageBox.Left(), messageBox.Bottom());
	for(auto it = messages.rbegin(); it != messages.rend(); ++it)
	{
		messageLine.Wrap(it->message);
		messagePoint.Y() -= messageLine.Height();
		if(messagePoint.Y() < messageBox.Top())
			break;
		float alpha = (it->step + 1000 - step) * .001f;
		Color color(alpha, 0.f);
		messageLine.Draw(messagePoint, color);
	}
	
	// Draw crosshairs around anything that is targeted.
	for(const Target &target : targets)
	{
		Angle a = target.angle;
		Angle da(360. / target.count);
		
		for(int i = 0; i < target.count; ++i)
		{
			PointerShader::Draw(target.center * zoom, a.Unit(), 12.f, 14.f, -target.radius * zoom,
				Radar::GetColor(target.type));
			a += da;
		}
	}
	
	// Draw the heads-up display.
	interface->Draw(info);
	if(interface->HasPoint("radar"))
	{
		radar[drawTickTock].Draw(
			interface->GetPoint("radar"),
			RADAR_SCALE,
			interface->GetValue("radar radius"),
			interface->GetValue("radar pointer radius"));
	}
	if(interface->HasPoint("target") && targetVector.Length() > 20.)
	{
		Point center = interface->GetPoint("target");
		double radius = interface->GetValue("target radius");
		PointerShader::Draw(center, targetVector.Unit(), 10.f, 10.f, radius, Color(1.f));
	}
	
	// Draw the faction markers.
	if(targetSwizzle >= 0 && interface->HasPoint("faction markers"))
	{
		int width = font.Width(info.GetString("target government"));
		Point center = interface->GetPoint("faction markers");
		
		const Sprite *mark[2] = {SpriteSet::Get("ui/faction left"), SpriteSet::Get("ui/faction right")};
		// Round the x offsets to whole numbers so the icons are sharp.
		double dx[2] = {(width + mark[0]->Width() + 1) / -2, (width + mark[1]->Width() + 1) / 2};
		for(int i = 0; i < 2; ++i)
			SpriteShader::Draw(mark[i], center + Point(dx[i], 0.), 1., targetSwizzle);
	}
	if(jumpCount && Preferences::Has("Show mini-map"))
		MapPanel::DrawMiniMap(player, .5f * min(1.f, jumpCount / 30.f), jumpInProgress, step);
	
	// Draw ammo status.
	static const double ICON_SIZE = 30.;
	static const double AMMO_WIDTH = 80.;
	Rectangle ammoBox = interface->GetBox("ammo");
	// Pad the ammo list by the same amount on all four sides.
	double ammoPad = .5 * (ammoBox.Width() - AMMO_WIDTH);
	const Sprite *selectedSprite = SpriteSet::Get("ui/ammo selected");
	const Sprite *unselectedSprite = SpriteSet::Get("ui/ammo unselected");
	Color selectedColor = *colors.Get("bright");
	Color unselectedColor = *colors.Get("dim");
	
	// This is the top left corner of the ammo display.
	Point pos(ammoBox.Left() + ammoPad, ammoBox.Bottom() - ammoPad);
	// These offsets are relative to that corner.
	Point boxOff(AMMO_WIDTH - .5 * selectedSprite->Width(), .5 * ICON_SIZE);
	Point textOff(AMMO_WIDTH - .5 * ICON_SIZE, .5 * (ICON_SIZE - font.Height()));
	Point iconOff(.5 * ICON_SIZE, .5 * ICON_SIZE);
	for(const pair<const Outfit *, int> &it : ammo)
	{
		pos.Y() -= ICON_SIZE;
		if(pos.Y() < ammoBox.Top() + ammoPad)
			break;
		
		bool isSelected = it.first == player.SelectedWeapon();
		
		SpriteShader::Draw(it.first->Icon(), pos + iconOff);
		SpriteShader::Draw(isSelected ? selectedSprite : unselectedSprite, pos + boxOff);
		
		// Some secondary weapons may not have limited ammo. In that case, just
		// show the icon without a number.
		if(it.second < 0)
			continue;
		
		string amount = to_string(it.second);
		Point textPos = pos + textOff + Point(-font.Width(amount), 0.);
		font.Draw(amount, textPos, isSelected ? selectedColor : unselectedColor);
	}
	
	// Draw escort status.
	escorts.Draw(interface->GetBox("escorts"));
	
	// Upload any preloaded sprites that are now available. This is to avoid
	// filling the entire backlog of sprites before landing on a planet.
	GameData::Progress();
	
	if(Preferences::Has("Show CPU / GPU load"))
	{
		string loadString = to_string(lround(load * 100.)) + "% CPU";
		Color color = *colors.Get("medium");
		font.Draw(loadString,
			Point(-10 - font.Width(loadString), Screen::Height() * -.5 + 5.), color);
	}
}



// Select the object the player clicked on.
void Engine::Click(const Point &from, const Point &to, bool hasShift)
{
	// First, see if this is a click on an escort icon.
	doClickNextStep = true;
	this->hasShift = hasShift;
	isRightClick = false;
	
	// Determine if the left-click was within the radar display.
	const Interface *interface = GameData::Interfaces().Get("hud");
	Point radarCenter = interface->GetPoint("radar");
	double radarRadius = interface->GetValue("radar radius");
	if(Preferences::Has("Clickable radar display") && (from - radarCenter).Length() <= radarRadius)
		isRadarClick = true;
	else
		isRadarClick = false;
	
	clickPoint = isRadarClick ? from - radarCenter : from;
	if(isRadarClick)
		clickBox = Rectangle::WithCorners(
			(from - radarCenter) / RADAR_SCALE + center,
			(to - radarCenter) / RADAR_SCALE  + center);
	else
		clickBox = Rectangle::WithCorners(from / zoom + center, to / zoom + center);
}



void Engine::RClick(const Point &point)
{
	doClickNextStep = true;
	hasShift = false;
	isRightClick = true;
	
	// Determine if the right-click was within the radar display, and if so, rescale.
	const Interface *interface = GameData::Interfaces().Get("hud");
	Point radarCenter = interface->GetPoint("radar");
	double radarRadius = interface->GetValue("radar radius");
	if(Preferences::Has("Clickable radar display") && (point - radarCenter).Length() <= radarRadius)
		clickPoint = (point - radarCenter) / RADAR_SCALE;
	else
		clickPoint = point / zoom;
}



void Engine::SelectGroup(int group, bool hasShift, bool hasControl)
{
	groupSelect = group;
	this->hasShift = hasShift;
	this->hasControl = hasControl;
}



void Engine::EnterSystem()
{
	ai.Clean();
	
	Ship *flagship = player.Flagship();
	if(!flagship)
		return;
	
	doEnter = true;
	player.IncrementDate();
	const Date &today = player.GetDate();
	
	const System *system = flagship->GetSystem();
	Audio::PlayMusic(system->MusicName());
	GameData::SetHaze(system->Haze());	
	
	Messages::Add("Entering the " + system->Name() + " system on "
		+ today.ToString() + (system->IsInhabited(flagship) ?
			"." : ". No inhabited planets detected."));
	
	// Preload landscapes and determine if the player used a wormhole.
	const StellarObject *usedWormhole = nullptr;
	for(const StellarObject &object : system->Objects())
		if(object.GetPlanet())
		{
			GameData::Preload(object.GetPlanet()->Landscape());
			if(object.GetPlanet()->IsWormhole() && !usedWormhole
					&& flagship->Position().Distance(object.Position()) < 1.)
				usedWormhole = &object;
		}
	
	// Advance the positions of every StellarObject and update politics.
	// Remove expired bribes, clearance, and grace periods from past fines.
	GameData::SetDate(today);
	GameData::StepEconomy();
	// SetDate() clears any bribes from yesterday, so restore any auto-clearance.
	for(const Mission &mission : player.Missions())
		if(mission.ClearanceMessage() == "auto")
		{
			mission.Destination()->Bribe(mission.HasFullClearance());
			for(const Planet *planet : mission.Stopovers())
				planet->Bribe(mission.HasFullClearance());
		}
	
	if(usedWormhole)
	{
		// If ships use a wormhole, they are emitted from its center in
		// its destination system. Player travel causes a date change,
		// thus the wormhole's new position should be used.
		flagship->SetPosition(usedWormhole->Position());
		if(player.HasTravelPlan())
		{
			// Wormhole travel generally invalidates travel plans
			// unless it was planned. For valid travel plans, the
			// next system will be this system, or accessible.
			const System *to = player.TravelPlan().back();
			if(system != to && !flagship->JumpFuel(to))
				player.TravelPlan().clear();
		}
	}
	
	asteroids.Clear();
	for(const System::Asteroid &a : system->Asteroids())
	{
		// Check whether this is a minable or an ordinary asteroid.
		if(a.Type())
			asteroids.Add(a.Type(), a.Count(), a.Energy(), system->AsteroidBelt());
		else
			asteroids.Add(a.Name(), a.Count(), a.Energy());
	}
	
	// Place five seconds worth of fleets. Check for undefined fleets by not
	// trying to create anything with no government set.
	for(int i = 0; i < 5; ++i)
		for(const System::FleetProbability &fleet : system->Fleets())
			if(fleet.Get()->GetGovernment() && Random::Int(fleet.Period()) < 60)
				fleet.Get()->Place(*system, newShips);
	
	const Fleet *raidFleet = system->GetGovernment()->RaidFleet();
	const Government *raidGovernment = raidFleet ? raidFleet->GetGovernment() : nullptr;
	if(raidGovernment && raidGovernment->IsEnemy())
	{
		pair<double, double> factors = player.RaidFleetFactors();
		double attraction = .005 * (factors.first - factors.second - 2.);
		if(attraction > 0.)
			for(int i = 0; i < 10; ++i)
				if(Random::Real() < attraction)
				{
					raidFleet->Place(*system, newShips);
					Messages::Add("Your fleet has attracted the interest of a "
							+ raidGovernment->GetName() + " raiding party.");
				}
	}
	
	grudge.clear();
	
	projectiles.clear();
	visuals.clear();
	flotsam.clear();
	// Cancel any projectiles, visuals, or flotsam created by ships this step.
	newProjectiles.clear();
	newVisuals.clear();
	newFlotsam.clear();
	
	// Help message for new players. Show this message for the first four days,
	// since the new player ships can make at most four jumps before landing.
	if(today <= GameData::Start().GetDate() + 4)
	{
		Messages::Add(GameData::HelpMessage("basics 1"));
		Messages::Add(GameData::HelpMessage("basics 2"));
	}
}



// Thread entry point.
void Engine::ThreadEntryPoint()
{
	while(true)
	{
		{
			unique_lock<mutex> lock(swapMutex);
			while(calcTickTock == drawTickTock && !terminate)
				condition.wait(lock);
		
			if(terminate)
				break;
		}
		
		// Do all the calculations.
		CalculateStep();
		
		{
			unique_lock<mutex> lock(swapMutex);
			calcTickTock = drawTickTock;
		}
		condition.notify_one();
	}
}



void Engine::CalculateStep()
{
	FrameTimer loadTimer;
	
	// Clear the list of objects to draw.
	draw[calcTickTock].Clear(step, zoom);
	batchDraw[calcTickTock].Clear(step, zoom);
	radar[calcTickTock].Clear();
	
	if(!player.GetSystem())
		return;
	
	// Now, all the ships must decide what they are doing next.
	ai.Step(player, activeCommands);
	
	// Clear the active players commands, they are all processed at this point.
	activeCommands.Clear();
	
	// Perform actions for all the game objects. In general this is ordered from
	// bottom to top of the draw stack, but in some cases one object type must
	// "act" before another does.
	
	// The only action stellar objects perform is to launch defense fleets.
	const System *playerSystem = player.GetSystem();
	for(const StellarObject &object : playerSystem->Objects())
		if(object.GetPlanet())
			object.GetPlanet()->DeployDefense(newShips);
	
	// Keep track of the flagship to see if it jumps or enters a wormhole this turn.
	const Ship *flagship = player.Flagship();
	bool wasHyperspacing = (flagship && flagship->IsEnteringHyperspace());
	// Move all the ships.
	for(const shared_ptr<Ship> &it : ships)
		MoveShip(it);
	// If the flagship just began jumping, play the appropriate sound.
	if(!wasHyperspacing && flagship && flagship->IsEnteringHyperspace())
		Audio::Play(Audio::Get(flagship->IsUsingJumpDrive() ? "jump drive" : "hyperdrive"));
	// Check if the flagship just entered a new system.
	if(flagship && playerSystem != flagship->GetSystem())
	{
		// Wormhole travel: mark the wormhole "planet" as visited.
		if(!wasHyperspacing)
			for(const auto &it : playerSystem->Objects())
				if(it.GetPlanet() && it.GetPlanet()->IsWormhole() &&
						it.GetPlanet()->WormholeDestination(playerSystem) == flagship->GetSystem())
					player.Visit(it.GetPlanet());
		
		doFlash = Preferences::Has("Show hyperspace flash");
		playerSystem = flagship->GetSystem();
		player.SetSystem(playerSystem);
		EnterSystem();
	}
	Prune(ships);
	
	// Move the asteroids. This must be done before collision detection. Minables
	// may create visuals or flotsam.
	asteroids.Step(newVisuals, newFlotsam, step);
	
	// Move the flotsam. This must happen after the ships move, because flotsam
	// checks if any ship has picked it up.
	for(const shared_ptr<Flotsam> &it : flotsam)
		it->Move(newVisuals);
	Prune(flotsam);
	
	// Move the projectiles.
	for(Projectile &projectile : projectiles)
		projectile.Move(newVisuals, newProjectiles);
	Prune(projectiles);
	
	// Move the visuals.
	for(Visual &visual : visuals)
		visual.Move();
	Prune(visuals);
	
	// Perform various minor actions.
	SpawnFleets();
	SpawnPersons();
	SendHails();
	HandleMouseClicks();
	
	// Now, take the new objects that were generated this step and splice them
	// on to the ends of the respective lists of objects. These new objects will
	// be drawn this step (and the projectiles will participate in collision
	// detection) but they should not be moved, which is why we put off adding
	// them to the lists until now.
	ships.splice(ships.end(), newShips);
	Append(projectiles, newProjectiles);
	flotsam.splice(flotsam.end(), newFlotsam);
	Append(visuals, newVisuals);
	
	// Decrement the count of how long it's been since a ship last asked for help.
	if(grudgeTime)
		--grudgeTime;
	
	// Populate the collision detection lookup sets.
	FillCollisionSets();
	
	// Perform collision detection.
	for(Projectile &projectile : projectiles)
		DoCollisions(projectile);
	// Now that collision detection is done, clear the cache of ships with anti-
	// missile systems ready to fire.
	hasAntiMissile.clear();
	
	// Check for flotsam collection (collisions with ships).
	for(const shared_ptr<Flotsam> &it : flotsam)
		DoCollection(*it);
	
	// Check for ship scanning.
	for(const shared_ptr<Ship> &it : ships)
		DoScanning(it);
	
	// Draw the objects. Start by figuring out where the view should be centered:
	Point newCenter = center;
	Point newCenterVelocity;
	if(flagship)
	{
		newCenter = flagship->Position();
		newCenterVelocity = flagship->Velocity();
	}
	draw[calcTickTock].SetCenter(newCenter, newCenterVelocity);
	batchDraw[calcTickTock].SetCenter(newCenter);
	radar[calcTickTock].SetCenter(newCenter);
	
	// Populate the radar.
	FillRadar();
	
	// Draw the planets.
	for(const StellarObject &object : playerSystem->Objects())
		if(object.HasSprite())
		{
			// Don't apply motion blur to very large planets and stars.
			if(object.Width() >= 280.)
				draw[calcTickTock].AddUnblurred(object);
			else
				draw[calcTickTock].Add(object);
		}
	// Draw the asteroids and minables.
	asteroids.Draw(draw[calcTickTock], newCenter, zoom);
	// Draw the flotsam.
	for(const shared_ptr<Flotsam> &it : flotsam)
		draw[calcTickTock].Add(*it);
	// Draw the ships. Skip the flagship, then draw it on top of all the others.
	bool showFlagship = false;
	for(const shared_ptr<Ship> &ship : ships)
		if(ship->GetSystem() == playerSystem && ship->HasSprite())
		{
			if(ship.get() != flagship)
			{
				AddSprites(*ship);
				if(ship->IsThrusting())
				{
					for(const auto &it : ship->Attributes().FlareSounds())
						if(it.second > 0)
							Audio::Play(it.first, ship->Position());
				}
			}
			else
				showFlagship = true;
		}
		
	if(flagship && showFlagship)
	{
		AddSprites(*flagship);
		if(flagship->IsThrusting())
		{
			for(const auto &it : flagship->Attributes().FlareSounds())
				if(it.second > 0)
					Audio::Play(it.first);
		}
	}
	// Draw the projectiles.
	for(const Projectile &projectile : projectiles)
		batchDraw[calcTickTock].Add(projectile, projectile.Clip());
	// Draw the visuals.
	for(const Visual &visual : visuals)
		batchDraw[calcTickTock].Add(visual);
	
	// Keep track of how much of the CPU time we are using.
	loadSum += loadTimer.Time();
	if(++loadCount == 60)
	{
		load = loadSum;
		loadSum = 0.;
		loadCount = 0;
	}
}



// Move a ship. Also determine if the ship should generate hyperspace sounds or
// boarding events, fire weapons, and launch fighters.
void Engine::MoveShip(const shared_ptr<Ship> &ship)
{
	const Ship *flagship = player.Flagship();
	
	bool isJump = ship->IsUsingJumpDrive();
	bool wasHere = (flagship && ship->GetSystem() == flagship->GetSystem());
	bool wasHyperspacing = ship->IsHyperspacing();
	// Give the ship the list of visuals so that it can draw explosions,
	// ion sparks, jump drive flashes, etc.
	ship->Move(newVisuals, newFlotsam);
	// Bail out if the ship just died.
	if(ship->ShouldBeRemoved())
	{
		// Make sure this ship's destruction was recorded, even if it died from
		// self-destruct.
		if(ship->IsDestroyed())
		{
			eventQueue.emplace_back(nullptr, ship, ShipEvent::DESTROY);
			// Any still-docked ships' destruction must be recorded as well.
			for(const auto &bay : ship->Bays())
				if(bay.ship)
					eventQueue.emplace_back(nullptr, bay.ship, ShipEvent::DESTROY);
		}
		return;
	}
	
	// Check if we need to play sounds for a ship jumping in or out of
	// the system. Make no sound if it entered via wormhole.
	if(ship.get() != flagship && ship->Zoom() == 1.)
	{
		// Did this ship just begin hyperspacing?
		if(wasHere && !wasHyperspacing && ship->IsHyperspacing())
			Audio::Play(
				Audio::Get(isJump ? "jump out" : "hyperdrive out"),
				ship->Position());
		
		// Did this ship just jump into the player's system?
		if(!wasHere && flagship && ship->GetSystem() == flagship->GetSystem())
			Audio::Play(
				Audio::Get(isJump ? "jump in" : "hyperdrive in"),
				ship->Position());
	}
	
	// Boarding:
	bool autoPlunder = !ship->IsYours();
	shared_ptr<Ship> victim = ship->Board(autoPlunder);
	if(victim)
		eventQueue.emplace_back(ship, victim,
			ship->GetGovernment()->IsEnemy(victim->GetGovernment()) ?
				ShipEvent::BOARD : ShipEvent::ASSIST);
	
	// The remaining actions can only be performed by ships in the current system.
	if(ship->GetSystem() != player.GetSystem())
		return;
	
	// Launch fighters.
	ship->Launch(newShips, newVisuals);
	
	// Fire weapons. If this returns true the ship has at least one anti-missile
	// system ready to fire.
	if(ship->Fire(newProjectiles, newVisuals))
		hasAntiMissile.push_back(ship.get());
}



// Populate the ship collision detection set for projectile & flotsam computations.
void Engine::FillCollisionSets()
{
	shipCollisions.Clear(step);
	for(const shared_ptr<Ship> &it : ships)
		if(it->GetSystem() == player.GetSystem() && it->Zoom() == 1.)
			shipCollisions.Add(*it);
	
	// Get the ship collision set ready to query.
	shipCollisions.Finish();
}



// Spawn NPC (both mission and "regular") ships into the player's universe. Non-
// mission NPCs are only spawned in or adjacent to the player's system.
void Engine::SpawnFleets()
{
	// If the player has a pending boarding mission, spawn its NPCs.
	if(player.ActiveBoardingMission())
	{
		Place(player.ActiveBoardingMission()->NPCs(), player.FlagshipPtr());
		player.ClearActiveBoardingMission();
	}
	
	// Non-mission NPCs spawn at random intervals in neighboring systems,
	// or coming from planets in the current one.
	for(const System::FleetProbability &fleet : player.GetSystem()->Fleets())
		if(!Random::Int(fleet.Period()))
		{
			const Government *gov = fleet.Get()->GetGovernment();
			if(!gov)
				continue;
			
			// Don't spawn a fleet if its allies in-system already far outnumber
			// its enemies. This is to avoid having a system get mobbed with
			// massive numbers of "reinforcements" during a battle.
			int64_t enemyStrength = ai.EnemyStrength(gov);
			if(enemyStrength && ai.AllyStrength(gov) > 2 * enemyStrength)
				continue;
			
			fleet.Get()->Enter(*player.GetSystem(), newShips);
		}
}



// At random intervals, create new special "persons" who enter the current system.
void Engine::SpawnPersons()
{
	if(Random::Int(36000) || player.GetSystem()->Links().empty())
		return;
	
	// Loop through all persons once to see if there are any who can enter
	// this system.
	int sum = 0;
	for(const auto &it : GameData::Persons())
		sum += it.second.Frequency(player.GetSystem());
	// Bail out if there are no eligible persons.
	if(!sum)
		return;
	
	// Adjustment factor: special persons will appear once every ten
	// minutes, but much less frequently if the game only specifies a
	// few of them. This way, they will become more common as I add
	// more, without needing to change the 10-minute constant above.
	sum = Random::Int(sum + 1000);
	for(const auto &it : GameData::Persons())
	{
		const Person &person = it.second;
		sum -= person.Frequency(player.GetSystem());
		if(sum < 0)
		{
			const System *source = nullptr;
			shared_ptr<Ship> parent;
			for(const shared_ptr<Ship> &ship : person.Ships())
			{
				ship->Recharge();
				if(ship->Name().empty())
					ship->SetName(it.first);
				ship->SetGovernment(person.GetGovernment());
				ship->SetPersonality(person.GetPersonality());
				ship->SetHail(person.GetHail());
				if(!parent)
					parent = ship;
				else
					ship->SetParent(parent);
				// Make sure all ships in a "person" definition enter from the
				// same source system.
				source = Fleet::Enter(*player.GetSystem(), *ship, source);
				newShips.push_back(ship);
			}
			
			break;
		}
	}
}



// At random intervals, have one of the ships in the game send you a hail.
void Engine::SendHails()
{
	if(Random::Int(600) || player.IsDead() || ships.empty())
		return;
	
	shared_ptr<Ship> source;
	unsigned i = Random::Int(ships.size());
	for(const shared_ptr<Ship> &it : ships)
		if(!i--)
		{
			source = it;
			break;
		}
	
	if(!CanSendHail(source, player.GetSystem()))
		return;
	
	// Generate a random hail message.
	SendMessage(source, source->GetHail(player));
}



// Handle any keyboard inputs for the engine. This is done in the main thread
// after all calculation threads are paused to avoid race conditions.
void Engine::HandleKeyboardInputs()
{
	Ship *flagship = player.Flagship();
	
	// Commands can't be issued if your flagship is dead.
	if(!flagship || flagship->IsDestroyed())
		return;
	
	// Determine which new keys were pressed by the player.
	Command oldHeld = keyHeld;
	keyHeld.ReadKeyboard();
	Command keyDown = keyHeld.AndNot(oldHeld);
	
	// Certain commands are always sent when the corresponding key is depressed.
	static const Command manueveringCommands = Command::AFTERBURNER | Command::BACK |
		Command::FORWARD | Command::LEFT | Command::RIGHT;
	activeCommands |= keyHeld.And(Command::PRIMARY | Command::SECONDARY | Command::SCAN | manueveringCommands);
	
	// Issuing LAND again within the cooldown period signals a change of landing target.
	constexpr int landCooldown = 60;
	++landKeyInterval;
	if(oldHeld.Has(Command::LAND))
		landKeyInterval = 0;
	
	// If all previously-held maneuvering keys have been released,
	// restore any autopilot commands still being requested.
	if(!keyHeld.Has(manueveringCommands) && oldHeld.Has(manueveringCommands))
	{
		activeCommands |= keyHeld.And(Command::JUMP | Command::BOARD | Command::LAND);
		
		// Do not switch landing targets when restoring autopilot.
		landKeyInterval = landCooldown;
	}
	
	// If holding JUMP or toggling LAND, also send WAIT. This prevents the jump from
	// starting (e.g. while escorts are aligning), or switches the landing target.
	if(keyHeld.Has(Command::JUMP) || (keyHeld.Has(Command::LAND) && landKeyInterval < landCooldown))
		activeCommands.Set(Command::WAIT);
	else
		activeCommands.Clear(Command::WAIT);
	
<<<<<<< HEAD
	// Translate shift+BACK to a command to a STOP command to stop all movement of the flagship.
	// Translation is done here to allow the autoPilot (which will execute the STOP-command) to
	// act on a single STOP command instead of the BACK+SHIFT modifier).
	if(keyHeld.Has(Command::BACK) && keyHeld.Has(Command::SHIFT))
		activeCommands |= Command::STOP;
	else if(keyHeld.Has(Command::BACK))
		activeCommands |= Command::BACK;
	
	// Transfer all commands that need to be active as long as the corresponding key is pressed.
	activeCommands |= (keyHeld.And(Command::PRIMARY | Command::SECONDARY | Command::SCAN |
		Command::FORWARD | Command::LEFT | Command::RIGHT | Command::AFTERBURNER |
		Command::SHIFT));
	
	// Transfer all newly pressed unhandled keys to active commands, except for BACK, since
	// BACK has a different meaning depending on if shift was pressed (and is handled earlier).
	activeCommands |= keyDown.AndNot(Command::BACK);
=======
	// Transfer all newly pressed, unhandled keys to active commands.
	activeCommands |= keyDown;
>>>>>>> 00b6a9c1
}



// Handle any mouse clicks. This is done in the calculation thread rather than
// in the main UI thread to avoid race conditions.
void Engine::HandleMouseClicks()
{
	// Mouse clicks can't be issued if your flagship is dead.
	Ship *flagship = player.Flagship();
	if(!doClick || !flagship)
		return;
	
	// Check for clicks on stellar objects. Only left clicks apply, and the
	// flagship must not be in the process of landing or taking off.
	const System *playerSystem = player.GetSystem();
	if(!isRightClick && flagship->Zoom() == 1.)
		for(const StellarObject &object : playerSystem->Objects())
			if(object.HasSprite() && object.GetPlanet())
			{
				// If the player clicked to land on a planet,
				// do so unless already landing elsewhere.
				Point position = object.Position() - center;
				const Planet *planet = object.GetPlanet();
				if(planet->IsAccessible(flagship) && (clickPoint - position).Length() < object.Radius())
				{
					if(&object == flagship->GetTargetStellar())
					{
						if(!planet->CanLand(*flagship))
							Messages::Add("The authorities on " + planet->Name()
									+ " refuse to let you land.");
						else
						{
							activeCommands |= Command::LAND;
							Messages::Add("Landing on " + planet->Name() + ".");
						}
					}
					else
						flagship->SetTargetStellar(&object);
				}
			}
	
	// Check for clicks on ships in this system.
	double clickRange = 50.;
	shared_ptr<Ship> clickTarget;
	for(shared_ptr<Ship> &ship : ships)
		if(ship->GetSystem() == playerSystem && &*ship != flagship && ship->IsTargetable())
		{
			Point position = ship->Position() - flagship->Position();
			const Mask &mask = ship->GetMask(step);
			double range = mask.Range(clickPoint - position, ship->Facing());
			if(range <= clickRange)
			{
				clickRange = range;
				clickTarget = ship;
				// If we've found an enemy within the click zone, favor
				// targeting it rather than any other ship. Otherwise, keep
				// checking for hits because another ship might be an enemy.
				if(!range && ship->GetGovernment()->IsEnemy())
					break;
			}
		}
	if(clickTarget)
	{
		if(isRightClick)
			ai.IssueShipTarget(player, clickTarget);
		else
		{
			// Left click: has your flagship select or board the target.
			if(clickTarget == flagship->GetTargetShip())
				activeCommands |= Command::BOARD;
			else
			{
				flagship->SetTargetShip(clickTarget);
				if(clickTarget->IsYours())
					player.SelectShip(clickTarget.get(), hasShift);
			}
		}
	}
	else if(isRightClick)
		ai.IssueMoveTarget(player, clickPoint + center, playerSystem);
	else if(flagship->Attributes().Get("asteroid scan power"))
	{
		// If the click was not on any ship, check if it was on a minable.
		double scanRange = 100. * sqrt(flagship->Attributes().Get("asteroid scan power"));
		for(const shared_ptr<Minable> &minable : asteroids.Minables())
		{
			Point position = minable->Position() - flagship->Position();
			if(position.Length() > scanRange)
				continue;
			
			double range = clickPoint.Distance(position) - minable->Radius();
			if(range <= clickRange)
			{
				clickRange = range;
				flagship->SetTargetAsteroid(minable);
			}
		}
	}
}



// Perform collision detection. Note that unlike the preceding functions, this
// one adds any visuals that are created directly to the main visuals list. If
// this is multi-threaded in the future, that will need to change.
void Engine::DoCollisions(Projectile &projectile)
{
	// The asteroids can collide with projectiles, the same as any other
	// object. If the asteroid turns out to be closer than the ship, it
	// shields the ship (unless the projectile has a blast radius).
	Point hitVelocity;
	double closestHit = 1.;
	shared_ptr<Ship> hit;
	const Government *gov = projectile.GetGovernment();
	
	// If this "projectile" is a ship explosion, it always explodes.
	if(!gov)
		closestHit = 0.;
	else if(projectile.GetWeapon().IsPhasing() && projectile.Target())
	{
		// "Phasing" projectiles that have a target will never hit any other ship.
		shared_ptr<Ship> target = projectile.TargetPtr();
		if(target)
		{
			Point offset = projectile.Position() - target->Position();
			double range = target->GetMask(step).Collide(offset, projectile.Velocity(), target->Facing());
			if(range < 1.)
			{
				closestHit = range;
				hit = target;
			}
		}
	}
	else
	{
		// For weapons with a trigger radius, check if any detectable object will set it off.
		double triggerRadius = projectile.GetWeapon().TriggerRadius();
		if(triggerRadius)
			for(const Body *body : shipCollisions.Circle(projectile.Position(), triggerRadius))
				if(body == projectile.Target() || (gov->IsEnemy(body->GetGovernment())
						&& reinterpret_cast<const Ship *>(body)->Cloaking() < 1.))
				{
					closestHit = 0.;
					break;
				}
		
		// If nothing triggered the projectile, check for collisions with ships.
		if(closestHit > 0.)
		{
			Ship *ship = reinterpret_cast<Ship *>(shipCollisions.Line(projectile, &closestHit));
			if(ship)
			{
				hit = ship->shared_from_this();
				hitVelocity = ship->Velocity();
			}
		}
		// "Phasing" projectiles can pass through asteroids. For all other
		// projectiles, check if they've hit an asteroid that is closer than any
		// ship that they have hit.
		if(!projectile.GetWeapon().IsPhasing())
		{
			Body *asteroid = asteroids.Collide(projectile, &closestHit);
			if(asteroid)
			{
				hitVelocity = asteroid->Velocity();
				hit.reset();
			}
		}
	}
	
	// Check if the projectile hit something.
	if(closestHit < 1.)
	{
		// Create the explosion the given distance along the projectile's
		// motion path for this step.
		projectile.Explode(visuals, closestHit, hitVelocity);
		
		// If this projectile has a blast radius, find all ships within its
		// radius. Otherwise, only one is damaged.
		double blastRadius = projectile.GetWeapon().BlastRadius();
		bool isSafe = projectile.GetWeapon().IsSafe();
		if(blastRadius)
		{
			// Even friendly ships can be hit by the blast, unless it is a
			// "safe" weapon.
			Point hitPos = projectile.Position() + closestHit * projectile.Velocity();
			for(Body *body : shipCollisions.Circle(hitPos, blastRadius))
			{
				Ship *ship = reinterpret_cast<Ship *>(body);
				if(isSafe && projectile.Target() != ship && !gov->IsEnemy(ship->GetGovernment()))
					continue;
				
				int eventType = ship->TakeDamage(projectile, ship != hit.get());
				if(eventType)
					eventQueue.emplace_back(gov, ship->shared_from_this(), eventType);
			}
		}
		else if(hit)
		{
			int eventType = hit->TakeDamage(projectile);
			if(eventType)
				eventQueue.emplace_back(gov, hit, eventType);
		}
		
		if(hit)
			DoGrudge(hit, gov);
	}
	else if(projectile.MissileStrength())
	{
		// If the projectile did not hit anything, give the anti-missile systems
		// a chance to shoot it down.
		for(Ship *ship : hasAntiMissile)
			if(ship == projectile.Target() || gov->IsEnemy(ship->GetGovernment()))
				if(ship->FireAntiMissile(projectile, visuals))
				{
					projectile.Kill();
					break;
				}
	}
}



// Check if any ship collected the given flotsam.
void Engine::DoCollection(Flotsam &flotsam)
{
	// Check if any ship can pick up this flotsam. Cloaked ships cannot act.
	Ship *collector = nullptr;
	for(Body *body : shipCollisions.Circle(flotsam.Position(), 5.))
	{
		Ship *ship = reinterpret_cast<Ship *>(body);
		if(!ship->CannotAct() && ship != flotsam.Source() && ship->Cargo().Free() >= flotsam.UnitSize())
		{
			collector = ship;
			break;
		}
	}
	if(!collector)
		return;
	
	// Transfer cargo from the flotsam to the collector ship.
	int amount = flotsam.TransferTo(collector);
	// If the collector is not one of the player's ships, we can bail out now.
	if(!collector->IsYours())
		return;
	
	// One of your ships picked up this flotsam. Describe who it was.
	string name = (!collector->GetParent() ? "You" :
			"Your ship \"" + collector->Name() + "\"") + " picked up ";
	// Describe what they collected from this flotsam.
	string commodity;
	string message;
	if(flotsam.OutfitType())
	{
		const Outfit *outfit = flotsam.OutfitType();
		if(outfit->Get("installable") < 0.)
		{
			commodity = outfit->Name();
			player.Harvest(outfit);
		}
		else
			message = name + to_string(amount) + " "
				+ (amount == 1 ? outfit->Name() : outfit->PluralName()) + ".";
	}
	else
		commodity = flotsam.CommodityType();
	
	// If an ordinary commodity or harvestable was collected, describe it in
	// terms of tons, not in terms of units.
	if(!commodity.empty())
	{
		double amountInTons = amount * flotsam.UnitSize();
		message = name + (amountInTons == 1. ? "a ton" : Format::Number(amountInTons) + " tons")
			+ " of " + Format::LowerCase(commodity) + ".";
	}
	
	// Unless something went wrong while forming the message, display it.
	if(!message.empty())
	{
		int free = collector->Cargo().Free();
		message += " (" + to_string(free) + (free == 1 ? " ton" : " tons");
		message += " of free space remaining.)";
		Messages::Add(message);
	}
}



// Scanning can't happen in the same loop as ship movement because it relies on
// all the ships already being in their final position for this step.
void Engine::DoScanning(const shared_ptr<Ship> &ship)
{
	int scan = ship->Scan();
	if(scan)
	{
		shared_ptr<Ship> target = ship->GetTargetShip();
		if(target && target->IsTargetable())
			eventQueue.emplace_back(ship, target, scan);
	}
}



// Fill in all the objects in the radar display.
void Engine::FillRadar()
{
	const Ship *flagship = player.Flagship();
	const System *playerSystem = player.GetSystem();
	
	// Add stellar objects.
	for(const StellarObject &object : playerSystem->Objects())
		if(object.HasSprite())
		{
			double r = max(2., object.Radius() * .03 + .5);
			radar[calcTickTock].Add(object.RadarType(flagship), object.Position(), r, r - 1.);
		}
	
	// Add pointers for neighboring systems.
	if(flagship)
	{
		const System *targetSystem = flagship->GetTargetSystem();
		const set<const System *> &links = (flagship->Attributes().Get("jump drive")) ?
			playerSystem->Neighbors() : playerSystem->Links();
		for(const System *system : links)
			radar[calcTickTock].AddPointer(
				(system == targetSystem) ? Radar::SPECIAL : Radar::INACTIVE,
				system->Position() - playerSystem->Position());
	}
	
	// Add viewport brackets.
	if(!Preferences::Has("Disable viewport on radar"))
	{
		radar[calcTickTock].AddViewportBoundary(Screen::TopLeft() / zoom);
		radar[calcTickTock].AddViewportBoundary(Screen::TopRight() / zoom);
		radar[calcTickTock].AddViewportBoundary(Screen::BottomLeft() / zoom);
		radar[calcTickTock].AddViewportBoundary(Screen::BottomRight() / zoom);
	}
	
	// Add ships. Also check if hostile ships have newly appeared.
	bool hasHostiles = false;
	for(shared_ptr<Ship> &ship : ships)
		if(ship->GetSystem() == playerSystem)
		{
			// Do not show cloaked ships on the radar, except the player's ships.
			bool isYours = ship->IsYours();
			if(ship->Cloaking() >= 1. && !isYours)
				continue;
			
			// Figure out what radar color should be used for this ship.
			bool isYourTarget = (flagship && ship == flagship->GetTargetShip());
			int type = isYourTarget ? Radar::SPECIAL : RadarType(*ship, step);
			// Calculate how big the radar dot should be.
			double size = sqrt(ship->Width() + ship->Height()) * .14 + .5;
			
			radar[calcTickTock].Add(type, ship->Position(), size);
			
			// Check if this is a hostile ship.
			hasHostiles |= (!ship->IsDisabled() && ship->GetGovernment()->IsEnemy()
				&& ship->GetTargetShip() && ship->GetTargetShip()->IsYours());
		}
	// If hostile ships have appeared, play the siren.
	if(alarmTime)
		--alarmTime;
	else if(hasHostiles && !hadHostiles)
	{
		if(Preferences::Has("Warning siren"))
			Audio::Play(Audio::Get("alarm"));
		alarmTime = 180;
		hadHostiles = true;
	}
	else if(!hasHostiles)
		hadHostiles = false;
	
	// Add projectiles that have a missile strength or homing.
	for(Projectile &projectile : projectiles)
	{
		if(projectile.MissileStrength())
		{
			bool isEnemy = projectile.GetGovernment() && projectile.GetGovernment()->IsEnemy();
			radar[calcTickTock].Add(
				isEnemy ? Radar::SPECIAL : Radar::INACTIVE, projectile.Position(), 1.);
		}
		else if(projectile.GetWeapon().BlastRadius())
			radar[calcTickTock].Add(Radar::SPECIAL, projectile.Position(), 1.8);
	}
}



// Each ship is drawn as an entire stack of sprites, including hardpoint sprites
// and engine flares and any fighters it is carrying externally.
void Engine::AddSprites(const Ship &ship)
{
	bool hasFighters = ship.PositionFighters();
	double cloak = ship.Cloaking();
	bool drawCloaked = (cloak && ship.IsYours());
	
	if(hasFighters)
		for(const Ship::Bay &bay : ship.Bays())
			if(bay.side == Ship::Bay::UNDER && bay.ship)
			{
				if(drawCloaked)
					draw[calcTickTock].AddSwizzled(*bay.ship, 7);
				draw[calcTickTock].Add(*bay.ship, cloak);
			}
	
	if(ship.IsThrusting())
		for(const Ship::EnginePoint &point : ship.EnginePoints())
		{
			Point pos = ship.Facing().Rotate(point) * ship.Zoom() + ship.Position();
			// If multiple engines with the same flare are installed, draw up to
			// three copies of the flare sprite.
			for(const auto &it : ship.Attributes().FlareSprites())
				for(int i = 0; i < it.second && i < 3; ++i)
				{
					Body sprite(it.first, pos, ship.Velocity(), ship.Facing(), point.Zoom());
					draw[calcTickTock].Add(sprite, cloak);
				}
		}
	
	if(drawCloaked)
		draw[calcTickTock].AddSwizzled(ship, 7);
	draw[calcTickTock].Add(ship, cloak);
	for(const Hardpoint &hardpoint : ship.Weapons())
		if(hardpoint.GetOutfit() && hardpoint.GetOutfit()->HardpointSprite().HasSprite())
		{
			Body body(
				hardpoint.GetOutfit()->HardpointSprite(),
				ship.Position() + ship.Zoom() * ship.Facing().Rotate(hardpoint.GetPoint()),
				ship.Velocity(),
				ship.Facing() + hardpoint.GetAngle(),
				ship.Zoom());
			draw[calcTickTock].Add(body, cloak);
		}
	
	if(hasFighters)
		for(const Ship::Bay &bay : ship.Bays())
			if(bay.side == Ship::Bay::OVER && bay.ship)
			{
				if(drawCloaked)
					draw[calcTickTock].AddSwizzled(*bay.ship, 7);
				draw[calcTickTock].Add(*bay.ship, cloak);
			}
}



// If a ship just damaged another ship, update information on who has asked the
// player for assistance (and ask for assistance if appropriate).
void Engine::DoGrudge(const shared_ptr<Ship> &target, const Government *attacker)
{
	if(attacker->IsPlayer())
	{
		shared_ptr<const Ship> previous = grudge[target->GetGovernment()].lock();
		if(CanSendHail(previous, player.GetSystem()))
		{
			grudge[target->GetGovernment()].reset();
			SendMessage(previous, "Thank you for your assistance, Captain "
				+ player.LastName() + "!");
		}
		return;
	}
	if(grudgeTime)
		return;
	
	// Check who currently has a grudge against this government. Also check if
	// someone has already said "thank you" today.
	if(grudge.count(attacker))
	{
		shared_ptr<const Ship> previous = grudge[attacker].lock();
		// If the previous ship is destroyed, or was able to send a
		// "thank you" already, skip sending a new thanks.
		if(!previous || CanSendHail(previous, player.GetSystem()))
			return;
	}
	
	// If an enemy of the player, or being attacked by those that are
	// not enemies of the player, do not request help.
	if(target->GetGovernment()->IsEnemy() || !attacker->IsEnemy())
		return;
	// Ensure that this attacked ship is able to send hails (e.g. not mute,
	// a player ship, automaton, etc.)
	if(!CanSendHail(target, player.GetSystem()))
		return;
	// If the hailer has a special language, the player must understand it.
	if(!target->GetGovernment()->Language().empty())
		if(!player.GetCondition("language: " + target->GetGovernment()->Language()))
			return;
	
	// No active ship has a grudge already against this government.
	// Check the relative strength of this ship and its attackers.
	double attackerStrength = 0.;
	int attackerCount = 0;
	for(const shared_ptr<Ship> &ship : ships)
		if(ship->GetGovernment() == attacker && ship->GetTargetShip() == target)
		{
			++attackerCount;
			attackerStrength += (ship->Shields() + ship->Hull()) * ship->Cost();
		}
	
	// Only ask for help if outmatched.
	double targetStrength = (target->Shields() + target->Hull()) * target->Cost();
	if(attackerStrength <= targetStrength)
		return;
	
	// Ask for help more frequently if the battle is very lopsided.
	double ratio = attackerStrength / targetStrength - 1.;
	if(Random::Real() * 10. > ratio)
		return;
	
	grudge[attacker] = target;
	grudgeTime = 120;
	string message;
	if(target->GetPersonality().IsHeroic())
	{
		message = "Please assist us in destroying ";
		message += (attackerCount == 1 ? "this " : "these ");
		message += attacker->GetName();
		message += (attackerCount == 1 ? " ship." : " ships.");
	}
	else
	{
		message = "We are under attack by ";
		if(attackerCount == 1)
			message += "a ";
		message += attacker->GetName();
		message += (attackerCount == 1 ? " ship" : " ships");
		message += ". Please assist us!";
	}
	SendMessage(target, message);
}



// Constructor for the ship status display rings.
Engine::Status::Status(const Point &position, double outer, double inner, double disabled, double radius, int type, double angle)
	: position(position), outer(outer), inner(inner), disabled(disabled), radius(radius), type(type), angle(angle)
{
}<|MERGE_RESOLUTION|>--- conflicted
+++ resolved
@@ -1625,7 +1625,6 @@
 	else
 		activeCommands.Clear(Command::WAIT);
 	
-<<<<<<< HEAD
 	// Translate shift+BACK to a command to a STOP command to stop all movement of the flagship.
 	// Translation is done here to allow the autoPilot (which will execute the STOP-command) to
 	// act on a single STOP command instead of the BACK+SHIFT modifier).
@@ -1642,10 +1641,6 @@
 	// Transfer all newly pressed unhandled keys to active commands, except for BACK, since
 	// BACK has a different meaning depending on if shift was pressed (and is handled earlier).
 	activeCommands |= keyDown.AndNot(Command::BACK);
-=======
-	// Transfer all newly pressed, unhandled keys to active commands.
-	activeCommands |= keyDown;
->>>>>>> 00b6a9c1
 }
 
 
