/* Engine.cpp
Copyright (c) 2014 by Michael Zahniser

Endless Sky is free software: you can redistribute it and/or modify it under the
terms of the GNU General Public License as published by the Free Software
Foundation, either version 3 of the License, or (at your option) any later version.

Endless Sky is distributed in the hope that it will be useful, but WITHOUT ANY
WARRANTY; without even the implied warranty of MERCHANTABILITY or FITNESS FOR A
PARTICULAR PURPOSE. See the GNU General Public License for more details.

You should have received a copy of the GNU General Public License along with
this program. If not, see <https://www.gnu.org/licenses/>.
*/

#include "Engine.h"

#include "AlertLabel.h"
#include "Audio.h"
#include "CategoryList.h"
#include "CategoryTypes.h"
#include "Collision.h"
#include "CollisionType.h"
#include "CoreStartData.h"
#include "DamageDealt.h"
#include "DamageProfile.h"
#include "Effect.h"
#include "FillShader.h"
#include "Fleet.h"
#include "Flotsam.h"
#include "text/Font.h"
#include "text/FontSet.h"
#include "text/Format.h"
#include "FrameTimer.h"
#include "GameData.h"
#include "Gamerules.h"
#include "Government.h"
#include "Hazard.h"
#include "Interface.h"
#include "Logger.h"
#include "MapPanel.h"
#include "Mask.h"
#include "Messages.h"
#include "Minable.h"
#include "Mission.h"
#include "NPC.h"
#include "OutlineShader.h"
#include "Person.h"
#include "Planet.h"
#include "PlanetLabel.h"
#include "PlayerInfo.h"
#include "PointerShader.h"
#include "Preferences.h"
#include "Projectile.h"
#include "Random.h"
#include "RingShader.h"
#include "Screen.h"
#include "Ship.h"
#include "ShipEvent.h"
#include "ShipJumpNavigation.h"
#include "Sprite.h"
#include "SpriteSet.h"
#include "SpriteShader.h"
#include "StarField.h"
#include "StellarObject.h"
#include "System.h"
#include "SystemEntry.h"
#include "Test.h"
#include "Visual.h"
#include "Weather.h"
#include "Wormhole.h"
#include "text/WrappedText.h"

#include <algorithm>
#include <cmath>
#include <string>

using namespace std;

namespace {
	int RadarType(const Ship &ship, int step)
	{
		if(ship.GetPersonality().IsTarget() && !ship.IsDestroyed())
		{
			// If a ship is a "target," double-blink it a few times per second.
			int count = (step / 6) % 7;
			if(count == 0 || count == 2)
				return Radar::BLINK;
		}
		if(ship.IsDisabled() || (ship.IsOverheated() && ((step / 20) % 2)))
			return Radar::INACTIVE;
		if(ship.IsYours() || (ship.GetPersonality().IsEscort() && !ship.GetGovernment()->IsEnemy()))
			return Radar::PLAYER;
		if(!ship.GetGovernment()->IsEnemy())
			return Radar::FRIENDLY;
		const auto &target = ship.GetTargetShip();
		if(target && target->IsYours())
			return Radar::HOSTILE;
		return Radar::UNFRIENDLY;
	}

	template <class Type>
	void Prune(vector<Type> &objects)
	{
		// First, erase any of the old objects that should be removed.
		typename vector<Type>::iterator in = objects.begin();
		while(in != objects.end() && !in->ShouldBeRemoved())
			++in;

		typename vector<Type>::iterator out = in;
		while(in != objects.end())
		{
			if(!in->ShouldBeRemoved())
				*out++ = std::move(*in);
			++in;
		}
		if(out != objects.end())
			objects.erase(out, objects.end());
	}

	template <class Type>
	void Prune(list<shared_ptr<Type>> &objects)
	{
		for(auto it = objects.begin(); it != objects.end(); )
		{
			if((*it)->ShouldBeRemoved())
				it = objects.erase(it);
			else
				++it;
		}
	}

	template <class Type>
	void Append(vector<Type> &objects, vector<Type> &added)
	{
		objects.insert(objects.end(), make_move_iterator(added.begin()), make_move_iterator(added.end()));
		added.clear();
	}

	// Author the given message from the given ship.
	void SendMessage(const shared_ptr<const Ship> &ship, const string &message)
	{
		if(message.empty())
			return;

		// If this ship has no name, show its model name instead.
		string tag;
		const string &gov = ship->GetGovernment()->GetName();
		if(!ship->Name().empty())
			tag = gov + " " + ship->Noun() + " \"" + ship->Name() + "\": ";
		else
			tag = ship->DisplayModelName() + " (" + gov + "): ";

		Messages::Add(tag + message, Messages::Importance::High);
	}

	void DrawFlareSprites(const Ship &ship, DrawList &draw, const vector<Ship::EnginePoint> &enginePoints,
		const vector<pair<Body, int>> &flareSprites, uint8_t side)
	{
		double gimbalDirection = (ship.Commands().Has(Command::FORWARD) || ship.Commands().Has(Command::BACK))
			* -ship.Commands().Turn();

		for(const Ship::EnginePoint &point : enginePoints)
		{
			Angle gimbal = Angle(gimbalDirection * point.gimbal.Degrees());
			Angle flareAngle = ship.Facing() + point.facing + gimbal;
			Point pos = ship.Facing().Rotate(point) * ship.Zoom() + ship.Position();
			// If multiple engines with the same flare are installed, draw up to
			// three copies of the flare sprite.
			for(const auto &it : flareSprites)
				if(point.side == side && (point.steering == Ship::EnginePoint::NONE
					|| (point.steering == Ship::EnginePoint::LEFT && ship.SteeringDirection() < 0.)
					|| (point.steering == Ship::EnginePoint::RIGHT && ship.SteeringDirection() > 0.)))
					for(int i = 0; i < it.second && i < 3; ++i)
					{
						Body sprite(it.first, pos, ship.Velocity(), flareAngle, point.zoom);
						draw.Add(sprite, ship.Cloaking());
					}
		}
	}

	const Color &GetTargetOutlineColor(int type)
	{
		if(type == Radar::PLAYER)
			return *GameData::Colors().Get("ship target outline player");
		else if(type == Radar::FRIENDLY)
			return *GameData::Colors().Get("ship target outline friendly");
		else if(type == Radar::UNFRIENDLY)
			return *GameData::Colors().Get("ship target outline unfriendly");
		else if(type == Radar::HOSTILE)
			return *GameData::Colors().Get("ship target outline hostile");
		else if(type == Radar::SPECIAL)
			return *GameData::Colors().Get("ship target outline special");
		else if(type == Radar::BLINK)
			return *GameData::Colors().Get("ship target outline blink");
		else
			return *GameData::Colors().Get("ship target outline inactive");
	}

	const Color &GetPlanetTargetPointerColor(const Planet &planet)
	{
		switch(planet.GetFriendliness())
		{
			case Planet::Friendliness::FRIENDLY:
				return *GameData::Colors().Get("planet target pointer friendly");
			case Planet::Friendliness::RESTRICTED:
				return *GameData::Colors().Get("planet target pointer restricted");
			case Planet::Friendliness::HOSTILE:
				return *GameData::Colors().Get("planet target pointer hostile");
			case Planet::Friendliness::DOMINATED:
				return *GameData::Colors().Get("planet target pointer dominated");
		}
		return *GameData::Colors().Get("planet target pointer unfriendly");
	}

	const Color &GetShipTargetPointerColor(int type)
	{
		if(type == Radar::PLAYER)
			return *GameData::Colors().Get("ship target pointer player");
		else if(type == Radar::FRIENDLY)
			return *GameData::Colors().Get("ship target pointer friendly");
		else if(type == Radar::UNFRIENDLY)
			return *GameData::Colors().Get("ship target pointer unfriendly");
		else if(type == Radar::HOSTILE)
			return *GameData::Colors().Get("ship target pointer hostile");
		else if(type == Radar::SPECIAL)
			return *GameData::Colors().Get("ship target pointer special");
		else if(type == Radar::BLINK)
			return *GameData::Colors().Get("ship target pointer blink");
		else
			return *GameData::Colors().Get("ship target pointer inactive");
	}

	const Color &GetMinablePointerColor(bool selected)
	{
		if(selected)
			return *GameData::Colors().Get("minable target pointer selected");
		return *GameData::Colors().Get("minable target pointer unselected");
	}

	const double RADAR_SCALE = .025;
	const double MAX_FUEL_DISPLAY = 5000.;
}



Engine::Engine(PlayerInfo &player)
	: player(player), ai(player, ships, asteroids.Minables(), flotsam),
	ammoDisplay(player), shipCollisions(256u, 32u, CollisionType::SHIP)
{
	zoom.base = Preferences::ViewZoom();
	zoom.modifier = Preferences::Has("Landing zoom") ? 2. : 1.;

	if(!player.IsLoaded() || !player.GetSystem())
		return;

	// Preload any landscapes for this system.
	for(const StellarObject &object : player.GetSystem()->Objects())
		if(object.HasSprite() && object.HasValidPlanet())
			GameData::Preload(queue, object.GetPlanet()->Landscape());
	queue.Wait();

	// Figure out what planet the player is landed on, if any.
	const StellarObject *object = player.GetStellarObject();
	if(object)
		center = object->Position();

	// Now we know the player's current position. Draw the planets.
	draw[currentCalcBuffer].Clear(step, zoom);
	draw[currentCalcBuffer].SetCenter(center);
	radar[currentCalcBuffer].SetCenter(center);
	const Ship *flagship = player.Flagship();
	for(const StellarObject &object : player.GetSystem()->Objects())
		if(object.HasSprite())
		{
			draw[currentCalcBuffer].Add(object);

			double r = max(2., object.Radius() * .03 + .5);
			radar[currentCalcBuffer].Add(object.RadarType(flagship), object.Position(), r, r - 1.);
		}

	// Add all neighboring systems that the player has seen to the radar.
	const System *targetSystem = flagship ? flagship->GetTargetSystem() : nullptr;
	const set<const System *> &links = (flagship && flagship->JumpNavigation().HasJumpDrive()) ?
		player.GetSystem()->JumpNeighbors(flagship->JumpNavigation().JumpRange()) : player.GetSystem()->Links();
	for(const System *system : links)
		if(player.HasSeen(*system))
			radar[currentCalcBuffer].AddPointer(
				(system == targetSystem) ? Radar::SPECIAL : Radar::INACTIVE,
				system->Position() - player.GetSystem()->Position());

	GameData::SetHaze(player.GetSystem()->Haze(), true);
}



Engine::~Engine()
{
	// Wait for any outstanding task to finish to avoid race conditions when
	// destroying the engine.
	queue.Wait();
}



void Engine::Place()
{
	ships.clear();
	ai.ClearOrders();

	player.SetSystemEntry(SystemEntry::TAKE_OFF);
	EnterSystem();

	// Add the player's flagship and escorts to the list of ships. The TakeOff()
	// code already took care of loading up fighters and assigning parents.
	for(const shared_ptr<Ship> &ship : player.Ships())
		if(!ship->IsParked() && ship->GetSystem())
			ships.push_back(ship);

	// Add NPCs to the list of ships. Fighters have to be assigned to carriers,
	// and all but "uninterested" ships should follow the player.
	shared_ptr<Ship> flagship = player.FlagshipPtr();

	// Update the active NPCs for missions based on the player's conditions.
	player.UpdateMissionNPCs();
	for(const Mission &mission : player.Missions())
		Place(mission.NPCs(), flagship);

	// Get the coordinates of the planet the player is leaving.
	const System *system = player.GetSystem();
	const Planet *planet = player.GetPlanet();
	Point planetPos;
	double planetRadius = 0.;
	const StellarObject *object = player.GetStellarObject();
	if(object)
	{
		planetPos = object->Position();
		planetRadius = object->Radius();
	}

	// Give each non-carried, special ship we just added a random heading and position.
	// (While carried by a parent, ships will not be present in `Engine::ships`.)
	for(const shared_ptr<Ship> &ship : ships)
	{
		Point pos;
		Angle angle = Angle::Random();
		// Any ships in the same system as the player should be either
		// taking off from a specific planet or nearby.
		if(ship->GetSystem() == system && !ship->IsDisabled())
		{
			const Personality &person = ship->GetPersonality();
			bool hasOwnPlanet = ship->GetPlanet();
			bool launchesWithPlayer = (planet && planet->CanLand(*ship))
					&& !person.IsStaying() && !person.IsWaiting()
					&& (!hasOwnPlanet || (ship->IsYours() && ship->GetPlanet() == planet));
			const StellarObject *object = hasOwnPlanet ?
					ship->GetSystem()->FindStellar(ship->GetPlanet()) : nullptr;
			// Default to the player's planet in the case of data definition errors.
			if(person.IsLaunching() || launchesWithPlayer || (hasOwnPlanet && !object))
			{
				if(planet)
					ship->SetPlanet(planet);
				pos = planetPos + angle.Unit() * Random::Real() * planetRadius;
			}
			else if(hasOwnPlanet)
				pos = object->Position() + angle.Unit() * Random::Real() * object->Radius();
		}
		// If a special ship somehow was saved without a system reference, place it into the
		// player's system to avoid a nullptr deference.
		else if(!ship->GetSystem())
		{
			// Log this error.
			Logger::LogError("Engine::Place: Set fallback system for the NPC \"" + ship->Name() + "\" as it had no system");
			ship->SetSystem(system);
		}

		// If the position is still (0, 0), the special ship is in a different
		// system, disabled, or otherwise unable to land on viable planets in
		// the player's system: place it "in flight".
		if(!pos)
		{
			ship->SetPlanet(nullptr);
			Fleet::Place(*ship->GetSystem(), *ship);
		}
		// This ship is taking off from a planet.
		else
			ship->Place(pos, angle.Unit(), angle);
	}
	// Move any ships that were randomly spawned into the main list, now
	// that all special ships have been repositioned.
	ships.splice(ships.end(), newShips);

	player.SetPlanet(nullptr);
}



// Add NPC ships to the known ships. These may have been freshly instantiated
// from an accepted assisting/boarding mission, or from existing missions when
// the player departs a planet.
void Engine::Place(const list<NPC> &npcs, shared_ptr<Ship> flagship)
{
	for(const NPC &npc : npcs)
	{
		if(!npc.ShouldSpawn())
			continue;

		map<string, map<Ship *, int>> carriers;
		for(const shared_ptr<Ship> &ship : npc.Ships())
		{
			// Skip ships that have been destroyed.
			if(ship->IsDestroyed() || ship->IsDisabled())
				continue;

			// Redo the loading up of fighters.
			if(ship->HasBays())
			{
				ship->UnloadBays();
				for(const auto &cat : GameData::GetCategory(CategoryType::BAY))
				{
					const string &bayType = cat.Name();
					int baysTotal = ship->BaysTotal(bayType);
					if(baysTotal)
						carriers[bayType][&*ship] = baysTotal;
				}
			}
		}

		shared_ptr<Ship> npcFlagship;
		for(const shared_ptr<Ship> &ship : npc.Ships())
		{
			// Skip ships that have been destroyed.
			if(ship->IsDestroyed())
				continue;

			// Avoid the exploit where the player can wear down an NPC's
			// crew by attrition over the course of many days.
			ship->AddCrew(max(0, ship->RequiredCrew() - ship->Crew()));
			if(!ship->IsDisabled())
				ship->Recharge();

			if(ship->CanBeCarried())
			{
				bool docked = false;
				const string &bayType = ship->Attributes().Category();
				for(auto &it : carriers[bayType])
					if(it.second && it.first->Carry(ship))
					{
						--it.second;
						docked = true;
						break;
					}
				if(docked)
					continue;
			}

			ships.push_back(ship);
			// The first (alive) ship in an NPC block
			// serves as the flagship of the group.
			if(!npcFlagship)
				npcFlagship = ship;

			// Only the flagship of an NPC considers the
			// player: the rest of the NPC track it.
			if(npcFlagship && ship != npcFlagship)
				ship->SetParent(npcFlagship);
			else if(!ship->GetPersonality().IsUninterested())
				ship->SetParent(flagship);
			else
				ship->SetParent(nullptr);
		}
	}
}



// Wait for the previous calculations (if any) to be done.
void Engine::Wait()
{
	queue.Wait();
	currentDrawBuffer = currentCalcBuffer;
}



// Begin the next step of calculations.
void Engine::Step(bool isActive)
{
	events.swap(eventQueue);
	eventQueue.clear();

	// Process any outstanding sprites that need to be uploaded to the GPU.
	queue.ProcessSyncTasks();

	// The calculation thread was paused by MainPanel before calling this function, so it is safe to access things.
	const shared_ptr<Ship> flagship = player.FlagshipPtr();
	const StellarObject *object = player.GetStellarObject();
	if(object)
	{
		center = object->Position();
		centerVelocity = Point();
	}
	else if(flagship)
	{
		center = flagship->Center();
		centerVelocity = flagship->Velocity();
		Preferences::ExtendedJumpEffects jumpEffectState = Preferences::GetExtendedJumpEffects();
		if(flagship->IsHyperspacing() && jumpEffectState != Preferences::ExtendedJumpEffects::OFF)
			centerVelocity *= 1. + pow(flagship->GetHyperspacePercentage() /
				(jumpEffectState == Preferences::ExtendedJumpEffects::MEDIUM ? 40. : 20.), 2);
		if(doEnterLabels)
		{
			doEnterLabels = false;
			// Create the planet labels as soon as we entered a new system.
			labels.clear();
			for(const StellarObject &object : player.GetSystem()->Objects())
				if(object.HasSprite() && object.HasValidPlanet() && object.GetPlanet()->IsAccessible(flagship.get()))
					labels.emplace_back(labels, *player.GetSystem(), object);
		}
		if(doEnter && flagship->Zoom() == 1. && !flagship->IsHyperspacing())
		{
			doEnter = false;
			events.emplace_back(flagship, flagship, ShipEvent::JUMP);
		}
		if(flagship->IsEnteringHyperspace() || flagship->Commands().Has(Command::JUMP))
		{
			if(jumpCount < 100)
				++jumpCount;
			const System *from = flagship->GetSystem();
			const System *to = flagship->GetTargetSystem();
			if(from && to && from != to)
			{
				jumpInProgress[0] = from;
				jumpInProgress[1] = to;
			}
		}
		else if(jumpCount > 0)
			--jumpCount;
	}
	ai.UpdateEvents(events);
	if(isActive)
	{
		HandleKeyboardInputs();
		// Ignore any inputs given when first becoming active, since those inputs
		// were issued when some other panel (e.g. planet, hail) was displayed.
		if(!wasActive)
			activeCommands.Clear();
		else
			ai.UpdateKeys(player, activeCommands);
	}

	wasActive = isActive;
	Audio::Update(center);

	// Update the zoom value now that the calculation thread is paused.
	if(nextZoom)
		zoom = std::exchange(nextZoom, {});
	// Smoothly zoom in and out.
	if(isActive)
	{
		double zoomTarget = Preferences::ViewZoom();
		if(zoom.base != zoomTarget)
		{
			static const double ZOOM_SPEED = .05;

			// Define zoom speed bounds to prevent asymptotic behavior.
			static const double MAX_SPEED = .05;
			static const double MIN_SPEED = .002;

			double zoomRatio = max(MIN_SPEED, min(MAX_SPEED, abs(log2(zoom.base) - log2(zoomTarget)) * ZOOM_SPEED));
			if(zoom.base < zoomTarget)
				nextZoom.base = min(zoomTarget, zoom.base * (1. + zoomRatio));
			else if(zoom.base > zoomTarget)
				nextZoom.base = max(zoomTarget, zoom.base * (1. / (1. + zoomRatio)));
		}
		if(flagship && flagship->Zoom() < 1.)
		{
			if(!nextZoom.base)
				nextZoom.base = zoom.base;
			// Update the current zoom modifier if the flagship is landing or taking off.
			nextZoom.modifier = Preferences::Has("Landing zoom") ? 1. + pow(1. - flagship->Zoom(), 2) : 1.;
		}
	}

	outlines.clear();
	const Color &cloakColor = *GameData::Colors().Get("cloak highlight");
	if(Preferences::Has("Cloaked ship outlines"))
		for(const auto &ship : player.Ships())
		{
			if(ship->IsParked() || ship->GetSystem() != player.GetSystem() || ship->Cloaking() == 0.)
				continue;

			outlines.emplace_back(ship->GetSprite(), (ship->Position() - center) * zoom, ship->Unit() * zoom,
				ship->GetFrame(), Color::Multiply(ship->Cloaking(), cloakColor));
		}

	// Add the flagship outline last to distinguish the flagship from other ships.
	if(flagship && !flagship->IsDestroyed() && Preferences::Has("Highlight player's flagship"))
	{
		outlines.emplace_back(flagship->GetSprite(), (flagship->Position() - center) * zoom, flagship->Unit() * zoom,
			flagship->GetFrame(), *GameData::Colors().Get("flagship highlight"));
	}

	// Any of the player's ships that are in system are assumed to have
	// landed along with the player.
	if(flagship && flagship->GetPlanet() && isActive)
		player.SetPlanet(flagship->GetPlanet());

	const System *currentSystem = player.GetSystem();
	// Update this here, for thread safety.
	if(player.HasTravelPlan() && currentSystem == player.TravelPlan().back())
		player.PopTravel();
	// Check if the player's travel plan is still valid.
	if(flagship && player.HasTravelPlan())
	{
		bool travelPlanIsValid = false;
		// If the player is traveling through a wormhole to the next system, then the plan is valid.
		const System *system = player.TravelPlan().back();
		for(const StellarObject &object : flagship->GetSystem()->Objects())
			if(object.HasSprite() && object.HasValidPlanet() && object.GetPlanet()->IsWormhole()
				&& object.GetPlanet()->IsAccessible(flagship.get()) && player.HasVisited(*object.GetPlanet())
				&& player.CanView(*system))
			{
				const auto *wormhole = object.GetPlanet()->GetWormhole();
				if(&wormhole->WormholeDestination(*flagship->GetSystem()) != system)
					continue;

				travelPlanIsValid = true;
				break;
			}
		// Otherwise, the player must still be within jump range of the next system.
		travelPlanIsValid |= flagship->JumpNavigation().CanJump(flagship->GetSystem(), system);
		// Other steps of the travel plan may have been invalidated as a result of the system no longer being visible.
		travelPlanIsValid &= all_of(player.TravelPlan().begin(), player.TravelPlan().end(),
				[this](const System *system) -> bool { return player.HasSeen(*system); });
		if(!travelPlanIsValid)
		{
			if(flagship->GetTargetSystem() == player.TravelPlan().back())
				flagship->SetTargetSystem(nullptr);
			player.TravelPlan().clear();
		}
	}
	if(doFlash)
	{
		flash = .4;
		doFlash = false;
	}
	else if(flash)
		flash = max(0., flash * .99 - .002);

	targets.clear();

	// Update the player's ammo amounts.
	if(flagship)
		ammoDisplay.Update(*flagship);

	// Display escort information for all ships of the "Escort" government,
	// and all ships with the "escort" personality, except for fighters that
	// are not owned by the player.
	escorts.Clear();
	bool fleetIsJumping = (flagship && flagship->Commands().Has(Command::JUMP));
	for(const auto &it : ships)
		if(it->GetGovernment()->IsPlayer() || it->GetPersonality().IsEscort())
			if(!it->IsYours() && !it->CanBeCarried())
			{
				bool isSelected = (flagship && flagship->GetTargetShip() == it);
				const System *system = it->GetSystem();
				escorts.Add(*it, system == currentSystem, player.KnowsName(*system), fleetIsJumping, isSelected);
			}
	for(const shared_ptr<Ship> &escort : player.Ships())
		if(!escort->IsParked() && escort != flagship && !escort->IsDestroyed())
		{
			// Check if this escort is selected.
			bool isSelected = false;
			for(const weak_ptr<Ship> &ptr : player.SelectedShips())
				if(ptr.lock() == escort)
				{
					isSelected = true;
					break;
				}
			const System *system = escort->GetSystem();
			escorts.Add(*escort, system == currentSystem, player.KnowsName(*system), fleetIsJumping, isSelected);
		}

	statuses.clear();
	missileLabels.clear();
	if(isActive)
	{
		// Create the status overlays.
		CreateStatusOverlays();
		// Create missile overlays.
		if(Preferences::Has("Show missile overlays"))
			for(const Projectile &projectile : projectiles)
			{
				Point pos = projectile.Position() - center;
				if(projectile.MissileStrength() && projectile.GetGovernment()->IsEnemy()
						&& (pos.Length() < max(Screen::Width(), Screen::Height()) * .5 / zoom))
					missileLabels.emplace_back(AlertLabel(pos, projectile, flagship, zoom));
			}
		// Update the planet label positions.
		for(PlanetLabel &label : labels)
			label.Update(center, zoom);
	}

	if(flagship && flagship->IsOverheated())
		Messages::Add("Your ship has overheated.", Messages::Importance::Highest);

	// Clear the HUD information from the previous frame.
	info = Information();
	if(flagship && flagship->Hull())
	{
		Point shipFacingUnit(0., -1.);
		if(Preferences::Has("Rotate flagship in HUD"))
			shipFacingUnit = flagship->Facing().Unit();

		info.SetSprite("player sprite", flagship->GetSprite(), shipFacingUnit, flagship->GetFrame(step));
	}
	if(currentSystem)
		info.SetString("location", currentSystem->Name());
	info.SetString("date", player.GetDate().ToString());
	if(flagship)
	{
		// Have an alarm label flash up when enemy ships are in the system
		if(alarmTime && step / 20 % 2 && Preferences::DisplayVisualAlert())
			info.SetCondition("red alert");
		double fuelCap = flagship->Attributes().Get("fuel capacity");
		// If the flagship has a large amount of fuel, display a solid bar.
		// Otherwise, display a segment for every 100 units of fuel.
		if(fuelCap <= MAX_FUEL_DISPLAY)
			info.SetBar("fuel", flagship->Fuel(), fuelCap * .01);
		else
			info.SetBar("fuel", flagship->Fuel());
		info.SetBar("energy", flagship->Energy());
		double heat = flagship->Heat();
		info.SetBar("heat", min(1., heat));
		// If heat is above 100%, draw a second overlaid bar to indicate the
		// total heat level.
		if(heat > 1.)
			info.SetBar("overheat", min(1., heat - 1.));
		if(flagship->IsOverheated() && (step / 20) % 2)
			info.SetBar("overheat blink", min(1., heat));
		info.SetBar("shields", flagship->Shields());
		info.SetBar("hull", flagship->Hull(), 20.);
		info.SetBar("disabled hull", min(flagship->Hull(), flagship->DisabledHull()), 20.);
	}
	info.SetString("credits",
		Format::CreditString(player.Accounts().Credits()));
	bool isJumping = flagship && (flagship->Commands().Has(Command::JUMP) || flagship->IsEnteringHyperspace());
	if(flagship && flagship->GetTargetStellar() && !isJumping)
	{
		const StellarObject *object = flagship->GetTargetStellar();
		string navigationMode = flagship->Commands().Has(Command::LAND) ? "Landing on:" :
			object->GetPlanet() && object->GetPlanet()->CanLand(*flagship) ? "Can land on:" :
			"Cannot land on:";
		info.SetString("navigation mode", navigationMode);
		const string &name = object->Name();
		info.SetString("destination", name);

		targets.push_back({
			object->Position() - center,
			object->Facing(),
			object->Radius(),
			GetPlanetTargetPointerColor(*object->GetPlanet()),
			5});
	}
	else if(flagship && flagship->GetTargetSystem())
	{
		info.SetString("navigation mode", "Hyperspace:");
		if(player.CanView(*flagship->GetTargetSystem()))
			info.SetString("destination", flagship->GetTargetSystem()->Name());
		else
			info.SetString("destination", "unexplored system");
	}
	else
	{
		info.SetString("navigation mode", "Navigation:");
		info.SetString("destination", "no destination");
	}
	// Use the radar that was just populated. (The draw tick-tock has not
	// yet been toggled, but it will be at the end of this function.)
	shared_ptr<const Ship> target;
	shared_ptr<const Minable> targetAsteroid;
	targetVector = Point();
	if(flagship)
	{
		target = flagship->GetTargetShip();
		targetAsteroid = flagship->GetTargetAsteroid();
		// Record that the player knows this type of asteroid is available here.
		if(targetAsteroid)
			for(const auto &payload : targetAsteroid->GetPayload())
				player.Harvest(payload.outfit);
	}
	if(!target)
		targetSwizzle = -1;
	if(!target && !targetAsteroid)
		info.SetString("target name", "no target");
	else if(!target)
	{
		info.SetSprite("target sprite",
			targetAsteroid->GetSprite(),
			targetAsteroid->Facing().Unit(),
			targetAsteroid->GetFrame(step));
		info.SetString("target name", targetAsteroid->DisplayName() + " " + targetAsteroid->Noun());

		targetVector = targetAsteroid->Position() - center;

		if(flagship->Attributes().Get("tactical scan power"))
		{
			info.SetCondition("range display");
			info.SetBar("target hull", targetAsteroid->Hull(), 20.);
			int targetRange = round(targetAsteroid->Position().Distance(flagship->Position()));
			info.SetString("target range", to_string(targetRange));
		}
	}
	else
	{
		if(target->GetSystem() == player.GetSystem() && !target->IsCloaked())
			targetUnit = target->Facing().Unit();
		info.SetSprite("target sprite", target->GetSprite(), targetUnit, target->GetFrame(step));
		info.SetString("target name", target->Name());
		info.SetString("target type", target->DisplayModelName());
		if(!target->GetGovernment())
			info.SetString("target government", "No Government");
		else
			info.SetString("target government", target->GetGovernment()->GetName());
		targetSwizzle = target->GetSwizzle();
		info.SetString("mission target", target->GetPersonality().IsTarget() ? "(mission target)" : "");

		int targetType = RadarType(*target, step);
		info.SetOutlineColor(GetTargetOutlineColor(targetType));
		if(target->GetSystem() == player.GetSystem() && target->IsTargetable())
		{
			info.SetBar("target shields", target->Shields());
			info.SetBar("target hull", target->Hull(), 20.);
			info.SetBar("target disabled hull", min(target->Hull(), target->DisabledHull()), 20.);

			// The target area will be a square, with sides proportional to the average
			// of the width and the height of the sprite.
			double size = (target->Width() + target->Height()) * .35;
			targets.push_back({
				target->Position() - center,
				Angle(45.) + target->Facing(),
				size,
				GetShipTargetPointerColor(targetType),
				4});

			targetVector = target->Position() - center;

			// Check if the target is close enough to show tactical information.
			double tacticalRange = 100. * sqrt(flagship->Attributes().Get("tactical scan power"));
			double targetRange = target->Position().Distance(flagship->Position());
			if(tacticalRange)
			{
				info.SetCondition("range display");
				info.SetString("target range", to_string(static_cast<int>(round(targetRange))));
			}
			// Actual tactical information requires a scrutable
			// target that is within the tactical scanner range.
			if((targetRange <= tacticalRange && !target->Attributes().Get("inscrutable"))
					|| (tacticalRange && target->IsYours()))
			{
				info.SetCondition("tactical display");
				info.SetString("target crew", to_string(target->Crew()));
				int fuel = round(target->Fuel() * target->Attributes().Get("fuel capacity"));
				info.SetString("target fuel", to_string(fuel));
				int energy = round(target->Energy() * target->Attributes().Get("energy capacity"));
				info.SetString("target energy", to_string(energy));
				int heat = round(100. * target->Heat());
				info.SetString("target heat", to_string(heat) + "%");
			}
		}
	}
	if(!Preferences::Has("Ship outlines in HUD"))
		info.SetCondition("fast hud sprites");
	if(target && target->IsTargetable() && target->GetSystem() == currentSystem
		&& (flagship->CargoScanFraction() || flagship->OutfitScanFraction()))
	{
		double width = max(target->Width(), target->Height());
		Point pos = target->Position() - center;
		statuses.emplace_back(pos, flagship->OutfitScanFraction(), flagship->CargoScanFraction(),
			0., 10. + max(20., width * .5), 4, 1.f, Angle(pos).Degrees() + 180.);
	}
	// Handle any events that change the selected ships.
	if(groupSelect >= 0)
	{
		// This has to be done in Step() to avoid race conditions.
		if(hasControl)
			player.SetGroup(groupSelect);
		else
			player.SelectGroup(groupSelect, hasShift);
		groupSelect = -1;
	}
	if(doClickNextStep)
	{
		// If a click command is issued, always wait until the next step to act
		// on it, to avoid race conditions.
		doClick = true;
		doClickNextStep = false;
	}
	else
		doClick = false;

	if(doClick && !isRightClick)
	{
		if(uiClickBox.Dimensions())
			doClick = !ammoDisplay.Click(uiClickBox);
		else
			doClick = !ammoDisplay.Click(clickPoint, hasControl);
		doClick = doClick && !player.SelectShips(clickBox, hasShift);
		if(doClick)
		{
			const vector<const Ship *> &stack = escorts.Click(clickPoint);
			if(!stack.empty())
				doClick = !player.SelectShips(stack, hasShift);
			else
				clickPoint /= isRadarClick ? RADAR_SCALE : zoom;
		}
	}

	// Draw crosshairs on all the selected ships.
	for(const weak_ptr<Ship> &selected : player.SelectedShips())
	{
		shared_ptr<Ship> ship = selected.lock();
		if(ship && ship != target && !ship->IsParked() && ship->GetSystem() == player.GetSystem()
				&& !ship->IsDestroyed() && ship->Zoom() > 0.)
		{
			double size = (ship->Width() + ship->Height()) * .35;
			targets.push_back({
				ship->Position() - center,
				Angle(45.) + ship->Facing(),
				size,
				*GameData::Colors().Get("ship target pointer player"),
				4});
		}
	}

	// Draw crosshairs on any minables in range of the flagship's scanners.
	bool shouldShowAsteroidOverlay = Preferences::Has("Show asteroid scanner overlay");
	// Decide before looping whether or not to catalog asteroids. This
	// results in cataloging in-range asteroids roughly 3 times a second.
	bool shouldCatalogAsteroids = (!isAsteroidCatalogComplete && !Random::Int(20));
	if(shouldShowAsteroidOverlay || shouldCatalogAsteroids)
	{
		double scanRangeMetric = flagship ? 10000. * flagship->Attributes().Get("asteroid scan power") : 0.;
		if(flagship && scanRangeMetric && !flagship->IsHyperspacing())
		{
			bool scanComplete = true;
			for(const shared_ptr<Minable> &minable : asteroids.Minables())
			{
				Point offset = minable->Position() - center;
				// Use the squared length, as we used the squared scan range.
				bool inRange = offset.LengthSquared() <= scanRangeMetric;

				// Autocatalog asteroid: Record that the player knows this type of asteroid is available here.
				if(shouldCatalogAsteroids && !asteroidsScanned.count(minable->DisplayName()))
				{
					scanComplete = false;
					if(!Random::Int(10) && inRange)
					{
						asteroidsScanned.insert(minable->DisplayName());
						for(const auto &payload : minable->GetPayload())
							player.Harvest(payload.outfit);
					}
				}

				if(!shouldShowAsteroidOverlay || !inRange || flagship->GetTargetAsteroid() == minable)
					continue;

				targets.push_back({
					offset,
					minable->Facing(),
					.8 * minable->Radius(),
					GetMinablePointerColor(false),
					3
				});
			}
			if(shouldCatalogAsteroids && scanComplete)
				isAsteroidCatalogComplete = true;
		}
	}
	const auto targetAsteroidPtr = flagship ? flagship->GetTargetAsteroid() : nullptr;
	if(targetAsteroidPtr && !flagship->IsHyperspacing())
		targets.push_back({
			targetAsteroidPtr->Position() - center,
			targetAsteroidPtr->Facing(),
			.8 * targetAsteroidPtr->Radius(),
			GetMinablePointerColor(true),
			3
		});
}



// Begin the next step of calculations.
void Engine::Go()
{
	++step;
	currentCalcBuffer = currentCalcBuffer ? 0 : 1;
	queue.Run([this] { CalculateStep(); });
}



// Give a command on behalf of the player, used for integration tests.
void Engine::GiveCommand(const Command &command)
{
	activeCommands.Set(command);
}



// Pass the list of game events to MainPanel for handling by the player, and any
// UI element generation.
list<ShipEvent> &Engine::Events()
{
	return events;
}



// Draw a frame.
void Engine::Draw() const
{
	GameData::Background().Draw(center, Preferences::Has("Render motion blur") ? centerVelocity : Point(),
		zoom, (player.Flagship() ? player.Flagship()->GetSystem() : player.GetSystem()));
	static const Set<Color> &colors = GameData::Colors();
	const Interface *hud = GameData::Interfaces().Get("hud");

	// Draw any active planet labels.
	if(Preferences::Has("Show planet labels"))
		for(const PlanetLabel &label : labels)
			label.Draw();

	draw[currentDrawBuffer].Draw();
	batchDraw[currentDrawBuffer].Draw();

	for(const auto &it : statuses)
	{
		static const Color color[14] = {
			*colors.Get("overlay flagship shields"),
			*colors.Get("overlay friendly shields"),
			*colors.Get("overlay hostile shields"),
			*colors.Get("overlay neutral shields"),
			*colors.Get("overlay outfit scan"),
			*colors.Get("overlay flagship hull"),
			*colors.Get("overlay friendly hull"),
			*colors.Get("overlay hostile hull"),
			*colors.Get("overlay neutral hull"),
			*colors.Get("overlay cargo scan"),
			*colors.Get("overlay flagship disabled"),
			*colors.Get("overlay friendly disabled"),
			*colors.Get("overlay hostile disabled"),
			*colors.Get("overlay neutral disabled")
		};
		Point pos = it.position * zoom;
		double radius = it.radius * zoom;
		if(it.outer > 0.)
			RingShader::Draw(pos, radius + 3., 1.5f, it.outer,
				Color::Multiply(it.alpha, color[it.type]), 0.f, it.angle);
		double dashes = (it.type >= 5) ? 0. : 20. * min<double>(1., zoom);
		if(it.inner > 0.)
			RingShader::Draw(pos, radius, 1.5f, it.inner,
				Color::Multiply(it.alpha, color[5 + it.type]), dashes, it.angle);
		if(it.disabled > 0.)
			RingShader::Draw(pos, radius, 1.5f, it.disabled,
				Color::Multiply(it.alpha, color[10 + it.type]), dashes, it.angle);
	}

	// Draw labels on missiles
	for(const AlertLabel &label : missileLabels)
		label.Draw();

	for(const auto &outline : outlines)
	{
		Point size(outline.sprite->Width(), outline.sprite->Height());
		OutlineShader::Draw(outline.sprite, outline.position, size, outline.color, outline.unit, outline.frame);
	}

	if(flash)
		FillShader::Fill(Point(), Point(Screen::Width(), Screen::Height()), Color(flash, flash));

	// Draw messages. Draw the most recent messages first, as some messages
	// may be wrapped onto multiple lines.
	const Font &font = FontSet::Get(14);
	const vector<Messages::Entry> &messages = Messages::Get(step);
	Rectangle messageBox = hud->GetBox("messages");
	WrappedText messageLine(font);
	messageLine.SetWrapWidth(messageBox.Width());
	messageLine.SetParagraphBreak(0.);
	Point messagePoint = Point(messageBox.Left(), messageBox.Bottom());
	for(auto it = messages.rbegin(); it != messages.rend(); ++it)
	{
		messageLine.Wrap(it->message);
		messagePoint.Y() -= messageLine.Height();
		if(messagePoint.Y() < messageBox.Top())
			break;
		float alpha = (it->step + 1000 - step) * .001f;
		messageLine.Draw(messagePoint, Messages::GetColor(it->importance, false)->Additive(alpha));
	}

	// Draw crosshairs around anything that is targeted.
	for(const Target &target : targets)
	{
		Angle a = target.angle;
		Angle da(360. / target.count);

		PointerShader::Bind();
		for(int i = 0; i < target.count; ++i)
		{
			PointerShader::Add(target.center * zoom, a.Unit(), 12.f, 14.f, -target.radius * zoom, target.color);
			a += da;
		}
		PointerShader::Unbind();
	}

	// Draw the heads-up display.
	hud->Draw(info);
	if(hud->HasPoint("radar"))
	{
		radar[currentDrawBuffer].Draw(
			hud->GetPoint("radar"),
			RADAR_SCALE,
			hud->GetValue("radar radius"),
			hud->GetValue("radar pointer radius"));
	}
	if(hud->HasPoint("target") && targetVector.Length() > 20.)
	{
		Point center = hud->GetPoint("target");
		double radius = hud->GetValue("target radius");
		PointerShader::Draw(center, targetVector.Unit(), 10.f, 10.f, radius, Color(1.f));
	}

	// Draw the faction markers.
	if(targetSwizzle >= 0 && hud->HasPoint("faction markers"))
	{
		int width = font.Width(info.GetString("target government"));
		Point center = hud->GetPoint("faction markers");

		const Sprite *mark[2] = {SpriteSet::Get("ui/faction left"), SpriteSet::Get("ui/faction right")};
		// Round the x offsets to whole numbers so the icons are sharp.
		double dx[2] = {(width + mark[0]->Width() + 1) / -2, (width + mark[1]->Width() + 1) / 2};
		for(int i = 0; i < 2; ++i)
			SpriteShader::Draw(mark[i], center + Point(dx[i], 0.), 1., targetSwizzle);
	}
	if(jumpCount && Preferences::Has("Show mini-map"))
		MapPanel::DrawMiniMap(player, .5f * min(1.f, jumpCount / 30.f), jumpInProgress, step);

	// Draw ammo status.
	double ammoIconWidth = hud->GetValue("ammo icon width");
	double ammoIconHeight = hud->GetValue("ammo icon height");
	ammoDisplay.Draw(hud->GetBox("ammo"), Point(ammoIconWidth, ammoIconHeight));

	// Draw escort status.
	escorts.Draw(hud->GetBox("escorts"));

	if(Preferences::Has("Show CPU / GPU load"))
	{
		string loadString = to_string(lround(load * 100.)) + "% CPU";
		Color color = *colors.Get("medium");
		font.Draw(loadString,
			Point(-10 - font.Width(loadString), Screen::Height() * -.5 + 5.), color);
	}
}



// Select the object the player clicked on.
void Engine::Click(const Point &from, const Point &to, bool hasShift, bool hasControl)
{
	// First, see if this is a click on an escort icon.
	doClickNextStep = true;
	this->hasShift = hasShift;
	this->hasControl = hasControl;
	isRightClick = false;

	// Determine if the left-click was within the radar display.
	const Interface *hud = GameData::Interfaces().Get("hud");
	Point radarCenter = hud->GetPoint("radar");
	double radarRadius = hud->GetValue("radar radius");
	if(Preferences::Has("Clickable radar display") && (from - radarCenter).Length() <= radarRadius)
		isRadarClick = true;
	else
		isRadarClick = false;

	clickPoint = isRadarClick ? from - radarCenter : from;
	uiClickBox = Rectangle::WithCorners(from, to);
	if(isRadarClick)
		clickBox = Rectangle::WithCorners(
			(from - radarCenter) / RADAR_SCALE + center,
			(to - radarCenter) / RADAR_SCALE + center);
	else
		clickBox = Rectangle::WithCorners(from / zoom + center, to / zoom + center);
}



void Engine::RClick(const Point &point)
{
	doClickNextStep = true;
	hasShift = false;
	isRightClick = true;

	// Determine if the right-click was within the radar display, and if so, rescale.
	const Interface *hud = GameData::Interfaces().Get("hud");
	Point radarCenter = hud->GetPoint("radar");
	double radarRadius = hud->GetValue("radar radius");
	if(Preferences::Has("Clickable radar display") && (point - radarCenter).Length() <= radarRadius)
		clickPoint = (point - radarCenter) / RADAR_SCALE;
	else
		clickPoint = point / zoom;
}



void Engine::SelectGroup(int group, bool hasShift, bool hasControl)
{
	groupSelect = group;
	this->hasShift = hasShift;
	this->hasControl = hasControl;
}



// Break targeting on all projectiles between the player and the given
// government; gov projectiles stop targeting the player and player's
// projectiles stop targeting gov.
void Engine::BreakTargeting(const Government *gov)
{
	const Government *playerGov = GameData::PlayerGovernment();
	for(Projectile &projectile : projectiles)
	{
		const Government *projectileGov = projectile.GetGovernment();
		const Government *targetGov = projectile.TargetGovernment();
		if((projectileGov == playerGov && targetGov == gov)
			|| (projectileGov == gov && targetGov == playerGov))
			projectile.BreakTarget();
	}
}



void Engine::EnterSystem()
{
	ai.Clean();

	Ship *flagship = player.Flagship();
	if(!flagship)
		return;

	doEnter = true;
	doEnterLabels = true;
	player.IncrementDate();
	const Date &today = player.GetDate();

	const System *system = flagship->GetSystem();
	Audio::PlayMusic(system->MusicName());
	GameData::SetHaze(system->Haze(), false);

	Messages::Add("Entering the " + system->Name() + " system on "
		+ today.ToString() + (system->IsInhabited(flagship) ?
			"." : ". No inhabited planets detected."), Messages::Importance::Daily);

	// Preload landscapes and determine if the player used a wormhole.
	// (It is allowed for a wormhole's exit point to have no sprite.)
	const StellarObject *usedWormhole = nullptr;
	for(const StellarObject &object : system->Objects())
		if(object.HasValidPlanet())
		{
			GameData::Preload(queue, object.GetPlanet()->Landscape());
			if(object.GetPlanet()->IsWormhole() && !usedWormhole
					&& flagship->Position().Distance(object.Position()) < 1.)
				usedWormhole = &object;
		}

	// Advance the positions of every StellarObject and update politics.
	// Remove expired bribes, clearance, and grace periods from past fines.
	GameData::SetDate(today);
	GameData::StepEconomy();

	// Refresh random systems that could be linked to this one.
	GameData::UpdateSystems(&player);

	// SetDate() clears any bribes from yesterday, so restore any auto-clearance.
	for(const Mission &mission : player.Missions())
		if(mission.ClearanceMessage() == "auto")
		{
			mission.Destination()->Bribe(mission.HasFullClearance());
			for(const Planet *planet : mission.Stopovers())
				planet->Bribe(mission.HasFullClearance());
		}

	if(usedWormhole)
	{
		// If ships use a wormhole, they are emitted from its center in
		// its destination system. Player travel causes a date change,
		// thus the wormhole's new position should be used.
		flagship->SetPosition(usedWormhole->Position());
		if(player.HasTravelPlan())
		{
			// Wormhole travel generally invalidates travel plans
			// unless it was planned. For valid travel plans, the
			// next system will be this system, or accessible.
			const System *to = player.TravelPlan().back();
			if(system != to && !flagship->JumpNavigation().JumpFuel(to))
				player.TravelPlan().clear();
		}
	}

	asteroids.Clear();
	for(const System::Asteroid &a : system->Asteroids())
	{
		// Check whether this is a minable or an ordinary asteroid.
		if(a.Type())
			asteroids.Add(a.Type(), a.Count(), a.Energy(), system->AsteroidBelts());
		else
			asteroids.Add(a.Name(), a.Count(), a.Energy());
	}
	asteroidsScanned.clear();
	isAsteroidCatalogComplete = false;

	// Clear any active weather events
	activeWeather.clear();
	// Place five seconds worth of fleets and weather events. Check for
	// undefined fleets by not trying to create anything with no
	// government set.
	for(int i = 0; i < 5; ++i)
	{
		for(const auto &fleet : system->Fleets())
			if(fleet.Get()->GetGovernment() && Random::Int(fleet.Period()) < 60)
				fleet.Get()->Place(*system, newShips);

		auto CreateWeather = [this](const RandomEvent<Hazard> &hazard, Point origin)
		{
			if(hazard.Get()->IsValid() && Random::Int(hazard.Period()) < 60)
			{
				const Hazard *weather = hazard.Get();
				int hazardLifetime = weather->RandomDuration();
				// Elapse this weather event by a random amount of time.
				int elapsedLifetime = hazardLifetime - Random::Int(hazardLifetime + 1);
				activeWeather.emplace_back(weather, hazardLifetime, elapsedLifetime, weather->RandomStrength(), origin);
			}
		};
		for(const auto &hazard : system->Hazards())
			CreateWeather(hazard, Point());
		for(const auto &stellar : system->Objects())
			for(const auto &hazard : stellar.Hazards())
				CreateWeather(hazard, stellar.Position());
	}

	for(const auto &raidFleet : system->RaidFleets())
	{
		double attraction = player.RaidFleetAttraction(raidFleet, system);
		if(attraction > 0.)
			for(int i = 0; i < 10; ++i)
				if(Random::Real() < attraction)
				{
					raidFleet.GetFleet()->Place(*system, newShips);
					Messages::Add("Your fleet has attracted the interest of a "
							+ raidFleet.GetFleet()->GetGovernment()->GetName() + " raiding party.",
							Messages::Importance::Highest);
				}
	}

	grudge.clear();

	projectiles.clear();
	visuals.clear();
	flotsam.clear();
	// Cancel any projectiles, visuals, or flotsam created by ships this step.
	newProjectiles.clear();
	newVisuals.clear();
	newFlotsam.clear();

	// Help message for new players. Show this message for the first four days,
	// since the new player ships can make at most four jumps before landing.
	if(today <= player.StartData().GetDate() + 4)
	{
		Messages::Add(GameData::HelpMessage("basics 1"), Messages::Importance::High);
		Messages::Add(GameData::HelpMessage("basics 2"), Messages::Importance::High);
	}
}



void Engine::CalculateStep()
{
	FrameTimer loadTimer;

	// If there is a pending zoom update then use it
	// because the zoom will get updated in the main thread
	// as soon as the calculation thread is finished.
	const double zoom = nextZoom ? nextZoom : this->zoom;

	// Clear the list of objects to draw.
	draw[currentCalcBuffer].Clear(step, zoom);
	batchDraw[currentCalcBuffer].Clear(step, zoom);
	radar[currentCalcBuffer].Clear();

	if(!player.GetSystem())
		return;

	// Handle the mouse input of the mouse navigation
	HandleMouseInput(activeCommands);
	// Now, all the ships must decide what they are doing next.
	ai.Step(activeCommands);

	// Clear the active players commands, they are all processed at this point.
	activeCommands.Clear();

	// Perform actions for all the game objects. In general this is ordered from
	// bottom to top of the draw stack, but in some cases one object type must
	// "act" before another does.

	// The only action stellar objects perform is to launch defense fleets.
	const System *playerSystem = player.GetSystem();
	for(const StellarObject &object : playerSystem->Objects())
		if(object.HasValidPlanet())
			object.GetPlanet()->DeployDefense(newShips);

	// Keep track of the flagship to see if it jumps or enters a wormhole this turn.
	const Ship *flagship = player.Flagship();
	bool flagshipWasUntargetable = (flagship && !flagship->IsTargetable());
	bool wasHyperspacing = (flagship && flagship->IsEnteringHyperspace());
	// First, move the player's flagship.
	if(flagship)
		MoveShip(player.FlagshipPtr());
	const System *flagshipSystem = (flagship ? flagship->GetSystem() : nullptr);
	bool flagshipIsTargetable = (flagship && flagship->IsTargetable());
	bool flagshipBecameTargetable = flagshipWasUntargetable && flagshipIsTargetable;
	// Then, move the other ships.
	for(const shared_ptr<Ship> &it : ships)
	{
		if(it == player.FlagshipPtr())
			continue;
		bool wasUntargetable = !it->IsTargetable();
		MoveShip(it);
		bool isTargetable = it->IsTargetable();
		if(flagshipSystem == it->GetSystem()
			&& ((wasUntargetable && isTargetable) || flagshipBecameTargetable)
			&& isTargetable && flagshipIsTargetable)
				eventQueue.emplace_back(player.FlagshipPtr(), it, ShipEvent::ENCOUNTER);
	}
	// If the flagship just began jumping, play the appropriate sound.
	if(!wasHyperspacing && flagship && flagship->IsEnteringHyperspace())
	{
		bool isJumping = flagship->IsUsingJumpDrive();
		const map<const Sound *, int> &jumpSounds = isJumping
			? flagship->Attributes().JumpSounds() : flagship->Attributes().HyperSounds();
		if(jumpSounds.empty())
			Audio::Play(Audio::Get(isJumping ? "jump drive" : "hyperdrive"));
		else
			for(const auto &sound : jumpSounds)
				Audio::Play(sound.first);
	}
	// Check if the flagship just entered a new system.
	if(flagship && playerSystem != flagship->GetSystem())
	{
		bool wormholeEntry = false;
		// Wormhole travel: mark the wormhole "planet" as visited.
		if(!wasHyperspacing)
			for(const auto &it : playerSystem->Objects())
				if(it.HasValidPlanet() && it.GetPlanet()->IsWormhole() &&
						&it.GetPlanet()->GetWormhole()->WormholeDestination(*playerSystem) == flagship->GetSystem())
				{
					wormholeEntry = true;
					player.Visit(*it.GetPlanet());
				}

		player.SetSystemEntry(wormholeEntry ? SystemEntry::WORMHOLE :
			flagship->IsUsingJumpDrive() ? SystemEntry::JUMP :
			SystemEntry::HYPERDRIVE);
		doFlash = Preferences::Has("Show hyperspace flash");
		playerSystem = flagship->GetSystem();
		player.SetSystem(*playerSystem);
		EnterSystem();
	}
	Prune(ships);

	// Move the asteroids. This must be done before collision detection. Minables
	// may create visuals or flotsam.
	asteroids.Step(newVisuals, newFlotsam, step);

	// Move the flotsam. This must happen after the ships move, because flotsam
	// checks if any ship has picked it up.
	for(const shared_ptr<Flotsam> &it : flotsam)
		it->Move(newVisuals);
	Prune(flotsam);

	// Move the projectiles.
	for(Projectile &projectile : projectiles)
		projectile.Move(newVisuals, newProjectiles);
	Prune(projectiles);

	// Step the weather.
	for(Weather &weather : activeWeather)
		weather.Step(newVisuals, flagship ? flagship->Position() : center);
	Prune(activeWeather);

	// Move the visuals.
	for(Visual &visual : visuals)
		visual.Move();
	Prune(visuals);

	// Perform various minor actions.
	SpawnFleets();
	SpawnPersons();
	GenerateWeather();
	SendHails();
	HandleMouseClicks();

	// Now, take the new objects that were generated this step and splice them
	// on to the ends of the respective lists of objects. These new objects will
	// be drawn this step (and the projectiles will participate in collision
	// detection) but they should not be moved, which is why we put off adding
	// them to the lists until now.
	ships.splice(ships.end(), newShips);
	Append(projectiles, newProjectiles);
	flotsam.splice(flotsam.end(), newFlotsam);
	Append(visuals, newVisuals);

	// Decrement the count of how long it's been since a ship last asked for help.
	if(grudgeTime)
		--grudgeTime;

	// Populate the collision detection lookup sets.
	FillCollisionSets();

	// Perform collision detection.
	for(Projectile &projectile : projectiles)
		DoCollisions(projectile);
	// Now that collision detection is done, clear the cache of ships with anti-
	// missile systems ready to fire.
	hasAntiMissile.clear();

	// Damage ships from any active weather events.
	for(Weather &weather : activeWeather)
		DoWeather(weather);

	// Check for flotsam collection (collisions with ships).
	for(const shared_ptr<Flotsam> &it : flotsam)
		DoCollection(*it);

	// Now that flotsam collection is done, clear the cache of ships with
	// tractor beam systems ready to fire.
	hasTractorBeam.clear();

	// Check for ship scanning.
	for(const shared_ptr<Ship> &it : ships)
		DoScanning(it);

	// Draw the objects. Start by figuring out where the view should be centered:
	Point newCenter = center;
	Point newCenterVelocity;
	if(flagship)
	{
		newCenter = flagship->Center();
		newCenterVelocity = flagship->Velocity();
	}
	draw[currentCalcBuffer].SetCenter(newCenter, newCenterVelocity);
	batchDraw[currentCalcBuffer].SetCenter(newCenter);
	radar[currentCalcBuffer].SetCenter(newCenter);

	// Populate the radar.
	FillRadar();

	// Draw the planets.
	for(const StellarObject &object : playerSystem->Objects())
		if(object.HasSprite())
		{
			// Don't apply motion blur to very large planets and stars.
			if(object.Width() >= 280.)
				draw[currentCalcBuffer].AddUnblurred(object);
			else
				draw[currentCalcBuffer].Add(object);
		}
	// Draw the asteroids and minables.
	asteroids.Draw(draw[currentCalcBuffer], newCenter, zoom);
	// Draw the flotsam.
	for(const shared_ptr<Flotsam> &it : flotsam)
		draw[currentCalcBuffer].Add(*it);
	// Draw the ships. Skip the flagship, then draw it on top of all the others.
	bool showFlagship = false;
	for(const shared_ptr<Ship> &ship : ships)
		if(ship->GetSystem() == playerSystem && ship->HasSprite())
		{
			if(ship.get() != flagship)
			{
				DrawShipSprites(*ship);
				if(ship->IsThrusting() && !ship->EnginePoints().empty())
				{
					for(const auto &it : ship->Attributes().FlareSounds())
						Audio::Play(it.first, ship->Position());
				}
				else if(ship->IsReversing() && !ship->ReverseEnginePoints().empty())
				{
					for(const auto &it : ship->Attributes().ReverseFlareSounds())
						Audio::Play(it.first, ship->Position());
				}
				if(ship->IsSteering() && !ship->SteeringEnginePoints().empty())
				{
					for(const auto &it : ship->Attributes().SteeringFlareSounds())
						Audio::Play(it.first, ship->Position());
				}
			}
			else
				showFlagship = true;
		}

	if(flagship && showFlagship)
	{
		DrawShipSprites(*flagship);
		if(flagship->IsThrusting() && !flagship->EnginePoints().empty())
		{
			for(const auto &it : flagship->Attributes().FlareSounds())
				Audio::Play(it.first);
		}
		else if(flagship->IsReversing() && !flagship->ReverseEnginePoints().empty())
		{
			for(const auto &it : flagship->Attributes().ReverseFlareSounds())
				Audio::Play(it.first);
		}
		if(flagship->IsSteering() && !flagship->SteeringEnginePoints().empty())
		{
			for(const auto &it : flagship->Attributes().SteeringFlareSounds())
				Audio::Play(it.first);
		}
	}
	// Draw the projectiles.
	for(const Projectile &projectile : projectiles)
		batchDraw[currentCalcBuffer].Add(projectile, projectile.Clip());
	// Draw the visuals.
	for(const Visual &visual : visuals)
		batchDraw[currentCalcBuffer].AddVisual(visual);

	// Keep track of how much of the CPU time we are using.
	loadSum += loadTimer.Time();
	if(++loadCount == 60)
	{
		load = loadSum;
		loadSum = 0.;
		loadCount = 0;
	}
}



// Move a ship. Also determine if the ship should generate hyperspace sounds or
// boarding events, fire weapons, and launch fighters.
void Engine::MoveShip(const shared_ptr<Ship> &ship)
{
	// Various actions a ship could have taken last frame may have impacted the accuracy of cached values.
	// Therefore, determine with any information needs recalculated and cache it.
	ship->UpdateCaches();

	const Ship *flagship = player.Flagship();

	bool isJump = ship->IsUsingJumpDrive();
	bool wasHere = (flagship && ship->GetSystem() == flagship->GetSystem());
	bool wasHyperspacing = ship->IsHyperspacing();
	bool wasDisabled = ship->IsDisabled();
	// Give the ship the list of visuals so that it can draw explosions,
	// ion sparks, jump drive flashes, etc.
	ship->Move(newVisuals, newFlotsam);
	if(ship->IsDisabled() && !wasDisabled)
		eventQueue.emplace_back(nullptr, ship, ShipEvent::DISABLE);
	// Bail out if the ship just died.
	if(ship->ShouldBeRemoved())
	{
		// Make sure this ship's destruction was recorded, even if it died from
		// self-destruct.
		if(ship->IsDestroyed())
		{
			eventQueue.emplace_back(nullptr, ship, ShipEvent::DESTROY);
			// Any still-docked ships' destruction must be recorded as well.
			for(const auto &bay : ship->Bays())
				if(bay.ship)
					eventQueue.emplace_back(nullptr, bay.ship, ShipEvent::DESTROY);
		}
		return;
	}

	// Check if we need to play sounds for a ship jumping in or out of
	// the system. Make no sound if it entered via wormhole.
	if(ship.get() != flagship && ship->Zoom() == 1.)
	{
		// The position from where sounds will be played.
		Point position = ship->Position();
		// Did this ship just begin hyperspacing?
		if(wasHere && !wasHyperspacing && ship->IsHyperspacing())
		{
			const map<const Sound *, int> &jumpSounds = isJump
				? ship->Attributes().JumpOutSounds() : ship->Attributes().HyperOutSounds();
			if(jumpSounds.empty())
				Audio::Play(Audio::Get(isJump ? "jump out" : "hyperdrive out"), position);
			else
				for(const auto &sound : jumpSounds)
					Audio::Play(sound.first, position);
		}

		// Did this ship just jump into the player's system?
		if(!wasHere && flagship && ship->GetSystem() == flagship->GetSystem())
		{
			const map<const Sound *, int> &jumpSounds = isJump
				? ship->Attributes().JumpInSounds() : ship->Attributes().HyperInSounds();
			if(jumpSounds.empty())
				Audio::Play(Audio::Get(isJump ? "jump in" : "hyperdrive in"), position);
			else
				for(const auto &sound : jumpSounds)
					Audio::Play(sound.first, position);
		}
	}

	// Boarding:
	bool autoPlunder = !ship->IsYours();
	// The player should not become a docked passenger on some other ship, but AI ships may.
	bool nonDocker = ship.get() == flagship;
	shared_ptr<Ship> victim = ship->Board(autoPlunder, nonDocker);
	if(victim)
		eventQueue.emplace_back(ship, victim,
			ship->GetGovernment()->IsEnemy(victim->GetGovernment()) ?
				ShipEvent::BOARD : ShipEvent::ASSIST);

	// The remaining actions can only be performed by ships in the current system.
	if(ship->GetSystem() != player.GetSystem())
		return;

	// Launch fighters.
	ship->Launch(newShips, newVisuals);

	// Fire weapons.
	ship->Fire(newProjectiles, newVisuals);

	// Anti-missile and tractor beam systems are fired separately from normal weaponry.
	// Track which ships have at least one such system ready to fire.
	if(ship->HasAntiMissile())
		hasAntiMissile.push_back(ship.get());
	if(ship->HasTractorBeam())
		hasTractorBeam.push_back(ship.get());
}



// Populate the ship collision detection set for projectile & flotsam computations.
void Engine::FillCollisionSets()
{
	shipCollisions.Clear(step);
	for(const shared_ptr<Ship> &it : ships)
		if(it->GetSystem() == player.GetSystem() && it->Zoom() == 1.)
			shipCollisions.Add(*it);

	// Get the ship collision set ready to query.
	shipCollisions.Finish();
}



// Spawn NPC (both mission and "regular") ships into the player's universe. Non-
// mission NPCs are only spawned in or adjacent to the player's system.
void Engine::SpawnFleets()
{
	// If the player has a pending boarding mission, spawn its NPCs.
	if(player.ActiveBoardingMission())
	{
		Place(player.ActiveBoardingMission()->NPCs(), player.FlagshipPtr());
		player.ClearActiveBoardingMission();
	}

	// Non-mission NPCs spawn at random intervals in neighboring systems,
	// or coming from planets in the current one.
	for(const auto &fleet : player.GetSystem()->Fleets())
		if(!Random::Int(fleet.Period()))
		{
			const Government *gov = fleet.Get()->GetGovernment();
			if(!gov)
				continue;

			// Don't spawn a fleet if its allies in-system already far outnumber
			// its enemies. This is to avoid having a system get mobbed with
			// massive numbers of "reinforcements" during a battle.
			int64_t enemyStrength = ai.EnemyStrength(gov);
			if(enemyStrength && ai.AllyStrength(gov) > 2 * enemyStrength)
				continue;

			fleet.Get()->Enter(*player.GetSystem(), newShips);
		}
}



// At random intervals, create new special "persons" who enter the current system.
void Engine::SpawnPersons()
{
	if(Random::Int(GameData::GetGamerules().PersonSpawnPeriod()) || player.GetSystem()->Links().empty())
		return;

	// Loop through all persons once to see if there are any who can enter
	// this system.
	int sum = 0;
	for(const auto &it : GameData::Persons())
		sum += it.second.Frequency(player.GetSystem());
	// Bail out if there are no eligible persons.
	if(!sum)
		return;

	// Although an attempt to spawn a person is made every 10 minutes on average,
	// that attempt can still fail due to an added weight for no person to spawn.
	sum = Random::Int(sum + GameData::GetGamerules().NoPersonSpawnWeight());
	for(const auto &it : GameData::Persons())
	{
		const Person &person = it.second;
		sum -= person.Frequency(player.GetSystem());
		if(sum < 0)
		{
			const System *source = nullptr;
			shared_ptr<Ship> parent;
			for(const shared_ptr<Ship> &ship : person.Ships())
			{
				ship->Recharge();
				if(ship->Name().empty())
					ship->SetName(it.first);
				ship->SetGovernment(person.GetGovernment());
				ship->SetPersonality(person.GetPersonality());
				ship->SetHailPhrase(person.GetHail());
				if(!parent)
					parent = ship;
				else
					ship->SetParent(parent);
				// Make sure all ships in a "person" definition enter from the
				// same source system.
				source = Fleet::Enter(*player.GetSystem(), *ship, source);
				newShips.push_back(ship);
			}

			break;
		}
	}
}



// Generate weather from the current system's hazards.
void Engine::GenerateWeather()
{
	auto CreateWeather = [this](const RandomEvent<Hazard> &hazard, Point origin)
	{
		if(hazard.Get()->IsValid() && !Random::Int(hazard.Period()))
		{
			const Hazard *weather = hazard.Get();
			// If a hazard has activated, generate a duration and strength of the
			// resulting weather and place it in the list of active weather.
			int duration = weather->RandomDuration();
			activeWeather.emplace_back(weather, duration, duration, weather->RandomStrength(), origin);
		}
	};
	// If this system has any hazards, see if any have activated this frame.
	for(const auto &hazard : player.GetSystem()->Hazards())
		CreateWeather(hazard, Point());
	for(const auto &stellar : player.GetSystem()->Objects())
		for(const auto &hazard : stellar.Hazards())
			CreateWeather(hazard, stellar.Position());
}



// At random intervals, have one of the ships in the game send you a hail.
void Engine::SendHails()
{
	if(Random::Int(600) || player.IsDead() || ships.empty())
		return;

	vector<shared_ptr<const Ship>> canSend;
	canSend.reserve(ships.size());

	// When deciding who will send a hail, only consider ships that can send hails.
	for(auto &it : ships)
		if(it && it->CanSendHail(player, true))
			canSend.push_back(it);

	if(canSend.empty())
		// No ships can send hails.
		return;

	// Randomly choose a ship to send the hail.
	unsigned i = Random::Int(canSend.size());
	shared_ptr<const Ship> source = canSend[i];

	// Generate a random hail message.
	SendMessage(source, source->GetHail(player.GetSubstitutions()));
}



// Handle any keyboard inputs for the engine. This is done in the main thread
// after all calculation threads are paused to avoid race conditions.
void Engine::HandleKeyboardInputs()
{
	Ship *flagship = player.Flagship();

	// Commands can't be issued if your flagship is dead.
	if(!flagship || flagship->IsDestroyed())
		return;

	// Determine which new keys were pressed by the player.
	Command oldHeld = keyHeld;
	keyHeld.ReadKeyboard();
	Command keyDown = keyHeld.AndNot(oldHeld);

	// Certain commands are always sent when the corresponding key is depressed.
	static const Command maneuveringCommands = Command::AFTERBURNER | Command::BACK |
		Command::FORWARD | Command::LEFT | Command::RIGHT;

	// Transfer all commands that need to be active as long as the corresponding key is pressed.
	activeCommands |= keyHeld.And(Command::PRIMARY | Command::SECONDARY | Command::SCAN |
		maneuveringCommands | Command::SHIFT | Command::MOUSE_TURNING_HOLD);

	// Certain commands (e.g. LAND, BOARD) are debounced, allowing the player to toggle between
	// navigable destinations in the system.
	static const Command debouncedCommands = Command::LAND | Command::BOARD;
	constexpr int keyCooldown = 60;
	++keyInterval;
	if(oldHeld.Has(debouncedCommands))
		keyInterval = 0;

	// If all previously-held maneuvering keys have been released,
	// restore any autopilot commands still being requested.
	if(!keyHeld.Has(maneuveringCommands) && oldHeld.Has(maneuveringCommands))
	{
		activeCommands |= keyHeld.And(Command::JUMP | Command::FLEET_JUMP | debouncedCommands);

		// Do not switch debounced targets when restoring autopilot.
		keyInterval = keyCooldown;
	}

	// If holding JUMP or toggling a debounced command, also send WAIT. This prevents the jump from
	// starting (e.g. while escorts are aligning), or switches the associated debounced target.
	if(keyHeld.Has(Command::JUMP) || (keyInterval < keyCooldown && keyHeld.Has(debouncedCommands)))
		activeCommands |= Command::WAIT;

	// Transfer all newly pressed, unhandled keys to active commands.
	activeCommands |= keyDown;

	// Some commands are activated by combining SHIFT with a different key.
	if(keyHeld.Has(Command::SHIFT))
	{
		// Translate shift+BACK to a command to a STOP command to stop all movement of the flagship.
		// Translation is done here to allow the autopilot (which will execute the STOP-command) to
		// act on a single STOP command instead of the shift+BACK modifier.
		if(keyHeld.Has(Command::BACK))
		{
			activeCommands |= Command::STOP;
			activeCommands.Clear(Command::BACK);
		}
		else if(keyHeld.Has(Command::JUMP))
			activeCommands |= Command::FLEET_JUMP;
	}

	if(keyHeld.Has(Command::AUTOSTEER) && !activeCommands.Turn()
			&& !activeCommands.Has(Command::LAND | Command::JUMP | Command::BOARD | Command::STOP))
		activeCommands |= Command::AUTOSTEER;
}



// Handle any mouse clicks. This is done in the calculation thread rather than
// in the main UI thread to avoid race conditions.
void Engine::HandleMouseClicks()
{
	// Mouse clicks can't be issued if your flagship is dead.
	Ship *flagship = player.Flagship();
	if(!flagship)
		return;

	// Handle escort travel orders sent via the Map.
	if(player.HasEscortDestination())
	{
		auto moveTarget = player.GetEscortDestination();
		ai.IssueMoveTarget(moveTarget.second, moveTarget.first);
		player.SetEscortDestination();
	}

	// If there is no click event sent while the engine was active, bail out.
	if(!doClick)
		return;

	// Check for clicks on stellar objects. Only left clicks apply, and the
	// flagship must not be in the process of landing or taking off.
	bool clickedPlanet = false;
	const System *playerSystem = player.GetSystem();
	if(!isRightClick && flagship->Zoom() == 1.)
		for(const StellarObject &object : playerSystem->Objects())
			if(object.HasSprite() && object.HasValidPlanet())
			{
				// If the player clicked to land on a planet,
				// do so unless already landing elsewhere.
				Point position = object.Position() - center;
				const Planet *planet = object.GetPlanet();
				if(planet->IsAccessible(flagship) && (clickPoint - position).Length() < object.Radius())
				{
					if(&object == flagship->GetTargetStellar())
					{
						if(!planet->CanLand(*flagship))
							Messages::Add("The authorities on " + planet->Name()
									+ " refuse to let you land.", Messages::Importance::Highest);
						else
						{
							activeCommands |= Command::LAND;
							Messages::Add("Landing on " + planet->Name() + ".", Messages::Importance::High);
						}
					}
					else
						flagship->SetTargetStellar(&object);

					clickedPlanet = true;
				}
			}

	// Check for clicks on ships in this system.
	double clickRange = 50.;
	shared_ptr<Ship> clickTarget;
	for(shared_ptr<Ship> &ship : ships)
		if(ship->GetSystem() == playerSystem && &*ship != flagship && ship->IsTargetable())
		{
			Point position = ship->Position() - flagship->Position();
			const Mask &mask = ship->GetMask(step);
			double range = mask.Range(clickPoint - position, ship->Facing());
			if(range <= clickRange)
			{
				clickRange = range;
				clickTarget = ship;
				// If we've found an enemy within the click zone, favor
				// targeting it rather than any other ship. Otherwise, keep
				// checking for hits because another ship might be an enemy.
				if(!range && ship->GetGovernment()->IsEnemy())
					break;
			}
		}

	bool clickedAsteroid = false;
	if(clickTarget)
	{
		if(isRightClick)
			ai.IssueShipTarget(clickTarget);
		else
		{
			// Left click: has your flagship select or board the target.
			if(clickTarget == flagship->GetTargetShip())
				activeCommands |= Command::BOARD;
			else
			{
				flagship->SetTargetShip(clickTarget);
				if(clickTarget->IsYours())
					player.SelectShip(clickTarget.get(), hasShift);
			}
		}
	}
	else if(flagship->Attributes().Get("asteroid scan power"))
	{
		// If the click was not on any ship, check if it was on a minable.
		double scanRange = 100. * sqrt(flagship->Attributes().Get("asteroid scan power"));
		for(const shared_ptr<Minable> &minable : asteroids.Minables())
		{
			Point position = minable->Position() - flagship->Position();
			if(position.Length() > scanRange)
				continue;

			double range = clickPoint.Distance(position) - minable->Radius();
			if(range <= clickRange)
			{
				clickedAsteroid = true;
				clickRange = range;
				flagship->SetTargetAsteroid(minable);
				if(isRightClick)
					ai.IssueAsteroidTarget(minable);
			}
		}
	}
	if(isRightClick && !clickTarget && !clickedAsteroid && !isMouseTurningEnabled)
		ai.IssueMoveTarget(clickPoint + center, playerSystem);

	// Treat an "empty" click as a request to clear targets.
	if(!clickTarget && !isRightClick && !clickedAsteroid && !clickedPlanet)
		flagship->SetTargetShip(nullptr);
}



// Determines alternate mouse turning, setting player mouse angle, and right-click firing weapons.
void Engine::HandleMouseInput(Command &activeCommands)
{
	isMouseHoldEnabled = activeCommands.Has(Command::MOUSE_TURNING_HOLD);
	bool isMouseToggleEnabled = Preferences::Has("Control ship with mouse");

	// XOR mouse hold and mouse toggle. If mouse toggle is OFF, then mouse hold
	// will temporarily turn ON mouse control. If mouse toggle is ON, then mouse
	// hold will temporarily turn OFF mouse control.
	isMouseTurningEnabled = (isMouseHoldEnabled ^ isMouseToggleEnabled);
	if(!isMouseTurningEnabled)
		return;
	activeCommands.Set(Command::MOUSE_TURNING_HOLD);
	bool rightMouseButtonHeld = false;
	int mousePosX;
	int mousePosY;
	if((SDL_GetMouseState(&mousePosX, &mousePosY) & SDL_BUTTON_RMASK) != 0)
		rightMouseButtonHeld = true;
	double relX = mousePosX - Screen::RawWidth() / 2.0;
	double relY = mousePosY - Screen::RawHeight() / 2.0;
	ai.SetMousePosition(Point(relX, relY));

	// Activate firing command.
	if(isMouseTurningEnabled && rightMouseButtonHeld)
		activeCommands.Set(Command::PRIMARY);
}



// Perform collision detection. Note that unlike the preceding functions, this
// one adds any visuals that are created directly to the main visuals list. If
// this is multi-threaded in the future, that will need to change.
void Engine::DoCollisions(Projectile &projectile)
{
	// The asteroids can collide with projectiles, the same as any other
	// object. If the asteroid turns out to be closer than the ship, it
	// shields the ship (unless the projectile has a blast radius).
	vector<Collision> collisions;
	const Government *gov = projectile.GetGovernment();
	const Weapon &weapon = projectile.GetWeapon();

	if(projectile.ShouldExplode())
		collisions.emplace_back(nullptr, CollisionType::NONE, 0.);
	else if(weapon.IsPhasing() && projectile.Target())
	{
		// "Phasing" projectiles that have a target will never hit any other ship.
		// They also don't care whether the weapon has "no ship collisions" on, as
		// otherwise a phasing projectile would never hit anything.
		shared_ptr<Ship> target = projectile.TargetPtr();
		if(target)
		{
			Point offset = projectile.Position() - target->Position();
			double range = target->GetMask(step).Collide(offset, projectile.Velocity(), target->Facing());
			if(range < 1.)
				collisions.emplace_back(target.get(), CollisionType::SHIP, range);
		}
	}
	else
	{
		// For weapons with a trigger radius, check if any detectable object will set it off.
		double triggerRadius = weapon.TriggerRadius();
		if(triggerRadius)
			for(const Body *body : shipCollisions.Circle(projectile.Position(), triggerRadius))
			{
				const Ship *ship = reinterpret_cast<const Ship *>(body);
				if(body == projectile.Target() || (gov->IsEnemy(body->GetGovernment())
						&& !ship->IsCloaked()))
				{
					collisions.emplace_back(nullptr, CollisionType::NONE, 0.);
					break;
				}
			}

		// If nothing triggered the projectile, check for collisions with ships and asteroids.
		if(collisions.empty())
		{
			if(weapon.CanCollideShips())
			{
				const vector<Collision> &newShipHits = shipCollisions.Line(projectile);
				collisions.insert(collisions.end(), newShipHits.begin(), newShipHits.end());
			}
			if(weapon.CanCollideAsteroids())
			{
				const vector<Collision> &newAsteroidHits = asteroids.CollideAsteroids(projectile);
				collisions.insert(collisions.end(), newAsteroidHits.begin(), newAsteroidHits.end());
			}
			if(weapon.CanCollideMinables())
			{
				const vector<Collision> &newMinableHits = asteroids.CollideMinables(projectile);
				collisions.insert(collisions.end(), newMinableHits.begin(), newMinableHits.end());
			}
		}
	}

	// Sort the Collisions by increasing range so that the closer collisions are evaluated first.
	sort(collisions.begin(), collisions.end());

	// Run all collisions until either the projectile dies or there are no more collisions left.
	for(Collision &collision : collisions)
	{
		Body *hit = collision.HitBody();
		CollisionType collisionType = collision.GetCollisionType();
		double range = collision.IntersectionRange();

		shared_ptr<Ship> shipHit;
		if(hit && collisionType == CollisionType::SHIP)
			shipHit = reinterpret_cast<Ship *>(hit)->shared_from_this();

		// Don't collide with carried ships that are disabled and not directly targeted.
		if(shipHit && hit != projectile.Target()
				&& shipHit->CanBeCarried() && shipHit->IsDisabled())
			continue;

		// If the ship is cloaked, and phasing, then skip this ship (during this step).
		if(shipHit && shipHit->Phases(projectile))
			continue;

		// Create the explosion the given distance along the projectile's
		// motion path for this step.
		projectile.Explode(visuals, range, hit ? hit->Velocity() : Point());

		const DamageProfile damage(projectile.GetInfo(range));

		// If this projectile has a blast radius, find all ships within its
		// radius. Otherwise, only one is damaged.
		// TODO: Also deal blast damage to minables?
		double blastRadius = weapon.BlastRadius();
		if(blastRadius)
		{
			// Even friendly ships can be hit by the blast, unless it is a
			// "safe" weapon.
			Point hitPos = projectile.Position() + range * projectile.Velocity();
			bool isSafe = weapon.IsSafe();
			for(Body *body : shipCollisions.Circle(hitPos, blastRadius))
			{
				Ship *ship = reinterpret_cast<Ship *>(body);
				bool targeted = (projectile.Target() == ship);
				// Phasing cloaked ship will have a chance to ignore the effects of the explosion.
				if((isSafe && !targeted && !gov->IsEnemy(ship->GetGovernment())) || ship->Phases(projectile))
					continue;

				// Only directly targeted ships get provoked by blast weapons.
				int eventType = ship->TakeDamage(visuals, damage.CalculateDamage(*ship, ship == hit),
					targeted ? gov : nullptr);
				if(eventType)
					eventQueue.emplace_back(gov, ship->shared_from_this(), eventType);
			}
		}
		else if(hit)
		{
			if(collisionType == CollisionType::SHIP)
			{
				int eventType = shipHit->TakeDamage(visuals, damage.CalculateDamage(*shipHit), gov);
				if(eventType)
					eventQueue.emplace_back(gov, shipHit, eventType);
			}
			else if(collisionType == CollisionType::MINABLE)
				reinterpret_cast<Minable *>(hit)->TakeDamage(projectile);
		}

		if(shipHit)
			DoGrudge(shipHit, gov);
		if(projectile.IsDead())
			break;
	}

	// If the projectile is still alive, give the anti-missile systems a chance to shoot it down.
	if(!projectile.IsDead() && projectile.MissileStrength())
	{
		for(Ship *ship : hasAntiMissile)
			if(ship == projectile.Target() || gov->IsEnemy(ship->GetGovernment()))
				if(ship->FireAntiMissile(projectile, visuals))
				{
					projectile.Kill();
					break;
				}
	}
}



// Determine whether any active weather events have impacted the ships within
// the system. As with DoCollisions, this function adds visuals directly to
// the main visuals list.
void Engine::DoWeather(Weather &weather)
{
	weather.CalculateStrength();
	if(weather.HasWeapon() && !Random::Int(weather.Period()))
	{
		const Hazard *hazard = weather.GetHazard();
		const DamageProfile damage(weather.GetInfo());

		// Get all ship bodies that are touching a ring defined by the hazard's min
		// and max ranges at the hazard's origin. Any ship touching this ring takes
		// hazard damage.
		for(Body *body : (hazard->SystemWide() ? shipCollisions.All()
			: shipCollisions.Ring(weather.Origin(), hazard->MinRange(), hazard->MaxRange())))
		{
			Ship *hit = reinterpret_cast<Ship *>(body);
			hit->TakeDamage(visuals, damage.CalculateDamage(*hit), nullptr);
		}
	}
}



// Check if any ship collected the given flotsam.
void Engine::DoCollection(Flotsam &flotsam)
{
	// Check if any ship can pick up this flotsam. Cloaked ships without "cloaked pickup" cannot act.
	Ship *collector = nullptr;
	for(Body *body : shipCollisions.Circle(flotsam.Position(), 5.))
	{
		Ship *ship = reinterpret_cast<Ship *>(body);
		if(!ship->CannotAct(Ship::ActionType::PICKUP) && ship->CanPickUp(flotsam))
		{
			collector = ship;
			break;
		}
	}
	// If the flotsam was not collected, give tractor beam systems a chance to
	// pull it.
	if(!collector)
	{
		// Keep track of the net effect of all the tractor beams pulling on
		// this flotsam.
		Point pullVector;
		// Also determine the average velocity of the ships pulling on this flotsam.
		Point avgShipVelocity;
		int count = 0;
		for(Ship *ship : hasTractorBeam)
		{
			Point shipPull = ship->FireTractorBeam(flotsam, visuals);
			if(shipPull)
			{
				pullVector += shipPull;
				avgShipVelocity += ship->Velocity();
				++count;
			}
		}

		if(pullVector)
		{
			// If any tractor beams successfully fired on this flotsam, also drag the flotsam with
			// the average velocity of each ship.
			// When dealing with individual ships, this makes tractor beams feel more capable of
			// dragging flotsam to the ship. Otherwise, a ship could be drifting away from a flotsam
			// at the same speed that the tractor beam is pulling the flotsam toward the ship,
			// which looks awkward and makes the tractor beam feel pointless; the whole point of
			// a tractor beam should be that it collects flotsam for you.
			// This does mean that if you fly toward a flotsam that is in your tractor beam then
			// you'll be pushing the flotsam away from your ship, but the pull of the tractor beam
			// will still slowly close the distance between the ship and the flotsam.
			// When dealing with multiple ships, this causes a better appearance of a struggle between
			// the ships all trying to get ahold of the flotsam should the ships all have similar velocities.
			// If the ships have differing velocities, then it can make it look like the quicker ship is
			// yanking the flotsam away from the slower ship.
			pullVector += avgShipVelocity / count;
			flotsam.SetVelocity(pullVector);
		}
		return;
	}

	// Checks for player FlotsamCollection setting
	if(collector->IsYours())
	{
		const auto flotsamSetting = Preferences::GetFlotsamCollection();
		if(flotsamSetting == Preferences::FlotsamCollection::OFF)
			return;
		if(collector == player.Flagship() && flotsamSetting == Preferences::FlotsamCollection::ESCORT)
			return;
		if(flotsamSetting == Preferences::FlotsamCollection::FLAGSHIP)
			return;
	}

	// Transfer cargo from the flotsam to the collector ship.
	int amount = flotsam.TransferTo(collector);
	// If the collector is not one of the player's ships, we can bail out now.
	if(!collector->IsYours())
		return;

	// One of your ships picked up this flotsam. Describe who it was.
	string name = (!collector->GetParent() ? "You" :
			"Your " + collector->Noun() + " \"" + collector->Name() + "\"") + " picked up ";
	// Describe what they collected from this flotsam.
	string commodity;
	string message;
	if(flotsam.OutfitType())
	{
		const Outfit *outfit = flotsam.OutfitType();
		if(outfit->Get("minable") > 0.)
		{
			commodity = outfit->DisplayName();
			player.Harvest(outfit);
		}
		else
			message = name + to_string(amount) + " "
				+ (amount == 1 ? outfit->DisplayName() : outfit->PluralName()) + ".";
	}
	else
		commodity = flotsam.CommodityType();

	// If an ordinary commodity or harvestable was collected, describe it in
	// terms of tons, not in terms of units.
	if(!commodity.empty())
	{
		double amountInTons = amount * flotsam.UnitSize();
		message = name + Format::CargoString(amountInTons, Format::LowerCase(commodity)) + ".";
	}

	// Unless something went wrong while forming the message, display it.
	if(!message.empty())
	{
		int free = collector->Cargo().Free();
		message += " (" + Format::CargoString(free, "free space") + " remaining.)";
		Messages::Add(message, Messages::Importance::High);
	}
}



// Scanning can't happen in the same loop as ship movement because it relies on
// all the ships already being in their final position for this step.
void Engine::DoScanning(const shared_ptr<Ship> &ship)
{
	int scan = ship->Scan(player);
	if(scan)
	{
		shared_ptr<Ship> target = ship->GetTargetShip();
		if(target && target->IsTargetable())
			eventQueue.emplace_back(ship, target, scan);
	}
}



// Fill in all the objects in the radar display.
void Engine::FillRadar()
{
	const Ship *flagship = player.Flagship();
	const System *playerSystem = player.GetSystem();

	// Add stellar objects.
	for(const StellarObject &object : playerSystem->Objects())
		if(object.HasSprite())
		{
			double r = max(2., object.Radius() * .03 + .5);
			radar[currentCalcBuffer].Add(object.RadarType(flagship), object.Position(), r, r - 1.);
		}

	// Add pointers for neighboring systems.
	if(flagship)
	{
		const System *targetSystem = flagship->GetTargetSystem();
		const set<const System *> &links = (flagship->JumpNavigation().HasJumpDrive()) ?
			playerSystem->JumpNeighbors(flagship->JumpNavigation().JumpRange()) : playerSystem->Links();
		for(const System *system : links)
			if(player.HasSeen(*system))
				radar[currentCalcBuffer].AddPointer(
					(system == targetSystem) ? Radar::SPECIAL : Radar::INACTIVE,
					system->Position() - playerSystem->Position());
	}

	// Add viewport brackets.
	if(!Preferences::Has("Disable viewport on radar"))
	{
		radar[currentCalcBuffer].AddViewportBoundary(Screen::TopLeft() / zoom);
		radar[currentCalcBuffer].AddViewportBoundary(Screen::TopRight() / zoom);
		radar[currentCalcBuffer].AddViewportBoundary(Screen::BottomLeft() / zoom);
		radar[currentCalcBuffer].AddViewportBoundary(Screen::BottomRight() / zoom);
	}

	// Add ships. Also check if hostile ships have newly appeared.
	bool hasHostiles = false;
	for(shared_ptr<Ship> &ship : ships)
		if(ship->GetSystem() == playerSystem)
		{
			// Do not show cloaked ships on the radar, except the player's ships, and those who should show on radar.
			bool isYours = ship->IsYours();
			if(ship->IsCloaked() && !isYours)
				continue;

			// Figure out what radar color should be used for this ship.
			bool isYourTarget = (flagship && ship == flagship->GetTargetShip());
			int type = isYourTarget ? Radar::SPECIAL : RadarType(*ship, step);
			// Calculate how big the radar dot should be.
			double size = sqrt(ship->Width() + ship->Height()) * .14 + .5;

			radar[currentCalcBuffer].Add(type, ship->Position(), size);

			// Check if this is a hostile ship.
			hasHostiles |= (!ship->IsDisabled() && ship->GetGovernment()->IsEnemy()
				&& ship->GetTargetShip() && ship->GetTargetShip()->IsYours());
		}
	// If hostile ships have appeared, play the siren.
	if(alarmTime)
		--alarmTime;
	else if(hasHostiles && !hadHostiles)
	{
		if(Preferences::PlayAudioAlert())
			Audio::Play(Audio::Get("alarm"));
		alarmTime = 300;
		hadHostiles = true;
	}
	else if(!hasHostiles)
		hadHostiles = false;

	// Add projectiles that have a missile strength or homing.
	for(Projectile &projectile : projectiles)
	{
		if(projectile.MissileStrength())
		{
			bool isEnemy = projectile.GetGovernment() && projectile.GetGovernment()->IsEnemy();
			radar[currentCalcBuffer].Add(
				isEnemy ? Radar::SPECIAL : Radar::INACTIVE, projectile.Position(), 1.);
		}
		else if(projectile.GetWeapon().BlastRadius())
			radar[currentCalcBuffer].Add(Radar::SPECIAL, projectile.Position(), 1.8);
	}
}



// Each ship is drawn as an entire stack of sprites, including hardpoint sprites
// and engine flares and any fighters it is carrying externally.
void Engine::DrawShipSprites(const Ship &ship)
{
	bool hasFighters = ship.PositionFighters();
	double cloak = ship.Cloaking();
	bool drawCloaked = (cloak && ship.IsYours());
	bool fancyCloak = Preferences::Has("Cloaked ship outlines");
	auto &itemsToDraw = draw[currentCalcBuffer];
	auto drawObject = [&itemsToDraw, cloak, drawCloaked, fancyCloak](const Body &body) -> void
	{
		// Draw cloaked/cloaking sprites swizzled red or transparent (depending on whether we are using fancy
		// cloaking effects), and overlay this solid sprite with an increasingly transparent "regular" sprite.
		if(drawCloaked)
			itemsToDraw.AddSwizzled(body, fancyCloak ? 9 : 27, fancyCloak ? 0.5 : 0.25);
		itemsToDraw.Add(body, cloak);
	};

	if(hasFighters)
		for(const Ship::Bay &bay : ship.Bays())
			if(bay.side == Ship::Bay::UNDER && bay.ship)
				drawObject(*bay.ship);

	if(ship.IsThrusting() && !ship.EnginePoints().empty())
		DrawFlareSprites(ship, draw[currentCalcBuffer], ship.EnginePoints(),
			ship.Attributes().FlareSprites(), Ship::EnginePoint::UNDER);
	else if(ship.IsReversing() && !ship.ReverseEnginePoints().empty())
		DrawFlareSprites(ship, draw[currentCalcBuffer], ship.ReverseEnginePoints(),
			ship.Attributes().ReverseFlareSprites(), Ship::EnginePoint::UNDER);
	if(ship.IsSteering() && !ship.SteeringEnginePoints().empty())
		DrawFlareSprites(ship, draw[currentCalcBuffer], ship.SteeringEnginePoints(),
			ship.Attributes().SteeringFlareSprites(), Ship::EnginePoint::UNDER);

	auto drawHardpoint = [&drawObject, &ship](const Hardpoint &hardpoint) -> void
	{
		if(hardpoint.GetOutfit() && hardpoint.GetOutfit()->HardpointSprite().HasSprite())
		{
			Body body(
				hardpoint.GetOutfit()->HardpointSprite(),
				ship.Position() + ship.Zoom() * ship.Facing().Rotate(hardpoint.GetPoint()),
				ship.Velocity(),
				ship.Facing() + hardpoint.GetAngle(),
				ship.Zoom());
			drawObject(body);
		}
	};

	for(const Hardpoint &hardpoint : ship.Weapons())
		if(hardpoint.IsUnder())
			drawHardpoint(hardpoint);
	drawObject(ship);
	for(const Hardpoint &hardpoint : ship.Weapons())
		if(!hardpoint.IsUnder())
			drawHardpoint(hardpoint);

	if(ship.IsThrusting() && !ship.EnginePoints().empty())
		DrawFlareSprites(ship, draw[currentCalcBuffer], ship.EnginePoints(),
			ship.Attributes().FlareSprites(), Ship::EnginePoint::OVER);
	else if(ship.IsReversing() && !ship.ReverseEnginePoints().empty())
		DrawFlareSprites(ship, draw[currentCalcBuffer], ship.ReverseEnginePoints(),
			ship.Attributes().ReverseFlareSprites(), Ship::EnginePoint::OVER);
	if(ship.IsSteering() && !ship.SteeringEnginePoints().empty())
		DrawFlareSprites(ship, draw[currentCalcBuffer], ship.SteeringEnginePoints(),
			ship.Attributes().SteeringFlareSprites(), Ship::EnginePoint::OVER);

	if(hasFighters)
		for(const Ship::Bay &bay : ship.Bays())
			if(bay.side == Ship::Bay::OVER && bay.ship)
				drawObject(*bay.ship);
}



// If a ship just damaged another ship, update information on who has asked the
// player for assistance (and ask for assistance if appropriate).
void Engine::DoGrudge(const shared_ptr<Ship> &target, const Government *attacker)
{
	if(attacker->IsPlayer())
	{
		shared_ptr<const Ship> previous = grudge[target->GetGovernment()].lock();
		if(previous && previous->CanSendHail(player))
		{
			grudge[target->GetGovernment()].reset();
			SendMessage(previous, "Thank you for your assistance, Captain "
				+ player.LastName() + "!");
		}
		return;
	}
	if(grudgeTime)
		return;

	// Check who currently has a grudge against this government. Also check if
	// someone has already said "thank you" today.
	if(grudge.count(attacker))
	{
		shared_ptr<const Ship> previous = grudge[attacker].lock();
		// If the previous ship is destroyed, or was able to send a
		// "thank you" already, skip sending a new thanks.
		if(!previous || previous->CanSendHail(player))
			return;
	}

	// If an enemy of the player, or being attacked by those that are
	// not enemies of the player, do not request help.
	if(target->GetGovernment()->IsEnemy() || !attacker->IsEnemy())
		return;
	// Ensure that this attacked ship is able to send hails (e.g. not mute,
	// a player ship, automaton, shares a language with the player, etc.)
	if(!target || !target->CanSendHail(player))
		return;

	// No active ship has a grudge already against this government.
	// Check the relative strength of this ship and its attackers.
	double attackerStrength = 0.;
	int attackerCount = 0;
	for(const shared_ptr<Ship> &ship : ships)
		if(ship->GetGovernment() == attacker && ship->GetTargetShip() == target)
		{
			++attackerCount;
			attackerStrength += (ship->Shields() + ship->Hull()) * ship->Strength();
		}

	// Only ask for help if outmatched.
	double targetStrength = (target->Shields() + target->Hull()) * target->Strength();
	if(attackerStrength <= targetStrength)
		return;

	// Ask for help more frequently if the battle is very lopsided.
	double ratio = attackerStrength / targetStrength - 1.;
	if(Random::Real() * 10. > ratio)
		return;

	grudge[attacker] = target;
	grudgeTime = 120;
	string message;
	if(target->GetPersonality().IsDaring())
	{
		message = "Please assist us in ";
		message += (target->GetPersonality().Disables() ? "disabling " : "destroying ");
		message += (attackerCount == 1 ? "this " : "these ");
		message += attacker->GetName();
		message += (attackerCount == 1 ? " ship." : " ships.");
	}
	else
	{
		message = "We are under attack by ";
		if(attackerCount == 1)
			message += "a ";
		message += attacker->GetName();
		message += (attackerCount == 1 ? " ship" : " ships");
		message += ". Please assist us!";
	}
	SendMessage(target, message);
}



void Engine::CreateStatusOverlays()
{
	const auto overlayAllSetting = Preferences::StatusOverlaysState(Preferences::OverlayType::ALL);

	if(overlayAllSetting == Preferences::OverlayState::OFF)
		return;

	const System *currentSystem = player.GetSystem();
	const auto flagship = player.FlagshipPtr();

	static const set<Preferences::OverlayType> overlayTypes = {
		Preferences::OverlayType::FLAGSHIP,
		Preferences::OverlayType::ESCORT,
		Preferences::OverlayType::ENEMY,
		Preferences::OverlayType::NEUTRAL
	};

	map<Preferences::OverlayType, Preferences::OverlayState> overlaySettings;

	for(const auto &it : overlayTypes)
		overlaySettings[it] = Preferences::StatusOverlaysState(it);

	for(const auto &it : ships)
	{
<<<<<<< HEAD
		if(!it->GetGovernment() || it->GetSystem() != currentSystem || (!it->IsYours() && it->Cloaking() == 1.))
=======
		if(!it->GetGovernment() || it->GetSystem() != currentSystem ||
				it->IsCloaked())
>>>>>>> 0a5c2595
			continue;
		// Don't show status for dead ships.
		if(it->IsDestroyed())
			continue;

		if(it == flagship)
			EmplaceStatusOverlay(it, overlaySettings[Preferences::OverlayType::FLAGSHIP], 0, it->Cloaking());
		else if(it->GetGovernment()->IsEnemy())
			EmplaceStatusOverlay(it, overlaySettings[Preferences::OverlayType::ENEMY], 2, it->Cloaking());
		else if(it->IsYours() || it->GetPersonality().IsEscort())
			EmplaceStatusOverlay(it, overlaySettings[Preferences::OverlayType::ESCORT], 1, it->Cloaking());
		else
			EmplaceStatusOverlay(it, overlaySettings[Preferences::OverlayType::NEUTRAL], 3, it->Cloaking());
	}
}



void Engine::EmplaceStatusOverlay(const shared_ptr<Ship> &it, Preferences::OverlayState overlaySetting,
	int type, double cloak)
{
	if(overlaySetting == Preferences::OverlayState::OFF)
		return;

	if(overlaySetting == Preferences::OverlayState::DAMAGED && !it->IsDamaged())
		return;

	double width = min(it->Width(), it->Height());
	float alpha = 1.f;
	if(overlaySetting == Preferences::OverlayState::ON_HIT)
	{
		// The number of frames left where we start fading the overlay.
		static constexpr int FADE_STEPS = 10;

		const int t = it->DamageOverlayTimer();
		if(t >= FADE_STEPS)
			alpha = 1.f;
		else if(t > 0)
			alpha = static_cast<float>(t) / FADE_STEPS;
		else
			alpha = 0.f;
	}

	if(it->IsYours())
		cloak *= 0.6;

	statuses.emplace_back(it->Position() - center, it->Shields(), it->Hull(),
		min(it->Hull(), it->DisabledHull()), max(20., width * .5), type, alpha * (1. - cloak));
}<|MERGE_RESOLUTION|>--- conflicted
+++ resolved
@@ -2688,12 +2688,7 @@
 
 	for(const auto &it : ships)
 	{
-<<<<<<< HEAD
 		if(!it->GetGovernment() || it->GetSystem() != currentSystem || (!it->IsYours() && it->Cloaking() == 1.))
-=======
-		if(!it->GetGovernment() || it->GetSystem() != currentSystem ||
-				it->IsCloaked())
->>>>>>> 0a5c2595
 			continue;
 		// Don't show status for dead ships.
 		if(it->IsDestroyed())
