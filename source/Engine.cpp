--- conflicted
+++ resolved
@@ -639,30 +639,8 @@
 
 	// Create the status overlays.
 	statuses.clear();
-<<<<<<< HEAD
-	const auto overlayAllSetting = Preferences::StatusOverlaysState(0);
-	if(isActive && overlayAllSetting != Preferences::OverlayType::OFF)
-		for(const auto &it : ships)
-		{
-			if(!it->GetGovernment() || it->GetSystem() != currentSystem || it->Cloaking() == 1.)
-				continue;
-			// Don't show status for dead or permanently landed ships.
-			if(it->IsDestroyed() || it->HasLanded())
-				continue;
-
-			if(it == flagship)
-				EmplaceStatusOverlays(it, overlayAllSetting, Preferences::StatusOverlaysState(1), 0);
-			else if(it->IsYours())
-				EmplaceStatusOverlays(it, overlayAllSetting, Preferences::StatusOverlaysState(2), 0);
-			else if(it->GetGovernment()->IsEnemy())
-				EmplaceStatusOverlays(it, overlayAllSetting, Preferences::StatusOverlaysState(3), 1);
-			else
-				EmplaceStatusOverlays(it, overlayAllSetting, Preferences::StatusOverlaysState(4), 2);
-		}
-=======
 	if(isActive)
 		CreateStatusOverlays();
->>>>>>> 755789be
 
 	// Create missile overlays.
 	missileLabels.clear();
