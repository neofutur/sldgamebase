/* Engine.cpp
Copyright (c) 2014 by Michael Zahniser

Endless Sky is free software: you can redistribute it and/or modify it under the
terms of the GNU General Public License as published by the Free Software
Foundation, either version 3 of the License, or (at your option) any later version.

Endless Sky is distributed in the hope that it will be useful, but WITHOUT ANY
WARRANTY; without even the implied warranty of MERCHANTABILITY or FITNESS FOR A
PARTICULAR PURPOSE.  See the GNU General Public License for more details.
*/

#include "Engine.h"

#include "Audio.h"
#include "CategoryTypes.h"
#include "CoreStartData.h"
#include "DamageDealt.h"
#include "DamageProfile.h"
#include "Effect.h"
#include "Files.h"
#include "FillShader.h"
#include "Fleet.h"
#include "Flotsam.h"
#include "text/Font.h"
#include "text/FontSet.h"
#include "text/Format.h"
#include "FrameTimer.h"
#include "GameData.h"
#include "Government.h"
#include "Hazard.h"
#include "Interface.h"
#include "MapPanel.h"
#include "Mask.h"
#include "Messages.h"
#include "Minable.h"
#include "Mission.h"
#include "NPC.h"
#include "OutlineShader.h"
#include "Person.h"
#include "Planet.h"
#include "PlanetLabel.h"
#include "PlayerInfo.h"
#include "PointerShader.h"
#include "Politics.h"
#include "Preferences.h"
#include "Projectile.h"
#include "Random.h"
#include "RingShader.h"
#include "Screen.h"
#include "Ship.h"
#include "ShipEvent.h"
#include "Sprite.h"
#include "SpriteSet.h"
#include "SpriteShader.h"
#include "StarField.h"
#include "StellarObject.h"
#include "System.h"
#include "Test.h"
#include "TestContext.h"
#include "Visual.h"
#include "Weather.h"
#include "text/WrappedText.h"

#include <algorithm>
#include <cmath>
#include <string>

using namespace std;

namespace {
	int RadarType(const Ship &ship, int step)
	{
		if(ship.GetPersonality().IsTarget() && !ship.IsDestroyed())
		{
			// If a ship is a "target," double-blink it a few times per second.
			int count = (step / 6) % 7;
			if(count == 0 || count == 2)
				return Radar::BLINK;
		}
		if(ship.IsDisabled() || (ship.IsOverheated() && ((step / 20) % 2)))
			return Radar::INACTIVE;
		if(ship.IsYours() || (ship.GetPersonality().IsEscort() && !ship.GetGovernment()->IsEnemy()))
			return Radar::PLAYER;
		if(!ship.GetGovernment()->IsEnemy())
			return Radar::FRIENDLY;
		const auto &target = ship.GetTargetShip();
		if(target && target->IsYours())
			return Radar::HOSTILE;
		return Radar::UNFRIENDLY;
	}

	template <class Type>
	void Prune(vector<Type> &objects)
	{
		// First, erase any of the old objects that should be removed.
		typename vector<Type>::iterator in = objects.begin();
		while(in != objects.end() && !in->ShouldBeRemoved())
			++in;

		typename vector<Type>::iterator out = in;
		while(in != objects.end())
		{
			if(!in->ShouldBeRemoved())
				*out++ = std::move(*in);
			++in;
		}
		if(out != objects.end())
			objects.erase(out, objects.end());
	}

	template <class Type>
	void Prune(list<shared_ptr<Type>> &objects)
	{
		for(auto it = objects.begin(); it != objects.end(); )
		{
			if((*it)->ShouldBeRemoved())
				it = objects.erase(it);
			else
				++it;
		}
	}

	template <class Type>
	void Append(vector<Type> &objects, vector<Type> &added)
	{
		objects.insert(objects.end(), make_move_iterator(added.begin()), make_move_iterator(added.end()));
		added.clear();
	}

	bool CanSendHail(const shared_ptr<const Ship> &ship, const PlayerInfo &player)
	{
		const System *playerSystem = player.GetSystem();
		if(!ship || !playerSystem)
			return false;

		// Make sure this ship is in the same system as the player.
		if(ship->GetSystem() != playerSystem)
			return false;

		// Player ships shouldn't send hails.
		const Government *gov = ship->GetGovernment();
		if(!gov || ship->IsYours())
			return false;

		// Make sure this ship is able to send a hail.
		if(ship->IsDisabled() || !ship->Crew()
				|| ship->Cloaking() >= 1. || ship->GetPersonality().IsMute())
			return false;

		// Ships that don't share a language with the player shouldn't send hails.
		if(!gov->Language().empty() && !player.GetCondition("language: " + gov->Language()))
			return false;

		return true;
	}

	// Author the given message from the given ship.
	void SendMessage(const shared_ptr<const Ship> &ship, const string &message)
	{
		if(message.empty())
			return;

		// If this ship has no name, show its model name instead.
		string tag;
		const string &gov = ship->GetGovernment()->GetName();
		if(!ship->Name().empty())
			tag = gov + " " + ship->Noun() + " \"" + ship->Name() + "\": ";
		else
			tag = ship->ModelName() + " (" + gov + "): ";

		Messages::Add(tag + message, Messages::Importance::High);
	}

	void DrawFlareSprites(const Ship &ship, DrawList &draw, const vector<Ship::EnginePoint> &enginePoints, const vector<pair<Body, int>> &flareSprites, uint8_t side)
	{
		for(const Ship::EnginePoint &point : enginePoints)
		{
			Point pos = ship.Facing().Rotate(point) * ship.Zoom() + ship.Position();
			// If multiple engines with the same flare are installed, draw up to
			// three copies of the flare sprite.
			for(const auto &it : flareSprites)
				if(point.side == side && (point.steering == Ship::EnginePoint::NONE
					|| (point.steering == Ship::EnginePoint::LEFT && ship.SteeringDirection() < 0.)
					|| (point.steering == Ship::EnginePoint::RIGHT && ship.SteeringDirection() > 0.)))
					for(int i = 0; i < it.second && i < 3; ++i)
					{
						Body sprite(it.first, pos, ship.Velocity(), ship.Facing() + point.facing, point.zoom);
						draw.Add(sprite, ship.Cloaking());
					}
		}
	}

	const double RADAR_SCALE = .025;
}



Engine::Engine(PlayerInfo &player)
	: player(player), ai(ships, asteroids.Minables(), flotsam),
	shipCollisions(256u, 32u)
{
	zoom = Preferences::ViewZoom();

	// Start the thread for doing calculations.
	calcThread = thread(&Engine::ThreadEntryPoint, this);

	if(!player.IsLoaded() || !player.GetSystem())
		return;

	// Preload any landscapes for this system.
	for(const StellarObject &object : player.GetSystem()->Objects())
		if(object.HasSprite() && object.HasValidPlanet())
			GameData::Preload(object.GetPlanet()->Landscape());

	// Figure out what planet the player is landed on, if any.
	const StellarObject *object = player.GetStellarObject();
	if(object)
		center = object->Position();

	// Now we know the player's current position. Draw the planets.
	draw[calcTickTock].Clear(step, zoom);
	draw[calcTickTock].SetCenter(center);
	radar[calcTickTock].SetCenter(center);
	const Ship *flagship = player.Flagship();
	for(const StellarObject &object : player.GetSystem()->Objects())
		if(object.HasSprite())
		{
			draw[calcTickTock].Add(object);

			double r = max(2., object.Radius() * .03 + .5);
			radar[calcTickTock].Add(object.RadarType(flagship), object.Position(), r, r - 1.);
		}

	// Add all neighboring systems that the player has seen to the radar.
	const System *targetSystem = flagship ? flagship->GetTargetSystem() : nullptr;
	const set<const System *> &links = (flagship && flagship->Attributes().Get("jump drive")) ?
		player.GetSystem()->JumpNeighbors(flagship->JumpRange()) : player.GetSystem()->Links();
	for(const System *system : links)
		if(player.HasSeen(*system))
			radar[calcTickTock].AddPointer(
				(system == targetSystem) ? Radar::SPECIAL : Radar::INACTIVE,
				system->Position() - player.GetSystem()->Position());

	GameData::SetHaze(player.GetSystem()->Haze(), true);
}



Engine::~Engine()
{
	{
		unique_lock<mutex> lock(swapMutex);
		terminate = true;
	}
	condition.notify_all();
	calcThread.join();
}



void Engine::Place()
{
	ships.clear();
	ai.ClearOrders();

	EnterSystem();

	// Add the player's flagship and escorts to the list of ships. The TakeOff()
	// code already took care of loading up fighters and assigning parents.
	for(const shared_ptr<Ship> &ship : player.Ships())
		if(!ship->IsParked() && ship->GetSystem())
			ships.push_back(ship);

	// Add NPCs to the list of ships. Fighters have to be assigned to carriers,
	// and all but "uninterested" ships should follow the player.
	shared_ptr<Ship> flagship = player.FlagshipPtr();

	// Update the active NPCs for missions based on the player's conditions.
	player.UpdateMissionNPCs();
	for(const Mission &mission : player.Missions())
		Place(mission.NPCs(), flagship);

	// Get the coordinates of the planet the player is leaving.
	const Planet *planet = player.GetPlanet();
	Point planetPos;
	double planetRadius = 0.;
	const StellarObject *object = player.GetStellarObject();
	if(object)
	{
		planetPos = object->Position();
		planetRadius = object->Radius();
	}

	// Give each non-carried, special ship we just added a random heading and position.
	// (While carried by a parent, ships will not be present in `Engine::ships`.)
	for(const shared_ptr<Ship> &ship : ships)
	{
		Point pos;
		Angle angle = Angle::Random();
		// Any ships in the same system as the player should be either
		// taking off from a specific planet or nearby.
		if(ship->GetSystem() == player.GetSystem() && !ship->IsDisabled())
		{
			const Personality &person = ship->GetPersonality();
			bool hasOwnPlanet = ship->GetPlanet();
			bool launchesWithPlayer = (ship->IsYours() || planet->CanLand(*ship))
					&& !(person.IsStaying() || person.IsWaiting() || hasOwnPlanet);
			const StellarObject *object = hasOwnPlanet ?
					ship->GetSystem()->FindStellar(ship->GetPlanet()) : nullptr;
			// Default to the player's planet in the case of data definition errors.
			if(person.IsLaunching() || launchesWithPlayer || (hasOwnPlanet && !object))
			{
				if(planet)
					ship->SetPlanet(planet);
				pos = planetPos + angle.Unit() * Random::Real() * planetRadius;
			}
			else if(hasOwnPlanet)
				pos = object->Position() + angle.Unit() * Random::Real() * object->Radius();
		}
		// If a special ship somehow was saved without a system reference, place it into the
		// player's system to avoid a nullptr deference.
		else if(!ship->GetSystem())
		{
			// Log this error.
			Files::LogError("Engine::Place: Set fallback system for the NPC \"" + ship->Name() + "\" as it had no system");
			ship->SetSystem(player.GetSystem());
		}

		// If the position is still (0, 0), the special ship is in a different
		// system, disabled, or otherwise unable to land on viable planets in
		// the player's system: place it "in flight".
		if(!pos)
		{
			ship->SetPlanet(nullptr);
			Fleet::Place(*ship->GetSystem(), *ship);
		}
		// This ship is taking off from a planet.
		else
			ship->Place(pos, angle.Unit(), angle);
	}
	// Move any ships that were randomly spawned into the main list, now
	// that all special ships have been repositioned.
	ships.splice(ships.end(), newShips);

	player.SetPlanet(nullptr);
}



// Add NPC ships to the known ships. These may have been freshly instantiated
// from an accepted assisting/boarding mission, or from existing missions when
// the player departs a planet.
void Engine::Place(const list<NPC> &npcs, shared_ptr<Ship> flagship)
{
	for(const NPC &npc : npcs)
	{
		if(!npc.ShouldSpawn())
			continue;

		map<string, map<Ship *, int>> carriers;
		for(const shared_ptr<Ship> &ship : npc.Ships())
		{
			// Skip ships that have been destroyed.
			if(ship->IsDestroyed() || ship->IsDisabled())
				continue;

			// Redo the loading up of fighters.
			if(ship->HasBays())
			{
				ship->UnloadBays();
				for(const string &bayType : GameData::Category(CategoryType::BAY))
				{
					int baysTotal = ship->BaysTotal(bayType);
					if(baysTotal)
						carriers[bayType][&*ship] = baysTotal;
				}
			}
		}

		shared_ptr<Ship> npcFlagship;
		for(const shared_ptr<Ship> &ship : npc.Ships())
		{
			// Skip ships that have been destroyed.
			if(ship->IsDestroyed())
				continue;

			// Avoid the exploit where the player can wear down an NPC's
			// crew by attrition over the course of many days.
			ship->AddCrew(max(0, ship->RequiredCrew() - ship->Crew()));
			if(!ship->IsDisabled())
				ship->Recharge();

			if(ship->CanBeCarried())
			{
				bool docked = false;
				const string &bayType = ship->Attributes().Category();
				for(auto &it : carriers[bayType])
					if(it.second && it.first->Carry(ship))
					{
						--it.second;
						docked = true;
						break;
					}
				if(docked)
					continue;
			}

			ships.push_back(ship);
			// The first (alive) ship in an NPC block
			// serves as the flagship of the group.
			if(!npcFlagship)
				npcFlagship = ship;

			// Only the flagship of an NPC considers the
			// player: the rest of the NPC track it.
			if(npcFlagship && ship != npcFlagship)
				ship->SetParent(npcFlagship);
			else if(!ship->GetPersonality().IsUninterested())
				ship->SetParent(flagship);
			else
				ship->SetParent(nullptr);
		}
	}
}



// Wait for the previous calculations (if any) to be done.
void Engine::Wait()
{
	unique_lock<mutex> lock(swapMutex);
	while(calcTickTock != drawTickTock)
		condition.wait(lock);
}



// Begin the next step of calculations.
void Engine::Step(bool isActive)
{
	events.swap(eventQueue);
	eventQueue.clear();

	// The calculation thread was paused by MainPanel before calling this function, so it is safe to access things.
	const shared_ptr<Ship> flagship = player.FlagshipPtr();
	const StellarObject *object = player.GetStellarObject();
	if(object)
	{
		center = object->Position();
		centerVelocity = Point();
	}
	else if(flagship)
	{
		center = flagship->Position();
		centerVelocity = flagship->Velocity();
		if(doEnter && flagship->Zoom() == 1. && !flagship->IsHyperspacing())
		{
			doEnter = false;
			events.emplace_back(flagship, flagship, ShipEvent::JUMP);
		}
		if(flagship->IsEnteringHyperspace() || flagship->Commands().Has(Command::JUMP))
		{
			if(jumpCount < 100)
				++jumpCount;
			const System *from = flagship->GetSystem();
			const System *to = flagship->GetTargetSystem();
			if(from && to && from != to)
			{
				jumpInProgress[0] = from;
				jumpInProgress[1] = to;
			}
		}
		else if(jumpCount > 0)
			--jumpCount;
	}
	ai.UpdateEvents(events);
	if(isActive)
	{
		HandleKeyboardInputs();
		// Ignore any inputs given when first becoming active, since those inputs
		// were issued when some other panel (e.g. planet, hail) was displayed.
		if(!wasActive)
			activeCommands.Clear();
		else
		{
			// Do a testing step if we got an active testContext from main.cpp.
			// Main.cpp will transfer the context every step where it wants the
			// engine to handle the testing.
			if(testContext)
			{
				const Test *runningTest = testContext->CurrentTest();
				if(runningTest)
					runningTest->Step(*testContext, player, activeCommands);
			}
			ai.UpdateKeys(player, activeCommands);
		}
	}
	// Clear the testContext every step. Main.cpp will provide the context before
	// every step where it expects the Engine to handle testing.
	testContext = nullptr;

	wasActive = isActive;
	Audio::Update(center);

	// Smoothly zoom in and out.
	if(isActive)
	{
		double zoomTarget = Preferences::ViewZoom();
		if(zoom != zoomTarget)
		{
			static const double ZOOM_SPEED = .05;

			// Define zoom speed bounds to prevent asymptotic behavior.
			static const double MAX_SPEED = .05;
			static const double MIN_SPEED = .002;

			double zoomRatio = max(MIN_SPEED, min(MAX_SPEED, abs(log2(zoom) - log2(zoomTarget)) * ZOOM_SPEED));
			if(zoom < zoomTarget)
				zoom = min(zoomTarget, zoom * (1. + zoomRatio));
			else if(zoom > zoomTarget)
				zoom = max(zoomTarget, zoom * (1. / (1. + zoomRatio)));
		}
	}

	// Draw a highlight to distinguish the flagship from other ships.
	if(flagship && !flagship->IsDestroyed() && Preferences::Has("Highlight player's flagship"))
	{
		highlightSprite = flagship->GetSprite();
		highlightUnit = flagship->Unit() * zoom;
		highlightFrame = flagship->GetFrame();
	}
	else
		highlightSprite = nullptr;

	// Any of the player's ships that are in system are assumed to have
	// landed along with the player.
	if(flagship && flagship->GetPlanet() && isActive)
		player.SetPlanet(flagship->GetPlanet());

	const System *currentSystem = player.GetSystem();
	// Update this here, for thread safety.
	if(!player.HasTravelPlan() && flagship && flagship->GetTargetSystem())
		player.TravelPlan().push_back(flagship->GetTargetSystem());
	if(player.HasTravelPlan() && currentSystem == player.TravelPlan().back())
		player.PopTravel();
	if(doFlash)
	{
		flash = .4;
		doFlash = false;
	}
	else if(flash)
		flash = max(0., flash * .99 - .002);

	targets.clear();

	// Update the player's ammo amounts.
	ammo.clear();
	if(flagship)
		for(const auto &it : flagship->Outfits())
		{
			if(!it.first->Icon())
				continue;

			if(it.first->Ammo())
				ammo.emplace_back(it.first,
					flagship->OutfitCount(it.first->Ammo()));
			else if(it.first->FiringFuel())
			{
				double remaining = flagship->Fuel()
					* flagship->Attributes().Get("fuel capacity");
				ammo.emplace_back(it.first,
					remaining / it.first->FiringFuel());
			}
			else
				ammo.emplace_back(it.first, -1);
		}

	// Display escort information for all ships of the "Escort" government,
	// and all ships with the "escort" personality, except for fighters that
	// are not owned by the player.
	escorts.Clear();
	bool fleetIsJumping = (flagship && flagship->Commands().Has(Command::JUMP));
	for(const auto &it : ships)
		if(it->GetGovernment()->IsPlayer() || it->GetPersonality().IsEscort())
			if(!it->IsYours() && !it->CanBeCarried())
			{
				bool isSelected = (flagship && flagship->GetTargetShip() == it);
				escorts.Add(*it, it->GetSystem() == currentSystem, fleetIsJumping, isSelected);
			}
	for(const shared_ptr<Ship> &escort : player.Ships())
		if(!escort->IsParked() && escort != flagship && !escort->IsDestroyed())
		{
			// Check if this escort is selected.
			bool isSelected = false;
			for(const weak_ptr<Ship> &ptr : player.SelectedShips())
				if(ptr.lock() == escort)
				{
					isSelected = true;
					break;
				}
			escorts.Add(*escort, escort->GetSystem() == currentSystem, fleetIsJumping, isSelected);
		}

	// Create the status overlays.
	statuses.clear();
	if(isActive && Preferences::Has("Show status overlays"))
		for(const auto &it : ships)
		{
			if(!it->GetGovernment() || it->GetSystem() != currentSystem || it->Cloaking() == 1.)
				continue;
			// Don't show status for dead ships.
			if(it->IsDestroyed())
				continue;

			bool isEnemy = it->GetGovernment()->IsEnemy();
			if(isEnemy || it->IsYours() || it->GetPersonality().IsEscort())
			{
				double width = min(it->Width(), it->Height());
				statuses.emplace_back(it->Position() - center, it->Shields(), it->Hull(),
					min(it->Hull(), it->DisabledHull()), max(20., width * .5), isEnemy);
			}
		}

	// Create the planet labels.
	labels.clear();
	if(currentSystem && Preferences::Has("Show planet labels"))
	{
		for(const StellarObject &object : currentSystem->Objects())
		{
			if(!object.HasSprite() || !object.HasValidPlanet() || !object.GetPlanet()->IsAccessible(flagship.get()))
				continue;

			Point pos = object.Position() - center;
			if(pos.Length() - object.Radius() < 600. / zoom)
				labels.emplace_back(pos, object, currentSystem, zoom);
		}
	}

	if(flagship && flagship->IsOverheated())
		Messages::Add("Your ship has overheated.", Messages::Importance::Highest);

	// Clear the HUD information from the previous frame.
	info = Information();
	if(flagship && flagship->Hull())
	{
		Point shipFacingUnit(0., -1.);
		if(Preferences::Has("Rotate flagship in HUD"))
			shipFacingUnit = flagship->Facing().Unit();

		info.SetSprite("player sprite", flagship->GetSprite(), shipFacingUnit, flagship->GetFrame(step));
	}
	if(currentSystem)
		info.SetString("location", currentSystem->Name());
	info.SetString("date", player.GetDate().ToString());
	if(flagship)
	{
		info.SetBar("fuel", flagship->Fuel(),
			flagship->Attributes().Get("fuel capacity") * .01);
		info.SetBar("energy", flagship->Energy());
		double heat = flagship->Heat();
		info.SetBar("heat", min(1., heat));
		// If heat is above 100%, draw a second overlaid bar to indicate the
		// total heat level.
		if(heat > 1.)
			info.SetBar("overheat", min(1., heat - 1.));
		if(flagship->IsOverheated() && (step / 20) % 2)
			info.SetBar("overheat blink", min(1., heat));
		info.SetBar("shields", flagship->Shields());
		info.SetBar("hull", flagship->Hull(), 20.);
		info.SetBar("disabled hull", min(flagship->Hull(), flagship->DisabledHull()), 20.);
	}
	info.SetString("credits",
		Format::Credits(player.Accounts().Credits()) + " credits");
	bool isJumping = flagship && (flagship->Commands().Has(Command::JUMP) || flagship->IsEnteringHyperspace());
	if(flagship && flagship->GetTargetStellar() && !isJumping)
	{
		const StellarObject *object = flagship->GetTargetStellar();
		string navigationMode = flagship->Commands().Has(Command::LAND) ? "Landing on:" :
			object->GetPlanet() && object->GetPlanet()->CanLand(*flagship) ? "Can land on:" :
			"Cannot land on:";
		info.SetString("navigation mode", navigationMode);
		const string &name = object->Name();
		info.SetString("destination", name);

		targets.push_back({
			object->Position() - center,
			object->Facing(),
			object->Radius(),
			object->GetPlanet()->CanLand() ? Radar::FRIENDLY : Radar::HOSTILE,
			5});
	}
	else if(flagship && flagship->GetTargetSystem())
	{
		info.SetString("navigation mode", "Hyperspace:");
		if(player.HasVisited(*flagship->GetTargetSystem()))
			info.SetString("destination", flagship->GetTargetSystem()->Name());
		else
			info.SetString("destination", "unexplored system");
	}
	else
	{
		info.SetString("navigation mode", "Navigation:");
		info.SetString("destination", "no destination");
	}
	// Use the radar that was just populated. (The draw tick-tock has not
	// yet been toggled, but it will be at the end of this function.)
	shared_ptr<const Ship> target;
	shared_ptr<const Minable> targetAsteroid;
	targetVector = Point();
	if(flagship)
	{
		target = flagship->GetTargetShip();
		targetAsteroid = flagship->GetTargetAsteroid();
		// Record that the player knows this type of asteroid is available here.
		if(targetAsteroid)
			for(const auto &it : targetAsteroid->Payload())
				player.Harvest(it.first);
	}
	if(!target)
		targetSwizzle = -1;
	if(!target && !targetAsteroid)
		info.SetString("target name", "no target");
	else if(!target)
	{
		info.SetSprite("target sprite",
			targetAsteroid->GetSprite(),
			targetAsteroid->Facing().Unit(),
			targetAsteroid->GetFrame(step));
		info.SetString("target name", Format::Capitalize(targetAsteroid->Name()) + " Asteroid");

		targetVector = targetAsteroid->Position() - center;

		if(flagship->Attributes().Get("tactical scan power"))
		{
			info.SetCondition("range display");
			int targetRange = round(targetAsteroid->Position().Distance(flagship->Position()));
			info.SetString("target range", to_string(targetRange));
		}
	}
	else
	{
		if(target->GetSystem() == player.GetSystem() && target->Cloaking() < 1.)
			targetUnit = target->Facing().Unit();
		info.SetSprite("target sprite", target->GetSprite(), targetUnit, target->GetFrame(step));
		info.SetString("target name", target->Name());
		info.SetString("target type", target->ModelName());
		if(!target->GetGovernment())
			info.SetString("target government", "No Government");
		else
			info.SetString("target government", target->GetGovernment()->GetName());
		targetSwizzle = target->GetSwizzle();
		info.SetString("mission target", target->GetPersonality().IsTarget() ? "(mission target)" : "");

		int targetType = RadarType(*target, step);
		info.SetOutlineColor(Radar::GetColor(targetType));
		if(target->GetSystem() == player.GetSystem() && target->IsTargetable())
		{
			info.SetBar("target shields", target->Shields());
			info.SetBar("target hull", target->Hull(), 20.);
			info.SetBar("target disabled hull", min(target->Hull(), target->DisabledHull()), 20.);

			// The target area will be a square, with sides proportional to the average
			// of the width and the height of the sprite.
			double size = (target->Width() + target->Height()) * .35;
			targets.push_back({
				target->Position() - center,
				Angle(45.) + target->Facing(),
				size,
				targetType,
				4});

			targetVector = target->Position() - center;

			// Check if the target is close enough to show tactical information.
			double tacticalRange = 100. * sqrt(flagship->Attributes().Get("tactical scan power"));
			double targetRange = target->Position().Distance(flagship->Position());
			if(tacticalRange)
			{
				info.SetCondition("range display");
				info.SetString("target range", to_string(static_cast<int>(round(targetRange))));
			}
			// Actual tactical information requires a scrutable
			// target that is within the tactical scanner range.
			if((targetRange <= tacticalRange && !target->Attributes().Get("inscrutable"))
					|| (tacticalRange && target->IsYours()))
			{
				info.SetCondition("tactical display");
				info.SetString("target crew", to_string(target->Crew()));
				int fuel = round(target->Fuel() * target->Attributes().Get("fuel capacity"));
				info.SetString("target fuel", to_string(fuel));
				int energy = round(target->Energy() * target->Attributes().Get("energy capacity"));
				info.SetString("target energy", to_string(energy));
				int heat = round(100. * target->Heat());
				info.SetString("target heat", to_string(heat) + "%");
			}
		}
	}
	if(target && target->IsTargetable() && target->GetSystem() == currentSystem
		&& (flagship->CargoScanFraction() || flagship->OutfitScanFraction()))
	{
		double width = max(target->Width(), target->Height());
		Point pos = target->Position() - center;
		statuses.emplace_back(pos, flagship->OutfitScanFraction(), flagship->CargoScanFraction(),
			0, 10. + max(20., width * .5), 2, Angle(pos).Degrees() + 180.);
	}
	// Handle any events that change the selected ships.
	if(groupSelect >= 0)
	{
		// This has to be done in Step() to avoid race conditions.
		if(hasControl)
			player.SetGroup(groupSelect);
		else
			player.SelectGroup(groupSelect, hasShift);
		groupSelect = -1;
	}
	if(doClickNextStep)
	{
		// If a click command is issued, always wait until the next step to act
		// on it, to avoid race conditions.
		doClick = true;
		doClickNextStep = false;
	}
	else
		doClick = false;

	if(doClick && !isRightClick)
	{
		doClick = !player.SelectShips(clickBox, hasShift);
		if(doClick)
		{
			const vector<const Ship *> &stack = escorts.Click(clickPoint);
			if(!stack.empty())
				doClick = !player.SelectShips(stack, hasShift);
			else
				clickPoint /= isRadarClick ? RADAR_SCALE : zoom;
		}
	}

	// Draw crosshairs on all the selected ships.
	for(const weak_ptr<Ship> &selected : player.SelectedShips())
	{
		shared_ptr<Ship> ship = selected.lock();
		if(ship && ship != target && !ship->IsParked() && ship->GetSystem() == player.GetSystem()
				&& !ship->IsDestroyed() && ship->Zoom() > 0.)
		{
			double size = (ship->Width() + ship->Height()) * .35;
			targets.push_back({
				ship->Position() - center,
				Angle(45.) + ship->Facing(),
				size,
				Radar::PLAYER,
				4});
		}
	}

	// Draw crosshairs on any minables in range of the flagship's scanners.
	double scanRange = flagship ? 100. * sqrt(flagship->Attributes().Get("asteroid scan power")) : 0.;
	if(flagship && scanRange && !flagship->IsHyperspacing())
		for(const shared_ptr<Minable> &minable : asteroids.Minables())
		{
			Point offset = minable->Position() - center;
			if(offset.Length() > scanRange && flagship->GetTargetAsteroid() != minable)
				continue;

			targets.push_back({
				offset,
				minable->Facing(),
				.8 * minable->Radius(),
				minable == flagship->GetTargetAsteroid() ? Radar::SPECIAL : Radar::INACTIVE,
				3});
		}
}



// Begin the next step of calculations.
void Engine::Go()
{
	{
		unique_lock<mutex> lock(swapMutex);
		++step;
		drawTickTock = !drawTickTock;
	}
	condition.notify_all();
}



// Pass the list of game events to MainPanel for handling by the player, and any
// UI element generation.
list<ShipEvent> &Engine::Events()
{
	return events;
}



// Draw a frame.
void Engine::Draw() const
{
	GameData::Background().Draw(center, centerVelocity, zoom);
	static const Set<Color> &colors = GameData::Colors();
	const Interface *hud = GameData::Interfaces().Get("hud");

	// Draw any active planet labels.
	for(const PlanetLabel &label : labels)
		label.Draw();

	draw[drawTickTock].Draw();
	batchDraw[drawTickTock].Draw();

	for(const auto &it : statuses)
	{
		static const Color color[8] = {
			*colors.Get("overlay friendly shields"),
			*colors.Get("overlay hostile shields"),
			*colors.Get("overlay outfit scan"),
			*colors.Get("overlay friendly hull"),
			*colors.Get("overlay hostile hull"),
			*colors.Get("overlay cargo scan"),
			*colors.Get("overlay friendly disabled"),
			*colors.Get("overlay hostile disabled")
		};
		Point pos = it.position * zoom;
		double radius = it.radius * zoom;
		if(it.outer > 0.)
			RingShader::Draw(pos, radius + 3., 1.5f, it.outer, color[it.type], 0.f, it.angle);
		double dashes = (it.type >= 2) ? 0. : 20. * min(1., zoom);
		if(it.inner > 0.)
			RingShader::Draw(pos, radius, 1.5f, it.inner, color[3 + it.type], dashes, it.angle);
		if(it.disabled > 0.)
			RingShader::Draw(pos, radius, 1.5f, it.disabled, color[6 + it.type], dashes, it.angle);
	}

	// Draw the flagship highlight, if any.
	if(highlightSprite)
	{
		Point size(highlightSprite->Width(), highlightSprite->Height());
		const Color &color = *colors.Get("flagship highlight");
		// The flagship is always in the dead center of the screen.
		OutlineShader::Draw(highlightSprite, Point(), size, color, highlightUnit, highlightFrame);
	}

	if(flash)
		FillShader::Fill(Point(), Point(Screen::Width(), Screen::Height()), Color(flash, flash));

	// Draw messages. Draw the most recent messages first, as some messages
	// may be wrapped onto multiple lines.
	const Font &font = FontSet::Get(14);
	const vector<Messages::Entry> &messages = Messages::Get(step);
	Rectangle messageBox = hud->GetBox("messages");
	WrappedText messageLine(font);
	messageLine.SetWrapWidth(messageBox.Width());
	messageLine.SetParagraphBreak(0.);
	Point messagePoint = Point(messageBox.Left(), messageBox.Bottom());
	for(auto it = messages.rbegin(); it != messages.rend(); ++it)
	{
		messageLine.Wrap(it->message);
		messagePoint.Y() -= messageLine.Height();
		if(messagePoint.Y() < messageBox.Top())
			break;
		float alpha = (it->step + 1000 - step) * .001f;
		const Color *color = nullptr;
		switch (it->importance) {
			case Messages::Importance::Highest:
				color = GameData::Colors().Find("message importance highest");
				break;
			case Messages::Importance::High:
				color = GameData::Colors().Find("message importance high");
				break;
			case Messages::Importance::Low:
				color = GameData::Colors().Find("message importance low");
				break;
		}
		if(!color)
			color = GameData::Colors().Get("message importance default");
		messageLine.Draw(messagePoint, color->Additive(alpha));
	}

	// Draw crosshairs around anything that is targeted.
	for(const Target &target : targets)
	{
		Angle a = target.angle;
		Angle da(360. / target.count);

		PointerShader::Bind();
		for(int i = 0; i < target.count; ++i)
		{
			PointerShader::Add(target.center * zoom, a.Unit(), 12.f, 14.f, -target.radius * zoom,
				Radar::GetColor(target.type));
			a += da;
		}
		PointerShader::Unbind();
	}

	// Draw the heads-up display.
	hud->Draw(info);
	if(hud->HasPoint("radar"))
	{
		radar[drawTickTock].Draw(
			hud->GetPoint("radar"),
			RADAR_SCALE,
			hud->GetValue("radar radius"),
			hud->GetValue("radar pointer radius"));
	}
	if(hud->HasPoint("target") && targetVector.Length() > 20.)
	{
		Point center = hud->GetPoint("target");
		double radius = hud->GetValue("target radius");
		PointerShader::Draw(center, targetVector.Unit(), 10.f, 10.f, radius, Color(1.f));
	}

	// Draw the faction markers.
	if(targetSwizzle >= 0 && hud->HasPoint("faction markers"))
	{
		int width = font.Width(info.GetString("target government"));
		Point center = hud->GetPoint("faction markers");

		const Sprite *mark[2] = {SpriteSet::Get("ui/faction left"), SpriteSet::Get("ui/faction right")};
		// Round the x offsets to whole numbers so the icons are sharp.
		double dx[2] = {(width + mark[0]->Width() + 1) / -2, (width + mark[1]->Width() + 1) / 2};
		for(int i = 0; i < 2; ++i)
			SpriteShader::Draw(mark[i], center + Point(dx[i], 0.), 1., targetSwizzle);
	}
	if(jumpCount && Preferences::Has("Show mini-map"))
		MapPanel::DrawMiniMap(player, .5f * min(1.f, jumpCount / 30.f), jumpInProgress, step);

	// Draw ammo status.
	static const double ICON_SIZE = 30.;
	static const double AMMO_WIDTH = 80.;
	Rectangle ammoBox = hud->GetBox("ammo");
	// Pad the ammo list by the same amount on all four sides.
	double ammoPad = .5 * (ammoBox.Width() - AMMO_WIDTH);
	const Sprite *selectedSprite = SpriteSet::Get("ui/ammo selected");
	const Sprite *unselectedSprite = SpriteSet::Get("ui/ammo unselected");
	Color selectedColor = *colors.Get("bright");
	Color unselectedColor = *colors.Get("dim");

	// This is the top left corner of the ammo display.
	Point pos(ammoBox.Left() + ammoPad, ammoBox.Bottom() - ammoPad);
	// These offsets are relative to that corner.
	Point boxOff(AMMO_WIDTH - .5 * selectedSprite->Width(), .5 * ICON_SIZE);
	Point textOff(AMMO_WIDTH - .5 * ICON_SIZE, .5 * (ICON_SIZE - font.Height()));
	Point iconOff(.5 * ICON_SIZE, .5 * ICON_SIZE);
	for(const pair<const Outfit *, int> &it : ammo)
	{
		pos.Y() -= ICON_SIZE;
		if(pos.Y() < ammoBox.Top() + ammoPad)
			break;

		const auto &playerSelectedWeapons = player.SelectedWeapons();
		bool isSelected = (playerSelectedWeapons.find(it.first) != playerSelectedWeapons.end());

		SpriteShader::Draw(it.first->Icon(), pos + iconOff);
		SpriteShader::Draw(isSelected ? selectedSprite : unselectedSprite, pos + boxOff);

		// Some secondary weapons may not have limited ammo. In that case, just
		// show the icon without a number.
		if(it.second < 0)
			continue;

		string amount = to_string(it.second);
		Point textPos = pos + textOff + Point(-font.Width(amount), 0.);
		font.Draw(amount, textPos, isSelected ? selectedColor : unselectedColor);
	}

	// Draw escort status.
	escorts.Draw(hud->GetBox("escorts"));

	// Upload any preloaded sprites that are now available. This is to avoid
	// filling the entire backlog of sprites before landing on a planet.
	GameData::ProcessSprites();

	if(Preferences::Has("Show CPU / GPU load"))
	{
		string loadString = to_string(lround(load * 100.)) + "% CPU";
		Color color = *colors.Get("medium");
		font.Draw(loadString,
			Point(-10 - font.Width(loadString), Screen::Height() * -.5 + 5.), color);
	}
}



// Set the given TestContext in the next step of the Engine.
void Engine::SetTestContext(TestContext &newTestContext)
{
	testContext = &newTestContext;
}



// Select the object the player clicked on.
void Engine::Click(const Point &from, const Point &to, bool hasShift)
{
	// First, see if this is a click on an escort icon.
	doClickNextStep = true;
	this->hasShift = hasShift;
	isRightClick = false;

	// Determine if the left-click was within the radar display.
	const Interface *hud = GameData::Interfaces().Get("hud");
	Point radarCenter = hud->GetPoint("radar");
	double radarRadius = hud->GetValue("radar radius");
	if(Preferences::Has("Clickable radar display") && (from - radarCenter).Length() <= radarRadius)
		isRadarClick = true;
	else
		isRadarClick = false;

	clickPoint = isRadarClick ? from - radarCenter : from;
	if(isRadarClick)
		clickBox = Rectangle::WithCorners(
			(from - radarCenter) / RADAR_SCALE + center,
			(to - radarCenter) / RADAR_SCALE  + center);
	else
		clickBox = Rectangle::WithCorners(from / zoom + center, to / zoom + center);
}



void Engine::RClick(const Point &point)
{
	doClickNextStep = true;
	hasShift = false;
	isRightClick = true;

	// Determine if the right-click was within the radar display, and if so, rescale.
	const Interface *hud = GameData::Interfaces().Get("hud");
	Point radarCenter = hud->GetPoint("radar");
	double radarRadius = hud->GetValue("radar radius");
	if(Preferences::Has("Clickable radar display") && (point - radarCenter).Length() <= radarRadius)
		clickPoint = (point - radarCenter) / RADAR_SCALE;
	else
		clickPoint = point / zoom;
}



void Engine::SelectGroup(int group, bool hasShift, bool hasControl)
{
	groupSelect = group;
	this->hasShift = hasShift;
	this->hasControl = hasControl;
}



// Break targeting on all projectiles between the player and the given
// government; gov projectiles stop targeting the player and player's
// projectiles stop targeting gov.
void Engine::BreakTargeting(const Government *gov)
{
	const Government *playerGov = GameData::PlayerGovernment();
	for(Projectile &projectile : projectiles)
	{
		const Government *projectileGov = projectile.GetGovernment();
		const Government *targetGov = projectile.TargetGovernment();
		if((projectileGov == playerGov && targetGov == gov)
			|| (projectileGov == gov && targetGov == playerGov))
			projectile.BreakTarget();
	}
}



void Engine::EnterSystem()
{
	ai.Clean();

	Ship *flagship = player.Flagship();
	if(!flagship)
		return;

	doEnter = true;
	player.IncrementDate();
	const Date &today = player.GetDate();

	const System *system = flagship->GetSystem();
	Audio::PlayMusic(system->MusicName());
	GameData::SetHaze(system->Haze(), false);

	Messages::Add("Entering the " + system->Name() + " system on "
		+ today.ToString() + (system->IsInhabited(flagship) ?
			"." : ". No inhabited planets detected."), Messages::Importance::High);

	// Preload landscapes and determine if the player used a wormhole.
	// (It is allowed for a wormhole's exit point to have no sprite.)
	const StellarObject *usedWormhole = nullptr;
	for(const StellarObject &object : system->Objects())
		if(object.HasValidPlanet())
		{
			GameData::Preload(object.GetPlanet()->Landscape());
			if(object.GetPlanet()->IsWormhole() && !usedWormhole
					&& flagship->Position().Distance(object.Position()) < 1.)
				usedWormhole = &object;
		}

	// Advance the positions of every StellarObject and update politics.
	// Remove expired bribes, clearance, and grace periods from past fines.
	GameData::SetDate(today);
	GameData::StepEconomy();
	// SetDate() clears any bribes from yesterday, so restore any auto-clearance.
	for(const Mission &mission : player.Missions())
		if(mission.ClearanceMessage() == "auto")
		{
			mission.Destination()->Bribe(mission.HasFullClearance());
			for(const Planet *planet : mission.Stopovers())
				planet->Bribe(mission.HasFullClearance());
		}

	if(usedWormhole)
	{
		// If ships use a wormhole, they are emitted from its center in
		// its destination system. Player travel causes a date change,
		// thus the wormhole's new position should be used.
		flagship->SetPosition(usedWormhole->Position());
		if(player.HasTravelPlan())
		{
			// Wormhole travel generally invalidates travel plans
			// unless it was planned. For valid travel plans, the
			// next system will be this system, or accessible.
			const System *to = player.TravelPlan().back();
			if(system != to && !flagship->JumpFuel(to))
				player.TravelPlan().clear();
		}
	}

	asteroids.Clear();
	for(const System::Asteroid &a : system->Asteroids())
	{
		// Check whether this is a minable or an ordinary asteroid.
		if(a.Type())
			asteroids.Add(a.Type(), a.Count(), a.Energy(), system->AsteroidBelts());
		else
			asteroids.Add(a.Name(), a.Count(), a.Energy());
	}

	// Clear any active weather events
	activeWeather.clear();
	// Place five seconds worth of fleets and weather events. Check for
	// undefined fleets by not trying to create anything with no
	// government set.
	for(int i = 0; i < 5; ++i)
	{
		for(const auto &fleet : system->Fleets())
			if(fleet.Get()->GetGovernment() && Random::Int(fleet.Period()) < 60)
				fleet.Get()->Place(*system, newShips);

		auto CreateWeather = [this](const RandomEvent<Hazard> &hazard, Point origin)
		{
			if(hazard.Get()->IsValid() && Random::Int(hazard.Period()) < 60)
			{
				const Hazard *weather = hazard.Get();
				int hazardLifetime = weather->RandomDuration();
				// Elapse this weather event by a random amount of time.
				int elapsedLifetime = hazardLifetime - Random::Int(hazardLifetime + 1);
				activeWeather.emplace_back(weather, hazardLifetime, elapsedLifetime, weather->RandomStrength(), origin);
			}
		};
		for(const auto &hazard : system->Hazards())
			CreateWeather(hazard, Point());
		for(const auto &stellar : system->Objects())
			for(const auto &hazard : stellar.Hazards())
				CreateWeather(hazard, stellar.Position());
	}

	const Fleet *raidFleet = system->GetGovernment()->RaidFleet();
	const Government *raidGovernment = raidFleet ? raidFleet->GetGovernment() : nullptr;
	if(raidGovernment && raidGovernment->IsEnemy())
	{
		pair<double, double> factors = player.RaidFleetFactors();
		double attraction = .005 * (factors.first - factors.second - 2.);
		if(attraction > 0.)
			for(int i = 0; i < 10; ++i)
				if(Random::Real() < attraction)
				{
					raidFleet->Place(*system, newShips);
					Messages::Add("Your fleet has attracted the interest of a "
							+ raidGovernment->GetName() + " raiding party.", Messages::Importance::Highest);
				}
	}

	grudge.clear();

	projectiles.clear();
	visuals.clear();
	flotsam.clear();
	// Cancel any projectiles, visuals, or flotsam created by ships this step.
	newProjectiles.clear();
	newVisuals.clear();
	newFlotsam.clear();

	// Help message for new players. Show this message for the first four days,
	// since the new player ships can make at most four jumps before landing.
	if(today <= player.StartData().GetDate() + 4)
	{
		Messages::Add(GameData::HelpMessage("basics 1"), Messages::Importance::High);
		Messages::Add(GameData::HelpMessage("basics 2"), Messages::Importance::High);
	}
}



// Thread entry point.
void Engine::ThreadEntryPoint()
{
	while(true)
	{
		{
			unique_lock<mutex> lock(swapMutex);
			while(calcTickTock == drawTickTock && !terminate)
				condition.wait(lock);

			if(terminate)
				break;
		}

		// Do all the calculations.
		CalculateStep();

		{
			unique_lock<mutex> lock(swapMutex);
			calcTickTock = drawTickTock;
		}
		condition.notify_one();
	}
}



void Engine::CalculateStep()
{
	FrameTimer loadTimer;

	// Clear the list of objects to draw.
	draw[calcTickTock].Clear(step, zoom);
	batchDraw[calcTickTock].Clear(step, zoom);
	radar[calcTickTock].Clear();

	if(!player.GetSystem())
		return;

	// Now, all the ships must decide what they are doing next.
	ai.Step(player, activeCommands);

	// Clear the active players commands, they are all processed at this point.
	activeCommands.Clear();

	// Perform actions for all the game objects. In general this is ordered from
	// bottom to top of the draw stack, but in some cases one object type must
	// "act" before another does.

	// The only action stellar objects perform is to launch defense fleets.
	const System *playerSystem = player.GetSystem();
	for(const StellarObject &object : playerSystem->Objects())
		if(object.HasValidPlanet())
			object.GetPlanet()->DeployDefense(newShips);

	// Keep track of the flagship to see if it jumps or enters a wormhole this turn.
	const Ship *flagship = player.Flagship();
	bool wasHyperspacing = (flagship && flagship->IsEnteringHyperspace());
	// Move all the ships.
	for(const shared_ptr<Ship> &it : ships)
		MoveShip(it);
	// If the flagship just began jumping, play the appropriate sound.
	if(!wasHyperspacing && flagship && flagship->IsEnteringHyperspace())
	{
		bool isJumping = flagship->IsUsingJumpDrive();
		const map<const Sound *, int> &jumpSounds = isJumping ? flagship->Attributes().JumpSounds() : flagship->Attributes().HyperSounds();
		if(jumpSounds.empty())
			Audio::Play(Audio::Get(isJumping ? "jump drive" : "hyperdrive"));
		else
			for(const auto &sound : jumpSounds)
				Audio::Play(sound.first);
	}
	// Check if the flagship just entered a new system.
	if(flagship && playerSystem != flagship->GetSystem())
	{
		// Wormhole travel: mark the wormhole "planet" as visited.
		if(!wasHyperspacing)
			for(const auto &it : playerSystem->Objects())
				if(it.HasValidPlanet() && it.GetPlanet()->IsWormhole() &&
						it.GetPlanet()->WormholeDestination(playerSystem) == flagship->GetSystem())
					player.Visit(*it.GetPlanet());

		doFlash = Preferences::Has("Show hyperspace flash");
		playerSystem = flagship->GetSystem();
		player.SetSystem(*playerSystem);
		EnterSystem();
	}
	Prune(ships);

	// Move the asteroids. This must be done before collision detection. Minables
	// may create visuals or flotsam.
	asteroids.Step(newVisuals, newFlotsam, step);

	// Move the flotsam. This must happen after the ships move, because flotsam
	// checks if any ship has picked it up.
	for(const shared_ptr<Flotsam> &it : flotsam)
		it->Move(newVisuals);
	Prune(flotsam);

	// Move the projectiles.
	for(Projectile &projectile : projectiles)
		projectile.Move(newVisuals, newProjectiles);
	Prune(projectiles);

	// Step the weather.
	for(Weather &weather : activeWeather)
		weather.Step(newVisuals);
	Prune(activeWeather);

	// Move the visuals.
	for(Visual &visual : visuals)
		visual.Move();
	Prune(visuals);

	// Perform various minor actions.
	SpawnFleets();
	SpawnPersons();
	GenerateWeather();
	SendHails();
	HandleMouseClicks();

	// Now, take the new objects that were generated this step and splice them
	// on to the ends of the respective lists of objects. These new objects will
	// be drawn this step (and the projectiles will participate in collision
	// detection) but they should not be moved, which is why we put off adding
	// them to the lists until now.
	ships.splice(ships.end(), newShips);
	Append(projectiles, newProjectiles);
	flotsam.splice(flotsam.end(), newFlotsam);
	Append(visuals, newVisuals);

	// Decrement the count of how long it's been since a ship last asked for help.
	if(grudgeTime)
		--grudgeTime;

	// Populate the collision detection lookup sets.
	FillCollisionSets();

	// Perform collision detection.
	for(Projectile &projectile : projectiles)
		DoCollisions(projectile);
	// Now that collision detection is done, clear the cache of ships with anti-
	// missile systems ready to fire.
	hasAntiMissile.clear();

	// Damage ships from any active weather events.
	for(Weather &weather : activeWeather)
		DoWeather(weather);

	// Check for flotsam collection (collisions with ships).
	for(const shared_ptr<Flotsam> &it : flotsam)
		DoCollection(*it);

	// Check for ship scanning.
	for(const shared_ptr<Ship> &it : ships)
		DoScanning(it);

	// Draw the objects. Start by figuring out where the view should be centered:
	Point newCenter = center;
	Point newCenterVelocity;
	if(flagship)
	{
		newCenter = flagship->Position();
		newCenterVelocity = flagship->Velocity();
	}
	draw[calcTickTock].SetCenter(newCenter, newCenterVelocity);
	batchDraw[calcTickTock].SetCenter(newCenter);
	radar[calcTickTock].SetCenter(newCenter);

	// Populate the radar.
	FillRadar();

	// Draw the planets.
	for(const StellarObject &object : playerSystem->Objects())
		if(object.HasSprite())
		{
			// Don't apply motion blur to very large planets and stars.
			if(object.Width() >= 280.)
				draw[calcTickTock].AddUnblurred(object);
			else
				draw[calcTickTock].Add(object);
		}
	// Draw the asteroids and minables.
	asteroids.Draw(draw[calcTickTock], newCenter, zoom);
	// Draw the flotsam.
	for(const shared_ptr<Flotsam> &it : flotsam)
		draw[calcTickTock].Add(*it);
	// Draw the ships. Skip the flagship, then draw it on top of all the others.
	bool showFlagship = false;
	for(const shared_ptr<Ship> &ship : ships)
		if(ship->GetSystem() == playerSystem && ship->HasSprite())
		{
			if(ship.get() != flagship)
			{
				AddSprites(*ship);
				if(ship->IsThrusting() && !ship->EnginePoints().empty())
				{
					for(const auto &it : ship->Attributes().FlareSounds())
						Audio::Play(it.first, ship->Position());
				}
				else if(ship->IsReversing() && !ship->ReverseEnginePoints().empty())
				{
					for(const auto &it : ship->Attributes().ReverseFlareSounds())
						Audio::Play(it.first, ship->Position());
				}
				if(ship->IsSteering() && !ship->SteeringEnginePoints().empty())
				{
					for(const auto &it : ship->Attributes().SteeringFlareSounds())
						Audio::Play(it.first, ship->Position());
				}
			}
			else
				showFlagship = true;
		}

	if(flagship && showFlagship)
	{
		AddSprites(*flagship);
		if(flagship->IsThrusting() && !flagship->EnginePoints().empty())
		{
			for(const auto &it : flagship->Attributes().FlareSounds())
				Audio::Play(it.first);
		}
		else if(flagship->IsReversing() && !flagship->ReverseEnginePoints().empty())
		{
			for(const auto &it : flagship->Attributes().ReverseFlareSounds())
				Audio::Play(it.first);
		}
		if(flagship->IsSteering() && !flagship->SteeringEnginePoints().empty())
		{
			for(const auto &it : flagship->Attributes().SteeringFlareSounds())
				Audio::Play(it.first);
		}
	}
	// Draw the projectiles.
	for(const Projectile &projectile : projectiles)
		batchDraw[calcTickTock].Add(projectile, projectile.Clip());
	// Draw the visuals.
	for(const Visual &visual : visuals)
		batchDraw[calcTickTock].AddVisual(visual);

	// Keep track of how much of the CPU time we are using.
	loadSum += loadTimer.Time();
	if(++loadCount == 60)
	{
		load = loadSum;
		loadSum = 0.;
		loadCount = 0;
	}
}



// Move a ship. Also determine if the ship should generate hyperspace sounds or
// boarding events, fire weapons, and launch fighters.
void Engine::MoveShip(const shared_ptr<Ship> &ship)
{
	const Ship *flagship = player.Flagship();

	bool isJump = ship->IsUsingJumpDrive();
	bool wasHere = (flagship && ship->GetSystem() == flagship->GetSystem());
	bool wasHyperspacing = ship->IsHyperspacing();
	// Give the ship the list of visuals so that it can draw explosions,
	// ion sparks, jump drive flashes, etc.
	ship->Move(newVisuals, newFlotsam);
	// Bail out if the ship just died.
	if(ship->ShouldBeRemoved())
	{
		// Make sure this ship's destruction was recorded, even if it died from
		// self-destruct.
		if(ship->IsDestroyed())
		{
			eventQueue.emplace_back(nullptr, ship, ShipEvent::DESTROY);
			// Any still-docked ships' destruction must be recorded as well.
			for(const auto &bay : ship->Bays())
				if(bay.ship)
					eventQueue.emplace_back(nullptr, bay.ship, ShipEvent::DESTROY);
		}
		return;
	}

	// Check if we need to play sounds for a ship jumping in or out of
	// the system. Make no sound if it entered via wormhole.
	if(ship.get() != flagship && ship->Zoom() == 1.)
	{
		// The position from where sounds will be played.
		Point position = ship->Position();
		// Did this ship just begin hyperspacing?
		if(wasHere && !wasHyperspacing && ship->IsHyperspacing())
		{
			const map<const Sound *, int> &jumpSounds = isJump ? ship->Attributes().JumpOutSounds() : ship->Attributes().HyperOutSounds();
			if(jumpSounds.empty())
				Audio::Play(Audio::Get(isJump ? "jump out" : "hyperdrive out"), position);
			else
				for(const auto &sound : jumpSounds)
					Audio::Play(sound.first, position);
		}

		// Did this ship just jump into the player's system?
		if(!wasHere && flagship && ship->GetSystem() == flagship->GetSystem())
		{
			const map<const Sound *, int> &jumpSounds = isJump ? ship->Attributes().JumpInSounds() : ship->Attributes().HyperInSounds();
			if(jumpSounds.empty())
				Audio::Play(Audio::Get(isJump ? "jump in" : "hyperdrive in"), position);
			else
				for(const auto &sound : jumpSounds)
					Audio::Play(sound.first, position);
		}
	}

	// Boarding:
	bool autoPlunder = !ship->IsYours();
	shared_ptr<Ship> victim = ship->Board(autoPlunder);
	if(victim)
		eventQueue.emplace_back(ship, victim,
			ship->GetGovernment()->IsEnemy(victim->GetGovernment()) ?
				ShipEvent::BOARD : ShipEvent::ASSIST);

	// The remaining actions can only be performed by ships in the current system.
	if(ship->GetSystem() != player.GetSystem())
		return;

	// Launch fighters.
	ship->Launch(newShips, newVisuals);

	// Fire weapons. If this returns true the ship has at least one anti-missile
	// system ready to fire.
	if(ship->Fire(newProjectiles, newVisuals))
		hasAntiMissile.push_back(ship.get());
}



// Populate the ship collision detection set for projectile & flotsam computations.
void Engine::FillCollisionSets()
{
	shipCollisions.Clear(step);
	for(const shared_ptr<Ship> &it : ships)
		if(it->GetSystem() == player.GetSystem() && it->Zoom() == 1.)
			shipCollisions.Add(*it);

	// Get the ship collision set ready to query.
	shipCollisions.Finish();
}



// Spawn NPC (both mission and "regular") ships into the player's universe. Non-
// mission NPCs are only spawned in or adjacent to the player's system.
void Engine::SpawnFleets()
{
	// If the player has a pending boarding mission, spawn its NPCs.
	if(player.ActiveBoardingMission())
	{
		Place(player.ActiveBoardingMission()->NPCs(), player.FlagshipPtr());
		player.ClearActiveBoardingMission();
	}

	// Non-mission NPCs spawn at random intervals in neighboring systems,
	// or coming from planets in the current one.
	for(const auto &fleet : player.GetSystem()->Fleets())
		if(!Random::Int(fleet.Period()))
		{
			const Government *gov = fleet.Get()->GetGovernment();
			if(!gov)
				continue;

			// Don't spawn a fleet if its allies in-system already far outnumber
			// its enemies. This is to avoid having a system get mobbed with
			// massive numbers of "reinforcements" during a battle.
			int64_t enemyStrength = ai.EnemyStrength(gov);
			if(enemyStrength && ai.AllyStrength(gov) > 2 * enemyStrength)
				continue;

			fleet.Get()->Enter(*player.GetSystem(), newShips);
		}
}



// At random intervals, create new special "persons" who enter the current system.
void Engine::SpawnPersons()
{
	if(Random::Int(36000) || player.GetSystem()->Links().empty())
		return;

	// Loop through all persons once to see if there are any who can enter
	// this system.
	int sum = 0;
	for(const auto &it : GameData::Persons())
		sum += it.second.Frequency(player.GetSystem());
	// Bail out if there are no eligible persons.
	if(!sum)
		return;

	// Adjustment factor: special persons will appear once every ten
	// minutes, but much less frequently if the game only specifies a
	// few of them. This way, they will become more common as I add
	// more, without needing to change the 10-minute constant above.
	sum = Random::Int(sum + 1000);
	for(const auto &it : GameData::Persons())
	{
		const Person &person = it.second;
		sum -= person.Frequency(player.GetSystem());
		if(sum < 0)
		{
			const System *source = nullptr;
			shared_ptr<Ship> parent;
			for(const shared_ptr<Ship> &ship : person.Ships())
			{
				ship->Recharge();
				if(ship->Name().empty())
					ship->SetName(it.first);
				ship->SetGovernment(person.GetGovernment());
				ship->SetPersonality(person.GetPersonality());
				ship->SetHail(person.GetHail());
				if(!parent)
					parent = ship;
				else
					ship->SetParent(parent);
				// Make sure all ships in a "person" definition enter from the
				// same source system.
				source = Fleet::Enter(*player.GetSystem(), *ship, source);
				newShips.push_back(ship);
			}

			break;
		}
	}
}



// Generate weather from the current system's hazards.
void Engine::GenerateWeather()
{
	auto CreateWeather = [this](const RandomEvent<Hazard> &hazard, Point origin)
	{
		if(hazard.Get()->IsValid() && !Random::Int(hazard.Period()))
		{
			const Hazard *weather = hazard.Get();
			// If a hazard has activated, generate a duration and strength of the
			// resulting weather and place it in the list of active weather.
			int duration = weather->RandomDuration();
			activeWeather.emplace_back(weather, duration, duration, weather->RandomStrength(), origin);
		}
	};
	// If this system has any hazards, see if any have activated this frame.
	for(const auto &hazard : player.GetSystem()->Hazards())
		CreateWeather(hazard, Point());
	for(const auto &stellar : player.GetSystem()->Objects())
		for(const auto &hazard : stellar.Hazards())
			CreateWeather(hazard, stellar.Position());
}



// At random intervals, have one of the ships in the game send you a hail.
void Engine::SendHails()
{
	if(Random::Int(600) || player.IsDead() || ships.empty())
		return;

	shared_ptr<Ship> source;
	unsigned i = Random::Int(ships.size());
	for(const shared_ptr<Ship> &it : ships)
		if(!i--)
		{
			source = it;
			break;
		}

	if(!CanSendHail(source, player))
		return;

	// Generate a random hail message.
	SendMessage(source, source->GetHail(player.GetSubstitutions()));
}



// Handle any keyboard inputs for the engine. This is done in the main thread
// after all calculation threads are paused to avoid race conditions.
void Engine::HandleKeyboardInputs()
{
	Ship *flagship = player.Flagship();

	// Commands can't be issued if your flagship is dead.
	if(!flagship || flagship->IsDestroyed())
		return;

	// Determine which new keys were pressed by the player.
	Command oldHeld = keyHeld;
	keyHeld.ReadKeyboard();
	Command keyDown = keyHeld.AndNot(oldHeld);

	// Certain commands are always sent when the corresponding key is depressed.
	static const Command manueveringCommands = Command::AFTERBURNER | Command::BACK |
		Command::FORWARD | Command::LEFT | Command::RIGHT;

	// Transfer all commands that need to be active as long as the corresponding key is pressed.
	activeCommands |= keyHeld.And(Command::PRIMARY | Command::SECONDARY | Command::SCAN |
		manueveringCommands | Command::SHIFT);

	// Issuing LAND again within the cooldown period signals a change of landing target.
	constexpr int landCooldown = 60;
	++landKeyInterval;
	if(oldHeld.Has(Command::LAND))
		landKeyInterval = 0;

	// If all previously-held maneuvering keys have been released,
	// restore any autopilot commands still being requested.
	if(!keyHeld.Has(manueveringCommands) && oldHeld.Has(manueveringCommands))
	{
		activeCommands |= keyHeld.And(Command::JUMP | Command::BOARD | Command::LAND);

		// Do not switch landing targets when restoring autopilot.
		landKeyInterval = landCooldown;
	}

	// If holding JUMP or toggling LAND, also send WAIT. This prevents the jump from
	// starting (e.g. while escorts are aligning), or switches the landing target.
	if(keyHeld.Has(Command::JUMP) || (keyHeld.Has(Command::LAND) && landKeyInterval < landCooldown))
		activeCommands |= Command::WAIT;

	// Transfer all newly pressed, unhandled keys to active commands.
	activeCommands |= keyDown;

	// Translate shift+BACK to a command to a STOP command to stop all movement of the flagship.
	// Translation is done here to allow the autopilot (which will execute the STOP-command) to
	// act on a single STOP command instead of the shift+BACK modifier).
	if(keyHeld.Has(Command::BACK) && keyHeld.Has(Command::SHIFT))
	{
		activeCommands |= Command::STOP;
		activeCommands.Clear(Command::BACK);
	}
}



// Handle any mouse clicks. This is done in the calculation thread rather than
// in the main UI thread to avoid race conditions.
void Engine::HandleMouseClicks()
{
	// Mouse clicks can't be issued if your flagship is dead.
	Ship *flagship = player.Flagship();
	if(!flagship)
		return;

	// Handle escort travel orders sent via the Map.
	if(player.HasEscortDestination())
	{
		auto moveTarget = player.GetEscortDestination();
		ai.IssueMoveTarget(player, moveTarget.second, moveTarget.first);
		player.SetEscortDestination();
	}

	// If there is no click event sent while the engine was active, bail out.
	if(!doClick)
		return;

	// Check for clicks on stellar objects. Only left clicks apply, and the
	// flagship must not be in the process of landing or taking off.
	bool clickedPlanet = false;
	const System *playerSystem = player.GetSystem();
	if(!isRightClick && flagship->Zoom() == 1.)
		for(const StellarObject &object : playerSystem->Objects())
			if(object.HasSprite() && object.HasValidPlanet())
			{
				// If the player clicked to land on a planet,
				// do so unless already landing elsewhere.
				Point position = object.Position() - center;
				const Planet *planet = object.GetPlanet();
				if(planet->IsAccessible(flagship) && (clickPoint - position).Length() < object.Radius())
				{
					if(&object == flagship->GetTargetStellar())
					{
						if(!planet->CanLand(*flagship))
							Messages::Add("The authorities on " + planet->Name()
									+ " refuse to let you land.", Messages::Importance::High);
						else
						{
							activeCommands |= Command::LAND;
							Messages::Add("Landing on " + planet->Name() + ".", Messages::Importance::High);
						}
					}
					else
						flagship->SetTargetStellar(&object);

					clickedPlanet = true;
				}
			}

	// Check for clicks on ships in this system.
	double clickRange = 50.;
	shared_ptr<Ship> clickTarget;
	for(shared_ptr<Ship> &ship : ships)
		if(ship->GetSystem() == playerSystem && &*ship != flagship && ship->IsTargetable())
		{
			Point position = ship->Position() - flagship->Position();
			const Mask &mask = ship->GetMask(step);
			double range = mask.Range(clickPoint - position, ship->Facing());
			if(range <= clickRange)
			{
				clickRange = range;
				clickTarget = ship;
				// If we've found an enemy within the click zone, favor
				// targeting it rather than any other ship. Otherwise, keep
				// checking for hits because another ship might be an enemy.
				if(!range && ship->GetGovernment()->IsEnemy())
					break;
			}
		}

	bool clickedAsteroid = false;
	if(clickTarget)
	{
		if(isRightClick)
			ai.IssueShipTarget(player, clickTarget);
		else
		{
			// Left click: has your flagship select or board the target.
			if(clickTarget == flagship->GetTargetShip())
				activeCommands |= Command::BOARD;
			else
			{
				flagship->SetTargetShip(clickTarget);
				if(clickTarget->IsYours())
					player.SelectShip(clickTarget.get(), hasShift);
			}
		}
	}
	else if(isRightClick)
		ai.IssueMoveTarget(player, clickPoint + center, playerSystem);
	else if(flagship->Attributes().Get("asteroid scan power"))
	{
		// If the click was not on any ship, check if it was on a minable.
		double scanRange = 100. * sqrt(flagship->Attributes().Get("asteroid scan power"));
		for(const shared_ptr<Minable> &minable : asteroids.Minables())
		{
			Point position = minable->Position() - flagship->Position();
			if(position.Length() > scanRange)
				continue;

			double range = clickPoint.Distance(position) - minable->Radius();
			if(range <= clickRange)
			{
				clickedAsteroid = true;
				clickRange = range;
				flagship->SetTargetAsteroid(minable);
			}
		}
	}

	// Treat an "empty" click as a request to clear targets.
	if(!clickTarget && !isRightClick && !clickedAsteroid && !clickedPlanet)
		flagship->SetTargetShip(nullptr);
}



// Perform collision detection. Note that unlike the preceding functions, this
// one adds any visuals that are created directly to the main visuals list. If
// this is multi-threaded in the future, that will need to change.
void Engine::DoCollisions(Projectile &projectile)
{
	const Government *gov = projectile.GetGovernment();
	// Keep track of which ships and asteroids this projectile has directly
	// impacted this frame.
	set<const Body *> hits;
	bool hasHit = true;
	while(!projectile.IsDead() && hasHit)
	{
		// The asteroids can collide with projectiles, the same as any other
		// object. If the asteroid turns out to be closer than the ship, it
		// shields the ship (unless the projectile has a blast radius).
		double closestHit = 1.;
		shared_ptr<Ship> hit;
		Point hitVelocity;
		hasHit = false;

		// If this "projectile" is a ship explosion, it always explodes.
		if(!gov)
			closestHit = 0.;
		else if(projectile.GetWeapon().IsPhasing() && projectile.Target())
		{
			// "Phasing" projectiles that have a target will never hit any other ship.
			shared_ptr<Ship> target = projectile.TargetPtr();
			if(target)
			{
				Point offset = projectile.Position() - target->Position();
				double range = target->GetMask(step).Collide(offset, projectile.Velocity(), target->Facing());
				if(range < 1.)
				{
					closestHit = range;
					hit = target;
				}
			}
		}
		else
		{
			// For weapons with a trigger radius, check if any detectable object will set it off.
			double triggerRadius = projectile.GetWeapon().TriggerRadius();
			if(triggerRadius)
				for(const Body *body : shipCollisions.Circle(projectile.Position(), triggerRadius))
					if(body == projectile.Target() || (gov->IsEnemy(body->GetGovernment())
							&& reinterpret_cast<const Ship *>(body)->Cloaking() < 1.))
					{
						closestHit = 0.;
						break;
					}

			// If nothing triggered the projectile, check for collisions with ships.
			if(closestHit > 0.)
			{
				Ship *ship = reinterpret_cast<Ship *>(shipCollisions.Line(projectile, hits, &closestHit));
				if(ship)
				{
					hit = ship->shared_from_this();
					hitVelocity = ship->Velocity();
					// Only record direct hits. Phasing projectiles or projectiles
					// that were set off by their trigger radius don't need to
					// check for multiple collisions in a single frame.
					hasHit = true;
				}
			}
			// "Phasing" projectiles can pass through asteroids. For all other
			// projectiles, check if they've hit an asteroid that is closer than any
			// ship that they have hit.
			if(!projectile.GetWeapon().IsPhasing())
			{
				Body *asteroid = asteroids.Collide(projectile, hits, &closestHit);
				if(asteroid)
				{
					hitVelocity = asteroid->Velocity();
					hit.reset();
					hasHit = true;

					// Insert the asteroid body into the hits set. If a tiled asteroid
					// was hit and this projectile traveled far enough in a single frame
					// then it could potentially hit the same asteroid body in a
					// separate tile, in which case that second hit would be ignored,
					// but that would require a projectile with a velocity above 4096
					// (the asteroid field tile length/height) to even occur, and
					// velocities that high aren't recommended given that they can
					// hit the max velocity cap in the collision set, so don't bother
					// trying to remember in which tile this asteroid was hit.
					hits.insert(asteroid);
				}
			}
		}

<<<<<<< HEAD
		// Check if the projectile hit something.
		if(closestHit < 1.)
=======
		const DamageProfile damage(projectile.GetInfo());

		// If this projectile has a blast radius, find all ships within its
		// radius. Otherwise, only one is damaged.
		double blastRadius = projectile.GetWeapon().BlastRadius();
		bool isSafe = projectile.GetWeapon().IsSafe();
		if(blastRadius)
>>>>>>> a90ee555
		{
			// Create the explosion the given distance along the projectile's
			// motion path for this step.
			projectile.Explode(visuals, closestHit, hitVelocity);

			// If this projectile has a blast radius, find all ships within its
			// radius. Otherwise, only one is damaged.
			double blastRadius = projectile.GetWeapon().BlastRadius();
			bool isSafe = projectile.GetWeapon().IsSafe();
			if(blastRadius)
			{
<<<<<<< HEAD
				// Even friendly ships can be hit by the blast, unless it is a
				// "safe" weapon.
				Point hitPos = projectile.Position() + closestHit * projectile.Velocity();
				for(Body *body : shipCollisions.Circle(hitPos, blastRadius))
				{
					Ship *ship = reinterpret_cast<Ship *>(body);
					if(isSafe && projectile.Target() != ship && !gov->IsEnemy(ship->GetGovernment()))
						continue;

					int eventType = ship->TakeDamage(visuals, projectile.GetWeapon(), 1.,
						projectile.DistanceTraveled(), projectile.Position(), projectile.GetGovernment(), ship != hit.get());
					if(eventType)
						eventQueue.emplace_back(gov, ship->shared_from_this(), eventType);
				}
			}
			else if(hit)
			{
				int eventType = hit->TakeDamage(visuals, projectile.GetWeapon(), 1.,
					projectile.DistanceTraveled(), projectile.Position(), projectile.GetGovernment());
=======
				Ship *ship = reinterpret_cast<Ship *>(body);
				if(isSafe && projectile.Target() != ship && !gov->IsEnemy(ship->GetGovernment()))
					continue;

				int eventType = ship->TakeDamage(visuals, damage.CalculateDamage(*ship, ship == hit.get()), projectile.GetGovernment());
>>>>>>> a90ee555
				if(eventType)
					eventQueue.emplace_back(gov, hit, eventType);
			}
<<<<<<< HEAD
=======
		}
		else if(hit)
		{
			int eventType = hit->TakeDamage(visuals, damage.CalculateDamage(*hit), projectile.GetGovernment());
			if(eventType)
				eventQueue.emplace_back(gov, hit, eventType);
		}
>>>>>>> a90ee555

			if(hit)
			{
				DoGrudge(hit, gov);
				hits.insert(hit.get());
			}
		}
	}

	// If the projectile is still alive, give the anti-missile systems
	// a chance to shoot it down.
	if(!projectile.IsDead() && projectile.MissileStrength())
	{
		for(Ship *ship : hasAntiMissile)
			if(ship == projectile.Target() || gov->IsEnemy(ship->GetGovernment()))
				if(ship->FireAntiMissile(projectile, visuals))
				{
					projectile.Kill();
					break;
				}
	}
}



// Determine whether any active weather events have impacted the ships within
// the system. As with DoCollisions, this function adds visuals directly to
// the main visuals list.
void Engine::DoWeather(Weather &weather)
{
	weather.CalculateStrength();
	if(weather.HasWeapon() && !Random::Int(weather.Period()))
	{
		const Hazard *hazard = weather.GetHazard();
		const DamageProfile damage(weather.GetInfo());

		// Get all ship bodies that are touching a ring defined by the hazard's min
		// and max ranges at the hazard's origin. Any ship touching this ring takes
		// hazard damage.
		for(Body *body : shipCollisions.Ring(weather.Origin(), hazard->MinRange(), hazard->MaxRange()))
		{
			Ship *hit = reinterpret_cast<Ship *>(body);
			hit->TakeDamage(visuals, damage.CalculateDamage(*hit), nullptr);
		}
	}
}



// Check if any ship collected the given flotsam.
void Engine::DoCollection(Flotsam &flotsam)
{
	// Check if any ship can pick up this flotsam. Cloaked ships cannot act.
	Ship *collector = nullptr;
	for(Body *body : shipCollisions.Circle(flotsam.Position(), 5.))
	{
		Ship *ship = reinterpret_cast<Ship *>(body);
		if(!ship->CannotAct() && ship != flotsam.Source() && ship->GetGovernment() != flotsam.SourceGovernment()
			&& ship->Cargo().Free() >= flotsam.UnitSize())
		{
			collector = ship;
			break;
		}
	}
	if(!collector)
		return;

	// Transfer cargo from the flotsam to the collector ship.
	int amount = flotsam.TransferTo(collector);
	// If the collector is not one of the player's ships, we can bail out now.
	if(!collector->IsYours())
		return;

	// One of your ships picked up this flotsam. Describe who it was.
	string name = (!collector->GetParent() ? "You" :
			"Your " + collector->Noun() + " \"" + collector->Name() + "\"") + " picked up ";
	// Describe what they collected from this flotsam.
	string commodity;
	string message;
	if(flotsam.OutfitType())
	{
		const Outfit *outfit = flotsam.OutfitType();
		if(outfit->Get("minable") > 0.)
		{
			commodity = outfit->Name();
			player.Harvest(outfit);
		}
		else
			message = name + to_string(amount) + " "
				+ (amount == 1 ? outfit->Name() : outfit->PluralName()) + ".";
	}
	else
		commodity = flotsam.CommodityType();

	// If an ordinary commodity or harvestable was collected, describe it in
	// terms of tons, not in terms of units.
	if(!commodity.empty())
	{
		double amountInTons = amount * flotsam.UnitSize();
		message = name + (amountInTons == 1. ? "a ton" : Format::Number(amountInTons) + " tons")
			+ " of " + Format::LowerCase(commodity) + ".";
	}

	// Unless something went wrong while forming the message, display it.
	if(!message.empty())
	{
		int free = collector->Cargo().Free();
		message += " (" + to_string(free) + (free == 1 ? " ton" : " tons");
		message += " of free space remaining.)";
		Messages::Add(message, Messages::Importance::High);
	}
}



// Scanning can't happen in the same loop as ship movement because it relies on
// all the ships already being in their final position for this step.
void Engine::DoScanning(const shared_ptr<Ship> &ship)
{
	int scan = ship->Scan();
	if(scan)
	{
		shared_ptr<Ship> target = ship->GetTargetShip();
		if(target && target->IsTargetable())
			eventQueue.emplace_back(ship, target, scan);
	}
}



// Fill in all the objects in the radar display.
void Engine::FillRadar()
{
	const Ship *flagship = player.Flagship();
	const System *playerSystem = player.GetSystem();

	// Add stellar objects.
	for(const StellarObject &object : playerSystem->Objects())
		if(object.HasSprite())
		{
			double r = max(2., object.Radius() * .03 + .5);
			radar[calcTickTock].Add(object.RadarType(flagship), object.Position(), r, r - 1.);
		}

	// Add pointers for neighboring systems.
	if(flagship)
	{
		const System *targetSystem = flagship->GetTargetSystem();
		const set<const System *> &links = (flagship->Attributes().Get("jump drive")) ?
			playerSystem->JumpNeighbors(flagship->JumpRange()) : playerSystem->Links();
		for(const System *system : links)
			if(player.HasSeen(*system))
				radar[calcTickTock].AddPointer(
					(system == targetSystem) ? Radar::SPECIAL : Radar::INACTIVE,
					system->Position() - playerSystem->Position());
	}

	// Add viewport brackets.
	if(!Preferences::Has("Disable viewport on radar"))
	{
		radar[calcTickTock].AddViewportBoundary(Screen::TopLeft() / zoom);
		radar[calcTickTock].AddViewportBoundary(Screen::TopRight() / zoom);
		radar[calcTickTock].AddViewportBoundary(Screen::BottomLeft() / zoom);
		radar[calcTickTock].AddViewportBoundary(Screen::BottomRight() / zoom);
	}

	// Add ships. Also check if hostile ships have newly appeared.
	bool hasHostiles = false;
	for(shared_ptr<Ship> &ship : ships)
		if(ship->GetSystem() == playerSystem)
		{
			// Do not show cloaked ships on the radar, except the player's ships.
			bool isYours = ship->IsYours();
			if(ship->Cloaking() >= 1. && !isYours)
				continue;

			// Figure out what radar color should be used for this ship.
			bool isYourTarget = (flagship && ship == flagship->GetTargetShip());
			int type = isYourTarget ? Radar::SPECIAL : RadarType(*ship, step);
			// Calculate how big the radar dot should be.
			double size = sqrt(ship->Width() + ship->Height()) * .14 + .5;

			radar[calcTickTock].Add(type, ship->Position(), size);

			// Check if this is a hostile ship.
			hasHostiles |= (!ship->IsDisabled() && ship->GetGovernment()->IsEnemy()
				&& ship->GetTargetShip() && ship->GetTargetShip()->IsYours());
		}
	// If hostile ships have appeared, play the siren.
	if(alarmTime)
		--alarmTime;
	else if(hasHostiles && !hadHostiles)
	{
		if(Preferences::Has("Warning siren"))
			Audio::Play(Audio::Get("alarm"));
		alarmTime = 180;
		hadHostiles = true;
	}
	else if(!hasHostiles)
		hadHostiles = false;

	// Add projectiles that have a missile strength or homing.
	for(Projectile &projectile : projectiles)
	{
		if(projectile.MissileStrength())
		{
			bool isEnemy = projectile.GetGovernment() && projectile.GetGovernment()->IsEnemy();
			radar[calcTickTock].Add(
				isEnemy ? Radar::SPECIAL : Radar::INACTIVE, projectile.Position(), 1.);
		}
		else if(projectile.GetWeapon().BlastRadius())
			radar[calcTickTock].Add(Radar::SPECIAL, projectile.Position(), 1.8);
	}
}



// Each ship is drawn as an entire stack of sprites, including hardpoint sprites
// and engine flares and any fighters it is carrying externally.
void Engine::AddSprites(const Ship &ship)
{
	bool hasFighters = ship.PositionFighters();
	double cloak = ship.Cloaking();
	bool drawCloaked = (cloak && ship.IsYours());
	auto &itemsToDraw = draw[calcTickTock];
	auto drawObject = [&itemsToDraw, cloak, drawCloaked](const Body &body) -> void
	{
		// Draw cloaked/cloaking sprites swizzled red, and overlay this solid
		// sprite with an increasingly transparent "regular" sprite.
		if(drawCloaked)
			itemsToDraw.AddSwizzled(body, 27);
		itemsToDraw.Add(body, cloak);
	};

	if(hasFighters)
		for(const Ship::Bay &bay : ship.Bays())
			if(bay.side == Ship::Bay::UNDER && bay.ship)
				drawObject(*bay.ship);

	if(ship.IsThrusting() && !ship.EnginePoints().empty())
		DrawFlareSprites(ship, draw[calcTickTock], ship.EnginePoints(), ship.Attributes().FlareSprites(), Ship::EnginePoint::UNDER);
	else if(ship.IsReversing() && !ship.ReverseEnginePoints().empty())
		DrawFlareSprites(ship, draw[calcTickTock], ship.ReverseEnginePoints(), ship.Attributes().ReverseFlareSprites(), Ship::EnginePoint::UNDER);
	if(ship.IsSteering() && !ship.SteeringEnginePoints().empty())
		DrawFlareSprites(ship, draw[calcTickTock], ship.SteeringEnginePoints(), ship.Attributes().SteeringFlareSprites(), Ship::EnginePoint::UNDER);

	auto drawHardpoint = [&drawObject, &ship](const Hardpoint &hardpoint) -> void
	{
		if(hardpoint.GetOutfit() && hardpoint.GetOutfit()->HardpointSprite().HasSprite())
		{
			Body body(
				hardpoint.GetOutfit()->HardpointSprite(),
				ship.Position() + ship.Zoom() * ship.Facing().Rotate(hardpoint.GetPoint()),
				ship.Velocity(),
				ship.Facing() + hardpoint.GetAngle(),
				ship.Zoom());
			drawObject(body);
		}
	};

	for(const Hardpoint &hardpoint : ship.Weapons())
		if(hardpoint.IsUnder())
			drawHardpoint(hardpoint);
	drawObject(ship);
	for(const Hardpoint &hardpoint : ship.Weapons())
		if(!hardpoint.IsUnder())
			drawHardpoint(hardpoint);

	if(ship.IsThrusting() && !ship.EnginePoints().empty())
		DrawFlareSprites(ship, draw[calcTickTock], ship.EnginePoints(), ship.Attributes().FlareSprites(), Ship::EnginePoint::OVER);
	else if(ship.IsReversing() && !ship.ReverseEnginePoints().empty())
		DrawFlareSprites(ship, draw[calcTickTock], ship.ReverseEnginePoints(), ship.Attributes().ReverseFlareSprites(), Ship::EnginePoint::OVER);
	if(ship.IsSteering() && !ship.SteeringEnginePoints().empty())
		DrawFlareSprites(ship, draw[calcTickTock], ship.SteeringEnginePoints(), ship.Attributes().SteeringFlareSprites(), Ship::EnginePoint::OVER);

	if(hasFighters)
		for(const Ship::Bay &bay : ship.Bays())
			if(bay.side == Ship::Bay::OVER && bay.ship)
				drawObject(*bay.ship);
}



// If a ship just damaged another ship, update information on who has asked the
// player for assistance (and ask for assistance if appropriate).
void Engine::DoGrudge(const shared_ptr<Ship> &target, const Government *attacker)
{
	if(attacker->IsPlayer())
	{
		shared_ptr<const Ship> previous = grudge[target->GetGovernment()].lock();
		if(CanSendHail(previous, player))
		{
			grudge[target->GetGovernment()].reset();
			SendMessage(previous, "Thank you for your assistance, Captain "
				+ player.LastName() + "!");
		}
		return;
	}
	if(grudgeTime)
		return;

	// Check who currently has a grudge against this government. Also check if
	// someone has already said "thank you" today.
	if(grudge.count(attacker))
	{
		shared_ptr<const Ship> previous = grudge[attacker].lock();
		// If the previous ship is destroyed, or was able to send a
		// "thank you" already, skip sending a new thanks.
		if(!previous || CanSendHail(previous, player))
			return;
	}

	// If an enemy of the player, or being attacked by those that are
	// not enemies of the player, do not request help.
	if(target->GetGovernment()->IsEnemy() || !attacker->IsEnemy())
		return;
	// Ensure that this attacked ship is able to send hails (e.g. not mute,
	// a player ship, automaton, shares a language with the player, etc.)
	if(!CanSendHail(target, player))
		return;

	// No active ship has a grudge already against this government.
	// Check the relative strength of this ship and its attackers.
	double attackerStrength = 0.;
	int attackerCount = 0;
	for(const shared_ptr<Ship> &ship : ships)
		if(ship->GetGovernment() == attacker && ship->GetTargetShip() == target)
		{
			++attackerCount;
			attackerStrength += (ship->Shields() + ship->Hull()) * ship->Cost();
		}

	// Only ask for help if outmatched.
	double targetStrength = (target->Shields() + target->Hull()) * target->Cost();
	if(attackerStrength <= targetStrength)
		return;

	// Ask for help more frequently if the battle is very lopsided.
	double ratio = attackerStrength / targetStrength - 1.;
	if(Random::Real() * 10. > ratio)
		return;

	grudge[attacker] = target;
	grudgeTime = 120;
	string message;
	if(target->GetPersonality().IsHeroic())
	{
		message = "Please assist us in destroying ";
		message += (attackerCount == 1 ? "this " : "these ");
		message += attacker->GetName();
		message += (attackerCount == 1 ? " ship." : " ships.");
	}
	else
	{
		message = "We are under attack by ";
		if(attackerCount == 1)
			message += "a ";
		message += attacker->GetName();
		message += (attackerCount == 1 ? " ship" : " ships");
		message += ". Please assist us!";
	}
	SendMessage(target, message);
}



// Constructor for the ship status display rings.
Engine::Status::Status(const Point &position, double outer, double inner, double disabled, double radius, int type, double angle)
	: position(position), outer(outer), inner(inner), disabled(disabled), radius(radius), type(type), angle(angle)
{
}<|MERGE_RESOLUTION|>--- conflicted
+++ resolved
@@ -2054,22 +2054,14 @@
 			}
 		}
 
-<<<<<<< HEAD
 		// Check if the projectile hit something.
 		if(closestHit < 1.)
-=======
-		const DamageProfile damage(projectile.GetInfo());
-
-		// If this projectile has a blast radius, find all ships within its
-		// radius. Otherwise, only one is damaged.
-		double blastRadius = projectile.GetWeapon().BlastRadius();
-		bool isSafe = projectile.GetWeapon().IsSafe();
-		if(blastRadius)
->>>>>>> a90ee555
 		{
 			// Create the explosion the given distance along the projectile's
 			// motion path for this step.
 			projectile.Explode(visuals, closestHit, hitVelocity);
+
+			const DamageProfile damage(projectile.GetInfo());
 
 			// If this projectile has a blast radius, find all ships within its
 			// radius. Otherwise, only one is damaged.
@@ -2077,7 +2069,6 @@
 			bool isSafe = projectile.GetWeapon().IsSafe();
 			if(blastRadius)
 			{
-<<<<<<< HEAD
 				// Even friendly ships can be hit by the blast, unless it is a
 				// "safe" weapon.
 				Point hitPos = projectile.Position() + closestHit * projectile.Velocity();
@@ -2087,36 +2078,17 @@
 					if(isSafe && projectile.Target() != ship && !gov->IsEnemy(ship->GetGovernment()))
 						continue;
 
-					int eventType = ship->TakeDamage(visuals, projectile.GetWeapon(), 1.,
-						projectile.DistanceTraveled(), projectile.Position(), projectile.GetGovernment(), ship != hit.get());
+					int eventType = ship->TakeDamage(visuals, damage.CalculateDamage(*ship, ship == hit.get()), projectile.GetGovernment());
 					if(eventType)
 						eventQueue.emplace_back(gov, ship->shared_from_this(), eventType);
 				}
 			}
 			else if(hit)
 			{
-				int eventType = hit->TakeDamage(visuals, projectile.GetWeapon(), 1.,
-					projectile.DistanceTraveled(), projectile.Position(), projectile.GetGovernment());
-=======
-				Ship *ship = reinterpret_cast<Ship *>(body);
-				if(isSafe && projectile.Target() != ship && !gov->IsEnemy(ship->GetGovernment()))
-					continue;
-
-				int eventType = ship->TakeDamage(visuals, damage.CalculateDamage(*ship, ship == hit.get()), projectile.GetGovernment());
->>>>>>> a90ee555
+				int eventType = hit->TakeDamage(visuals, damage.CalculateDamage(*hit), projectile.GetGovernment());
 				if(eventType)
 					eventQueue.emplace_back(gov, hit, eventType);
 			}
-<<<<<<< HEAD
-=======
-		}
-		else if(hit)
-		{
-			int eventType = hit->TakeDamage(visuals, damage.CalculateDamage(*hit), projectile.GetGovernment());
-			if(eventType)
-				eventQueue.emplace_back(gov, hit, eventType);
-		}
->>>>>>> a90ee555
 
 			if(hit)
 			{
