--- conflicted
+++ resolved
@@ -2156,27 +2156,6 @@
 		{
 			if(weapon.CanCollideShips())
 			{
-<<<<<<< HEAD
-				// Check if the ship makes the projectile pass through it.
-				if(ship->Phases(projectile))
-					closestHit = 1.;
-				else
-				{
-					hit = ship->shared_from_this();
-					hitVelocity = ship->Velocity();
-				}
-			}
-			else
-				projectile.SetPhases(nullptr);
-		}
-		// "Phasing" projectiles can pass through asteroids. For all other
-		// projectiles, check if they've hit an asteroid that is closer than any
-		// ship that they have hit.
-		if(!projectile.GetWeapon().IsPhasing())
-		{
-			Body *asteroid = asteroids.Collide(projectile, &closestHit);
-			if(asteroid)
-=======
 				const vector<Collision> &newShipHits = shipCollisions.Line(projectile);
 				collisions.insert(collisions.end(), newShipHits.begin(), newShipHits.end());
 			}
@@ -2186,7 +2165,6 @@
 				collisions.insert(collisions.end(), newAsteroidHits.begin(), newAsteroidHits.end());
 			}
 			if(weapon.CanCollideMinables())
->>>>>>> a5d616ac
 			{
 				const vector<Collision> &newMinableHits = asteroids.CollideMinables(projectile);
 				collisions.insert(collisions.end(), newMinableHits.begin(), newMinableHits.end());
