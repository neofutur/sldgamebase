--- conflicted
+++ resolved
@@ -1967,7 +1967,6 @@
 void Engine::DoCollisions(Projectile &projectile)
 {
 	const Government *gov = projectile.GetGovernment();
-<<<<<<< HEAD
 	// Keep track of which ships and asteroids this projectile has directly
 	// impacted this frame.
 	set<const Body *> hits;
@@ -1981,22 +1980,11 @@
 		shared_ptr<Ship> hit;
 		Point hitVelocity;
 		hasHit = false;
-		
+
 		// If this "projectile" is a ship explosion, it always explodes.
 		if(!gov)
 			closestHit = 0.;
 		else if(projectile.GetWeapon().IsPhasing() && projectile.Target())
-=======
-
-	// If this "projectile" is a ship explosion, it always explodes.
-	if(!gov)
-		closestHit = 0.;
-	else if(projectile.GetWeapon().IsPhasing() && projectile.Target())
-	{
-		// "Phasing" projectiles that have a target will never hit any other ship.
-		shared_ptr<Ship> target = projectile.TargetPtr();
-		if(target)
->>>>>>> 67312268
 		{
 			// "Phasing" projectiles that have a target will never hit any other ship.
 			shared_ptr<Ship> target = projectile.TargetPtr();
@@ -2009,18 +1997,6 @@
 					closestHit = range;
 					hit = target;
 				}
-<<<<<<< HEAD
-=======
-
-		// If nothing triggered the projectile, check for collisions with ships.
-		if(closestHit > 0.)
-		{
-			Ship *ship = reinterpret_cast<Ship *>(shipCollisions.Line(projectile, &closestHit));
-			if(ship)
-			{
-				hit = ship->shared_from_this();
-				hitVelocity = ship->Velocity();
->>>>>>> 67312268
 			}
 		}
 		else
@@ -2035,7 +2011,7 @@
 						closestHit = 0.;
 						break;
 					}
-			
+
 			// If nothing triggered the projectile, check for collisions with ships.
 			if(closestHit > 0.)
 			{
@@ -2061,7 +2037,7 @@
 					hitVelocity = asteroid->Velocity();
 					hit.reset();
 					hasHit = true;
-					
+
 					// Insert the asteroid body into the hits set. If a tiled asteroid
 					// was hit and this projectile traveled far enough in a single frame
 					// then it could potentially hit the same asteroid body in a
@@ -2075,38 +2051,20 @@
 				}
 			}
 		}
-<<<<<<< HEAD
-		
+
 		// Check if the projectile hit something.
 		if(closestHit < 1.)
-=======
-	}
-
-	// Check if the projectile hit something.
-	if(closestHit < 1.)
-	{
-		// Create the explosion the given distance along the projectile's
-		// motion path for this step.
-		projectile.Explode(visuals, closestHit, hitVelocity);
-
-		// If this projectile has a blast radius, find all ships within its
-		// radius. Otherwise, only one is damaged.
-		double blastRadius = projectile.GetWeapon().BlastRadius();
-		bool isSafe = projectile.GetWeapon().IsSafe();
-		if(blastRadius)
->>>>>>> 67312268
 		{
 			// Create the explosion the given distance along the projectile's
 			// motion path for this step.
 			projectile.Explode(visuals, closestHit, hitVelocity);
-			
+
 			// If this projectile has a blast radius, find all ships within its
 			// radius. Otherwise, only one is damaged.
 			double blastRadius = projectile.GetWeapon().BlastRadius();
 			bool isSafe = projectile.GetWeapon().IsSafe();
 			if(blastRadius)
 			{
-<<<<<<< HEAD
 				// Even friendly ships can be hit by the blast, unless it is a
 				// "safe" weapon.
 				Point hitPos = projectile.Position() + closestHit * projectile.Velocity();
@@ -2115,7 +2073,7 @@
 					Ship *ship = reinterpret_cast<Ship *>(body);
 					if(isSafe && projectile.Target() != ship && !gov->IsEnemy(ship->GetGovernment()))
 						continue;
-					
+
 					int eventType = ship->TakeDamage(visuals, projectile.GetWeapon(), 1.,
 						projectile.DistanceTraveled(), projectile.Position(), projectile.GetGovernment(), ship != hit.get());
 					if(eventType)
@@ -2126,39 +2084,18 @@
 			{
 				int eventType = hit->TakeDamage(visuals, projectile.GetWeapon(), 1.,
 					projectile.DistanceTraveled(), projectile.Position(), projectile.GetGovernment());
-=======
-				Ship *ship = reinterpret_cast<Ship *>(body);
-				if(isSafe && projectile.Target() != ship && !gov->IsEnemy(ship->GetGovernment()))
-					continue;
-
-				int eventType = ship->TakeDamage(visuals, projectile.GetWeapon(), 1.,
-					projectile.DistanceTraveled(), projectile.Position(), projectile.GetGovernment(), ship != hit.get());
->>>>>>> 67312268
 				if(eventType)
 					eventQueue.emplace_back(gov, hit, eventType);
 			}
-			
+
 			if(hit)
 			{
 				DoGrudge(hit, gov);
 				hits.insert(hit.get());
 			}
 		}
-<<<<<<< HEAD
-=======
-		else if(hit)
-		{
-			int eventType = hit->TakeDamage(visuals, projectile.GetWeapon(), 1.,
-				projectile.DistanceTraveled(), projectile.Position(), projectile.GetGovernment());
-			if(eventType)
-				eventQueue.emplace_back(gov, hit, eventType);
-		}
-
-		if(hit)
-			DoGrudge(hit, gov);
->>>>>>> 67312268
-	}
-	
+	}
+
 	// If the projectile is still alive, give the anti-missile systems
 	// a chance to shoot it down.
 	if(!projectile.IsDead() && projectile.MissileStrength())
