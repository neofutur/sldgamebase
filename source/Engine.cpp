/* Engine.cpp
Copyright (c) 2014 by Michael Zahniser

Endless Sky is free software: you can redistribute it and/or modify it under the
terms of the GNU General Public License as published by the Free Software
Foundation, either version 3 of the License, or (at your option) any later version.

Endless Sky is distributed in the hope that it will be useful, but WITHOUT ANY
WARRANTY; without even the implied warranty of MERCHANTABILITY or FITNESS FOR A
PARTICULAR PURPOSE.  See the GNU General Public License for more details.
*/

#include "Engine.h"

#include "Audio.h"
#include "Effect.h"
#include "FillShader.h"
#include "Font.h"
#include "FontSet.h"
#include "Format.h"
#include "FrameTimer.h"
#include "GameData.h"
#include "Government.h"
#include "Interface.h"
#include "MapPanel.h"
#include "Mask.h"
#include "Messages.h"
#include "OutlineShader.h"
#include "Person.h"
#include "Planet.h"
#include "PlayerInfo.h"
#include "Politics.h"
#include "PointerShader.h"
#include "Preferences.h"
#include "Random.h"
#include "RingShader.h"
#include "Screen.h"
#include "Sprite.h"
#include "SpriteSet.h"
#include "SpriteShader.h"
#include "StarField.h"
#include "StartConditions.h"
#include "System.h"

#include <algorithm>
#include <cmath>

using namespace std;

namespace {
	int RadarType(const Ship &ship, int step)
	{
		if(ship.GetPersonality().IsTarget() && !ship.IsDestroyed())
		{
			// If a ship is a "target," double-blink it a few times per second.
			int count = (step / 6) % 7;
			if(count == 0 || count == 2)
				return Radar::BLINK;
		}
		if(ship.IsDisabled() || (ship.IsOverheated() && ((step / 20) % 2)))
			return Radar::INACTIVE;
		if(ship.GetGovernment()->IsPlayer() || (ship.GetPersonality().IsEscort() && !ship.GetGovernment()->IsEnemy()))
			return Radar::PLAYER;
		if(!ship.GetGovernment()->IsEnemy())
			return Radar::FRIENDLY;
		auto target = ship.GetTargetShip();
		if(target && target->GetGovernment()->IsPlayer())
			return Radar::HOSTILE;
		return Radar::UNFRIENDLY;
	}
	
	template <class Type>
	void Prune(vector<Type> &objects)
	{
		// First, erase any of the old objects that should be removed.
		typename vector<Type>::iterator in = objects.begin();
		while(in != objects.end() && !in->ShouldBeRemoved())
			++in;
		
		typename vector<Type>::iterator out = in;
		while(in != objects.end())
		{
			if(!in->ShouldBeRemoved())
				*out++ = std::move(*in);
			++in;
		}
		if(out != objects.end())
			objects.erase(out, objects.end());
	}
	
	template <class Type>
	void Prune(list<shared_ptr<Type>> &objects)
	{
		for(auto it = objects.begin(); it != objects.end(); )
		{
			if((*it)->ShouldBeRemoved())
				it = objects.erase(it);
			else
				++it;
		}
	}
	
	template <class Type>
	void Append(vector<Type> &objects, vector<Type> &added)
	{
		objects.insert(objects.end(), make_move_iterator(added.begin()), make_move_iterator(added.end()));
		added.clear();
	}
}



Engine::Engine(PlayerInfo &player)
	: player(player), ai(ships, asteroids.Minables(), flotsam),
	shipCollisions(256, 32), cloakedCollisions(256, 32)
{
	zoom = Preferences::ViewZoom();
	
	// Start the thread for doing calculations.
	calcThread = thread(&Engine::ThreadEntryPoint, this);
	
	if(!player.IsLoaded() || !player.GetSystem())
		return;
	
	// Preload any landscapes for this system.
	for(const StellarObject &object : player.GetSystem()->Objects())
		if(object.GetPlanet())
			GameData::Preload(object.GetPlanet()->Landscape());
	
	// Figure out what planet the player is landed on, if any.
	const StellarObject *object = player.GetStellarObject();
	if(object)
		center = object->Position();
	
	// Now we know the player's current position. Draw the planets.
	draw[calcTickTock].Clear(step, zoom);
	draw[calcTickTock].SetCenter(center);
	radar[calcTickTock].SetCenter(center);
	const Ship *flagship = player.Flagship();
	for(const StellarObject &object : player.GetSystem()->Objects())
		if(object.HasSprite())
		{
			draw[calcTickTock].Add(object);
			
			double r = max(2., object.Radius() * .03 + .5);
			radar[calcTickTock].Add(object.RadarType(flagship), object.Position(), r, r - 1.);
		}
	
	// Add all neighboring systems to the radar.
	const System *targetSystem = flagship ? flagship->GetTargetSystem() : nullptr;
	const set<const System *> &links = (flagship && flagship->Attributes().Get("jump drive")) ?
		player.GetSystem()->Neighbors() : player.GetSystem()->Links();
	for(const System *system : links)
		radar[calcTickTock].AddPointer(
			(system == targetSystem) ? Radar::SPECIAL : Radar::INACTIVE,
			system->Position() - player.GetSystem()->Position());
	
	GameData::SetHaze(player.GetSystem()->Haze());
}



Engine::~Engine()
{
	{
		unique_lock<mutex> lock(swapMutex);
		terminate = true;
	}
	condition.notify_all();
	calcThread.join();
}



void Engine::Place()
{
	ships.clear();
	
	EnterSystem();
	auto it = ships.end();
	
	// Add the player's flagship and escorts to the list of ships. The TakeOff()
	// code already took care of loading up fighters and assigning parents.
	for(const shared_ptr<Ship> &ship : player.Ships())
		if(!ship->IsParked() && ship->GetSystem())
		{
			ships.push_back(ship);
			if(it == ships.end())
				--it;
		}
	
	// Add NPCs to the list of ships. Fighters have to be assigned to carriers,
	// and all but "uninterested" ships should follow the player.
	shared_ptr<Ship> flagship = player.FlagshipPtr();
	for(const Mission &mission : player.Missions())
		for(const NPC &npc : mission.NPCs())
		{
			map<Ship *, int> droneCarriers;
			map<Ship *, int> fighterCarriers;
			for(const shared_ptr<Ship> &ship : npc.Ships())
			{
				// Skip ships that have been destroyed.
				if(ship->IsDestroyed() || ship->IsDisabled())
					continue;
				
				if(ship->BaysFree(false))
					droneCarriers[&*ship] = ship->BaysFree(false);
				if(ship->BaysFree(true))
					fighterCarriers[&*ship] = ship->BaysFree(true);
				// Redo the loading up of fighters.
				ship->UnloadBays();
			}
			
			shared_ptr<Ship> npcFlagship;
			for(const shared_ptr<Ship> &ship : npc.Ships())
			{
				// Skip ships that have been destroyed.
				if(ship->IsDestroyed())
					continue;
				
				// Avoid the exploit where the player can wear down an NPC's
				// crew by attrition over the course of many days.
				ship->AddCrew(max(0, ship->RequiredCrew() - ship->Crew()));
				if(!ship->IsDisabled())
					ship->Recharge();
				
				if(ship->CanBeCarried())
				{
					bool docked = false;
					map<Ship *, int> &carriers = (ship->Attributes().Category() == "Drone") ?
						droneCarriers : fighterCarriers;
					for(auto &it : carriers)
						if(it.second && it.first->Carry(ship))
						{
							--it.second;
							docked = true;
							break;
						}
					if(docked)
						continue;
				}
				
				ships.push_back(ship);
				// The first (alive) ship in an NPC block
				// serves as the flagship of the group.
				if(!npcFlagship)
					npcFlagship = ship;
				
				// Only the flagship of an NPC considers the
				// player: the rest of the NPC track it.
				if(npcFlagship && ship != npcFlagship)
					ship->SetParent(npcFlagship);
				else if(!ship->GetPersonality().IsUninterested())
					ship->SetParent(flagship);
			}
		}
	
	// Get the coordinates of the planet the player is leaving.
	Point planetPos;
	double planetRadius = 0.;
	const StellarObject *object = player.GetStellarObject();
	if(object)
	{
		planetPos = object->Position();
		planetRadius = object->Radius();
	}
	
	// Give each ship a random heading and position. The iterator points to the
	// first ship that was an escort or NPC (i.e. the first ship after any
	// fleets that were placed starting out in this system).
	while(it != ships.end())
	{
		const shared_ptr<Ship> &ship = *it++;
		
		Point pos;
		Angle angle = Angle::Random(360.);
		Point velocity = angle.Unit();
		// Any ships in the same system as the player should be either
		// taking off from the player's planet or nearby.
		bool isHere = (ship->GetSystem() == player.GetSystem());
		if(isHere)
			pos = planetPos;
		// Check whether this ship should take off with you.
		if(isHere && !ship->IsDisabled()
				&& (player.GetPlanet()->CanLand(*ship) || ship->GetGovernment()->IsPlayer())
				&& !(ship->GetPersonality().IsStaying() || ship->GetPersonality().IsWaiting()))
		{
			if(player.GetPlanet())
				ship->SetPlanet(player.GetPlanet());
			pos += angle.Unit() * Random::Real() * planetRadius;
		}
		else
		{
			ship->SetPlanet(nullptr);
			pos = planetPos + Angle::Random().Unit() * ((Random::Real() + 1.) * 400. + 2. * planetRadius);
			velocity *= Random::Real() * ship->MaxVelocity();
		}
		
		ship->Place(pos, ship->IsDisabled() ? Point() : velocity, angle);
	}
	
	player.SetPlanet(nullptr);
}



// Wait for the previous calculations (if any) to be done.
void Engine::Wait()
{
	unique_lock<mutex> lock(swapMutex);
	while(calcTickTock != drawTickTock)
		condition.wait(lock);
}



// Begin the next step of calculations.
void Engine::Step(bool isActive)
{
	events.swap(eventQueue);
	eventQueue.clear();
	
	// The calculation thread is now paused, so it is safe to access things.
	const shared_ptr<Ship> flagship = player.FlagshipPtr();
	const StellarObject *object = player.GetStellarObject();
	if(object)
	{
		center = object->Position();
		centerVelocity = Point();
	}
	else if(flagship)
	{
		center = flagship->Position();
		centerVelocity = flagship->Velocity();
		if(doEnter && flagship->Zoom() == 1. && !flagship->IsHyperspacing())
		{
			doEnter = false;
			events.emplace_back(flagship, flagship, ShipEvent::JUMP);
		}
		if(flagship->IsEnteringHyperspace() || flagship->Commands().Has(Command::JUMP))
		{
			if(jumpCount < 100)
				++jumpCount;
			const System *from = flagship->GetSystem();
			const System *to = flagship->GetTargetSystem();
			if(from && to && from != to)
			{
				jumpInProgress[0] = from;
				jumpInProgress[1] = to;
			}
		}
		else if(jumpCount > 0)
			--jumpCount;
	}
	ai.UpdateEvents(events);
	ai.UpdateKeys(player, clickCommands, isActive && wasActive);
	wasActive = isActive;
	Audio::Update(center);
	
	// Smoothly zoom in and out.
	if(isActive)
	{
		double zoomTarget = Preferences::ViewZoom();
		if(zoom < zoomTarget)
			zoom = min(zoomTarget, zoom * 1.03);
		else if(zoom > zoomTarget)
			zoom = max(zoomTarget, zoom * .97);
	}
		
	// Draw a highlight to distinguish the flagship from other ships.
	if(flagship && !flagship->IsDestroyed() && Preferences::Has("Highlight player's flagship"))
	{
		highlightSprite = flagship->GetSprite();
		highlightUnit = flagship->Unit() * zoom;
		highlightFrame = flagship->GetFrameIndex();
	}
	else
		highlightSprite = nullptr;
		
	// Any of the player's ships that are in system are assumed to have
	// landed along with the player.
	if(flagship && flagship->GetPlanet() && isActive)
		player.SetPlanet(flagship->GetPlanet());
	
	const System *currentSystem = player.GetSystem();
	// Update this here, for thread safety.
	if(!player.HasTravelPlan() && flagship && flagship->GetTargetSystem())
		player.TravelPlan().push_back(flagship->GetTargetSystem());
	if(player.HasTravelPlan() && currentSystem == player.TravelPlan().back())
		player.PopTravel();
	if(doFlash)
	{
		flash = .4;
		doFlash = false;
	}
	else if(flash)
		flash = max(0., flash * .99 - .002);
	
	targets.clear();
	
	// Update the player's ammo amounts.
	ammo.clear();
	if(flagship)
		for(const auto &it : flagship->Outfits())
		{
			if(!it.first->Icon())
				continue;
			
			if(it.first->Ammo())
				ammo.emplace_back(it.first,
					flagship->OutfitCount(it.first->Ammo()));
			else if(it.first->FiringFuel())
			{
				double remaining = flagship->Fuel()
					* flagship->Attributes().Get("fuel capacity");
				ammo.emplace_back(it.first,
					remaining / it.first->FiringFuel());
			}
			else
				ammo.emplace_back(it.first, -1);
		}
	
	// Display escort information for all ships of the "Escort" government,
	// and all ships with the "escort" personality, except for fighters that
	// are not owned by the player.
	escorts.Clear();
	bool fleetIsJumping = (flagship && flagship->Commands().Has(Command::JUMP));
	for(const auto &it : ships)
		if(it->GetGovernment()->IsPlayer() || it->GetPersonality().IsEscort())
			if(!it->IsYours() && !it->CanBeCarried())
			{
				bool isSelected = (flagship && flagship->GetTargetShip() == it);
				escorts.Add(*it, it->GetSystem() == currentSystem, fleetIsJumping, isSelected);
			}
	for(const shared_ptr<Ship> &escort : player.Ships())
		if(!escort->IsParked() && escort != flagship && !escort->IsDestroyed())
		{
			// Check if this escort is selected.
			bool isSelected = false;
			for(const weak_ptr<Ship> &ptr : player.SelectedShips())
				if(ptr.lock() == escort)
				{
					isSelected = true;
					break;
				}
			escorts.Add(*escort, escort->GetSystem() == currentSystem, fleetIsJumping, isSelected);
		}
	
	// Create the status overlays.
	statuses.clear();
	if(isActive && Preferences::Has("Show status overlays"))
		for(const auto &it : ships)
		{
			if(!it->GetGovernment() || it->GetSystem() != currentSystem || it->Cloaking() == 1.)
				continue;
			// Don't show status for dead ships.
			if(it->IsDestroyed())
				continue;
			
			bool isEnemy = it->GetGovernment()->IsEnemy();
			if(isEnemy || it->GetGovernment()->IsPlayer() || it->GetPersonality().IsEscort())
			{
				double width = min(it->Width(), it->Height());
				statuses.emplace_back(it->Position() - center, it->Shields(), it->Hull(),
					max(20., width * .5), isEnemy);
			}
		}
	
	// Create the planet labels.
	labels.clear();
	if(currentSystem && Preferences::Has("Show planet labels"))
	{
		for(const StellarObject &object : currentSystem->Objects())
		{
			if(!object.GetPlanet() || !object.GetPlanet()->IsAccessible(flagship.get()))
				continue;
			
			Point pos = object.Position() - center;
			if(pos.Length() - object.Radius() < 600. / zoom)
				labels.emplace_back(pos, object, currentSystem, zoom);
		}
	}
	
	if(flagship && flagship->IsOverheated())
		Messages::Add("Your ship has overheated.");
	
	if(flagship && flagship->Hull())
	{
		int frame = flagship->GetFrameIndex(step);
		Point shipFacingUnit(0., -1.);
		if(Preferences::Has("Rotate flagship in HUD"))
			shipFacingUnit = flagship->Facing().Unit();
		
		info.SetSprite("player sprite", flagship->GetSprite(), shipFacingUnit, frame);
	}
	else
		info.SetSprite("player sprite", nullptr);
	if(currentSystem)
		info.SetString("location", currentSystem->Name());
	info.SetString("date", player.GetDate().ToString());
	if(flagship)
	{
		info.SetBar("fuel", flagship->Fuel(),
			flagship->Attributes().Get("fuel capacity") * .01);
		info.SetBar("energy", flagship->Energy());
		info.SetBar("heat", flagship->Heat());
		info.SetBar("shields", flagship->Shields());
		info.SetBar("hull", flagship->Hull(), 20.);
	}
	else
	{
		info.SetBar("fuel", 0.);
		info.SetBar("energy", 0.);
		info.SetBar("heat", 0.);
		info.SetBar("shields", 0.);
		info.SetBar("hull", 0.);
	}
	info.SetString("credits",
		Format::Number(player.Accounts().Credits()) + " credits");
	bool isJumping = flagship && (flagship->Commands().Has(Command::JUMP) || flagship->IsEnteringHyperspace());
	if(flagship && flagship->GetTargetStellar() && !isJumping)
	{
		const StellarObject *object = flagship->GetTargetStellar();
		string navigationMode = flagship->Commands().Has(Command::LAND) ? "Landing on:" :
			object->GetPlanet() && object->GetPlanet()->CanLand(*flagship) ? "Can land on:" :
			"Cannot land on:";
		info.SetString("navigation mode", navigationMode);
		const string &name = object->Name();
		info.SetString("destination", name);
		
		targets.push_back({
			object->Position() - center,
			Angle(45.),
			object->Radius(),
			object->GetPlanet()->CanLand() ? Radar::FRIENDLY : Radar::HOSTILE});
	}
	else if(flagship && flagship->GetTargetSystem())
	{
		info.SetString("navigation mode", "Hyperspace:");
		if(player.HasVisited(flagship->GetTargetSystem()))
			info.SetString("destination", flagship->GetTargetSystem()->Name());
		else
			info.SetString("destination", "unexplored system");
	}
	else
	{
		info.SetString("navigation mode", "Navigation:");
		info.SetString("destination", "no destination");
	}
	// Use the radar that was just populated. (The draw tick-tock has not
	// yet been toggled, but it will be at the end of this function.)
	shared_ptr<const Ship> target;
	targetAngle = Point();
	if(flagship)
		target = flagship->GetTargetShip();
	if(!target)
	{
		info.SetSprite("target sprite", nullptr);
		info.SetString("target name", "no target");
		info.SetString("target type", "");
		info.SetString("target government", "");
		info.SetString("mission target", "");
		info.SetBar("target shields", 0.);
		info.SetBar("target hull", 0.);
		targetSwizzle = -1;
	}
	else
	{
		const Font &font = FontSet::Get(14);
		if(target->GetSystem() == player.GetSystem() && target->Cloaking() < 1.)
			targetUnit = target->Facing().Unit();
		info.SetSprite("target sprite", target->GetSprite(), targetUnit, target->GetFrameIndex(step));
		info.SetString("target name", font.TruncateMiddle(target->Name(), 150));
		info.SetString("target type", target->ModelName());
		if(!target->GetGovernment())
			info.SetString("target government", "No Government");
		else
			info.SetString("target government", target->GetGovernment()->GetName());
		targetSwizzle = target->GetSwizzle();
		info.SetString("mission target", target->GetPersonality().IsTarget() ? "(mission target)" : "");
		
		int targetType = RadarType(*target, step);
		info.SetOutlineColor(Radar::GetColor(targetType));
		if(target->GetSystem() == player.GetSystem() && target->IsTargetable())
		{
			info.SetBar("target shields", target->Shields());
			info.SetBar("target hull", target->Hull(), 20.);
		
			// The target area will be a square, with sides proportional to the average
			// of the width and the height of the sprite.
			double size = (target->Width() + target->Height()) * .35;
			targets.push_back({
				target->Position() - center,
				Angle(45.) + target->Facing(),
				size,
				targetType});
			
			// Don't show the angle to the target if it is very close.
			targetAngle = target->Position() - center;
			double length = targetAngle.Length();
			if(length > 20.)
				targetAngle /= length;
			else
				targetAngle = Point();
		}
		else
		{
			info.SetBar("target shields", 0.);
			info.SetBar("target hull", 0.);
		}
	}
	if(target && target->IsTargetable() && target->GetSystem() == currentSystem
		&& (flagship->CargoScanFraction() || flagship->OutfitScanFraction()))
	{
		double width = max(target->Width(), target->Height());
		Point pos = target->Position() - center;
		statuses.emplace_back(pos, flagship->OutfitScanFraction(), flagship->CargoScanFraction(),
			10. + max(20., width * .5), 2, Angle(pos).Degrees() + 180.);
	}
	// Handle any events that change the selected ships.
	if(groupSelect >= 0)
	{
		// This has to be done in Step() to avoid race conditions.
		if(hasControl)
			player.SetGroup(groupSelect);
		else
			player.SelectGroup(groupSelect, hasShift);
		groupSelect = -1;
	}
	if(doClickNextStep)
	{
		// If a click command is issued, always wait until the next step to act
		// on it, to avoid race conditions.
		doClick = true;
		doClickNextStep = false;
	}
	else
		doClick = false;
	
	if(doClick && !isRightClick)
	{
		doClick = !player.SelectShips(clickBox, hasShift);
		if(doClick)
		{
			const vector<const Ship *> &stack = escorts.Click(clickPoint);
			if(!stack.empty())
				doClick = !player.SelectShips(stack, hasShift);
			else
				clickPoint /= isRadarClick ? .025 : zoom;
		}
	}
	
	// Draw crosshairs on all the selected ships.
	for(const weak_ptr<Ship> &selected : player.SelectedShips())
	{
		shared_ptr<Ship> ship = selected.lock();
		if(ship && ship != target && !ship->IsParked() && ship->GetSystem() == player.GetSystem()
				&& !ship->IsDestroyed() && ship->Zoom() > 0.)
		{
			double size = (ship->Width() + ship->Height()) * .35;
			targets.push_back({
				ship->Position() - center,
				Angle(45.) + ship->Facing(),
				size,
				Radar::PLAYER});
		}
	}
}



// Begin the next step of calculations.
void Engine::Go()
{
	{
		unique_lock<mutex> lock(swapMutex);
		++step;
		drawTickTock = !drawTickTock;
	}
	condition.notify_all();
}



const list<ShipEvent> &Engine::Events() const
{
	return events;
}



// Draw a frame.
void Engine::Draw() const
{
	GameData::Background().Draw(center, centerVelocity, zoom);
	static const Set<Color> &colors = GameData::Colors();
	
	// Draw any active planet labels.
	for(const PlanetLabel &label : labels)
		label.Draw();
	
	draw[drawTickTock].Draw();
	
	for(const auto &it : statuses)
	{
		static const Color color[6] = {
			*colors.Get("overlay friendly shields"),
			*colors.Get("overlay hostile shields"),
			*colors.Get("overlay outfit scan"),
			*colors.Get("overlay friendly hull"),
			*colors.Get("overlay hostile hull"),
			*colors.Get("overlay cargo scan")
		};
		Point pos = it.position * zoom;
		double radius = it.radius * zoom;
		if(it.outer > 0.)
			RingShader::Draw(pos, radius + 3., 1.5, it.outer, color[it.type], 0., it.angle);
		double dashes = (it.type >= 2) ? 0. : 20. * min(1., zoom);
		if(it.inner > 0.)
			RingShader::Draw(pos, radius, 1.5, it.inner, color[3 + it.type], dashes, it.angle);
	}
	
	// Draw the flagship highlight, if any.
	if(highlightSprite)
	{
		Point size(highlightSprite->Width(), highlightSprite->Height());
		const Color &color = *colors.Get("flagship highlight");
		// The flagship is always in the dead center of the screen.
		OutlineShader::Draw(highlightSprite, Point(), size, color, highlightUnit, highlightFrame);
	}
	
	if(flash)
		FillShader::Fill(Point(), Point(Screen::Width(), Screen::Height()), Color(flash, flash));
	
	// Draw messages.
	const Font &font = FontSet::Get(14);
	const vector<Messages::Entry> &messages = Messages::Get(step);
	Point messagePoint(
		Screen::Left() + 120.,
		Screen::Bottom() - 20. * messages.size());
	auto it = messages.begin();
	double firstY = Screen::Top() - font.Height();
	if(messagePoint.Y() < firstY)
	{
		int skip = (firstY - messagePoint.Y()) / 20.;
		it += skip;
		messagePoint.Y() += 20. * skip;
	}
	for( ; it != messages.end(); ++it)
	{
		float alpha = (it->step + 1000 - step) * .001f;
		Color color(alpha, 0.);
		font.Draw(it->message, messagePoint, color);
		messagePoint.Y() += 20.;
	}
	
	// Draw crosshairs around anything that is targeted.
	for(const Target &target : targets)
	{
		Angle a = target.angle;
		Angle da(90.);
		
		for(int i = 0; i < 4; ++i)
		{
			PointerShader::Draw(target.center * zoom, a.Unit(), 12., 14., -target.radius * zoom,
				Radar::GetColor(target.type));
			a += da;
		}
	}
	
	const Interface *interfaces[2] = {
		GameData::Interfaces().Get("status"),
		GameData::Interfaces().Get("targets")
	};
	for(const Interface *interface : interfaces)
	{
		interface->Draw(info);
		if(interface->HasPoint("radar"))
		{
			radar[drawTickTock].Draw(
				interface->GetPoint("radar"),
				.025,
				.5 * interface->GetSize("radar").X(),
				.5 * interface->GetSize("radar").Y());
		}
		if(interface->HasPoint("target") && targetAngle)
		{
			Point center = interface->GetPoint("target");
			double radius = .5 * interface->GetSize("target").X();
			PointerShader::Draw(center, targetAngle, 10., 10., radius, Color(1.));
		}
	}
	// Draw the faction markers.
	if(targetSwizzle >= 0 && interfaces[1]->HasPoint("faction markers"))
	{
		double width = font.Width(info.GetString("target government"));
		Point center = interfaces[1]->GetPoint("faction markers");
		
		const Sprite *mark[2] = {SpriteSet::Get("ui/faction left"), SpriteSet::Get("ui/faction right")};
		double dx[2] = {-.5 * (width + mark[0]->Width()), .5 * (width + mark[1]->Width())};
		for(int i = 0; i < 2; ++i)
			SpriteShader::Draw(mark[i], center + Point(dx[i], 0.), 1., targetSwizzle);
	}
	if(jumpCount && Preferences::Has("Show mini-map"))
		MapPanel::DrawMiniMap(player, .5 * min(1., jumpCount / 30.), jumpInProgress, step);
	
	// Draw ammo status.
	Point pos(Screen::Right() - 80, Screen::Bottom());
	const Sprite *selectedSprite = SpriteSet::Get("ui/ammo selected");
	const Sprite *unselectedSprite = SpriteSet::Get("ui/ammo unselected");
	Color selectedColor = *colors.Get("bright");
	Color unselectedColor = *colors.Get("dim");
	for(const pair<const Outfit *, int> &it : ammo)
	{
		pos.Y() -= 30.;
		
		bool isSelected = it.first == player.SelectedWeapon();
		
		SpriteShader::Draw(it.first->Icon(), pos);
		SpriteShader::Draw(
			isSelected ? selectedSprite : unselectedSprite, pos + Point(35., 0.));
		
		// Some secondary weapons may not have limited ammo. In that case, just
		// show the icon without a number.
		if(it.second < 0)
			continue;
		
		string amount = to_string(it.second);
		Point textPos = pos + Point(55 - font.Width(amount), -(30 - font.Height()) / 2);
		font.Draw(amount, textPos, isSelected ? selectedColor : unselectedColor);
	}
	
	// Draw escort status.
	escorts.Draw();
	
	// Upload any preloaded sprites that are now available. This is to avoid
	// filling the entire backlog of sprites before landing on a planet.
	GameData::Progress();
	
	if(Preferences::Has("Show CPU / GPU load"))
	{
		string loadString = to_string(lround(load * 100.)) + "% CPU";
		Color color = *colors.Get("medium");
		font.Draw(loadString,
			Point(-10 - font.Width(loadString), Screen::Height() * -.5 + 5.), color);
	}
}



// Select the object the player clicked on.
void Engine::Click(const Point &from, const Point &to, bool hasShift)
{
	// First, see if this is a click on an escort icon.
	doClickNextStep = true;
	this->hasShift = hasShift;
	isRightClick = false;
	
	// Determine if the left-click was within the radar display.
	const Point &radarCenter = GameData::Interfaces().Get("targets")->GetPoint("radar");
	const double &radarDiameter = GameData::Interfaces().Get("targets")->GetSize("radar").Y();
	if(Preferences::Has("Clickable radar display") && (from - radarCenter).Length() <= .5 * radarDiameter)
		isRadarClick = true;
	else
		isRadarClick = false;
	
	clickPoint = isRadarClick ? from - radarCenter : from;
	if(isRadarClick)
		clickBox = Rectangle::WithCorners((from - radarCenter) / .025 + center, (to - radarCenter) / .025  + center);
	else
		clickBox = Rectangle::WithCorners(from / zoom + center, to / zoom + center);
}



void Engine::RClick(const Point &point)
{
	doClickNextStep = true;
	hasShift = false;
	isRightClick = true;
	
	// Determine if the right-click was within the radar display, and if so, rescale.
	const Point &radarCenter = GameData::Interfaces().Get("targets")->GetPoint("radar");
	const double &radarDiameter = GameData::Interfaces().Get("targets")->GetSize("radar").Y();
	if(Preferences::Has("Clickable radar display") && (point - radarCenter).Length() <= .5 * radarDiameter)
		clickPoint = (point - radarCenter) / .025;
	else
		clickPoint = point / zoom;
}



void Engine::SelectGroup(int group, bool hasShift, bool hasControl)
{
	groupSelect = group;
	this->hasShift = hasShift;
	this->hasControl = hasControl;
}



void Engine::EnterSystem()
{
	ai.Clean();
	
	Ship *flagship = player.Flagship();
	if(!flagship)
		return;
	
	doEnter = true;
	player.IncrementDate();
	const Date &today = player.GetDate();
	
	const System *system = flagship->GetSystem();
	Audio::PlayMusic(system->MusicName());
	GameData::SetHaze(system->Haze());	
	
	Messages::Add("Entering the " + system->Name() + " system on "
		+ today.ToString() + (system->IsInhabited(flagship) ?
			"." : ". No inhabited planets detected."));
	
	// Preload landscapes and determine if the player used a wormhole.
	const StellarObject *usedWormhole = nullptr;
	for(const StellarObject &object : system->Objects())
		if(object.GetPlanet())
		{
			GameData::Preload(object.GetPlanet()->Landscape());
			if(object.GetPlanet()->IsWormhole() && !usedWormhole
					&& flagship->Position().Distance(object.Position()) < 1.)
				usedWormhole = &object;
		}
	
	// Advance the positions of every StellarObject and update politics.
	// Remove expired bribes, clearance, and grace periods from past fines.
	GameData::SetDate(today);
	GameData::StepEconomy();
	// SetDate() clears any bribes from yesterday, so restore any auto-clearance.
	for(const Mission &mission : player.Missions())
		if(mission.ClearanceMessage() == "auto")
		{
			mission.Destination()->Bribe(mission.HasFullClearance());
			for(const Planet *planet : mission.Stopovers())
				planet->Bribe(mission.HasFullClearance());
		}
	
	if(usedWormhole)
	{
		// If ships use a wormhole, they are emitted from its center in
		// its destination system. Player travel causes a date change,
		// thus the wormhole's new position should be used.
		flagship->SetPosition(usedWormhole->Position());
		if(player.HasTravelPlan())
		{
			// Wormhole travel generally invalidates travel plans
			// unless it was planned. For valid travel plans, the
			// next system will be this system, or accessible.
			const System *to = player.TravelPlan().back();
			if(system != to && !flagship->JumpFuel(to))
				player.TravelPlan().clear();
		}
	}
	
	asteroids.Clear();
	for(const System::Asteroid &a : system->Asteroids())
	{
		// Check whether this is a minable or an ordinary asteroid.
		if(a.Type())
			asteroids.Add(a.Type(), a.Count(), a.Energy(), system->AsteroidBelt());
		else
			asteroids.Add(a.Name(), a.Count(), a.Energy());
	}
	
	// Place five seconds worth of fleets. Check for undefined fleets by not
	// trying to create anything with no government set.
	for(int i = 0; i < 5; ++i)
		for(const System::FleetProbability &fleet : system->Fleets())
			if(fleet.Get()->GetGovernment() && Random::Int(fleet.Period()) < 60)
				fleet.Get()->Place(*system, ships);
	
	const Fleet *raidFleet = system->GetGovernment()->RaidFleet();
	const Government *raidGovernment = raidFleet ? raidFleet->GetGovernment() : nullptr;
	if(raidGovernment && raidGovernment->IsEnemy())
	{
		pair<double, double> factors = player.RaidFleetFactors();
		double attraction = .005 * (factors.first - factors.second - 2.);
		if(attraction > 0.)
			for(int i = 0; i < 10; ++i)
				if(Random::Real() < attraction)
				{
					raidFleet->Place(*system, ships);
					Messages::Add("Your fleet has attracted the interest of a "
							+ raidGovernment->GetName() + " raiding party.");
				}
	}
	
	grudge.clear();
	
	projectiles.clear();
	visuals.clear();
	flotsam.clear();
	// Cancel any projectiles, visuals, or flotsam created by ships this step.
	newProjectiles.clear();
	newVisuals.clear();
	newFlotsam.clear();
	
	// Help message for new players. Show this message for the first four days,
	// since the new player ships can make at most four jumps before landing.
	if(today <= GameData::Start().GetDate() + 4)
	{
		Messages::Add(GameData::HelpMessage("basics 1"));
		Messages::Add(GameData::HelpMessage("basics 2"));
	}
}



// Thread entry point.
void Engine::ThreadEntryPoint()
{
	while(true)
	{
		{
			unique_lock<mutex> lock(swapMutex);
			while(calcTickTock == drawTickTock && !terminate)
				condition.wait(lock);
		
			if(terminate)
				break;
		}
		
		// Do all the calculations.
		CalculateStep();
		
		{
			unique_lock<mutex> lock(swapMutex);
			calcTickTock = drawTickTock;
		}
		condition.notify_one();
	}
}



void Engine::CalculateStep()
{
	FrameTimer loadTimer;
	
	// Clear the list of objects to draw.
	draw[calcTickTock].Clear(step, zoom);
	radar[calcTickTock].Clear();
	
	if(!player.GetSystem())
		return;
	
	// Now, all the ships must decide what they are doing next.
	ai.Step(player);
	
	// Perform actions for all the game objects. In general this is ordered from
	// bottom to top of the draw stack, but in some cases one object type must
	// "act" before another does.
	
	// The only action stellar objects perform is to launch defense fleets.
	const System *playerSystem = player.GetSystem();
	for(const StellarObject &object : playerSystem->Objects())
		if(object.GetPlanet())
			object.GetPlanet()->DeployDefense(newShips);
	
	// Keep track of the flagship to see if it jumps or enters a wormhole this turn.
	const Ship *flagship = player.Flagship();
	bool wasHyperspacing = (flagship && flagship->IsEnteringHyperspace());
	// Move all the ships.
	for(const shared_ptr<Ship> &it : ships)
		MoveShip(it);
	// If the flagship just began jumping, play the appropriate sound.
	if(!wasHyperspacing && flagship && flagship->IsEnteringHyperspace())
		Audio::Play(Audio::Get(flagship->IsUsingJumpDrive() ? "jump drive" : "hyperdrive"));
	// Check if the flagship just entered a new system.
	if(flagship && playerSystem != flagship->GetSystem())
	{
		// Wormhole travel: mark the wormhole "planet" as visited.
		if(!wasHyperspacing)
			for(const auto &it : playerSystem->Objects())
				if(it.GetPlanet() && it.GetPlanet()->IsWormhole() &&
						it.GetPlanet()->WormholeDestination(playerSystem) == flagship->GetSystem())
					player.Visit(it.GetPlanet());
		
		doFlash = Preferences::Has("Show hyperspace flash");
		playerSystem = flagship->GetSystem();
		player.SetSystem(playerSystem);
		EnterSystem();
	}
	Prune(ships);
	
	// Move the asteroids. This must be done before collision detection. Minables
	// may create visuals or flotsam.
	asteroids.Step(newVisuals, newFlotsam);
	
	// Move the flotsam. This must happen after the ships move, because flotsam
	// checks if any ship has picked it up.
	for(const shared_ptr<Flotsam> &it : flotsam)
		it->Move(newVisuals);
	Prune(flotsam);
	
	// Move the projectiles.
	for(Projectile &projectile : projectiles)
		projectile.Move(newVisuals, newProjectiles);
	Prune(projectiles);
	
	// Move the visuals.
	for(Visual &visual : visuals)
		visual.Move();
	Prune(visuals);
	
	// Perform various minor actions.
	SpawnFleets();
	SpawnPersons();
	SendHails();
	HandleMouseClicks();
	
	// Now, take the new objects that were generated this step and splice them
	// on to the ends of the respective lists of objects. These new objects will
	// be drawn this step (and the projectiles will participate in collision
	// detection) but they should not be moved, which is why we put off adding
	// them to the lists until now.
	ships.splice(ships.end(), newShips);
	Append(projectiles, newProjectiles);
	flotsam.splice(flotsam.end(), newFlotsam);
	Append(visuals, newVisuals);
	
	// Decrement the count of how long it's been since a ship last asked for help.
	if(grudgeTime)
		--grudgeTime;
	
	// Populate the collision detection lookup sets.
	FillCollisionSets();
	
	// Perform collision detection.
	for(Projectile &projectile : projectiles)
		DoCollisions(projectile);
	// Now that collision detection is done, clear the cache of ships with anti-
	// missile systems ready to fire.
	hasAntiMissile.clear();
	
	// Check for flotsam collection (collisions with ships).
	for(const shared_ptr<Flotsam> &it : flotsam)
		DoCollection(*it);
	
	// Check for ship scanning.
	for(const shared_ptr<Ship> &it : ships)
		DoScanning(it);
	
	// Draw the objects. Start by figuring out where the view should be centered:
	Point newCenter = center;
	Point newCenterVelocity;
	if(flagship)
	{
		newCenter = flagship->Position();
		newCenterVelocity = flagship->Velocity();
	}
	draw[calcTickTock].SetCenter(newCenter, newCenterVelocity);
	radar[calcTickTock].SetCenter(newCenter);
	
	// Populate the radar.
	FillRadar();
	
	// Draw the planets.
	for(const StellarObject &object : playerSystem->Objects())
		if(object.HasSprite())
		{
			// Don't apply motion blur to very large planets and stars.
			if(object.Width() >= 280.)
				draw[calcTickTock].AddUnblurred(object);
			else
				draw[calcTickTock].Add(object);
		}
	// Draw the asteroids and minables.
	asteroids.Draw(draw[calcTickTock], newCenter, zoom);
	// Draw the flotsam.
	for(const shared_ptr<Flotsam> &it : flotsam)
		draw[calcTickTock].Add(*it);
	// Draw the ships. Skip the flagship, then draw it on top of all the others.
	bool showFlagship = false;
	for(const shared_ptr<Ship> &ship : ships)
		if(ship->GetSystem() == playerSystem && ship->HasSprite())
		{
			if(ship.get() != flagship)
			{
				AddSprites(*ship);
				if(ship->IsThrusting())
				{
					for(const auto &it : ship->Attributes().FlareSounds())
						if(it.second > 0)
							Audio::Play(it.first, ship->Position());
				}
			}
			else
				showFlagship = true;
		}
		
	if(flagship && showFlagship)
	{
		AddSprites(*flagship);
		if(flagship->IsThrusting())
		{
			for(const auto &it : flagship->Attributes().FlareSounds())
				if(it.second > 0)
					Audio::Play(it.first);
		}
	}
	// Draw the projectiles.
	for(const Projectile &projectile : projectiles)
	{
		// The motion blur should be reduced depending on how much motion blur
		// is in the sprite itself:
		double innateVelocity = 2. * projectile.GetWeapon().Velocity();
		Point relativeVelocity = projectile.Velocity() - projectile.Unit() * innateVelocity;
		draw[calcTickTock].AddProjectile(projectile, relativeVelocity, projectile.Clip());
	}
	// Draw the visuals.
	for(const Visual &visual : visuals)
		draw[calcTickTock].AddUnblurred(visual);
	
	// Keep track of how much of the CPU time we are using.
	loadSum += loadTimer.Time();
	if(++loadCount == 60)
	{
		load = loadSum;
		loadSum = 0.;
		loadCount = 0;
	}
}



// Move a ship. Also determine if the ship should generate hyperspace sounds or
// boarding events, fire weapons, and launch fighters.
void Engine::MoveShip(const shared_ptr<Ship> &ship)
{
	const Ship *flagship = player.Flagship();
	
	bool isJump = ship->IsUsingJumpDrive();
	bool wasHere = (flagship && ship->GetSystem() == flagship->GetSystem());
	bool wasHyperspacing = ship->IsHyperspacing();
	// Give the ship the list of visuals so that it can draw explosions,
	// ion sparks, jump drive flashes, etc.
	ship->Move(newVisuals, newFlotsam);
	// Bail out if the ship just died.
	if(ship->ShouldBeRemoved())
	{
		// Make sure this ship's destruction was recorded, even if it died from
		// self-destruct.
		if(ship->IsDestroyed())
			eventQueue.emplace_back(nullptr, ship, ShipEvent::DESTROY);
		return;
	}
	
	// Check if we need to play sounds for a ship jumping in or out of
	// the system. Make no sound if it entered via wormhole.
	if(ship.get() != flagship && ship->Zoom() == 1.)
	{
		// Did this ship just begin hyperspacing?
		if(wasHere && !wasHyperspacing && ship->IsHyperspacing())
			Audio::Play(
				Audio::Get(isJump ? "jump out" : "hyperdrive out"),
				ship->Position());
		
		// Did this ship just jump into the player's system?
		if(!wasHere && flagship && ship->GetSystem() == flagship->GetSystem())
			Audio::Play(
				Audio::Get(isJump ? "jump in" : "hyperdrive in"),
				ship->Position());
	}
	
	// Boarding:
	bool autoPlunder = !ship->GetGovernment()->IsPlayer();
	shared_ptr<Ship> victim = ship->Board(autoPlunder);
	if(victim)
		eventQueue.emplace_back(ship, victim,
			ship->GetGovernment()->IsEnemy(victim->GetGovernment()) ?
				ShipEvent::BOARD : ShipEvent::ASSIST);
	
	// The remaining actions can only be performed by ships in the current system.
	if(ship->GetSystem() != player.GetSystem())
		return;
	
	// Launch fighters.
	ship->Launch(newShips);
	
	// Fire weapons. If this returns true the ship has at least one anti-missile
	// system ready to fire.
	if(ship->Fire(newProjectiles, newVisuals))
		hasAntiMissile.push_back(ship.get());
}



// Fill in the collision detection sets, which are used for projectile collision
// and for flotsam collection. Cloaked ships are stored in a separate set because
// they can still be hit by some weapons (e.g. ones with a blast radius) but not
// by most others.
void Engine::FillCollisionSets()
{
	// Populate the collision detection set.
	shipCollisions.Clear(step);
	cloakedCollisions.Clear(step);
	for(const shared_ptr<Ship> &it : ships)
		if(it->GetSystem() == player.GetSystem() && it->Zoom() == 1.)
		{
			// If this ship is able to collide with projectiles, add it to the
			// collision detection set.
			if(it->Cloaking() < 1.)
				shipCollisions.Add(*it);
			else
				cloakedCollisions.Add(*it);
		}
	// Get the ship collision set ready to query.
	shipCollisions.Finish();
	cloakedCollisions.Finish();
}



// At random intervals, crete new fleets in neighboring systems or coming from
// planets in the current one.
void Engine::SpawnFleets()
{
	for(const System::FleetProbability &fleet : player.GetSystem()->Fleets())
		if(!Random::Int(fleet.Period()))
		{
			const Government *gov = fleet.Get()->GetGovernment();
			if(!gov)
				continue;
			
			// Don't spawn a fleet if its allies in-system already far outnumber
			// its enemies. This is to avoid having a system get mobbed with
			// massive numbers of "reinforcements" during a battle.
			int64_t enemyStrength = ai.EnemyStrength(gov);
			if(enemyStrength && ai.AllyStrength(gov) > 2 * enemyStrength)
				continue;
			
			fleet.Get()->Enter(*player.GetSystem(), newShips);
		}
}



// At random intervals, create new special "persons" who enter the current system.
void Engine::SpawnPersons()
{
	if(Random::Int(36000) || player.GetSystem()->Links().empty())
		return;
	
	// Loop through all persons once to see if there are any who can enter
	// this system.
	int sum = 0;
	for(const auto &it : GameData::Persons())
		sum += it.second.Frequency(player.GetSystem());
	// Bail out if there are no eligible persons.
	if(!sum)
		return;
	
	// Adjustment factor: special persons will appear once every ten
	// minutes, but much less frequently if the game only specifies a
	// few of them. This way, they will become more common as I add
	// more, without needing to change the 10-minute constant above.
	sum = Random::Int(sum + 1000);
	for(const auto &it : GameData::Persons())
	{
		const Person &person = it.second;
		sum -= person.Frequency(player.GetSystem());
		if(sum < 0)
		{
			shared_ptr<Ship> ship = person.GetShip();
			ship->Recharge();
			ship->SetName(it.first);
			ship->SetGovernment(person.GetGovernment());
			ship->SetPersonality(person.GetPersonality());
			ship->SetHail(person.GetHail());
			Fleet::Enter(*player.GetSystem(), *ship);
			
			newShips.push_back(ship);
			break;
		}
	}
}



// At random intervals, have one of the ships in the game send you a hail.
void Engine::SendHails()
{
	if(Random::Int(600) || player.IsDead() || ships.empty())
		return;
	
	shared_ptr<Ship> source;
	unsigned i = Random::Int(ships.size());
	for(const shared_ptr<Ship> &it : ships)
		if(!i--)
		{
			source = it;
			break;
		}
	
	// Player ships shouldn't send hails.
	const Government *government = source->GetGovernment();
	if(!government || government->IsPlayer())
		return;
	
	// Make sure this ship is in the same system as you.
	if(source->GetSystem() != player.GetSystem())
		return;
	
	// Make sure this ship is able to send a hail.
	if(source->IsDisabled() || !source->Crew() || source->Cloaking() >= 1.)
		return;
	
	// Generate a random hail message, and make sure it's not empty.
	string message = source->GetHail();
	if(message.empty())
		return;
	
	// If this ship has no name, show its model name instead.
	string tag;
	const string &gov = government->GetName();
	if(!source->Name().empty())
		tag = gov + " " + source->Noun() + " \"" + source->Name() + "\": ";
	else
		tag = source->ModelName() + " (" + gov + "): ";
	Messages::Add(tag + message);
}



// Handle any mouse clicks. This is done in the calculation thread rather than
// in the main UI thread to avoid race conditions.
void Engine::HandleMouseClicks()
{
	// Mouse clicks can't be issued if your flagship is dead.
	Ship *flagship = player.Flagship();
	if(!doClick || !flagship)
		return;
	
	// Check for clicks on stellar objects. Only left clicks apply, and the
	// flagship must not be in the process of landing or taking off.
	const System *playerSystem = player.GetSystem();
	if(!isRightClick && flagship->Zoom() == 1.)
		for(const StellarObject &object : playerSystem->Objects())
			if(object.HasSprite() && object.GetPlanet())
			{
				// If the player clicked to land on a planet,
				// do so unless already landing elsewhere.
				Point position = object.Position() - center;
				const Planet *planet = object.GetPlanet();
				if(planet->IsAccessible(flagship) && (clickPoint - position).Length() < object.Radius())
				{
					if(&object == flagship->GetTargetStellar())
					{
						if(!planet->CanLand(*flagship))
							Messages::Add("The authorities on " + planet->Name()
									+ " refuse to let you land.");
						else
						{
							clickCommands |= Command::LAND;
							Messages::Add("Landing on " + planet->Name() + ".");
						}
					}
					else
						flagship->SetTargetStellar(&object);
				}
			}
	
	// Check for clicks on ships in this system.
	double clickRange = 50.;
	shared_ptr<Ship> clickTarget;
	for(shared_ptr<Ship> &ship : ships)
		if(ship->GetSystem() == playerSystem && &*ship != flagship && ship->IsTargetable())
		{
			Point position = ship->Position() - flagship->Position();
			const Mask &mask = ship->GetMask(step);
			double range = mask.Range(clickPoint - position, ship->Facing());
			if(range <= clickRange)
			{
				clickRange = range;
				clickTarget = ship;
				// If we've found an enemy within the click zone, favor
				// targeting it rather than any other ship. Otherwise, keep
				// checking for hits because another ship might be an enemy.
				if(!range && ship->GetGovernment()->IsEnemy())
					break;
			}
		}
	if(clickTarget)
	{
		if(isRightClick)
			ai.IssueShipTarget(player, clickTarget);
		else
		{
			// Left click: has your flagship select or board the target.
			if(clickTarget == flagship->GetTargetShip())
				clickCommands |= Command::BOARD;
			else
			{
				flagship->SetTargetShip(clickTarget);
				if(clickTarget->GetGovernment()->IsPlayer())
					player.SelectShip(clickTarget.get(), hasShift);
			}
		}
	}
	else if(isRightClick)
		ai.IssueMoveTarget(player, clickPoint + center, playerSystem);
}



// Perform collision detection. Note that unlike the preceding functions, this
// one adds any visuals that are created directly to the main visuals list. If
// this is multi-threaded in the future, that will need to change.
void Engine::DoCollisions(Projectile &projectile)
{
	// The asteroids can collide with projectiles, the same as any other
	// object. If the asteroid turns out to be closer than the ship, it
	// shields the ship (unless the projectile has a blast radius).
	Point hitVelocity;
	double closestHit = 1.;
	shared_ptr<Ship> hit;
	const Government *gov = projectile.GetGovernment();
	
	// If this "projectile" is a ship explosion, it always explodes.
	if(!gov)
		closestHit = 0.;
	else if(projectile.GetWeapon().IsPhasing() && projectile.Target())
	{
		// "Phasing" projectiles that have a target will never hit any other ship.
		shared_ptr<Ship> target = projectile.TargetPtr();
		if(target && target->GetSystem() == player.GetSystem()
				&& target->Zoom() == 1. && target->Cloaking() < 1.)
		{
			Point offset = projectile.Position() - target->Position();
			double range = target->GetMask(step).Collide(offset, projectile.Velocity(), target->Facing());
			if(range < 1.)
			{
				closestHit = range;
				hit = target;
			}
		}
	}
	else
	{
		// If this weapon has a trigger radius, check if anything is within that
		// radius of it.
		double triggerRadius = projectile.GetWeapon().TriggerRadius();
		if(triggerRadius)
		{
			for(const Ship *ship : shipCollisions.Circle(projectile.Position(), triggerRadius))
				if(ship == projectile.Target() || gov->IsEnemy(ship->GetGovernment()))
				{
					closestHit = 0.;
					break;
				}
		}
		// If nothing triggered the projectile, check for collisions with ships.
		if(closestHit > 0.)
		{
			Ship *ship = reinterpret_cast<Ship *>(shipCollisions.Line(projectile, &closestHit));
			if(ship)
			{
				hit = ship->shared_from_this();
				hitVelocity = ship->Velocity();
			}
		}
		// "Phasing" projectiles can pass through asteroids. For all other
		// projectiles, check if they've hit an asteroid that is closer than any
		// ship that they have hit.
		if(!projectile.GetWeapon().IsPhasing())
		{
			double closestAsteroid = asteroids.Collide(projectile, step, closestHit, &hitVelocity);
			if(closestAsteroid < closestHit)
			{
				closestHit = closestAsteroid;
				hit = nullptr;
			}
		}
	}
	
	// Check if the projectile hit something.
	if(closestHit < 1.)
	{
		// Create the explosion the given distance along the projectile's
		// motion path for this step.
		projectile.Explode(visuals, closestHit, hitVelocity);
		
		// If this projectile has a blast radius, find all ships within its
		// radius. Otherwise, only one is damaged.
		double blastRadius = projectile.GetWeapon().BlastRadius();
		bool isSafe = projectile.GetWeapon().IsSafe();
		if(blastRadius)
		{
			// Even friendly ships can be hit by the blast, unless it is a
			// "safe" weapon.
			Point hitPos = projectile.Position() + closestHit * projectile.Velocity();
			for(Ship *ship : shipCollisions.Circle(hitPos, blastRadius))
			{
<<<<<<< HEAD
				if(isSafe && projectile.Target() != body
						&& !gov->IsEnemy(body->GetGovernment()))
=======
				if(isSafe && projectile.Target() != ship
						&& !projectile.GetGovernment()->IsEnemy(ship->GetGovernment()))
>>>>>>> 0fb00c96
					continue;
				
				int eventType = ship->TakeDamage(projectile, ship != hit.get());
				if(eventType)
<<<<<<< HEAD
					eventQueue.emplace_back(gov, ship, eventType);
=======
					eventQueue.emplace_back(
						projectile.GetGovernment(), ship->shared_from_this(), eventType);
>>>>>>> 0fb00c96
			}
			// Cloaked ships can be hit be a blast, too.
			for(Ship *ship : cloakedCollisions.Circle(hitPos, blastRadius))
			{
<<<<<<< HEAD
				if(isSafe && projectile.Target() != body
						&& !gov->IsEnemy(body->GetGovernment()))
=======
				if(isSafe && projectile.Target() != ship
						&& !projectile.GetGovernment()->IsEnemy(ship->GetGovernment()))
>>>>>>> 0fb00c96
					continue;
				
				int eventType = ship->TakeDamage(projectile, ship != hit.get());
				if(eventType)
<<<<<<< HEAD
					eventQueue.emplace_back(gov, ship, eventType);
=======
					eventQueue.emplace_back(
						projectile.GetGovernment(), ship->shared_from_this(), eventType);
>>>>>>> 0fb00c96
			}
		}
		else if(hit)
		{
			int eventType = hit->TakeDamage(projectile);
			if(eventType)
				eventQueue.emplace_back(gov, hit, eventType);
		}
		
		if(hit)
			DoGrudge(hit, gov);
	}
	else if(projectile.MissileStrength())
	{
		// If the projectile did not hit anything, give the anti-missile systems
		// a chance to shoot it down.
		for(Ship *ship : hasAntiMissile)
			if(ship == projectile.Target() || gov->IsEnemy(ship->GetGovernment()))
				if(ship->FireAntiMissile(projectile, visuals))
				{
					projectile.Kill();
					break;
				}
	}
}



// Check if any ship collected the given flotsam.
void Engine::DoCollection(Flotsam &flotsam)
{
	// Check if any ship can pick up this flotsam.
	Ship *collector = nullptr;
	for(Ship *ship : shipCollisions.Circle(flotsam.Position(), 5.))
	{
		if(!ship->CannotAct() && ship != flotsam.Source() && ship->Cargo().Free() >= flotsam.UnitSize())
		{
			collector = ship;
			break;
		}
	}
	if(!collector)
		return;
	
	// Transfer cargo from the flotsam to the collector ship.
	int amount = flotsam.TransferTo(collector);
	// If the collector is not one of the player's ships, we can bail out now.
	if(!collector->IsYours())
		return;
	
	// One of your ships picked up this flotsam. Describe who it was.
	string name;
	if(collector->IsYours())
	{
		if(collector->GetParent())
			name = "Your ship \"" + collector->Name() + "\" picked up ";
		else
			name = "You picked up ";
	}
	// Describe what they collected from this flotsam.
	string commodity;
	string message;
	if(flotsam.OutfitType())
	{
		const Outfit *outfit = flotsam.OutfitType();
		if(outfit->Get("installable") < 0.)
		{
			commodity = outfit->Name();
			player.Harvest(outfit);
		}
		else
			message = name + Format::Number(amount) + " "
				+ (amount == 1 ? outfit->Name() : outfit->PluralName()) + ".";
	}
	else
		commodity = flotsam.CommodityType();
	
	// If an ordinary commodity or harvestable was collected, describe it in
	// terms of tons, not in terms of units.
	if(!commodity.empty())
	{
		double amountInTons = amount * flotsam.UnitSize();
		message = name + (amountInTons == 1. ? "a ton" : Format::Number(amountInTons) + " tons")
			+ " of " + Format::LowerCase(commodity) + ".";
	}
	
	// Unless something went wrong while forming the message, display it.
	if(!message.empty())
	{
		int free = collector->Cargo().Free();
		message += " (" + Format::Number(free) + (free == 1 ? " ton" : " tons");
		message += " of free space remaining.)";
		Messages::Add(message);
	}
}



// Scanning can't happen in the same loop as ship movement because it relies on
// all the ships already being in their final position for this step.
void Engine::DoScanning(const shared_ptr<Ship> &ship)
{
	int scan = ship->Scan();
	if(scan)
	{
		shared_ptr<Ship> target = ship->GetTargetShip();
		if(target && target->IsTargetable())
			eventQueue.emplace_back(ship, target, scan);
	}
}



// Fill in all the objects in the radar display.
void Engine::FillRadar()
{
	const Ship *flagship = player.Flagship();
	const System *playerSystem = player.GetSystem();
	
	// Add stellar objects.
	for(const StellarObject &object : playerSystem->Objects())
		if(object.HasSprite())
		{
			double r = max(2., object.Radius() * .03 + .5);
			radar[calcTickTock].Add(object.RadarType(flagship), object.Position(), r, r - 1.);
		}
	
	// Add pointers for neighboring systems.
	if(flagship)
	{
		const System *targetSystem = flagship->GetTargetSystem();
		const set<const System *> &links = (flagship->Attributes().Get("jump drive")) ?
			playerSystem->Neighbors() : playerSystem->Links();
		for(const System *system : links)
			radar[calcTickTock].AddPointer(
				(system == targetSystem) ? Radar::SPECIAL : Radar::INACTIVE,
				system->Position() - playerSystem->Position());
	}
	
	// Add ships. Also check if hostile ships have newly appeared.
	bool hasHostiles = false;
	for(shared_ptr<Ship> &ship : ships)
		if(ship->GetSystem() == playerSystem)
		{
			// Do not show cloaked ships on the radar, except the player's ships.
			bool isPlayer = ship->GetGovernment()->IsPlayer();
			if(ship->Cloaking() >= 1. && !isPlayer)
				continue;
			
			// Figure out what radar color should be used for this ship.
			bool isYourTarget = (flagship && ship == flagship->GetTargetShip());
			int type = isYourTarget ? Radar::SPECIAL : RadarType(*ship, step);
			// Calculate how big the radar dot should be.
			double size = sqrt(ship->Width() + ship->Height()) * .14 + .5;
			
			radar[calcTickTock].Add(type, ship->Position(), size);
			
			// Check if this is a hostile ship.
			hasHostiles |= (!ship->IsDisabled() && ship->GetGovernment()->IsEnemy()
				&& ship->GetTargetShip() && ship->GetTargetShip()->GetGovernment()->IsPlayer());
		}
	// If hostile ships have appeared, play the siren.
	if(alarmTime)
		--alarmTime;
	else if(hasHostiles && !hadHostiles)
	{
		if(Preferences::Has("Warning siren"))
			Audio::Play(Audio::Get("alarm"));
		alarmTime = 180;
		hadHostiles = true;
	}
	else if(!hasHostiles)
		hadHostiles = false;
	
	// Add projectiles that have a missile strength or homing.
	for(Projectile &projectile : projectiles)
	{
		if(projectile.MissileStrength())
		{
			bool isEnemy = projectile.GetGovernment() && projectile.GetGovernment()->IsEnemy();
			radar[calcTickTock].Add(
				isEnemy ? Radar::SPECIAL : Radar::INACTIVE, projectile.Position(), 1.);
		}
		else if(projectile.GetWeapon().BlastRadius())
			radar[calcTickTock].Add(Radar::SPECIAL, projectile.Position(), 1.8);
	}
}



// Each ship is drawn as an entire stack of sprites, including hardpoint sprites
// and engine flares and any fighters it is carrying externally.
void Engine::AddSprites(const Ship &ship)
{
	bool hasFighters = ship.PositionFighters();
	double cloak = ship.Cloaking();
	bool drawCloaked = (cloak && ship.GetGovernment()->IsPlayer());
	
	if(hasFighters)
		for(const Ship::Bay &bay : ship.Bays())
			if(bay.side == Ship::Bay::UNDER && bay.ship)
			{
				if(drawCloaked)
					draw[calcTickTock].AddSwizzled(*bay.ship, 7);
				draw[calcTickTock].Add(*bay.ship, cloak);
			}
	
	if(ship.IsThrusting())
		for(const Ship::EnginePoint &point : ship.EnginePoints())
		{
			Point pos = ship.Facing().Rotate(point) * ship.Zoom() + ship.Position();
			// If multiple engines with the same flare are installed, draw up to
			// three copies of the flare sprite.
			for(const auto &it : ship.Attributes().FlareSprites())
				for(int i = 0; i < it.second && i < 3; ++i)
				{
					Body sprite(it.first, pos, ship.Velocity(), ship.Facing(), point.Zoom());
					draw[calcTickTock].Add(sprite, cloak);
				}
		}
	
	if(drawCloaked)
		draw[calcTickTock].AddSwizzled(ship, 7);
	draw[calcTickTock].Add(ship, cloak);
	for(const Hardpoint &hardpoint : ship.Weapons())
		if(hardpoint.GetOutfit() && hardpoint.GetOutfit()->HardpointSprite().HasSprite())
		{
			Body body(
				hardpoint.GetOutfit()->HardpointSprite(),
				ship.Position() + ship.Zoom() * ship.Facing().Rotate(hardpoint.GetPoint()),
				ship.Velocity(),
				ship.Facing() + hardpoint.GetAngle(),
				ship.Zoom());
			draw[calcTickTock].Add(body, cloak);
		}
	
	if(hasFighters)
		for(const Ship::Bay &bay : ship.Bays())
			if(bay.side == Ship::Bay::OVER && bay.ship)
			{
				if(drawCloaked)
					draw[calcTickTock].AddSwizzled(*bay.ship, 7);
				draw[calcTickTock].Add(*bay.ship, cloak);
			}
}



// If a ship just damaged another ship, update information on who has asked the
// player for assistance.
void Engine::DoGrudge(const shared_ptr<Ship> &target, const Government *attacker)
{
	if(attacker->IsPlayer())
	{
		shared_ptr<const Ship> previous = grudge[target->GetGovernment()].lock();
		if(previous && previous->GetSystem() == player.GetSystem() && !previous->IsDisabled())
		{
			grudge[target->GetGovernment()].reset();
			Messages::Add(previous->GetGovernment()->GetName() + " " + previous->Noun() + " \""
				+ previous->Name() + "\": Thank you for your assistance, Captain "
				+ player.LastName() + "!");
		}
		return;
	}
	if(grudgeTime)
		return;
	
	// Check who currently has a grudge against this government. Also check if
	// someone has already said "thank you" today.
	if(grudge.count(attacker))
	{
		shared_ptr<const Ship> previous = grudge[attacker].lock();
		if(!previous || (previous->GetSystem() == player.GetSystem() && !previous->IsDisabled()))
			return;
	}
	
	// Do not ask the player's help if they are your enemy or are not an enemy
	// of the ship that is attacking you.
	if(target->GetGovernment()->IsPlayer())
		return;
	if(!attacker->IsEnemy())
		return;
	if(target->GetGovernment()->IsEnemy())
		return;
	if(target->GetPersonality().IsMute())
		return;
	if(!target->GetGovernment()->Language().empty())
		if(!player.GetCondition("language: " + target->GetGovernment()->Language()))
			return;
	
	// No active ship has a grudge already against this government.
	// Check the relative strength of this ship and its attackers.
	double targetStrength = (target->Shields() + target->Hull()) * target->Cost();
	double attackerStrength = 0.;
	int attackerCount = 0;
	for(const shared_ptr<Ship> &ship : ships)
		if(ship->GetGovernment() == attacker && ship->GetTargetShip() == target)
		{
			++attackerCount;
			attackerStrength += (ship->Shields() + ship->Hull()) * ship->Cost();
		}
	
	if(attackerStrength <= targetStrength)
		return;
	
	// Ask for help more frequently if the battle is very lopsided.
	double ratio = attackerStrength / targetStrength - 1.;
	if(Random::Real() * 10. > ratio)
		return;
	
	grudge[attacker] = target;
	grudgeTime = 120;
	string message = target->GetGovernment()->GetName() + " ship \"" + target->Name() + "\": ";
	if(target->GetPersonality().IsHeroic())
	{
		message += "Please assist us in destroying ";
		message += (attackerCount == 1 ? "this " : "these ");
		message += attacker->GetName();
		message += (attackerCount == 1 ? " ship." : " ships.");
	}
	else
	{
		message += "We are under attack by ";
		if(attackerCount == 1)
			message += "a ";
		message += attacker->GetName();
		message += (attackerCount == 1 ? " ship" : " ships");
		message += ". Please assist us!";
	}
	Messages::Add(message);
}



// Constructor for the ship status display rings.
Engine::Status::Status(const Point &position, double outer, double inner, double radius, int type, double angle)
	: position(position), outer(outer), inner(inner), radius(radius), type(type), angle(angle)
{
}<|MERGE_RESOLUTION|>--- conflicted
+++ resolved
@@ -1600,44 +1600,24 @@
 			Point hitPos = projectile.Position() + closestHit * projectile.Velocity();
 			for(Ship *ship : shipCollisions.Circle(hitPos, blastRadius))
 			{
-<<<<<<< HEAD
 				if(isSafe && projectile.Target() != body
-						&& !gov->IsEnemy(body->GetGovernment()))
-=======
-				if(isSafe && projectile.Target() != ship
-						&& !projectile.GetGovernment()->IsEnemy(ship->GetGovernment()))
->>>>>>> 0fb00c96
+						&& !gov->IsEnemy(ship->GetGovernment()))
 					continue;
 				
 				int eventType = ship->TakeDamage(projectile, ship != hit.get());
 				if(eventType)
-<<<<<<< HEAD
-					eventQueue.emplace_back(gov, ship, eventType);
-=======
-					eventQueue.emplace_back(
-						projectile.GetGovernment(), ship->shared_from_this(), eventType);
->>>>>>> 0fb00c96
+					eventQueue.emplace_back(gov, ship->shared_from_this(), eventType);
 			}
 			// Cloaked ships can be hit be a blast, too.
 			for(Ship *ship : cloakedCollisions.Circle(hitPos, blastRadius))
 			{
-<<<<<<< HEAD
 				if(isSafe && projectile.Target() != body
-						&& !gov->IsEnemy(body->GetGovernment()))
-=======
-				if(isSafe && projectile.Target() != ship
-						&& !projectile.GetGovernment()->IsEnemy(ship->GetGovernment()))
->>>>>>> 0fb00c96
+						&& !gov->IsEnemy(ship->GetGovernment()))
 					continue;
 				
 				int eventType = ship->TakeDamage(projectile, ship != hit.get());
 				if(eventType)
-<<<<<<< HEAD
-					eventQueue.emplace_back(gov, ship, eventType);
-=======
-					eventQueue.emplace_back(
-						projectile.GetGovernment(), ship->shared_from_this(), eventType);
->>>>>>> 0fb00c96
+					eventQueue.emplace_back(gov, ship->shared_from_this(), eventType);
 			}
 		}
 		else if(hit)
