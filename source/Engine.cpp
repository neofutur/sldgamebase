--- conflicted
+++ resolved
@@ -1327,12 +1327,8 @@
 				CreateWeather(hazard, stellar.Position());
 	}
 
-<<<<<<< HEAD
 	player.RefreshRaiding();
-	for(const auto &raidFleet : system->GetGovernment()->RaidFleets())
-=======
 	for(const auto &raidFleet : system->RaidFleets())
->>>>>>> acbfd156
 	{
 		double attraction = player.RaidFleetAttraction(raidFleet, system);
 		int maximumFleets = 10 + max(0., attraction - 1.) * 10;
