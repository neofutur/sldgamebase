--- conflicted
+++ resolved
@@ -204,14 +204,6 @@
 	bool doEnter = false;
 	bool hadHostiles = false;
 	
-<<<<<<< HEAD
-	// Commands that are currently active (and not yet handled)
-	// This is a combination of keyboard and mouse commands (and any other
-	// available input device).
-	Command activeCommands;
-	
-	// Mouse input variables
-=======
 	// Commands that are currently active (and not yet handled). This is a combination
 	// of keyboard and mouse commands (and any other available input device).
 	Command activeCommands;
@@ -221,7 +213,6 @@
 	int landKeyInterval = 0;
 	
 	// Inputs received from a mouse or other pointer device.
->>>>>>> 96e2b53b
 	bool doClickNextStep = false;
 	bool doClick = false;
 	bool hasShift = false;
