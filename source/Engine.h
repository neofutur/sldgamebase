/* Engine.h
Copyright (c) 2014 by Michael Zahniser

Endless Sky is free software: you can redistribute it and/or modify it under the
terms of the GNU General Public License as published by the Free Software
Foundation, either version 3 of the License, or (at your option) any later version.

Endless Sky is distributed in the hope that it will be useful, but WITHOUT ANY
WARRANTY; without even the implied warranty of MERCHANTABILITY or FITNESS FOR A
PARTICULAR PURPOSE.  See the GNU General Public License for more details.
*/

#ifndef ENGINE_H_
#define ENGINE_H_

#include "AI.h"
#include "AsteroidField.h"
#include "BatchDrawList.h"
#include "CollisionSet.h"
#include "Command.h"
#include "DrawList.h"
#include "EscortDisplay.h"
#include "Information.h"
#include "Point.h"
#include "Radar.h"
#include "Rectangle.h"

#include <condition_variable>
#include <list>
#include <map>
#include <memory>
#include <thread>
#include <utility>
#include <vector>

class Flotsam;
class Government;
class NPC;
class Outfit;
class PlanetLabel;
class PlayerInfo;
class Projectile;
class Ship;
class ShipEvent;
class Sprite;
class TestContext;
class Visual;
class Weather;



// Class representing the game engine: its job is to track all of the objects in
// the game, and to move them, step by step. All the motion and collision
// calculations are handled in a separate thread so that the graphics thread is
// free to just work on drawing things; this means that the drawn state of the
// game is always one step (1/60 second) behind what is being calculated. This
// lag is too small to be detectable and means that the game can better handle
// situations where there are many objects on screen at once.
class Engine {
public:
	explicit Engine(PlayerInfo &player);
	~Engine();

	// Place all the player's ships, and "enter" the system the player is in.
	void Place();
	// Place NPCs spawned by a mission that offers when the player is not landed.
	void Place(const std::list<NPC> &npcs, std::shared_ptr<Ship> flagship = nullptr);

	// Wait for the previous calculations (if any) to be done.
	void Wait();
	// Perform all the work that can only be done while the calculation thread
	// is paused (for thread safety reasons).
	void Step(bool isActive);
	// Begin the next step of calculations.
	void Go();

	// Get any special events that happened in this step.
	// MainPanel::Step will clear this list.
	std::list<ShipEvent> &Events();

	// Draw a frame.
	void Draw(double deltaTime);

	// Set the given TestContext in the next step of the Engine.
	void SetTestContext(TestContext &newTestContext);

	// Select the object the player clicked on.
	void Click(const Point &from, const Point &to, bool hasShift);
	void RClick(const Point &point);
	void SelectGroup(int group, bool hasShift, bool hasControl);

	// Break targeting on all projectiles between the player and the given
	// government; gov projectiles stop targeting the player and player's
	// projectiles stop targeting gov.
	void BreakTargeting(const Government *gov);


private:
	void EnterSystem();

	void ThreadEntryPoint();
	void CalculateStep();

	void MoveShip(const std::shared_ptr<Ship> &ship);

	void SpawnFleets();
	void SpawnPersons();
	void GenerateWeather();
	void SendHails();
	void HandleKeyboardInputs();
	void HandleMouseClicks();

	void FillCollisionSets();

	void DoCollisions(Projectile &projectile);
	void DoWeather(Weather &weather);
	void DoCollection(Flotsam &flotsam);
	void DoScanning(const std::shared_ptr<Ship> &ship);

	void FillRadar();

	void AddSprites(const Ship &ship);

	void DoGrudge(const std::shared_ptr<Ship> &target, const Government *attacker);


private:
	class Target {
	public:
		const Body *body;
		Angle angle;
		double radius;
		int type;
		int count;
	};

	class Status {
	public:
		Status(const Body *body, double outer, double inner, double disabled, double radius, int type, double angle = 0.);

		const Body *body;
		double outer;
		double inner;
		double disabled;
		double radius;
		int type;
		double angle;
	};


private:
	PlayerInfo &player;

	std::list<std::shared_ptr<Ship>> ships;
	std::vector<Projectile> projectiles;
	std::vector<Weather> activeWeather;
	std::list<std::shared_ptr<Flotsam>> flotsam;
	std::vector<Visual> visuals;
	AsteroidField asteroids;

	// New objects created within the latest step:
	std::list<std::shared_ptr<Ship>> newShips;
	std::vector<Projectile> newProjectiles;
	std::list<std::shared_ptr<Flotsam>> newFlotsam;
	std::vector<Visual> newVisuals;

	// Track which ships currently have anti-missiles ready to fire.
	std::vector<Ship *> hasAntiMissile;

	AI ai;

	std::thread calcThread;
	std::condition_variable condition;
	std::mutex swapMutex;

	bool calcTickTock = false;
	bool drawTickTock = false;
	bool hasFinishedCalculating = true;
	bool terminate = false;
	bool wasActive = false;
	DrawList draw[2];
	BatchDrawList batchDraw[2];
	Radar radar[2];
	// Viewport position and velocity.
	Point center;
	Point centerVelocity;
	// Other information to display.
	Information info;
	std::vector<Target> targets;
	Point targetVector;
	Point targetUnit;
	int targetSwizzle = -1;
	EscortDisplay escorts;
	std::vector<Status> statuses;
	std::vector<PlanetLabel> labels;
	std::vector<std::pair<const Outfit *, int>> ammo;
	int jumpCount = 0;
	const System *jumpInProgress[2] = {nullptr, nullptr};
	const Sprite *highlightSprite = nullptr;
	Point highlightUnit;
	float highlightFrame = 0.f;

	int step = 0;

	std::list<ShipEvent> eventQueue;
	std::list<ShipEvent> events;
	// Keep track of who has asked for help in fighting whom.
	std::map<const Government *, std::weak_ptr<const Ship>> grudge;
	int grudgeTime = 0;

	CollisionSet shipCollisions;

	int alarmTime = 0;
	double flash = 0.;
	bool doFlash = false;
	bool doEnter = false;
	bool hadHostiles = false;

	// Commands that are currently active (and not yet handled). This is a combination
	// of keyboard and mouse commands (and any other available input device).
	Command activeCommands;
	// Keyboard commands that were active in the previous step.
	Command keyHeld;
	// Pressing "land" rapidly toggles targets; pressing it once re-engages landing.
	int landKeyInterval = 0;

	// Inputs received from a mouse or other pointer device.
	bool doClickNextStep = false;
	bool doClick = false;
	bool hasShift = false;
	bool hasControl = false;
	bool isRightClick = false;
	bool isRadarClick = false;
	Point clickPoint;
	Rectangle clickBox;
	int groupSelect = -1;

	// Input, Output and State handling for automated tests.
	TestContext *testContext = nullptr;

	double zoom = 1.;
<<<<<<< HEAD
=======
	// Tracks the next zoom change so that objects aren't drawn at different zooms in a single frame.
	double nextZoom = 0.;

	double load = 0.;
	int loadCount = 0;
	double loadSum = 0.;
>>>>>>> 27584823
};



#endif<|MERGE_RESOLUTION|>--- conflicted
+++ resolved
@@ -239,15 +239,6 @@
 	TestContext *testContext = nullptr;
 
 	double zoom = 1.;
-<<<<<<< HEAD
-=======
-	// Tracks the next zoom change so that objects aren't drawn at different zooms in a single frame.
-	double nextZoom = 0.;
-
-	double load = 0.;
-	int loadCount = 0;
-	double loadSum = 0.;
->>>>>>> 27584823
 };
 
 
