/* Engine.h
Copyright (c) 2014 by Michael Zahniser

Endless Sky is free software: you can redistribute it and/or modify it under the
terms of the GNU General Public License as published by the Free Software
Foundation, either version 3 of the License, or (at your option) any later version.

Endless Sky is distributed in the hope that it will be useful, but WITHOUT ANY
WARRANTY; without even the implied warranty of MERCHANTABILITY or FITNESS FOR A
PARTICULAR PURPOSE. See the GNU General Public License for more details.

You should have received a copy of the GNU General Public License along with
this program. If not, see <https://www.gnu.org/licenses/>.
*/

#ifndef ENGINE_H_
#define ENGINE_H_

#include "AI.h"
#include "AlertLabel.h"
#include "AmmoDisplay.h"
#include "AsteroidField.h"
#include "BatchDrawList.h"
#include "CollisionSet.h"
#include "Color.h"
#include "Command.h"
#include "DrawList.h"
#include "EscortDisplay.h"
#include "Information.h"
#include "PlanetLabel.h"
#include "Point.h"
#include "Preferences.h"
#include "Projectile.h"
#include "Radar.h"
#include "Rectangle.h"
#include "TaskQueue.h"

#include <condition_variable>
#include <list>
#include <map>
#include <memory>
#include <utility>
#include <vector>

class Flotsam;
class Government;
class NPC;
class Outfit;
class PlayerInfo;
class Ship;
class ShipEvent;
class Sprite;
class Visual;
class Weather;


// Class representing the game engine: its job is to track all of the objects in
// the game, and to move them, step by step. All the motion and collision
// calculations are handled in a separate thread so that the graphics thread is
// free to just work on drawing things; this means that the drawn state of the
// game is always one step (1/60 second) behind what is being calculated. This
// lag is too small to be detectable and means that the game can better handle
// situations where there are many objects on screen at once.
class Engine {
public:
	explicit Engine(PlayerInfo &player);
	~Engine();

	// Place all the player's ships, and "enter" the system the player is in.
	void Place();
	// Place NPCs spawned by a mission that offers when the player is not landed.
	void Place(const std::list<NPC> &npcs, std::shared_ptr<Ship> flagship = nullptr);

	// Wait for the previous calculations (if any) to be done.
	void Wait();
	// Perform all the work that can only be done while the calculation thread
	// is paused (for thread safety reasons).
	void Step(bool isActive);
	// Begin the next step of calculations.
	void Go();

	// Give a command on behalf of the player, used for integration tests.
	void GiveCommand(const Command &command);

	// Get any special events that happened in this step.
	// MainPanel::Step will clear this list.
	std::list<ShipEvent> &Events();

	// Draw a frame.
	void Draw() const;

	// Select the object the player clicked on.
	void Click(const Point &from, const Point &to, bool hasShift, bool hasControl);
	void RClick(const Point &point);
	void SelectGroup(int group, bool hasShift, bool hasControl);

	// Break targeting on all projectiles between the player and the given
	// government; gov projectiles stop targeting the player and player's
	// projectiles stop targeting gov.
	void BreakTargeting(const Government *gov);


private:
	class Outline {
	public:
		constexpr Outline(const Sprite *sprite, const Point &position, const Point &unit,
			const float frame, const Color &color)
			: sprite(sprite), position(position), unit(unit), frame(frame), color(color)
		{
		}

		const Sprite *sprite;
		const Point position;
		const Point unit;
		const float frame;
		const Color color;
	};

	class Target {
	public:
		Point center;
		Angle angle;
		double radius;
		const Color &color;
		int count;
	};

	class Status {
	public:
		constexpr Status(const Point &position, double outer, double inner,
			double disabled, double radius, int type, float alpha, double angle = 0.)
			: position(position), outer(outer), inner(inner),
				disabled(disabled), radius(radius), type(type), alpha(alpha), angle(angle) {}

		Point position;
		double outer;
		double inner;
		double disabled;
		double radius;
		int type;
		float alpha;
		double angle;
	};

	class Zoom {
	public:
		constexpr Zoom() : base(0.) {}
		explicit constexpr Zoom(double zoom) : base(zoom) {}

		constexpr operator double() const { return base * modifier; }

		double base;
		double modifier = 1.;
	};


private:
	void EnterSystem();

	void CalculateStep();

	void MoveShip(const std::shared_ptr<Ship> &ship);

	void SpawnFleets();
	void SpawnPersons();
	void GenerateWeather();
	void SendHails();
	void HandleKeyboardInputs();
	void HandleMouseClicks();
	void HandleMouseInput(Command &activeCommands);

	void FillCollisionSets();

	void DoCollisions(Projectile &projectile);
	void DoWeather(Weather &weather);
	void DoCollection(Flotsam &flotsam);
	void DoScanning(const std::shared_ptr<Ship> &ship);

	void FillRadar();

	void DrawShipSprites(const Ship &ship);

	void DoGrudge(const std::shared_ptr<Ship> &target, const Government *attacker);

	void CreateStatusOverlays();
	void EmplaceStatusOverlay(const std::shared_ptr<Ship> &ship, Preferences::OverlayState overlaySetting,
		int value, double cloak);


private:
	PlayerInfo &player;

	std::list<std::shared_ptr<Ship>> ships;
	std::vector<Projectile> projectiles;
	std::vector<Weather> activeWeather;
	std::list<std::shared_ptr<Flotsam>> flotsam;
	std::vector<Visual> visuals;
	AsteroidField asteroids;

	// New objects created within the latest step:
	std::list<std::shared_ptr<Ship>> newShips;
	std::vector<Projectile> newProjectiles;
	std::list<std::shared_ptr<Flotsam>> newFlotsam;
	std::vector<Visual> newVisuals;

	// Track which ships currently have anti-missiles or
	// tractor beams ready to fire.
	std::vector<Ship *> hasAntiMissile;
	std::vector<Ship *> hasTractorBeam;

	AI ai;

	TaskQueue queue;

	// ES uses a technique called double buffering to calculate the next frame and render the current one simultaneously.
	// To facilitate this, it uses two buffers for each list of things to draw - one for the next frame's calculations and
	// one for rendering the current frame. A little synchronization is required to prevent mutable references to the
	// currently rendering buffer.
	size_t currentCalcBuffer = 0;
	size_t currentDrawBuffer = 0;
	DrawList draw[2];
	BatchDrawList batchDraw[2];
	Radar radar[2];

	bool wasActive = false;
	bool isMouseHoldEnabled = false;
	bool isMouseTurningEnabled = false;

	// Viewport position and velocity.
	Point center;
	Point centerVelocity;
	// Other information to display.
	Information info;
	std::vector<Target> targets;
	Point targetVector;
	Point targetUnit;
	int targetSwizzle = -1;
	EscortDisplay escorts;
	AmmoDisplay ammoDisplay;
	std::vector<Outline> outlines;
	std::vector<Status> statuses;
	std::vector<PlanetLabel> labels;
	std::vector<AlertLabel> missileLabels;
	std::vector<std::pair<const Outfit *, int>> ammo;
	int jumpCount = 0;
	const System *jumpInProgress[2] = {nullptr, nullptr};
<<<<<<< HEAD
	Point highlightLocation;
	const Sprite *highlightSprite = nullptr;
	Point highlightUnit;
	float highlightFrame = 0.f;
	double hyperspacePercentage = 0.;
=======
>>>>>>> bc058c0c

	int step = 0;

	std::list<ShipEvent> eventQueue;
	std::list<ShipEvent> events;
	// Keep track of who has asked for help in fighting whom.
	std::map<const Government *, std::weak_ptr<const Ship>> grudge;
	int grudgeTime = 0;

	CollisionSet shipCollisions;

	int alarmTime = 0;
	double flash = 0.;
	bool doFlash = false;
	bool doEnterLabels = false;
	bool doEnter = false;
	bool hadHostiles = false;

	// Commands that are currently active (and not yet handled). This is a combination
	// of keyboard and mouse commands (and any other available input device).
	Command activeCommands;
	// Keyboard commands that were active in the previous step.
	Command keyHeld;
	// Pressing "land" or "board" rapidly toggles targets; pressing it once re-engages landing or boarding.
	int keyInterval = 0;

	// Inputs received from a mouse or other pointer device.
	bool doClickNextStep = false;
	bool doClick = false;
	bool hasShift = false;
	bool hasControl = false;
	bool isRightClick = false;
	bool isRadarClick = false;
	Point clickPoint;
	Rectangle uiClickBox;
	Rectangle clickBox;
	int groupSelect = -1;

	// Set of asteroids scanned in the current system.
	std::set<std::string> asteroidsScanned;
	bool isAsteroidCatalogComplete = false;

	Zoom zoom;
	// Tracks the next zoom change so that objects aren't drawn at different zooms in a single frame.
	Zoom nextZoom;

	double load = 0.;
	int loadCount = 0;
	double loadSum = 0.;
};



#endif<|MERGE_RESOLUTION|>--- conflicted
+++ resolved
@@ -244,14 +244,7 @@
 	std::vector<std::pair<const Outfit *, int>> ammo;
 	int jumpCount = 0;
 	const System *jumpInProgress[2] = {nullptr, nullptr};
-<<<<<<< HEAD
-	Point highlightLocation;
-	const Sprite *highlightSprite = nullptr;
-	Point highlightUnit;
-	float highlightFrame = 0.f;
 	double hyperspacePercentage = 0.;
-=======
->>>>>>> bc058c0c
 
 	int step = 0;
 
