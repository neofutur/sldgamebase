/* Engine.h
Copyright (c) 2014 by Michael Zahniser

Endless Sky is free software: you can redistribute it and/or modify it under the
terms of the GNU General Public License as published by the Free Software
Foundation, either version 3 of the License, or (at your option) any later version.

Endless Sky is distributed in the hope that it will be useful, but WITHOUT ANY
WARRANTY; without even the implied warranty of MERCHANTABILITY or FITNESS FOR A
PARTICULAR PURPOSE. See the GNU General Public License for more details.

You should have received a copy of the GNU General Public License along with
this program. If not, see <https://www.gnu.org/licenses/>.
*/

#ifndef ENGINE_H_
#define ENGINE_H_

#include "AI.h"
#include "AmmoDisplay.h"
#include "AsteroidField.h"
#include "BatchDrawList.h"
#include "CollisionSet.h"
#include "Command.h"
#include "DrawList.h"
#include "EscortDisplay.h"
#include "Fleet.h"
#include "Information.h"
#include "LimitedEvents.h"
#include "Point.h"
#include "Preferences.h"
#include "Radar.h"
#include "Rectangle.h"
#include "SpawnedFleet.h"

#include <condition_variable>
#include <list>
#include <map>
#include <memory>
#include <thread>
#include <unordered_map>
#include <utility>
#include <vector>

class AlertLabel;
class Flotsam;
class Government;
class NPC;
class Outfit;
class PlanetLabel;
class PlayerInfo;
class Projectile;
class Ship;
class ShipEvent;
class Sprite;
class TestContext;
class Visual;
class Weather;



// Class representing the game engine: its job is to track all of the objects in
// the game, and to move them, step by step. All the motion and collision
// calculations are handled in a separate thread so that the graphics thread is
// free to just work on drawing things; this means that the drawn state of the
// game is always one step (1/60 second) behind what is being calculated. This
// lag is too small to be detectable and means that the game can better handle
// situations where there are many objects on screen at once.
class Engine {
public:
	explicit Engine(PlayerInfo &player);
	~Engine();

	// Place all the player's ships, and "enter" the system the player is in.
	void Place();
	// Place NPCs spawned by a mission that offers when the player is not landed.
	void Place(const std::list<NPC> &npcs, std::shared_ptr<Ship> flagship = nullptr);

	// Wait for the previous calculations (if any) to be done.
	void Wait();
	// Perform all the work that can only be done while the calculation thread
	// is paused (for thread safety reasons).
	void Step(bool isActive);
	// Begin the next step of calculations.
	void Go();

	// Get any special events that happened in this step.
	// MainPanel::Step will clear this list.
	std::list<ShipEvent> &Events();

	// Draw a frame.
	void Draw() const;

	// Set the given TestContext in the next step of the Engine.
	void SetTestContext(TestContext &newTestContext);

	// Select the object the player clicked on.
	void Click(const Point &from, const Point &to, bool hasShift, bool hasControl);
	void RClick(const Point &point);
	void SelectGroup(int group, bool hasShift, bool hasControl);

	// Break targeting on all projectiles between the player and the given
	// government; gov projectiles stop targeting the player and player's
	// projectiles stop targeting gov.
	void BreakTargeting(const Government *gov);


private:
	class Target {
	public:
		Point center;
		Angle angle;
		double radius;
		const Color &color;
		int count;
	};

	class Status {
	public:
		Status(const Point &position, double outer, double inner,
			double disabled, double radius, int type, double angle = 0.)
			: position(position), outer(outer), inner(inner),
				disabled(disabled), radius(radius), type(type), angle(angle) {}

		Point position;
		double outer;
		double inner;
		double disabled;
		double radius;
		int type;
		double angle;
	};


private:
	void EnterSystem();

	void ThreadEntryPoint();
	void CalculateStep();

	void MoveShip(const std::shared_ptr<Ship> &ship);

	void SpawnFleets();
	void SpawnPersons();
	void GenerateWeather();
	void SendHails();
	void HandleKeyboardInputs();
	void HandleMouseClicks();
	void HandleMouseInput(Command &activeCommands);

	void FillCollisionSets();

	void DoCollisions(Projectile &projectile);
	void DoWeather(Weather &weather);
	void DoCollection(Flotsam &flotsam);
	void DoScanning(const std::shared_ptr<Ship> &ship);

	void FillRadar();

	void AddSprites(const Ship &ship);

	void DoGrudge(const std::shared_ptr<Ship> &target, const Government *attacker);

<<<<<<< HEAD
	size_t FleetPlacementLimit(const LimitedEvents<Fleet> &fleet, unsigned frames, bool requireGovernment);
	size_t CountFleetsWithCategory(const std::string &category);
	size_t CountNonDisabledFleetsWithCategory(const std::string &category);
	void PruneSpawnedFleets();
	void AddSpawnedFleet(const LimitedEvents<Fleet> &category);

private:
	class Target {
	public:
		Point center;
		Angle angle;
		double radius;
		const Color &color;
		int count;
	};

	class Status {
	public:
		Status(const Point &position, double outer, double inner,
			double disabled, double radius, int type, double angle = 0.);

		Point position;
		double outer;
		double inner;
		double disabled;
		double radius;
		int type;
		double angle;
	};
=======
	void CreateStatusOverlays();
	void EmplaceStatusOverlay(const std::shared_ptr<Ship> &ship, Preferences::OverlayState overlaySetting, int value);
>>>>>>> f24956d2


private:
	PlayerInfo &player;

	std::list<std::shared_ptr<Ship>> ships;
	std::vector<Projectile> projectiles;
	std::vector<Weather> activeWeather;
	std::list<std::shared_ptr<Flotsam>> flotsam;
	std::vector<Visual> visuals;
	AsteroidField asteroids;
	std::unordered_multimap<std::string, std::weak_ptr<SpawnedFleet>> spawnedFleets;
	bool updateFleetCounters = false;

	// Temporary usage while adding a fleet:
	std::list<std::shared_ptr<Ship>> fleetShips;

	// New objects created within the latest step:
	std::list<std::shared_ptr<Ship>> newShips;
	std::vector<Projectile> newProjectiles;
	std::list<std::shared_ptr<Flotsam>> newFlotsam;
	std::vector<Visual> newVisuals;

	// Track which ships currently have anti-missiles ready to fire.
	std::vector<Ship *> hasAntiMissile;

	AI ai;

	std::thread calcThread;
	std::condition_variable condition;
	std::mutex swapMutex;

	bool calcTickTock = false;
	bool drawTickTock = false;
	bool hasFinishedCalculating = true;
	bool terminate = false;
	bool wasActive = false;
	bool isMouseHoldEnabled = false;
	bool isMouseTurningEnabled = false;
	DrawList draw[2];
	BatchDrawList batchDraw[2];
	Radar radar[2];
	// Viewport position and velocity.
	Point center;
	Point centerVelocity;
	// Other information to display.
	Information info;
	std::vector<Target> targets;
	Point targetVector;
	Point targetUnit;
	int targetSwizzle = -1;
	EscortDisplay escorts;
	AmmoDisplay ammoDisplay;
	std::vector<Status> statuses;
	std::vector<PlanetLabel> labels;
	std::vector<AlertLabel> missileLabels;
	std::vector<std::pair<const Outfit *, int>> ammo;
	int jumpCount = 0;
	const System *jumpInProgress[2] = {nullptr, nullptr};
	const Sprite *highlightSprite = nullptr;
	Point highlightUnit;
	float highlightFrame = 0.f;

	int step = 0;

	std::list<ShipEvent> eventQueue;
	std::list<ShipEvent> events;
	// Keep track of who has asked for help in fighting whom.
	std::map<const Government *, std::weak_ptr<const Ship>> grudge;
	int grudgeTime = 0;

	CollisionSet shipCollisions;

	int alarmTime = 0;
	double flash = 0.;
	bool doFlash = false;
	bool doEnter = false;
	bool hadHostiles = false;

	// Commands that are currently active (and not yet handled). This is a combination
	// of keyboard and mouse commands (and any other available input device).
	Command activeCommands;
	// Keyboard commands that were active in the previous step.
	Command keyHeld;
	// Pressing "land" or "board" rapidly toggles targets; pressing it once re-engages landing or boarding.
	int keyInterval = 0;

	// Inputs received from a mouse or other pointer device.
	bool doClickNextStep = false;
	bool doClick = false;
	bool hasShift = false;
	bool hasControl = false;
	bool isRightClick = false;
	bool isRadarClick = false;
	Point clickPoint;
	Rectangle uiClickBox;
	Rectangle clickBox;
	int groupSelect = -1;

	// Set of asteroids scanned in the current system.
	std::set<std::string> asteroidsScanned;
	bool isAsteroidCatalogComplete = false;

	// Input, Output and State handling for automated tests.
	TestContext *testContext = nullptr;

	double zoom = 1.;
	// Tracks the next zoom change so that objects aren't drawn at different zooms in a single frame.
	double nextZoom = 0.;

	double load = 0.;
	int loadCount = 0;
	double loadSum = 0.;
};



#endif<|MERGE_RESOLUTION|>--- conflicted
+++ resolved
@@ -161,40 +161,14 @@
 
 	void DoGrudge(const std::shared_ptr<Ship> &target, const Government *attacker);
 
-<<<<<<< HEAD
 	size_t FleetPlacementLimit(const LimitedEvents<Fleet> &fleet, unsigned frames, bool requireGovernment);
 	size_t CountFleetsWithCategory(const std::string &category);
 	size_t CountNonDisabledFleetsWithCategory(const std::string &category);
 	void PruneSpawnedFleets();
 	void AddSpawnedFleet(const LimitedEvents<Fleet> &category);
 
-private:
-	class Target {
-	public:
-		Point center;
-		Angle angle;
-		double radius;
-		const Color &color;
-		int count;
-	};
-
-	class Status {
-	public:
-		Status(const Point &position, double outer, double inner,
-			double disabled, double radius, int type, double angle = 0.);
-
-		Point position;
-		double outer;
-		double inner;
-		double disabled;
-		double radius;
-		int type;
-		double angle;
-	};
-=======
 	void CreateStatusOverlays();
 	void EmplaceStatusOverlay(const std::shared_ptr<Ship> &ship, Preferences::OverlayState overlaySetting, int value);
->>>>>>> f24956d2
 
 
 private:
