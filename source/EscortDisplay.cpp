--- conflicted
+++ resolved
@@ -46,11 +46,7 @@
 
 void EscortDisplay::Add(const Ship &ship, bool isHere, bool systemNameKnown, bool fleetIsJumping, bool isSelected)
 {
-<<<<<<< HEAD
-	icons.emplace_back(ship, isHere, systemNameKnown, fleetIsJumping, isSelected);
-=======
-	icons.emplace_back(ship, isHere, fleetIsJumping, isSelected, basicHeight, systemLabelHeight);
->>>>>>> ee561898
+	icons.emplace_back(ship, isHere, systemNameKnown, fleetIsJumping, isSelected, basicHeight, systemLabelHeight);
 }
 
 
@@ -173,12 +169,8 @@
 
 
 
-<<<<<<< HEAD
-EscortDisplay::Icon::Icon(const Ship &ship, bool isHere, bool systemNameKnown, bool fleetIsJumping, bool isSelected)
-=======
-EscortDisplay::Icon::Icon(const Ship &ship, bool isHere, bool fleetIsJumping, bool isSelected,
+EscortDisplay::Icon::Icon(const Ship &ship, bool isHere, bool systemNameKnown, bool fleetIsJumping, bool isSelected,
 		int basicHeight, int systemLabelHeight)
->>>>>>> ee561898
 	: sprite(ship.GetSprite()),
 	isDisabled(ship.IsDisabled()),
 	isHere(isHere),
@@ -187,13 +179,8 @@
 	cannotJump(fleetIsJumping && !ship.IsHyperspacing() && !ship.JumpsRemaining()),
 	isSelected(isSelected),
 	cost(ship.Cost()),
-<<<<<<< HEAD
 	system((!isHere && ship.GetSystem()) ? (systemNameKnown ? ship.GetSystem()->Name() : "???") : ""),
-	low{ship.Shields(), ship.Hull(), ship.Energy(), ship.Heat(), ship.Fuel()},
-=======
-	system((!isHere && ship.GetSystem()) ? ship.GetSystem()->Name() : ""),
 	low{ship.Shields(), ship.Hull(), ship.Energy(), min(ship.Heat(), 1.), ship.Fuel()},
->>>>>>> ee561898
 	high(low),
 	ships(1, &ship)
 {
