--- conflicted
+++ resolved
@@ -47,12 +47,8 @@
 private:
 	class Icon {
 	public:
-<<<<<<< HEAD
-		Icon(const Ship &ship, bool isHere, bool systemNameKnown, bool fleetIsJumping, bool isSelected);
-=======
-		Icon(const Ship &ship, bool isHere, bool fleetIsJumping, bool isSelected,
+		Icon(const Ship &ship, bool isHere, bool systemNameKnown, bool fleetIsJumping, bool isSelected,
 				int basicHeight, int systemLabelHeight);
->>>>>>> ee561898
 
 		// Sorting operator.
 		bool operator<(const Icon &other) const;
