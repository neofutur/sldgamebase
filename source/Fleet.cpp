--- conflicted
+++ resolved
@@ -308,12 +308,8 @@
 		// drives and hyperdrives.
 		bool hasJump = false;
 		bool hasHyper = false;
-<<<<<<< HEAD
+		double jumpDistance = System::DEFAULT_NEIGHBOR_DISTANCE;
 		for(const Ship *ship : variantShips)
-=======
-		double jumpDistance = System::DEFAULT_NEIGHBOR_DISTANCE;
-		for(const Ship *ship : variant.ships)
->>>>>>> 96153319
 		{
 			if(ship->Attributes().Get("jump drive"))
 			{
