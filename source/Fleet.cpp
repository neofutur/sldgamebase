/* Fleet.cpp
Copyright (c) 2014 by Michael Zahniser

Endless Sky is free software: you can redistribute it and/or modify it under the
terms of the GNU General Public License as published by the Free Software
Foundation, either version 3 of the License, or (at your option) any later version.

Endless Sky is distributed in the hope that it will be useful, but WITHOUT ANY
WARRANTY; without even the implied warranty of MERCHANTABILITY or FITNESS FOR A
PARTICULAR PURPOSE.  See the GNU General Public License for more details.
*/

#include "Fleet.h"

#include "DataNode.h"
#include "Files.h"
#include "GameData.h"
#include "Government.h"
#include "Phrase.h"
#include "pi.h"
#include "Planet.h"
#include "Random.h"
#include "Ship.h"
#include "StellarObject.h"
#include "System.h"
#include "Variant.h"

#include <algorithm>
#include <cmath>
#include <iterator>

using namespace std;

namespace {
	// Generate an offset magnitude that will sample from an annulus (planets)
	// or a circle (systems without inhabited planets).
	double OffsetFrom(pair<Point, double> &center)
	{
		// If the center has a radius, then position ships further away.
		double minimumOffset = center.second ? 1. : 0.;
		// Since it is sensible that ships would be nearer to the object of
		// interest on average, do not apply the sqrt(rand) correction.
		return (Random::Real() + minimumOffset) * 400. + 2. * center.second;
	}
	
	// Construct a list of all outfits for sale in this system and its linked neighbors.
	Sale<Outfit> GetOutfitsForSale(const System *here)
	{
		auto outfits = Sale<Outfit>();
		if(here)
		{
			for(const StellarObject &object : here->Objects())
			{
				const Planet *planet = object.GetPlanet();
				if(planet && planet->IsValid() && planet->HasOutfitter())
					outfits.Add(planet->Outfitter());
			}
		}
		return outfits;
	}
	
	// Construct a list of varying numbers of outfits that were either specified for
	// this fleet directly, or are sold in this system or its linked neighbors.
	vector<const Outfit *> OutfitChoices(const set<const Sale<Outfit> *> &outfitters, const System *hub, int maxSize)
	{
		auto outfits = vector<const Outfit *>();
		if(maxSize > 0)
		{
			auto choices = Sale<Outfit>();
			// If no outfits were directly specified, choose from those sold nearby.
			if(outfitters.empty() && hub)
			{
				choices = GetOutfitsForSale(hub);
				for(const System *other : hub->Links())
					choices.Add(GetOutfitsForSale(other));
			}
			else
				for(const auto outfitter : outfitters)
					choices.Add(*outfitter);
			
			if(!choices.empty())
			{
				for(const auto outfit : choices)
				{
					double mass = outfit->Mass();
					// Avoid free outfits, massless outfits, and those too large to fit.
					if(mass > 0. && mass < maxSize && outfit->Cost() > 0)
					{
						// Also avoid outfits that add space (such as Outfits / Cargo Expansions)
						// or modify bunks.
						// TODO: Specify rejection criteria in datafiles as ConditionSets or similar.
						const auto &attributes = outfit->Attributes();
						if(attributes.Get("outfit space") > 0.
								|| attributes.Get("cargo space") > 0.
								|| attributes.Get("bunks"))
							continue;
						
						outfits.push_back(outfit);
					}
				}
			}
		}
		// Sort this list of choices ascending by mass, so it can be easily trimmed to just
		// the outfits that fit as the ship's free space decreases.
		sort(outfits.begin(), outfits.end(), [](const Outfit *a, const Outfit *b)
			{ return a->Mass() < b->Mass(); });
		return outfits;
	}
	
	// Add a random commodity from the list to the ship's cargo.
	void AddRandomCommodity(Ship &ship, int freeSpace, const vector<string> &commodities)
	{
		int index = Random::Int(GameData::Commodities().size());
		if(!commodities.empty())
		{
			// If a list of possible commodities was given, pick one of them at
			// random and then double-check that it's a valid commodity name.
			const string &name = commodities[Random::Int(commodities.size())];
			for(const auto &it : GameData::Commodities())
				if(it.name == name)
				{
					index = &it - &GameData::Commodities().front();
					break;
				}
		}
		
		const Trade::Commodity &commodity = GameData::Commodities()[index];
		int amount = Random::Int(freeSpace) + 1;
		ship.Cargo().Add(commodity.name, amount);
	}
	
	// Add a random outfit from the list to the ship's cargo.
	void AddRandomOutfit(Ship &ship, int freeSpace, const vector<const Outfit *> &outfits)
	{
		if(outfits.empty())
			return;
		int index = Random::Int(outfits.size());
		const Outfit *picked = outfits[index];
		int maxQuantity = floor(static_cast<double>(freeSpace) / picked->Mass());
		int amount = Random::Int(maxQuantity) + 1;
		ship.Cargo().Add(picked, amount);
	}
}



// Construct and Load() at the same time.
Fleet::Fleet(const DataNode &node)
{
	Load(node);
}



void Fleet::Load(const DataNode &node)
{
	if(node.Size() >= 2)
		fleetName = node.Token(1);
	
	// If Load() has already been called once on this fleet, any subsequent
	// calls will replace the variants instead of adding to them.
	bool resetVariants = !variants.empty();
	
	for(const DataNode &child : node)
	{
		// The "add" and "remove" keywords should never be alone on a line, and
		// are only valid with "variant" or "personality" definitions.
		bool add = (child.Token(0) == "add");
		bool remove = (child.Token(0) == "remove");
		bool hasValue = (child.Size() >= 2);
		if((add || remove) && (!hasValue || (child.Token(1) != "variant" && child.Token(1) != "personality")))
		{	
			child.PrintTrace("Skipping invalid \"" + child.Token(0) + "\" tag:");
			continue;
		}
		
		// If this line is an add or remove, the key is the token at index 1.
		const string &key = child.Token(add || remove);
		
		if(key == "government" && hasValue)
			government = GameData::Governments().Get(child.Token(1));
		else if(key == "names" && hasValue)
			names = GameData::Phrases().Get(child.Token(1));
		else if(key == "fighters" && hasValue)
			fighterNames = GameData::Phrases().Get(child.Token(1));
		else if(key == "cargo" && hasValue)
			cargo = static_cast<int>(child.Value(1));
		else if(key == "commodities" && hasValue)
		{
			commodities.clear();
			for(int i = 1; i < child.Size(); ++i)
				commodities.push_back(child.Token(i));
		}
		else if(key == "outfitters" && hasValue)
		{
			outfitters.clear();
			for(int i = 1; i < child.Size(); ++i)
				outfitters.insert(GameData::Outfitters().Get(child.Token(i)));
		}
		else if(key == "personality")
			personality.Load(child);
		else if(key == "variant" && !remove)
		{
			if(resetVariants && !add)
			{
				resetVariants = false;
				variants.clear();
			}
			
			int weight = 1;
			int index = 1 + add;
			string variantName;
			if(child.Size() >= index + 1 && !child.IsNumber(index))
				variantName = child.Token(index++);
			if(child.Size() >= index + 1)
				weight = child.Value(index);
			
			if(!variantName.empty())
				variants.emplace_back(GameData::Variants().Get(variantName), weight);
			else
				variants.emplace_back(child, weight);
		}
		else if(key == "variant")
		{
			// If given a full definition of one of this fleet's variant members, remove the variant.
			Variant toRemove(child);
			auto VariantToRemove = [&](const WeightedVariant &v) noexcept -> bool
			{
				return v.Get() == toRemove;
			};
			
			auto removeIt = remove_if(variants.begin(), variants.end(), VariantToRemove);
			if(removeIt != variants.end())
				variants.erase(removeIt, variants.end());
			else
				child.PrintTrace("Did not find matching variant for specified operation:");
		}
		else
			child.PrintTrace("Skipping unrecognized attribute:");
	}
	
	if(variants.empty())
		node.PrintTrace("Warning: " + (fleetName.empty() ? "unnamed fleet" : "Fleet \"" + fleetName + "\"") + " contains no variants:");
}



bool Fleet::IsValid(bool requireGovernment) const
{
	// Generally, a government is required for a fleet to be valid.
	if(requireGovernment && !government)
		return false;
	
	if(names && names->IsEmpty())
		return false;
	
	if(fighterNames && fighterNames->IsEmpty())
		return false;
	
	// Any variant a fleet could choose should be valid.
	if(any_of(variants.begin(), variants.end(),
			[](const WeightedVariant &v) noexcept -> bool { return !v.Get().IsValid(); }))
		return false;
	
	return true;
}



void Fleet::RemoveInvalidVariants()
{
	auto IsInvalidVariant = [](const WeightedVariant &v) noexcept -> bool
	{
		return !v.Get().IsValid();
	};
	auto firstInvalid = find_if(variants.begin(), variants.end(), IsInvalidVariant);
	if(firstInvalid == variants.end())
		return;
	
	// Ensure the class invariant can be maintained.
	// (This must be done first as we cannot do anything but `erase` elements filtered by `remove_if`.)
	int removedWeight = 0;
	for(auto it = firstInvalid; it != variants.end(); ++it)
		if(IsInvalidVariant(*it))
			removedWeight += it->Weight();
	
	auto removeIt = remove_if(firstInvalid, variants.end(), IsInvalidVariant);
	int count = distance(removeIt, variants.end());
	Files::LogError("Warning: " + (fleetName.empty() ? "unnamed fleet" : "fleet \"" + fleetName + "\"")
		+ ": Removing " + to_string(count) + " invalid " + (count > 1 ? "variants" : "variant")
		+ " (" + to_string(removedWeight) + " of " + to_string(variants.TotalWeight()) + " weight)");
	
	variants.erase(removeIt, variants.end());
}



// Get the government of this fleet.
const Government *Fleet::GetGovernment() const
{
	return government;
}


// Choose a fleet to be created during flight, and have it enter the system via jump or planetary departure.
void Fleet::Enter(const System &system, list<shared_ptr<Ship>> &ships, const Planet *planet) const
{
<<<<<<< HEAD
	if(variants.empty())
=======
	if(!total || variants.empty() || personality.IsDerelict())
>>>>>>> 0efba18a
		return;
	
	// Pick a fleet variant to instantiate.
	vector<const Ship *> variantShips = variants.Get().Get().ChooseShips();
	if(variantShips.empty())
		return;
	
	// Figure out what system the fleet is starting in, where it is going, and
	// what position it should start from in the system.
	const System *source = &system;
	const System *target = &system;
	Point position;
	double radius = 1000.;
	
	// Only pick a random entry point for this fleet if a source planet was not specified.
	if(!planet)
	{
		// Where this fleet can come from depends on whether it is friendly to any
		// planets in this system and whether it has jump drives.
		vector<const System *> linkVector;
		// Find out what the "best" jump method the fleet has is. Assume that if the
		// others don't have that jump method, they are being carried as fighters.
		// That is, content creators should avoid creating fleets with a mix of jump
		// drives and hyperdrives.
		bool hasJump = false;
		bool hasHyper = false;
		double jumpDistance = System::DEFAULT_NEIGHBOR_DISTANCE;
		for(const Ship *ship : variantShips)
		{
			if(ship->Attributes().Get("jump drive"))
			{
				hasJump = true;
				jumpDistance = ship->JumpRange();
				break;
			}
			if(ship->Attributes().Get("hyperdrive"))
				hasHyper = true;
		}
		// Don't try to make a fleet "enter" from another system if none of the
		// ships have jump drives.
		if(hasJump || hasHyper)
		{
			bool isWelcomeHere = !system.GetGovernment()->IsEnemy(government);
			for(const System *neighbor : (hasJump ? system.JumpNeighbors(jumpDistance) : system.Links()))
			{
				// If this ship is not "welcome" in the current system, prefer to have
				// it enter from a system that is friendly to it. (This is for realism,
				// so attack fleets don't come from what ought to be a safe direction.)
				if(isWelcomeHere || neighbor->GetGovernment()->IsEnemy(government))
					linkVector.push_back(neighbor);
				else
					linkVector.insert(linkVector.end(), 8, neighbor);
			}
		}
	
		// Find all the inhabited planets this fleet could take off from.
		vector<const Planet *> planetVector;
		if(!personality.IsSurveillance())
			for(const StellarObject &object : system.Objects())
				if(object.HasValidPlanet() && object.GetPlanet()->HasSpaceport()
						&& !object.GetPlanet()->GetGovernment()->IsEnemy(government))
					planetVector.push_back(object.GetPlanet());
	
		// If there is nowhere for this fleet to come from, don't create it.
		size_t options = linkVector.size() + planetVector.size();
		if(!options)
		{
			// Prefer to launch from inhabited planets, but launch from
			// uninhabited ones if there is no other option.
			for(const StellarObject &object : system.Objects())
				if(object.HasValidPlanet() && !object.GetPlanet()->GetGovernment()->IsEnemy(government))
					planetVector.push_back(object.GetPlanet());
			options = planetVector.size();
			if(!options)
				return;
		}
		
		// Choose a random planet or star system to come from.
		size_t choice = Random::Int(options);
	
		// If a planet is chosen, also pick a system to travel to after taking off.
		if(choice >= linkVector.size())
		{
			planet = planetVector[choice - linkVector.size()];
			if(!linkVector.empty())
				target = linkVector[Random::Int(linkVector.size())];
		}
		// We are entering this system via hyperspace, not taking off from a planet.
		else
			source = linkVector[choice];
	}
	
	auto placed = Instantiate(variantShips);
	// Carry all ships that can be carried, as they don't need to be positioned
	// or checked to see if they can access a particular planet.
	for(auto &ship : placed)
		PlaceFighter(ship, placed);
	
	// Find the stellar object for this planet, and place the ships there.
	if(planet)
	{
		const StellarObject *object = system.FindStellar(planet);
		if(!object)
		{
			// Log this error.
			Files::LogError("Fleet::Enter: Unable to find valid stellar object for planet \""
				+ planet->TrueName() + "\" in system \"" + system.Name() + "\"");
			return;
		}
		// To take off from the planet, all non-carried ships must be able to access it.
		else if(planet->IsUnrestricted() || all_of(placed.cbegin(), placed.cend(), [&](const shared_ptr<Ship> &ship)
				{ return ship->GetParent() || planet->IsAccessible(ship.get()); }))
		{
			position = object->Position();
			radius = object->Radius();
		}
		// The chosen planet could not be departed from by all ships in the variant.
		else
		{
			// If there are no departure paths, then there are no arrival paths either.
			if(source == target)
				return;
			// Otherwise, have the fleet arrive here from the target system.
			std::swap(source, target);
			planet = nullptr;
		}
	}
	
	// Place all the ships in the chosen fleet variant.
	shared_ptr<Ship> flagship;
	for(shared_ptr<Ship> &ship : placed)
	{
		// If this is a carried fighter, no need to position it.
		if(ship->GetParent())
			continue;
		
		Angle angle = Angle::Random(360.);
		Point pos = position + angle.Unit() * (Random::Real() * radius);
		
		ships.push_front(ship);
		ship->SetSystem(source);
		ship->SetPlanet(planet);
		if(source == &system)
			ship->Place(pos, angle.Unit(), angle);
		else
		{
			// Place the ship stationary and pointed in the right direction.
			angle = Angle(system.Position() - source->Position());
			ship->Place(pos, Point(), angle);
		}
		if(target != source)
			ship->SetTargetSystem(target);
		
		if(flagship)
			ship->SetParent(flagship);
		else
			flagship = ship;
		
		SetCargo(&*ship);
	}
}



// Place one of the variants in the given system, already "in action." If the carried flag is set,
// only uncarried ships will be added to the list (as any carriables will be stored in bays).
void Fleet::Place(const System &system, list<shared_ptr<Ship>> &ships, bool carried) const
{
	if(variants.empty())
		return;
	
	// Pick a fleet variant to instantiate.
	vector<const Ship *> variantShips = variants.Get().Get().ChooseShips();
	if(variantShips.empty())
		return;
	
	// Determine where the fleet is going to or coming from.
	auto center = ChooseCenter(system);
	
	// Place all the ships in the chosen fleet variant.
	shared_ptr<Ship> flagship;
	vector<shared_ptr<Ship>> placed = Instantiate(variantShips);
	for(shared_ptr<Ship> &ship : placed)
	{
		// If this is a fighter and someone can carry it, no need to position it.
		if(carried && PlaceFighter(ship, placed))
			continue;
		
		Angle angle = Angle::Random();
		Point pos = center.first + Angle::Random().Unit() * OffsetFrom(center);
		double velocity = 0;
		if(!ship->GetPersonality().IsDerelict())
			velocity = Random::Real() * ship->MaxVelocity();
		else
			ship->Disable();
		
		ships.push_front(ship);
		ship->SetSystem(&system);
		ship->Place(pos, velocity * angle.Unit(), angle);
		
		if(flagship)
			ship->SetParent(flagship);
		else
			flagship = ship;
		
		SetCargo(&*ship);
	}
}



// Do the randomization to make a ship enter or be in the given system.
const System *Fleet::Enter(const System &system, Ship &ship, const System *source)
{
	if(system.Links().empty() || (source && !system.Links().count(source)))
	{
		Place(system, ship);
		return &system;
	}
	
	// Choose which system this ship is coming from.
	if(!source)
	{
		auto it = system.Links().cbegin();
		advance(it, Random::Int(system.Links().size()));
		source = *it;
	}
	
	Angle angle = Angle::Random();
	Point pos = angle.Unit() * Random::Real() * 1000.;
	
	ship.Place(pos, angle.Unit(), angle);
	ship.SetSystem(source);
	ship.SetTargetSystem(&system);
	
	return source;
}



void Fleet::Place(const System &system, Ship &ship)
{
	// Choose a random inhabited object in the system to spawn around.
	auto center = ChooseCenter(system);
	Point pos = center.first + Angle::Random().Unit() * OffsetFrom(center);
	
	double velocity = ship.IsDisabled() ? 0. : Random::Real() * ship.MaxVelocity();
	
	ship.SetSystem(&system);
	Angle angle = Angle::Random();
	ship.Place(pos, velocity * angle.Unit(), angle);
}



int64_t Fleet::Strength() const
{
	if(variants.empty())
		return 0;
	
	int64_t sum = 0;
	for(const auto &variant : variants)
		sum += variant.Get().Strength() * variant.Weight();
	return sum / variants.TotalWeight();
}



// Obtain a positional reference and the radius of the object at that position (e.g. a planet).
// Spaceport status can be modified during normal gameplay, so this information is not cached.
pair<Point, double> Fleet::ChooseCenter(const System &system)
{
	auto centers = vector<pair<Point, double>>();
	for(const StellarObject &object : system.Objects())
		if(object.HasValidPlanet() && object.GetPlanet()->HasSpaceport())
			centers.emplace_back(object.Position(), object.Radius());
	
	if(centers.empty())
		return {Point(), 0.};
	return centers[Random::Int(centers.size())];
}



vector<shared_ptr<Ship>> Fleet::Instantiate(vector<const Ship *> &ships) const
{
	vector<shared_ptr<Ship>> placed;
	for(const Ship *model : ships)
	{
		// At least one of this variant's ships is valid, but we should avoid spawning any that are not defined.
		if(!model->IsValid())
		{
			Files::LogError("Skipping invalid ship model \"" + model->ModelName() + "\" in fleet \"" + fleetName + "\".");
			continue;
		}
		
		// Copy the model instance into a new instance.
		auto ship = make_shared<Ship>(*model);
		
		const Phrase *phrase = ((ship->CanBeCarried() && fighterNames) ? fighterNames : names);
		if(phrase)
			ship->SetName(phrase->Get());
		ship->SetGovernment(government);
		ship->SetPersonality(personality);
		
		placed.push_back(ship);
	}
	return placed;
}



bool Fleet::PlaceFighter(shared_ptr<Ship> fighter, vector<shared_ptr<Ship>> &placed) const
{
	if(!fighter->CanBeCarried())
		return false;
	
	for(const shared_ptr<Ship> &parent : placed)
		if(parent->Carry(fighter))
			return true;
	
	return false;
}



// Choose the cargo associated with this ship in the fleet.
// If outfits were specified, but not commodities, do not pick commodities.
// If commodities were specified, but not outfits, do not pick outfits.
// If neither or both were specified, choose commodities more often..
void Fleet::SetCargo(Ship *ship) const
{
	const bool canChooseOutfits = commodities.empty() || !outfitters.empty();
	const bool canChooseCommodities = outfitters.empty() || !commodities.empty();
	// Populate the possible outfits that may be chosen.
	int free = ship->Cargo().Free();
	auto outfits = OutfitChoices(outfitters, ship->GetSystem(), free);
	
	// Choose random outfits or commodities to transport.
	for(int i = 0; i < cargo; ++i)
	{
		if(free <= 0)
			break;
		// Remove any outfits that do not fit into remaining cargo.
		if(canChooseOutfits && !outfits.empty())
			outfits.erase(remove_if(outfits.begin(), outfits.end(),
					[&free](const Outfit *a) { return a->Mass() > free; }),
				outfits.end());
		
		if(canChooseCommodities && canChooseOutfits)
		{
			if(Random::Real() < .8)
				AddRandomCommodity(*ship, free, commodities);
			else
				AddRandomOutfit(*ship, free, outfits);
		}
		else if(canChooseCommodities)
			AddRandomCommodity(*ship, free, commodities);
		else
			AddRandomOutfit(*ship, free, outfits);
		
		free = ship->Cargo().Free();
	}
	int extraCrew = ship->Attributes().Get("bunks") - ship->RequiredCrew();
	if(extraCrew > 0)
		ship->AddCrew(Random::Int(extraCrew + 1));
}<|MERGE_RESOLUTION|>--- conflicted
+++ resolved
@@ -305,11 +305,7 @@
 // Choose a fleet to be created during flight, and have it enter the system via jump or planetary departure.
 void Fleet::Enter(const System &system, list<shared_ptr<Ship>> &ships, const Planet *planet) const
 {
-<<<<<<< HEAD
-	if(variants.empty())
-=======
-	if(!total || variants.empty() || personality.IsDerelict())
->>>>>>> 0efba18a
+	if(variants.empty() || personality.IsDerelict())
 		return;
 	
 	// Pick a fleet variant to instantiate.
