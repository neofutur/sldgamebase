/* Fleet.cpp
Copyright (c) 2014 by Michael Zahniser

Endless Sky is free software: you can redistribute it and/or modify it under the
terms of the GNU General Public License as published by the Free Software
Foundation, either version 3 of the License, or (at your option) any later version.

Endless Sky is distributed in the hope that it will be useful, but WITHOUT ANY
WARRANTY; without even the implied warranty of MERCHANTABILITY or FITNESS FOR A
PARTICULAR PURPOSE. See the GNU General Public License for more details.

You should have received a copy of the GNU General Public License along with
this program. If not, see <https://www.gnu.org/licenses/>.
*/

#include "Fleet.h"

#include "DataNode.h"
#include "Files.h"
#include "FormationPattern.h"
#include "GameData.h"
#include "Government.h"
#include "Logger.h"
#include "Phrase.h"
#include "Planet.h"
#include "Random.h"
#include "Ship.h"
#include "ShipJumpNavigation.h"
#include "StellarObject.h"
#include "System.h"

#include <algorithm>
#include <cmath>
#include <functional>
#include <iterator>

using namespace std;

namespace {
	// Generate an offset magnitude that will sample from an annulus (planets)
	// or a circle (systems without inhabited planets).
	double OffsetFrom(pair<Point, double> &center)
	{
		// If the center has a radius, then position ships further away.
		double minimumOffset = center.second ? 1. : 0.;
		// Since it is sensible that ships would be nearer to the object of
		// interest on average, do not apply the sqrt(rand) correction.
		return (Random::Real() + minimumOffset) * 400. + 2. * center.second;
	}
}



// Construct and Load() at the same time.
Fleet::Fleet(const DataNode &node)
{
	Load(node);
}



void Fleet::Load(const DataNode &node)
{
	if(node.Size() >= 2)
		fleetName = node.Token(1);

	// If Load() has already been called once on this fleet, any subsequent
	// calls will replace the variants instead of adding to them.
	bool resetVariants = !variants.empty();

	for(const DataNode &child : node)
	{
		// The "add" and "remove" keywords should never be alone on a line, and
		// are only valid with "variant" or "personality" definitions.
		bool add = (child.Token(0) == "add");
		bool remove = (child.Token(0) == "remove");
		bool hasValue = (child.Size() >= 2);
		if((add || remove) && (!hasValue || (child.Token(1) != "variant" && child.Token(1) != "personality")))
		{
			child.PrintTrace("Warning: Skipping invalid \"" + child.Token(0) + "\" tag:");
			continue;
		}

		// If this line is an add or remove, the key is the token at index 1.
		const string &key = child.Token(add || remove);

		if(key == "government" && hasValue)
			government = GameData::Governments().Get(child.Token(1));
		else if(key == "names" && hasValue)
			names = GameData::Phrases().Get(child.Token(1));
		else if(key == "fighters" && (hasValue || child.HasChildren()))
		{
			if(hasValue)
				fighterNames = GameData::Phrases().Get(child.Token(1));
			for(const DataNode &grand : child)
			{
				const string &fighterKey = grand.Token(0);
				if(fighterKey == "names" && grand.Size() >= 2)
					fighterNames = GameData::Phrases().Get(grand.Token(1));
				else if(fighterKey == "personality")
					fighterPersonality.Load(grand);
				else
					grand.PrintTrace("Skipping unrecognized attribute:");
			}
		}
		else if(key == "cargo settings" && child.HasChildren())
			cargo.Load(child);
		// Allow certain individual cargo settings to be direct children
		// of Fleet for backwards compatibility.
		else if(key == "cargo" || key == "commodities" || key == "outfitters")
			cargo.LoadSingle(child);
		else if(key == "personality")
			personality.Load(child);
		else if(key == "formation" && child.Size() >= 2)
			formation = GameData::Formations().Get(child.Token(1));
		else if(key == "variant" && !remove)
		{
			if(resetVariants && !add)
			{
				resetVariants = false;
				variants.clear();
			}
			int weight = (child.Size() >= add + 2) ? max<int>(1, child.Value(add + 1)) : 1;
			variants.emplace_back(weight, child);
		}
		else if(key == "variant")
		{
			// If given a full definition of one of this fleet's variant members, remove the variant.
			Variant toRemove(child);
			int count = erase(variants, toRemove);
			if(!count)
				child.PrintTrace("Warning: Did not find matching variant for specified operation:");
		}
		else
			child.PrintTrace("Skipping unrecognized attribute:");
	}

	if(variants.empty())
		node.PrintTrace("Warning: " + (fleetName.empty()
			? "unnamed fleet" : "Fleet \"" + fleetName + "\"") + " contains no variants:");
}



bool Fleet::IsValid(bool requireGovernment) const
{
	// Generally, a government is required for a fleet to be valid.
	if(requireGovernment && !government)
		return false;

	if(names && names->IsEmpty())
		return false;

	if(fighterNames && fighterNames->IsEmpty())
		return false;

	// Any variant a fleet could choose should be valid.
	if(any_of(variants.begin(), variants.end(),
			[](const Variant &v) noexcept -> bool { return !v.IsValid(); }))
		return false;

	return true;
}



void Fleet::RemoveInvalidVariants()
{
	int total = variants.TotalWeight();
	int count = erase_if(variants, [](const Variant &v) noexcept -> bool { return !v.IsValid(); });
	if(!count)
		return;

	Logger::LogError("Warning: " + (fleetName.empty() ? "unnamed fleet" : "fleet \"" + fleetName + "\"")
		+ ": Removing " + to_string(count) + " invalid " + (count > 1 ? "variants" : "variant")
		+ " (" + to_string(total - variants.TotalWeight()) + " of " + to_string(total) + " weight)");
}



// Get the government of this fleet.
const Government *Fleet::GetGovernment() const
{
	return government;
}



// Choose a fleet to be created during flight, and have it enter the system via jump or planetary departure.
void Fleet::Enter(const System &system, list<shared_ptr<Ship>> &ships, const Planet *planet) const
{
	if(variants.empty() || personality.IsDerelict())
		return;

	// Pick a fleet variant to instantiate.
	const vector<const Ship *> &variantShips = variants.Get().Ships();
	if(variantShips.empty())
		return;

	// Figure out what system the fleet is starting in, where it is going, and
	// what position it should start from in the system.
	const System *source = &system;
	const System *target = &system;
	Point position;
	double radius = 1000.;

	// The chosen stellar object the fleet will depart from, if any.
	const StellarObject *object = nullptr;
	// Only pick a random entry point for this fleet if a source planet was not specified.
	if(!planet)
	{
		// Where this fleet can come from depends on whether it is friendly to any
		// planets in this system and whether it has jump drives.
		vector<const System *> linkVector;
		// Find out what the "best" jump method the fleet has is. Assume that if the
		// others don't have that jump method, they are being carried as fighters.
		// That is, content creators should avoid creating fleets with a mix of jump
		// drives and hyperdrives.
		bool hasJump = false;
		bool hasHyper = false;
		double jumpDistance = System::DEFAULT_NEIGHBOR_DISTANCE;
		for(const Ship *ship : variantShips)
		{
			if(ship->JumpNavigation().HasJumpDrive())
			{
				hasJump = true;
				jumpDistance = ship->JumpNavigation().JumpRange();
				break;
			}
			if(ship->JumpNavigation().HasHyperdrive())
				hasHyper = true;
		}
		const bool unrestricted = personality.IsUnrestricted();
		// Don't try to make a fleet "enter" from another system if none of the
		// ships have jump drives.
		if(hasJump || hasHyper)
		{
			bool isWelcomeHere = !system.GetGovernment()->IsEnemy(government);
			for(const System *neighbor : (hasJump ? system.JumpNeighbors(jumpDistance) : system.Links()))
			{
				if(!unrestricted && government->IsRestrictedFrom(*neighbor))
					continue;
				// If this ship is not "welcome" in the current system, prefer to have
				// it enter from a system that is friendly to it. (This is for realism,
				// so attack fleets don't come from what ought to be a safe direction.)
				if(isWelcomeHere || neighbor->GetGovernment()->IsEnemy(government))
					linkVector.push_back(neighbor);
				else
					linkVector.insert(linkVector.end(), 8, neighbor);
			}
		}

		// Find all the inhabited planets this fleet could take off from.
		vector<const StellarObject *> stellarVector;
		if(!personality.IsSurveillance())
			for(const StellarObject &object : system.Objects())
				if(object.HasValidPlanet() && object.GetPlanet()->IsInhabited()
						&& (unrestricted || !government->IsRestrictedFrom(*object.GetPlanet()))
						&& !object.GetPlanet()->GetGovernment()->IsEnemy(government))
					stellarVector.push_back(&object);

		// If there is nowhere for this fleet to come from, don't create it.
		size_t options = linkVector.size() + stellarVector.size();
		if(!options)
		{
			// Prefer to launch from inhabited planets, but launch from
			// uninhabited ones if there is no other option.
			for(const StellarObject &object : system.Objects())
				if(object.HasValidPlanet()
						&& (unrestricted || !government->IsRestrictedFrom(*object.GetPlanet()))
						&& !object.GetPlanet()->GetGovernment()->IsEnemy(government))
					stellarVector.push_back(&object);
			options = stellarVector.size();
			if(!options)
				return;
		}

		// Choose a random planet or star system to come from.
		size_t choice = Random::Int(options);

		// If a planet is chosen, also pick a system to travel to after taking off.
		if(choice >= linkVector.size())
		{
			object = stellarVector[choice - linkVector.size()];
			planet = object->GetPlanet();
			if(!linkVector.empty())
				target = linkVector[Random::Int(linkVector.size())];
		}
		// We are entering this system via hyperspace, not taking off from a planet.
		else
			source = linkVector[choice];
	}

	auto placed = Instantiate(variantShips);
	// Carry all ships that can be carried, as they don't need to be positioned
	// or checked to see if they can access a particular planet.
	for(auto &ship : placed)
		PlaceFighter(ship, placed);

	// Find the stellar object for this planet if necessary, and place the ships there.
	if(planet)
	{
		if(!object)
		{
			// Search the stellar object associated with the given planet.
			// If there are many possible candidates (for example for ringworlds),
			// then choose a random one.
			vector<const StellarObject *> stellarObjects;
			for(const auto &object : system.Objects())
				if(object.GetPlanet() == planet)
					stellarObjects.push_back(&object);

			// If the source planet isn't in the source for some reason, bail out.
			if(stellarObjects.empty())
			{
				// Log this error.
				Logger::LogError("Fleet::Enter: Unable to find valid stellar object for planet \""
					+ planet->TrueName() + "\" in system \"" + system.Name() + "\"");
				return;
			}

			object = stellarObjects[Random::Int(stellarObjects.size())];
		}


		// To take off from the planet, all non-carried ships must be able to access it.
		if(planet->IsUnrestricted() || all_of(placed.cbegin(), placed.cend(), [&](const shared_ptr<Ship> &ship)
				{ return ship->GetParent() || planet->IsAccessible(ship.get()); }))
		{
			position = object->Position();
			radius = object->Radius();
		}
		// The chosen planet could not be departed from by all ships in the variant.
		else
		{
			// If there are no departure paths, then there are no arrival paths either.
			if(source == target)
				return;
			// Otherwise, have the fleet arrive here from the target system.
			std::swap(source, target);
			planet = nullptr;
		}
	}

	// Place all the ships in the chosen fleet variant.
	shared_ptr<Ship> flagship;
	for(shared_ptr<Ship> &ship : placed)
	{
		// If this is a carried fighter, no need to position it.
		if(ship->GetParent())
			continue;

		Angle angle = Angle::Random(360.);
		Point pos = position + angle.Unit() * (Random::Real() * radius);

		ships.push_front(ship);
		ship->SetSystem(source);
		ship->SetPlanet(planet);
		if(source == &system)
			ship->Place(pos, angle.Unit(), angle);
		else
		{
			// Place the ship stationary and pointed in the right direction.
			angle = Angle(system.Position() - source->Position());
			ship->Place(pos, Point(), angle);
		}
		if(target != source)
			ship->SetTargetSystem(target);

		if(flagship)
			ship->SetParent(flagship);
		else
			flagship = ship;

		cargo.SetCargo(&*ship);
	}
}



// Place one of the variants in the given system, already "in action." If the carried flag is set,
// only uncarried ships will be added to the list (as any carriables will be stored in bays).
void Fleet::Place(const System &system, list<shared_ptr<Ship>> &ships, bool carried, bool addCargo) const
{
	if(variants.empty())
		return;

	// Pick a fleet variant to instantiate.
	const vector<const Ship *> &variantShips = variants.Get().Ships();
	if(variantShips.empty())
		return;

	// Determine where the fleet is going to or coming from.
	auto center = ChooseCenter(system);

	// Place all the ships in the chosen fleet variant.
	shared_ptr<Ship> flagship;
	vector<shared_ptr<Ship>> placed = Instantiate(variantShips);
	for(shared_ptr<Ship> &ship : placed)
	{
		// If this is a fighter and someone can carry it, no need to position it.
		if(carried && PlaceFighter(ship, placed))
			continue;

		Angle angle = Angle::Random();
		Point pos = center.first + Angle::Random().Unit() * OffsetFrom(center);
		double velocity = 0;
		if(!ship->GetPersonality().IsDerelict())
			velocity = Random::Real() * ship->MaxVelocity();
		else
			ship->Disable();

		ships.push_front(ship);
		ship->SetSystem(&system);
		ship->Place(pos, velocity * angle.Unit(), angle);

		if(flagship)
			ship->SetParent(flagship);
		else
			flagship = ship;

		if(addCargo)
			cargo.SetCargo(&*ship);
	}
}



// Do the randomization to make a ship enter or be in the given system.
const System *Fleet::Enter(const System &system, Ship &ship, const System *source)
{
	bool canEnter = (source != nullptr || any_of(system.Links().begin(), system.Links().end(),
		[&ship](const System *link) noexcept -> bool
		{
			return !ship.IsRestrictedFrom(*link);
		}
	));

	if(!canEnter || system.Links().empty() || (source && !system.Links().count(source)))
	{
		Place(system, ship);
		return &system;
	}

	// Choose which system this ship is coming from.
	if(!source)
	{
		vector<const System *> validSystems;
		for(const System *link : system.Links())
			if(!ship.IsRestrictedFrom(*link))
				validSystems.emplace_back(link);
		auto it = validSystems.cbegin();
		advance(it, Random::Int(validSystems.size()));
		source = *it;
	}

	Angle angle = Angle::Random();
	Point pos = angle.Unit() * Random::Real() * 1000.;

	ship.Place(pos, angle.Unit(), angle);
	ship.SetSystem(source);
	ship.SetTargetSystem(&system);

	return source;
}



void Fleet::Place(const System &system, Ship &ship)
{
	// Choose a random inhabited object in the system to spawn around.
	auto center = ChooseCenter(system);
	Point pos = center.first + Angle::Random().Unit() * OffsetFrom(center);

	double velocity = ship.IsDisabled() ? 0. : Random::Real() * ship.MaxVelocity();

	ship.SetSystem(&system);
	Angle angle = Angle::Random();
	ship.Place(pos, velocity * angle.Unit(), angle);
}



int64_t Fleet::Strength() const
{
	return variants.Average(std::mem_fn(&Variant::Strength));
}



// Obtain a positional reference and the radius of the object at that position (e.g. a planet).
// Spaceport status can be modified during normal gameplay, so this information is not cached.
pair<Point, double> Fleet::ChooseCenter(const System &system)
{
	auto centers = vector<pair<Point, double>>();
	for(const StellarObject &object : system.Objects())
		if(object.HasValidPlanet() && object.GetPlanet()->IsInhabited())
			centers.emplace_back(object.Position(), object.Radius());

	if(centers.empty())
		return {Point(), 0.};
	return centers[Random::Int(centers.size())];
}



vector<shared_ptr<Ship>> Fleet::Instantiate(const vector<const Ship *> &ships) const
{
	vector<shared_ptr<Ship>> placed;
	for(const Ship *model : ships)
	{
		// At least one of this variant's ships is valid, but we should avoid spawning any that are not defined.
		if(!model->IsValid())
		{
			Logger::LogError("Warning: Skipping invalid ship model \"" + model->TrueModelName()
				+ "\" in fleet \"" + fleetName + "\".");
			continue;
		}

		// Copy the model instance into a new instance.
		auto ship = make_shared<Ship>(*model);

		bool canBeCarried = ship->CanBeCarried();
		const Phrase *phrase = ((canBeCarried && fighterNames) ? fighterNames : names);
		if(phrase)
			ship->SetName(phrase->Get());
		ship->SetGovernment(government);
<<<<<<< HEAD
		ship->SetPersonality(personality);
		ship->SetFormationPattern(formation);
=======
		if(canBeCarried && fighterPersonality.IsDefined())
			ship->SetPersonality(fighterPersonality);
		else
			ship->SetPersonality(personality);
>>>>>>> e57e8e47

		placed.push_back(ship);
	}
	return placed;
}



bool Fleet::PlaceFighter(shared_ptr<Ship> fighter, vector<shared_ptr<Ship>> &placed) const
{
	if(!fighter->CanBeCarried())
		return false;

	for(const shared_ptr<Ship> &parent : placed)
		if(parent->Carry(fighter))
			return true;

	return false;
}<|MERGE_RESOLUTION|>--- conflicted
+++ resolved
@@ -525,15 +525,11 @@
 		if(phrase)
 			ship->SetName(phrase->Get());
 		ship->SetGovernment(government);
-<<<<<<< HEAD
-		ship->SetPersonality(personality);
-		ship->SetFormationPattern(formation);
-=======
 		if(canBeCarried && fighterPersonality.IsDefined())
 			ship->SetPersonality(fighterPersonality);
 		else
 			ship->SetPersonality(personality);
->>>>>>> e57e8e47
+		ship->SetFormationPattern(formation);
 
 		placed.push_back(ship);
 	}
