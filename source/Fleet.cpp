/* Fleet.cpp
Copyright (c) 2014 by Michael Zahniser

Endless Sky is free software: you can redistribute it and/or modify it under the
terms of the GNU General Public License as published by the Free Software
Foundation, either version 3 of the License, or (at your option) any later version.

Endless Sky is distributed in the hope that it will be useful, but WITHOUT ANY
WARRANTY; without even the implied warranty of MERCHANTABILITY or FITNESS FOR A
PARTICULAR PURPOSE.  See the GNU General Public License for more details.
*/

#include "Fleet.h"

#include "DataNode.h"
#include "Files.h"
#include "GameData.h"
#include "Government.h"
#include "Phrase.h"
#include "pi.h"
#include "Planet.h"
#include "Random.h"
#include "Ship.h"
#include "StellarObject.h"
#include "System.h"
#include "Variant.h"

#include <algorithm>
#include <cmath>
#include <iterator>

using namespace std;

namespace {
	// Generate an offset magnitude that will sample from an annulus (planets)
	// or a circle (systems without inhabited planets).
	double OffsetFrom(pair<Point, double> &center)
	{
		// If the center has a radius, then position ships further away.
		double minimumOffset = center.second ? 1. : 0.;
		// Since it is sensible that ships would be nearer to the object of
		// interest on average, do not apply the sqrt(rand) correction.
		return (Random::Real() + minimumOffset) * 400. + 2. * center.second;
	}

	// Construct a list of all outfits for sale in this system and its linked neighbors.
	Sale<Outfit> GetOutfitsForSale(const System *here)
	{
		auto outfits = Sale<Outfit>();
		if(here)
		{
			for(const StellarObject &object : here->Objects())
			{
				const Planet *planet = object.GetPlanet();
				if(planet && planet->IsValid() && planet->HasOutfitter())
					outfits.Add(planet->Outfitter());
			}
		}
		return outfits;
	}

	// Construct a list of varying numbers of outfits that were either specified for
	// this fleet directly, or are sold in this system or its linked neighbors.
	vector<const Outfit *> OutfitChoices(const set<const Sale<Outfit> *> &outfitters, const System *hub, int maxSize)
	{
		auto outfits = vector<const Outfit *>();
		if(maxSize > 0)
		{
			auto choices = Sale<Outfit>();
			// If no outfits were directly specified, choose from those sold nearby.
			if(outfitters.empty() && hub)
			{
				choices = GetOutfitsForSale(hub);
				for(const System *other : hub->Links())
					choices.Add(GetOutfitsForSale(other));
			}
			else
				for(const auto outfitter : outfitters)
					choices.Add(*outfitter);

			if(!choices.empty())
			{
				for(const auto outfit : choices)
				{
					double mass = outfit->Mass();
					// Avoid free outfits, massless outfits, and those too large to fit.
					if(mass > 0. && mass < maxSize && outfit->Cost() > 0)
					{
						// Also avoid outfits that add space (such as Outfits / Cargo Expansions)
						// or modify bunks.
						// TODO: Specify rejection criteria in datafiles as ConditionSets or similar.
						const auto &attributes = outfit->Attributes();
						if(attributes.Get("outfit space") > 0.
								|| attributes.Get("cargo space") > 0.
								|| attributes.Get("bunks"))
							continue;

						outfits.push_back(outfit);
					}
				}
			}
		}
		// Sort this list of choices ascending by mass, so it can be easily trimmed to just
		// the outfits that fit as the ship's free space decreases.
		sort(outfits.begin(), outfits.end(), [](const Outfit *a, const Outfit *b)
			{ return a->Mass() < b->Mass(); });
		return outfits;
	}

	// Add a random commodity from the list to the ship's cargo.
	void AddRandomCommodity(Ship &ship, int freeSpace, const vector<string> &commodities)
	{
		int index = Random::Int(GameData::Commodities().size());
		if(!commodities.empty())
		{
			// If a list of possible commodities was given, pick one of them at
			// random and then double-check that it's a valid commodity name.
			const string &name = commodities[Random::Int(commodities.size())];
			for(const auto &it : GameData::Commodities())
				if(it.name == name)
				{
					index = &it - &GameData::Commodities().front();
					break;
				}
		}

		const Trade::Commodity &commodity = GameData::Commodities()[index];
		int amount = Random::Int(freeSpace) + 1;
		ship.Cargo().Add(commodity.name, amount);
	}

	// Add a random outfit from the list to the ship's cargo.
	void AddRandomOutfit(Ship &ship, int freeSpace, const vector<const Outfit *> &outfits)
	{
		if(outfits.empty())
			return;
		int index = Random::Int(outfits.size());
		const Outfit *picked = outfits[index];
		int maxQuantity = floor(static_cast<double>(freeSpace) / picked->Mass());
		int amount = Random::Int(maxQuantity) + 1;
		ship.Cargo().Add(picked, amount);
	}
}



// Construct and Load() at the same time.
Fleet::Fleet(const DataNode &node)
{
	Load(node);
}



void Fleet::Load(const DataNode &node)
{
	if(node.Size() >= 2)
		fleetName = node.Token(1);

	// If Load() has already been called once on this fleet, any subsequent
	// calls will replace the variants instead of adding to them.
	bool resetVariants = !variants.empty();

	for(const DataNode &child : node)
	{
		// The "add" and "remove" keywords should never be alone on a line, and
		// are only valid with "variant" or "personality" definitions.
		bool add = (child.Token(0) == "add");
		bool remove = (child.Token(0) == "remove");
		bool hasValue = (child.Size() >= 2);
		if((add || remove) && (!hasValue || (child.Token(1) != "variant" && child.Token(1) != "personality")))
		{
			child.PrintTrace("Warning: Skipping invalid \"" + child.Token(0) + "\" tag:");
			continue;
		}

		// If this line is an add or remove, the key is the token at index 1.
		const string &key = child.Token(add || remove);

		if(key == "government" && hasValue)
			government = GameData::Governments().Get(child.Token(1));
		else if(key == "names" && hasValue)
			names = GameData::Phrases().Get(child.Token(1));
		else if(key == "fighters" && hasValue)
			fighterNames = GameData::Phrases().Get(child.Token(1));
		else if(key == "cargo" && hasValue)
			cargo = static_cast<int>(child.Value(1));
		else if(key == "commodities" && hasValue)
		{
			commodities.clear();
			for(int i = 1; i < child.Size(); ++i)
				commodities.push_back(child.Token(i));
		}
		else if(key == "outfitters" && hasValue)
		{
			outfitters.clear();
			for(int i = 1; i < child.Size(); ++i)
				outfitters.insert(GameData::Outfitters().Get(child.Token(i)));
		}
		else if(key == "personality")
			personality.Load(child);
		else if(key == "variant" && !remove)
		{
			if(resetVariants && !add)
			{
				resetVariants = false;
				variants.clear();
			}
			
			int weight = 1;
			int index = 1 + add;
			string variantName;
			if(child.Size() >= index + 1 && !child.IsNumber(index))
				variantName = child.Token(index++);
			if(child.Size() >= index + 1)
				weight = child.Value(index);
			
			if(!variantName.empty())
				variants.emplace_back(GameData::Variants().Get(variantName), weight);
			else
				variants.emplace_back(child, weight);
		}
		else if(key == "variant")
		{
<<<<<<< HEAD
			// If given a full definition of one of this fleet's variant members, remove the variant.
			Variant toRemove(child, true);
			auto VariantToRemove = [&](const WeightedVariant &v) noexcept -> bool
			{
				return v.Get() == toRemove;
			};
			
			auto removeIt = remove_if(variants.begin(), variants.end(), VariantToRemove);
			if(removeIt != variants.end())
				variants.erase(removeIt, variants.end());
			else
				child.PrintTrace("Did not find matching variant for specified operation:");
=======
			// If given a full ship definition of one of this fleet's variant members, remove the variant.
			bool didRemove = false;
			Variant toRemove(child);
			for(auto it = variants.begin(); it != variants.end(); ++it)
				if(toRemove.ships.size() == it->ships.size() &&
					is_permutation(it->ships.begin(), it->ships.end(), toRemove.ships.begin()))
				{
					total -= it->weight;
					variants.erase(it);
					didRemove = true;
					break;
				}

			if(!didRemove)
				child.PrintTrace("Warning: Did not find matching variant for specified operation:");
>>>>>>> e4dd879e
		}
		else
			child.PrintTrace("Skipping unrecognized attribute:");
	}

	if(variants.empty())
		node.PrintTrace("Warning: " + (fleetName.empty() ? "unnamed fleet" : "Fleet \"" + fleetName + "\"") + " contains no variants:");
}



bool Fleet::IsValid(bool requireGovernment) const
{
	// Generally, a government is required for a fleet to be valid.
	if(requireGovernment && !government)
		return false;

	if(names && names->IsEmpty())
		return false;

	if(fighterNames && fighterNames->IsEmpty())
		return false;
<<<<<<< HEAD
	
	// Any variant a fleet could choose should be valid.
	if(any_of(variants.begin(), variants.end(),
			[](const WeightedVariant &v) noexcept -> bool { return !v.Get().IsValid(); }))
		return false;
	
=======

	// A fleet's variants should reference at least one valid ship.
	for(auto &&v : variants)
		if(none_of(v.ships.begin(), v.ships.end(),
				[](const Ship *const s) noexcept -> bool { return s->IsValid(); }))
			return false;

>>>>>>> e4dd879e
	return true;
}



void Fleet::RemoveInvalidVariants()
{
	auto IsInvalidVariant = [](const WeightedVariant &v) noexcept -> bool
	{
		return !v.Get().IsValid();
	};
	auto firstInvalid = find_if(variants.begin(), variants.end(), IsInvalidVariant);
	if(firstInvalid == variants.end())
		return;

	// Ensure the class invariant can be maintained.
	// (This must be done first as we cannot do anything but `erase` elements filtered by `remove_if`.)
	int removedWeight = 0;
	for(auto it = firstInvalid; it != variants.end(); ++it)
		if(IsInvalidVariant(*it))
<<<<<<< HEAD
			removedWeight += it->Weight();
	
=======
			removedWeight += it->weight;

>>>>>>> e4dd879e
	auto removeIt = remove_if(firstInvalid, variants.end(), IsInvalidVariant);
	int count = distance(removeIt, variants.end());
	Files::LogError("Warning: " + (fleetName.empty() ? "unnamed fleet" : "fleet \"" + fleetName + "\"")
		+ ": Removing " + to_string(count) + " invalid " + (count > 1 ? "variants" : "variant")
<<<<<<< HEAD
		+ " (" + to_string(removedWeight) + " of " + to_string(variants.TotalWeight()) + " weight)");
	
=======
		+ " (" + to_string(removedWeight) + " of " + to_string(total) + " weight)");

	total -= removedWeight;
>>>>>>> e4dd879e
	variants.erase(removeIt, variants.end());
}



// Get the government of this fleet.
const Government *Fleet::GetGovernment() const
{
	return government;
}


// Choose a fleet to be created during flight, and have it enter the system via jump or planetary departure.
void Fleet::Enter(const System &system, list<shared_ptr<Ship>> &ships, const Planet *planet) const
{
	if(variants.empty() || personality.IsDerelict())
		return;

	// Pick a fleet variant to instantiate.
	vector<const Ship *> variantShips = variants.Get().Get().ChooseShips();
	if(variantShips.empty())
		return;

	// Figure out what system the fleet is starting in, where it is going, and
	// what position it should start from in the system.
	const System *source = &system;
	const System *target = &system;
	Point position;
	double radius = 1000.;

	// Only pick a random entry point for this fleet if a source planet was not specified.
	if(!planet)
	{
		// Where this fleet can come from depends on whether it is friendly to any
		// planets in this system and whether it has jump drives.
		vector<const System *> linkVector;
		// Find out what the "best" jump method the fleet has is. Assume that if the
		// others don't have that jump method, they are being carried as fighters.
		// That is, content creators should avoid creating fleets with a mix of jump
		// drives and hyperdrives.
		bool hasJump = false;
		bool hasHyper = false;
		double jumpDistance = System::DEFAULT_NEIGHBOR_DISTANCE;
		for(const Ship *ship : variantShips)
		{
			if(ship->Attributes().Get("jump drive"))
			{
				hasJump = true;
				jumpDistance = ship->JumpRange();
				break;
			}
			if(ship->Attributes().Get("hyperdrive"))
				hasHyper = true;
		}
		// Don't try to make a fleet "enter" from another system if none of the
		// ships have jump drives.
		if(hasJump || hasHyper)
		{
			bool isWelcomeHere = !system.GetGovernment()->IsEnemy(government);
			for(const System *neighbor : (hasJump ? system.JumpNeighbors(jumpDistance) : system.Links()))
			{
				// If this ship is not "welcome" in the current system, prefer to have
				// it enter from a system that is friendly to it. (This is for realism,
				// so attack fleets don't come from what ought to be a safe direction.)
				if(isWelcomeHere || neighbor->GetGovernment()->IsEnemy(government))
					linkVector.push_back(neighbor);
				else
					linkVector.insert(linkVector.end(), 8, neighbor);
			}
		}

		// Find all the inhabited planets this fleet could take off from.
		vector<const Planet *> planetVector;
		if(!personality.IsSurveillance())
			for(const StellarObject &object : system.Objects())
				if(object.HasValidPlanet() && object.GetPlanet()->HasSpaceport()
						&& !object.GetPlanet()->GetGovernment()->IsEnemy(government))
					planetVector.push_back(object.GetPlanet());

		// If there is nowhere for this fleet to come from, don't create it.
		size_t options = linkVector.size() + planetVector.size();
		if(!options)
		{
			// Prefer to launch from inhabited planets, but launch from
			// uninhabited ones if there is no other option.
			for(const StellarObject &object : system.Objects())
				if(object.HasValidPlanet() && !object.GetPlanet()->GetGovernment()->IsEnemy(government))
					planetVector.push_back(object.GetPlanet());
			options = planetVector.size();
			if(!options)
				return;
		}

		// Choose a random planet or star system to come from.
		size_t choice = Random::Int(options);

		// If a planet is chosen, also pick a system to travel to after taking off.
		if(choice >= linkVector.size())
		{
			planet = planetVector[choice - linkVector.size()];
			if(!linkVector.empty())
				target = linkVector[Random::Int(linkVector.size())];
		}
		// We are entering this system via hyperspace, not taking off from a planet.
		else
			source = linkVector[choice];
	}
<<<<<<< HEAD
	
	auto placed = Instantiate(variantShips);
=======

	auto placed = Instantiate(variant);
>>>>>>> e4dd879e
	// Carry all ships that can be carried, as they don't need to be positioned
	// or checked to see if they can access a particular planet.
	for(auto &ship : placed)
		PlaceFighter(ship, placed);

	// Find the stellar object for this planet, and place the ships there.
	if(planet)
	{
		const StellarObject *object = system.FindStellar(planet);
		if(!object)
		{
			// Log this error.
			Files::LogError("Fleet::Enter: Unable to find valid stellar object for planet \""
				+ planet->TrueName() + "\" in system \"" + system.Name() + "\"");
			return;
		}
		// To take off from the planet, all non-carried ships must be able to access it.
		else if(planet->IsUnrestricted() || all_of(placed.cbegin(), placed.cend(), [&](const shared_ptr<Ship> &ship)
				{ return ship->GetParent() || planet->IsAccessible(ship.get()); }))
		{
			position = object->Position();
			radius = object->Radius();
		}
		// The chosen planet could not be departed from by all ships in the variant.
		else
		{
			// If there are no departure paths, then there are no arrival paths either.
			if(source == target)
				return;
			// Otherwise, have the fleet arrive here from the target system.
			std::swap(source, target);
			planet = nullptr;
		}
	}

	// Place all the ships in the chosen fleet variant.
	shared_ptr<Ship> flagship;
	for(shared_ptr<Ship> &ship : placed)
	{
		// If this is a carried fighter, no need to position it.
		if(ship->GetParent())
			continue;

		Angle angle = Angle::Random(360.);
		Point pos = position + angle.Unit() * (Random::Real() * radius);

		ships.push_front(ship);
		ship->SetSystem(source);
		ship->SetPlanet(planet);
		if(source == &system)
			ship->Place(pos, angle.Unit(), angle);
		else
		{
			// Place the ship stationary and pointed in the right direction.
			angle = Angle(system.Position() - source->Position());
			ship->Place(pos, Point(), angle);
		}
		if(target != source)
			ship->SetTargetSystem(target);

		if(flagship)
			ship->SetParent(flagship);
		else
			flagship = ship;

		SetCargo(&*ship);
	}
}



// Place one of the variants in the given system, already "in action." If the carried flag is set,
// only uncarried ships will be added to the list (as any carriables will be stored in bays).
void Fleet::Place(const System &system, list<shared_ptr<Ship>> &ships, bool carried) const
{
	if(variants.empty())
		return;

	// Pick a fleet variant to instantiate.
	vector<const Ship *> variantShips = variants.Get().Get().ChooseShips();
	if(variantShips.empty())
		return;

	// Determine where the fleet is going to or coming from.
	auto center = ChooseCenter(system);

	// Place all the ships in the chosen fleet variant.
	shared_ptr<Ship> flagship;
	vector<shared_ptr<Ship>> placed = Instantiate(variantShips);
	for(shared_ptr<Ship> &ship : placed)
	{
		// If this is a fighter and someone can carry it, no need to position it.
		if(carried && PlaceFighter(ship, placed))
			continue;

		Angle angle = Angle::Random();
		Point pos = center.first + Angle::Random().Unit() * OffsetFrom(center);
		double velocity = 0;
		if(!ship->GetPersonality().IsDerelict())
			velocity = Random::Real() * ship->MaxVelocity();
		else
			ship->Disable();

		ships.push_front(ship);
		ship->SetSystem(&system);
		ship->Place(pos, velocity * angle.Unit(), angle);

		if(flagship)
			ship->SetParent(flagship);
		else
			flagship = ship;

		SetCargo(&*ship);
	}
}



// Do the randomization to make a ship enter or be in the given system.
const System *Fleet::Enter(const System &system, Ship &ship, const System *source)
{
	if(system.Links().empty() || (source && !system.Links().count(source)))
	{
		Place(system, ship);
		return &system;
	}

	// Choose which system this ship is coming from.
	if(!source)
	{
		auto it = system.Links().cbegin();
		advance(it, Random::Int(system.Links().size()));
		source = *it;
	}

	Angle angle = Angle::Random();
	Point pos = angle.Unit() * Random::Real() * 1000.;

	ship.Place(pos, angle.Unit(), angle);
	ship.SetSystem(source);
	ship.SetTargetSystem(&system);

	return source;
}



void Fleet::Place(const System &system, Ship &ship)
{
	// Choose a random inhabited object in the system to spawn around.
	auto center = ChooseCenter(system);
	Point pos = center.first + Angle::Random().Unit() * OffsetFrom(center);

	double velocity = ship.IsDisabled() ? 0. : Random::Real() * ship.MaxVelocity();

	ship.SetSystem(&system);
	Angle angle = Angle::Random();
	ship.Place(pos, velocity * angle.Unit(), angle);
}



int64_t Fleet::Strength() const
{
	if(variants.empty())
		return 0;

	int64_t sum = 0;
<<<<<<< HEAD
	for(const auto &variant : variants)
		sum += variant.Get().Strength() * variant.Weight();
	return sum / variants.TotalWeight();
=======
	for(const Variant &variant : variants)
	{
		int64_t thisSum = 0;
		for(const Ship *ship : variant.ships)
			thisSum += ship->Cost();
		sum += thisSum * variant.weight;
	}
	return sum / total;
}



Fleet::Variant::Variant(const DataNode &node)
{
	weight = 1;
	if(node.Token(0) == "variant" && node.Size() >= 2)
		weight = node.Value(1);
	else if(node.Token(0) == "add" && node.Size() >= 3)
		weight = node.Value(2);

	for(const DataNode &child : node)
	{
		int n = 1;
		if(child.Size() >= 2 && child.Value(1) >= 1.)
			n = child.Value(1);
		ships.insert(ships.end(), n, GameData::Ships().Get(child.Token(0)));
	}
}



const Fleet::Variant &Fleet::ChooseVariant() const
{
	// Pick a random variant based on the weights.
	unsigned index = 0;
	for(int choice = Random::Int(total); choice >= variants[index].weight; ++index)
		choice -= variants[index].weight;

	return variants[index];
>>>>>>> e4dd879e
}



// Obtain a positional reference and the radius of the object at that position (e.g. a planet).
// Spaceport status can be modified during normal gameplay, so this information is not cached.
pair<Point, double> Fleet::ChooseCenter(const System &system)
{
	auto centers = vector<pair<Point, double>>();
	for(const StellarObject &object : system.Objects())
		if(object.HasValidPlanet() && object.GetPlanet()->HasSpaceport())
			centers.emplace_back(object.Position(), object.Radius());

	if(centers.empty())
		return {Point(), 0.};
	return centers[Random::Int(centers.size())];
}



vector<shared_ptr<Ship>> Fleet::Instantiate(vector<const Ship *> &ships) const
{
	vector<shared_ptr<Ship>> placed;
	for(const Ship *model : ships)
	{
		// At least one of this variant's ships is valid, but we should avoid spawning any that are not defined.
		if(!model->IsValid())
		{
			Files::LogError("Warning: Skipping invalid ship model \"" + model->ModelName() + "\" in fleet \"" + fleetName + "\".");
			continue;
		}

		// Copy the model instance into a new instance.
		auto ship = make_shared<Ship>(*model);

		const Phrase *phrase = ((ship->CanBeCarried() && fighterNames) ? fighterNames : names);
		if(phrase)
			ship->SetName(phrase->Get());
		ship->SetGovernment(government);
		ship->SetPersonality(personality);

		placed.push_back(ship);
	}
	return placed;
}



bool Fleet::PlaceFighter(shared_ptr<Ship> fighter, vector<shared_ptr<Ship>> &placed) const
{
	if(!fighter->CanBeCarried())
		return false;

	for(const shared_ptr<Ship> &parent : placed)
		if(parent->Carry(fighter))
			return true;

	return false;
}



// Choose the cargo associated with this ship in the fleet.
// If outfits were specified, but not commodities, do not pick commodities.
// If commodities were specified, but not outfits, do not pick outfits.
// If neither or both were specified, choose commodities more often..
void Fleet::SetCargo(Ship *ship) const
{
	const bool canChooseOutfits = commodities.empty() || !outfitters.empty();
	const bool canChooseCommodities = outfitters.empty() || !commodities.empty();
	// Populate the possible outfits that may be chosen.
	int free = ship->Cargo().Free();
	auto outfits = OutfitChoices(outfitters, ship->GetSystem(), free);

	// Choose random outfits or commodities to transport.
	for(int i = 0; i < cargo; ++i)
	{
		if(free <= 0)
			break;
		// Remove any outfits that do not fit into remaining cargo.
		if(canChooseOutfits && !outfits.empty())
			outfits.erase(remove_if(outfits.begin(), outfits.end(),
					[&free](const Outfit *a) { return a->Mass() > free; }),
				outfits.end());

		if(canChooseCommodities && canChooseOutfits)
		{
			if(Random::Real() < .8)
				AddRandomCommodity(*ship, free, commodities);
			else
				AddRandomOutfit(*ship, free, outfits);
		}
		else if(canChooseCommodities)
			AddRandomCommodity(*ship, free, commodities);
		else
			AddRandomOutfit(*ship, free, outfits);

		free = ship->Cargo().Free();
	}
	int extraCrew = ship->Attributes().Get("bunks") - ship->RequiredCrew();
	if(extraCrew > 0)
		ship->AddCrew(Random::Int(extraCrew + 1));
}<|MERGE_RESOLUTION|>--- conflicted
+++ resolved
@@ -206,7 +206,7 @@
 				resetVariants = false;
 				variants.clear();
 			}
-			
+
 			int weight = 1;
 			int index = 1 + add;
 			string variantName;
@@ -214,7 +214,7 @@
 				variantName = child.Token(index++);
 			if(child.Size() >= index + 1)
 				weight = child.Value(index);
-			
+
 			if(!variantName.empty())
 				variants.emplace_back(GameData::Variants().Get(variantName), weight);
 			else
@@ -222,36 +222,18 @@
 		}
 		else if(key == "variant")
 		{
-<<<<<<< HEAD
 			// If given a full definition of one of this fleet's variant members, remove the variant.
 			Variant toRemove(child, true);
 			auto VariantToRemove = [&](const WeightedVariant &v) noexcept -> bool
 			{
 				return v.Get() == toRemove;
 			};
-			
+
 			auto removeIt = remove_if(variants.begin(), variants.end(), VariantToRemove);
 			if(removeIt != variants.end())
 				variants.erase(removeIt, variants.end());
 			else
-				child.PrintTrace("Did not find matching variant for specified operation:");
-=======
-			// If given a full ship definition of one of this fleet's variant members, remove the variant.
-			bool didRemove = false;
-			Variant toRemove(child);
-			for(auto it = variants.begin(); it != variants.end(); ++it)
-				if(toRemove.ships.size() == it->ships.size() &&
-					is_permutation(it->ships.begin(), it->ships.end(), toRemove.ships.begin()))
-				{
-					total -= it->weight;
-					variants.erase(it);
-					didRemove = true;
-					break;
-				}
-
-			if(!didRemove)
 				child.PrintTrace("Warning: Did not find matching variant for specified operation:");
->>>>>>> e4dd879e
 		}
 		else
 			child.PrintTrace("Skipping unrecognized attribute:");
@@ -274,22 +256,12 @@
 
 	if(fighterNames && fighterNames->IsEmpty())
 		return false;
-<<<<<<< HEAD
-	
+
 	// Any variant a fleet could choose should be valid.
 	if(any_of(variants.begin(), variants.end(),
 			[](const WeightedVariant &v) noexcept -> bool { return !v.Get().IsValid(); }))
 		return false;
-	
-=======
-
-	// A fleet's variants should reference at least one valid ship.
-	for(auto &&v : variants)
-		if(none_of(v.ships.begin(), v.ships.end(),
-				[](const Ship *const s) noexcept -> bool { return s->IsValid(); }))
-			return false;
-
->>>>>>> e4dd879e
+
 	return true;
 }
 
@@ -310,25 +282,14 @@
 	int removedWeight = 0;
 	for(auto it = firstInvalid; it != variants.end(); ++it)
 		if(IsInvalidVariant(*it))
-<<<<<<< HEAD
 			removedWeight += it->Weight();
-	
-=======
-			removedWeight += it->weight;
-
->>>>>>> e4dd879e
+
 	auto removeIt = remove_if(firstInvalid, variants.end(), IsInvalidVariant);
 	int count = distance(removeIt, variants.end());
 	Files::LogError("Warning: " + (fleetName.empty() ? "unnamed fleet" : "fleet \"" + fleetName + "\"")
 		+ ": Removing " + to_string(count) + " invalid " + (count > 1 ? "variants" : "variant")
-<<<<<<< HEAD
 		+ " (" + to_string(removedWeight) + " of " + to_string(variants.TotalWeight()) + " weight)");
-	
-=======
-		+ " (" + to_string(removedWeight) + " of " + to_string(total) + " weight)");
-
-	total -= removedWeight;
->>>>>>> e4dd879e
+
 	variants.erase(removeIt, variants.end());
 }
 
@@ -436,13 +397,8 @@
 		else
 			source = linkVector[choice];
 	}
-<<<<<<< HEAD
-	
+
 	auto placed = Instantiate(variantShips);
-=======
-
-	auto placed = Instantiate(variant);
->>>>>>> e4dd879e
 	// Carry all ships that can be carried, as they don't need to be positioned
 	// or checked to see if they can access a particular planet.
 	for(auto &ship : placed)
@@ -611,51 +567,9 @@
 		return 0;
 
 	int64_t sum = 0;
-<<<<<<< HEAD
 	for(const auto &variant : variants)
 		sum += variant.Get().Strength() * variant.Weight();
 	return sum / variants.TotalWeight();
-=======
-	for(const Variant &variant : variants)
-	{
-		int64_t thisSum = 0;
-		for(const Ship *ship : variant.ships)
-			thisSum += ship->Cost();
-		sum += thisSum * variant.weight;
-	}
-	return sum / total;
-}
-
-
-
-Fleet::Variant::Variant(const DataNode &node)
-{
-	weight = 1;
-	if(node.Token(0) == "variant" && node.Size() >= 2)
-		weight = node.Value(1);
-	else if(node.Token(0) == "add" && node.Size() >= 3)
-		weight = node.Value(2);
-
-	for(const DataNode &child : node)
-	{
-		int n = 1;
-		if(child.Size() >= 2 && child.Value(1) >= 1.)
-			n = child.Value(1);
-		ships.insert(ships.end(), n, GameData::Ships().Get(child.Token(0)));
-	}
-}
-
-
-
-const Fleet::Variant &Fleet::ChooseVariant() const
-{
-	// Pick a random variant based on the weights.
-	unsigned index = 0;
-	for(int choice = Random::Int(total); choice >= variants[index].weight; ++index)
-		choice -= variants[index].weight;
-
-	return variants[index];
->>>>>>> e4dd879e
 }
 
 
