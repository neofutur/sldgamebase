/* Fleet.cpp
Copyright (c) 2014 by Michael Zahniser

Endless Sky is free software: you can redistribute it and/or modify it under the
terms of the GNU General Public License as published by the Free Software
Foundation, either version 3 of the License, or (at your option) any later version.

Endless Sky is distributed in the hope that it will be useful, but WITHOUT ANY
WARRANTY; without even the implied warranty of MERCHANTABILITY or FITNESS FOR A
PARTICULAR PURPOSE. See the GNU General Public License for more details.

You should have received a copy of the GNU General Public License along with
this program. If not, see <https://www.gnu.org/licenses/>.
*/

#include "Fleet.h"

#include "DataNode.h"
#include "GameData.h"
#include "Government.h"
#include "Logger.h"
#include "Phrase.h"
#include "pi.h"
#include "Planet.h"
#include "Random.h"
#include "Ship.h"
#include "ShipJumpNavigation.h"
#include "StellarObject.h"
#include "System.h"

#include <algorithm>
#include <cmath>
#include <functional>
#include <iterator>

using namespace std;

namespace {
	// Generate an offset magnitude that will sample from an annulus (planets)
	// or a circle (systems without inhabited planets).
	double OffsetFrom(pair<Point, double> &center)
	{
		// If the center has a radius, then position ships further away.
		double minimumOffset = center.second ? 1. : 0.;
		// Since it is sensible that ships would be nearer to the object of
		// interest on average, do not apply the sqrt(rand) correction.
		return (Random::Real() + minimumOffset) * 400. + 2. * center.second;
	}
}



// Construct and Load() at the same time.
Fleet::Fleet(const DataNode &node)
{
	Load(node);
}



void Fleet::Load(const DataNode &node)
{
	if(node.Size() >= 2)
		fleetName = node.Token(1);

	// If Load() has already been called once on this fleet, any subsequent
	// calls will replace the variants instead of adding to them.
	bool resetVariants = !variants.empty();

	for(const DataNode &child : node)
	{
		// The "add" and "remove" keywords should never be alone on a line, and
		// are only valid with "variant" or "personality" definitions.
		bool add = (child.Token(0) == "add");
		bool remove = (child.Token(0) == "remove");
		bool hasValue = (child.Size() >= 2);
		if((add || remove) && (!hasValue || (child.Token(1) != "variant" && child.Token(1) != "personality")))
		{
			child.PrintTrace("Warning: Skipping invalid \"" + child.Token(0) + "\" tag:");
			continue;
		}

		// If this line is an add or remove, the key is the token at index 1.
		const string &key = child.Token(add || remove);

		if(key == "government" && hasValue)
			government = GameData::Governments().Get(child.Token(1));
		else if(key == "names" && hasValue)
			names = GameData::Phrases().Get(child.Token(1));
		else if(key == "fighters" && (hasValue || child.HasChildren()))
		{
			if(hasValue)
				fighterNames = GameData::Phrases().Get(child.Token(1));
			for(const DataNode &grand : child)
			{
				const string &fighterKey = grand.Token(0);
				if(fighterKey == "names" && grand.Size() >= 2)
					fighterNames = GameData::Phrases().Get(grand.Token(1));
				else if(fighterKey == "personality")
					fighterPersonality.Load(grand);
				else
					grand.PrintTrace("Skipping unrecognized attribute:");
			}
		}
		else if(key == "cargo settings" && child.HasChildren())
			cargo.Load(child);
		// Allow certain individual cargo settings to be direct children
		// of Fleet for backwards compatibility.
		else if(key == "cargo" || key == "commodities" || key == "outfitters")
			cargo.LoadSingle(child);
		else if(key == "personality")
			personality.Load(child);
		else if(key == "variant" && !remove)
		{
			if(resetVariants && !add)
			{
				resetVariants = false;
				variants.clear();
			}
			int weight = (child.Size() >= add + 2) ? max<int>(1, child.Value(add + 1)) : 1;
			variants.emplace_back(weight, child);
		}
		else if(key == "variant")
		{
			// If given a full definition of one of this fleet's variant members, remove the variant.
			Variant toRemove(child);
			int count = erase(variants, toRemove);
			if(!count)
				child.PrintTrace("Warning: Did not find matching variant for specified operation:");
		}
		else
			child.PrintTrace("Skipping unrecognized attribute:");
	}

	if(variants.empty())
		node.PrintTrace("Warning: " + (fleetName.empty()
			? "unnamed fleet" : "Fleet \"" + fleetName + "\"") + " contains no variants:");
}



bool Fleet::IsValid(bool requireGovernment) const
{
	// Generally, a government is required for a fleet to be valid.
	if(requireGovernment && !government)
		return false;

	if(names && names->IsEmpty())
		return false;

	if(fighterNames && fighterNames->IsEmpty())
		return false;

	// Any variant a fleet could choose should be valid.
	if(any_of(variants.begin(), variants.end(),
			[](const Variant &v) noexcept -> bool { return !v.IsValid(); }))
		return false;

	return true;
}



void Fleet::RemoveInvalidVariants()
{
	int total = variants.TotalWeight();
	int count = erase_if(variants, [](const Variant &v) noexcept -> bool { return !v.IsValid(); });
	if(!count)
		return;

	Logger::LogError("Warning: " + (fleetName.empty() ? "unnamed fleet" : "fleet \"" + fleetName + "\"")
		+ ": Removing " + to_string(count) + " invalid " + (count > 1 ? "variants" : "variant")
		+ " (" + to_string(total - variants.TotalWeight()) + " of " + to_string(total) + " weight)");
}



// Get the government of this fleet.
const Government *Fleet::GetGovernment() const
{
	return government;
}



// Choose a fleet to be created during flight, and have it enter the system via jump or planetary departure.
void Fleet::Enter(const System &system, list<shared_ptr<Ship>> &ships, const Planet *planet) const
{
	if(variants.empty() || personality.IsDerelict())
		return;

	// Pick a fleet variant to instantiate.
	const vector<const Ship *> &variantShips = variants.Get().Ships();
	if(variantShips.empty())
		return;

	// Figure out what system the fleet is starting in, where it is going, and
	// what position it should start from in the system.
	const System *source = &system;
	const System *target = &system;
	Point position;
	double radius = 1000.;

	// The chosen stellar object the fleet will depart from, if any.
	const StellarObject *object = nullptr;
	// Only pick a random entry point for this fleet if a source planet was not specified.
	if(!planet)
	{
		// Where this fleet can come from depends on whether it is friendly to any
		// planets in this system and whether it has jump drives.
		vector<const System *> linkVector;
		// Find out what the "best" jump method the fleet has is. Assume that if the
		// others don't have that jump method, they are being carried as fighters.
		// That is, content creators should avoid creating fleets with a mix of jump
		// drives and hyperdrives.
		bool hasJump = false;
		bool hasHyper = false;
		double jumpDistance = System::DEFAULT_NEIGHBOR_DISTANCE;
		for(const Ship *ship : variantShips)
		{
			if(ship->JumpNavigation().HasJumpDrive())
			{
				hasJump = true;
				jumpDistance = ship->JumpNavigation().JumpRange();
				break;
			}
			if(ship->JumpNavigation().HasHyperdrive())
				hasHyper = true;
		}
		const bool unrestricted = personality.IsUnrestricted();
		// Don't try to make a fleet "enter" from another system if none of the
		// ships have jump drives.
		if(hasJump || hasHyper)
		{
			bool isWelcomeHere = !system.GetGovernment()->IsEnemy(government);
			for(const System *neighbor : (hasJump ? system.JumpNeighbors(jumpDistance) : system.Links()))
			{
				if(!unrestricted && government->IsRestrictedFrom(*neighbor))
					continue;
				// If this ship is not "welcome" in the current system, prefer to have
				// it enter from a system that is friendly to it. (This is for realism,
				// so attack fleets don't come from what ought to be a safe direction.)
				if(isWelcomeHere || neighbor->GetGovernment()->IsEnemy(government))
					linkVector.push_back(neighbor);
				else
					linkVector.insert(linkVector.end(), 8, neighbor);
			}
		}

		// Find all the inhabited planets this fleet could take off from.
		vector<const StellarObject *> stellarVector;
		if(!personality.IsSurveillance())
			for(const StellarObject &object : system.Objects())
<<<<<<< HEAD
				if(object.HasValidPlanet() && object.GetPlanet()->IsInhabited()
=======
				if(object.HasValidPlanet() && object.GetPlanet()->HasSpaceport()
						&& (unrestricted || !government->IsRestrictedFrom(*object.GetPlanet()))
>>>>>>> 1d882fcd
						&& !object.GetPlanet()->GetGovernment()->IsEnemy(government))
					stellarVector.push_back(&object);

		// If there is nowhere for this fleet to come from, don't create it.
		size_t options = linkVector.size() + stellarVector.size();
		if(!options)
		{
			// Prefer to launch from inhabited planets, but launch from
			// uninhabited ones if there is no other option.
			for(const StellarObject &object : system.Objects())
				if(object.HasValidPlanet()
						&& (unrestricted || !government->IsRestrictedFrom(*object.GetPlanet()))
						&& !object.GetPlanet()->GetGovernment()->IsEnemy(government))
					stellarVector.push_back(&object);
			options = stellarVector.size();
			if(!options)
				return;
		}

		// Choose a random planet or star system to come from.
		size_t choice = Random::Int(options);

		// If a planet is chosen, also pick a system to travel to after taking off.
		if(choice >= linkVector.size())
		{
			object = stellarVector[choice - linkVector.size()];
			planet = object->GetPlanet();
			if(!linkVector.empty())
				target = linkVector[Random::Int(linkVector.size())];
		}
		// We are entering this system via hyperspace, not taking off from a planet.
		else
			source = linkVector[choice];
	}

	auto placed = Instantiate(variantShips);
	// Carry all ships that can be carried, as they don't need to be positioned
	// or checked to see if they can access a particular planet.
	for(auto &ship : placed)
		PlaceFighter(ship, placed);

	// Find the stellar object for this planet if necessary, and place the ships there.
	if(planet)
	{
		if(!object)
		{
			// Search the stellar object associated with the given planet.
			// If there are many possible candidates (for example for ringworlds),
			// then choose a random one.
			vector<const StellarObject *> stellarObjects;
			for(const auto &object : system.Objects())
				if(object.GetPlanet() == planet)
					stellarObjects.push_back(&object);

			// If the souce planet isn't in the source for some reason, bail out.
			if(stellarObjects.empty())
			{
				// Log this error.
				Logger::LogError("Fleet::Enter: Unable to find valid stellar object for planet \""
					+ planet->TrueName() + "\" in system \"" + system.Name() + "\"");
				return;
			}

			object = stellarObjects[Random::Int(stellarObjects.size())];
		}


		// To take off from the planet, all non-carried ships must be able to access it.
		if(planet->IsUnrestricted() || all_of(placed.cbegin(), placed.cend(), [&](const shared_ptr<Ship> &ship)
				{ return ship->GetParent() || planet->IsAccessible(ship.get()); }))
		{
			position = object->Position();
			radius = object->Radius();
		}
		// The chosen planet could not be departed from by all ships in the variant.
		else
		{
			// If there are no departure paths, then there are no arrival paths either.
			if(source == target)
				return;
			// Otherwise, have the fleet arrive here from the target system.
			std::swap(source, target);
			planet = nullptr;
		}
	}

	// Place all the ships in the chosen fleet variant.
	shared_ptr<Ship> flagship;
	for(shared_ptr<Ship> &ship : placed)
	{
		// If this is a carried fighter, no need to position it.
		if(ship->GetParent())
			continue;

		Angle angle = Angle::Random(360.);
		Point pos = position + angle.Unit() * (Random::Real() * radius);

		ships.push_front(ship);
		ship->SetSystem(source);
		ship->SetPlanet(planet);
		if(source == &system)
			ship->Place(pos, angle.Unit(), angle);
		else
		{
			// Place the ship stationary and pointed in the right direction.
			angle = Angle(system.Position() - source->Position());
			ship->Place(pos, Point(), angle);
		}
		if(target != source)
			ship->SetTargetSystem(target);

		if(flagship)
			ship->SetParent(flagship);
		else
			flagship = ship;

		cargo.SetCargo(&*ship);
	}
}



// Place one of the variants in the given system, already "in action." If the carried flag is set,
// only uncarried ships will be added to the list (as any carriables will be stored in bays).
void Fleet::Place(const System &system, list<shared_ptr<Ship>> &ships, bool carried, bool addCargo) const
{
	if(variants.empty())
		return;

	// Pick a fleet variant to instantiate.
	const vector<const Ship *> &variantShips = variants.Get().Ships();
	if(variantShips.empty())
		return;

	// Determine where the fleet is going to or coming from.
	auto center = ChooseCenter(system);

	// Place all the ships in the chosen fleet variant.
	shared_ptr<Ship> flagship;
	vector<shared_ptr<Ship>> placed = Instantiate(variantShips);
	for(shared_ptr<Ship> &ship : placed)
	{
		// If this is a fighter and someone can carry it, no need to position it.
		if(carried && PlaceFighter(ship, placed))
			continue;

		Angle angle = Angle::Random();
		Point pos = center.first + Angle::Random().Unit() * OffsetFrom(center);
		double velocity = 0;
		if(!ship->GetPersonality().IsDerelict())
			velocity = Random::Real() * ship->MaxVelocity();
		else
			ship->Disable();

		ships.push_front(ship);
		ship->SetSystem(&system);
		ship->Place(pos, velocity * angle.Unit(), angle);

		if(flagship)
			ship->SetParent(flagship);
		else
			flagship = ship;

		if(addCargo)
			cargo.SetCargo(&*ship);
	}
}



// Do the randomization to make a ship enter or be in the given system.
const System *Fleet::Enter(const System &system, Ship &ship, const System *source)
{
	bool unrestricted = ship.GetPersonality().IsUnrestricted();
	bool canEnter = (source != nullptr || unrestricted || any_of(system.Links().begin(), system.Links().end(),
		[&ship](const System *link) noexcept -> bool
		{
			return !ship.GetGovernment()->IsRestrictedFrom(*link);
		}
	));

	if(!canEnter || system.Links().empty() || (source && !system.Links().count(source)))
	{
		Place(system, ship);
		return &system;
	}

	// Choose which system this ship is coming from.
	if(!source)
	{
		vector<const System *> validSystems;
		const Government *gov = ship.GetGovernment();
		for(const System *link : system.Links())
			if(unrestricted || !gov->IsRestrictedFrom(*link))
				validSystems.emplace_back(link);
		auto it = validSystems.cbegin();
		advance(it, Random::Int(validSystems.size()));
		source = *it;
	}

	Angle angle = Angle::Random();
	Point pos = angle.Unit() * Random::Real() * 1000.;

	ship.Place(pos, angle.Unit(), angle);
	ship.SetSystem(source);
	ship.SetTargetSystem(&system);

	return source;
}



void Fleet::Place(const System &system, Ship &ship)
{
	// Choose a random inhabited object in the system to spawn around.
	auto center = ChooseCenter(system);
	Point pos = center.first + Angle::Random().Unit() * OffsetFrom(center);

	double velocity = ship.IsDisabled() ? 0. : Random::Real() * ship.MaxVelocity();

	ship.SetSystem(&system);
	Angle angle = Angle::Random();
	ship.Place(pos, velocity * angle.Unit(), angle);
}



int64_t Fleet::Strength() const
{
	return variants.Average(std::mem_fn(&Variant::Strength));
}



// Obtain a positional reference and the radius of the object at that position (e.g. a planet).
// Spaceport status can be modified during normal gameplay, so this information is not cached.
pair<Point, double> Fleet::ChooseCenter(const System &system)
{
	auto centers = vector<pair<Point, double>>();
	for(const StellarObject &object : system.Objects())
		if(object.HasValidPlanet() && object.GetPlanet()->IsInhabited())
			centers.emplace_back(object.Position(), object.Radius());

	if(centers.empty())
		return {Point(), 0.};
	return centers[Random::Int(centers.size())];
}



vector<shared_ptr<Ship>> Fleet::Instantiate(const vector<const Ship *> &ships) const
{
	vector<shared_ptr<Ship>> placed;
	for(const Ship *model : ships)
	{
		// At least one of this variant's ships is valid, but we should avoid spawning any that are not defined.
		if(!model->IsValid())
		{
			Logger::LogError("Warning: Skipping invalid ship model \"" + model->TrueModelName()
				+ "\" in fleet \"" + fleetName + "\".");
			continue;
		}

		// Copy the model instance into a new instance.
		auto ship = make_shared<Ship>(*model);

		bool canBeCarried = ship->CanBeCarried();
		const Phrase *phrase = ((canBeCarried && fighterNames) ? fighterNames : names);
		if(phrase)
			ship->SetName(phrase->Get());
		ship->SetGovernment(government);
		if(canBeCarried && fighterPersonality.IsDefined())
			ship->SetPersonality(fighterPersonality);
		else
			ship->SetPersonality(personality);

		placed.push_back(ship);
	}
	return placed;
}



bool Fleet::PlaceFighter(shared_ptr<Ship> fighter, vector<shared_ptr<Ship>> &placed) const
{
	if(!fighter->CanBeCarried())
		return false;

	for(const shared_ptr<Ship> &parent : placed)
		if(parent->Carry(fighter))
			return true;

	return false;
}<|MERGE_RESOLUTION|>--- conflicted
+++ resolved
@@ -251,12 +251,8 @@
 		vector<const StellarObject *> stellarVector;
 		if(!personality.IsSurveillance())
 			for(const StellarObject &object : system.Objects())
-<<<<<<< HEAD
 				if(object.HasValidPlanet() && object.GetPlanet()->IsInhabited()
-=======
-				if(object.HasValidPlanet() && object.GetPlanet()->HasSpaceport()
 						&& (unrestricted || !government->IsRestrictedFrom(*object.GetPlanet()))
->>>>>>> 1d882fcd
 						&& !object.GetPlanet()->GetGovernment()->IsEnemy(government))
 					stellarVector.push_back(&object);
 
