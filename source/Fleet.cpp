--- conflicted
+++ resolved
@@ -159,34 +159,13 @@
 		// If this is a fighter and someone can carry it, no need to position it.
 		if(PlaceFighter(ship, placed))
 			continue;
-<<<<<<< HEAD
-		}
-		if(ship->CanBeCarried())
-		{
-			shared_ptr<Ship> fighter(Ship::MakeShip(*ship, OutfitGroup::PlunderWear()));
-			fighter->SetGovernment(government);
-			fighter->SetName((fighterNames ? fighterNames : names)->Get());
-			fighter->SetPersonality(personality);
-			for(const shared_ptr<Ship> &parent : placed)
-				if(parent->Carry(fighter))
-					break;
-			continue;
-		}
-=======
-		
->>>>>>> 0ac4899f
+		
 		Angle angle = Angle::Random(360.);
 		Point pos = position + angle.Unit() * (Random::Real() * radius);
 		
-<<<<<<< HEAD
-		ships.push_front(shared_ptr<Ship>(Ship::MakeShip(*ship, OutfitGroup::PlunderWear())));
-		ships.front()->SetSystem(source);
-		ships.front()->SetPlanet(planet);
-=======
 		ships.push_front(ship);
 		ship->SetSystem(source);
 		ship->SetPlanet(planet);
->>>>>>> 0ac4899f
 		if(source == &system)
 			ship->Place(pos, angle.Unit(), angle);
 		else
@@ -231,43 +210,14 @@
 		// If this is a fighter and someone can carry it, no need to position it.
 		if(carried && PlaceFighter(ship, placed))
 			continue;
-<<<<<<< HEAD
-		}
-		if(carried && ship->CanBeCarried())
-		{
-			shared_ptr<Ship> fighter( Ship::MakeShip(*ship, OutfitGroup::PlunderWear()) );
-			fighter->SetGovernment(government);
-			fighter->SetName((fighterNames ? fighterNames : names)->Get());
-			fighter->SetPersonality(personality);
-			bool isCarried = false;
-			for(const shared_ptr<Ship> &parent : placed)
-				if(parent->Carry(fighter))
-				{
-					isCarried = true;
-					break;
-				}
-			if(isCarried)
-				continue;
-		}
-=======
-		
->>>>>>> 0ac4899f
+		
 		Angle angle = Angle::Random();
 		Point pos = center + Angle::Random().Unit() * Random::Real() * 400.;
 		double velocity = Random::Real() * ship->MaxVelocity();
 		
-<<<<<<< HEAD
-		ships.push_front(shared_ptr<Ship>( Ship::MakeShip(*ship, OutfitGroup::PlunderWear()) ));
-		ships.front()->SetSystem(&system);
-		ships.front()->Place(pos, velocity * angle.Unit(), angle);
-		ships.front()->SetGovernment(government);
-		ships.front()->SetName(names->Get());
-		ships.front()->SetPersonality(personality);
-=======
 		ships.push_front(ship);
 		ship->SetSystem(&system);
 		ship->Place(pos, velocity * angle.Unit(), angle);
->>>>>>> 0ac4899f
 		
 		if(flagship)
 			ship->SetParent(flagship);
