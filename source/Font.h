--- conflicted
+++ resolved
@@ -104,12 +104,8 @@
 	mutable int screenHeight = 0;
 	
 	static const int GLYPHS = 98;
-<<<<<<< HEAD
-	int advance[GLYPHS * GLYPHS];
-	int widthEllipses;
-=======
 	int advance[GLYPHS * GLYPHS] = {};
->>>>>>> 5f5d751d
+	int widthEllipses = 0;
 };
 
 
