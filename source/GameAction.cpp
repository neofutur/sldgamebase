--- conflicted
+++ resolved
@@ -43,13 +43,8 @@
 		int count = giftShip.Count();
 		if(count > 0)
 		{
-<<<<<<< HEAD
-			for(int number = 0; number < count; ++number)
+			for(int i = 0; i < count; ++i)
 				shipName = player.GiftShip(model, giftShip.Name(), giftShip.Id())->Name();
-=======
-			for(int i = 0; i < count; ++i)
-				shipName = player.BuyShip(model, giftShip.Name(), giftShip.Id(), true)->Name();
->>>>>>> 8c285a2e
 		}
 		else
 		{
