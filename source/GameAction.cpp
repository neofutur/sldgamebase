/* GameAction.cpp
Copyright (c) 2020 by Amazinite

Endless Sky is free software: you can redistribute it and/or modify it under the
terms of the GNU General Public License as published by the Free Software
Foundation, either version 3 of the License, or (at your option) any later version.

Endless Sky is distributed in the hope that it will be useful, but WITHOUT ANY
WARRANTY; without even the implied warranty of MERCHANTABILITY or FITNESS FOR A
PARTICULAR PURPOSE. See the GNU General Public License for more details.

You should have received a copy of the GNU General Public License along with
this program. If not, see <https://www.gnu.org/licenses/>.
*/

#include "GameAction.h"

#include "DataNode.h"
#include "DataWriter.h"
#include "Dialog.h"
#include "EsUuid.h"
#include "text/Format.h"
#include "GameData.h"
#include "GameEvent.h"
#include "Messages.h"
#include "Outfit.h"
#include "Planet.h"
#include "PlayerInfo.h"
#include "Random.h"
#include "Ship.h"
#include "UI.h"

#include <cstdlib>
#include <iostream>

using namespace std;

namespace {
	void DoGift(PlayerInfo &player, const Outfit *outfit, int count, UI *ui)
	{
		// Maps are not transferrable; they represent the player's spatial awareness.
		int mapSize = outfit->Get("map");
		if(mapSize > 0)
		{
			if(!player.HasMapped(mapSize))
				player.Map(mapSize);
			Messages::Add("You received a map of nearby systems.", Messages::Importance::High);
			return;
		}

		Ship *flagship = player.Flagship();
		bool isSingle = (abs(count) == 1);
		string nameWas = (isSingle ? outfit->DisplayName() : outfit->PluralName());
		if(!flagship || !count || nameWas.empty())
			return;

		nameWas += (isSingle ? " was" : " were");
		string message;
		if(isSingle)
		{
			char c = tolower(nameWas.front());
			bool isVowel = (c == 'a' || c == 'e' || c == 'i' || c == 'o' || c == 'u');
			message = (isVowel ? "An " : "A ");
		}
		else
			message = to_string(abs(count)) + " ";

		message += nameWas;
		if(count > 0)
			message += " added to your ";
		else
			message += " removed from your ";

		bool didCargo = false;
		bool didShip = false;
		// If not landed, transfers must be done into the flagship's CargoHold.
		CargoHold &cargo = (player.GetPlanet() ? player.Cargo() : flagship->Cargo());
		int cargoCount = cargo.Get(outfit);
		if(count < 0 && cargoCount)
		{
			int moved = min(cargoCount, -count);
			count += moved;
			cargo.Remove(outfit, moved);
			didCargo = true;
		}
		while(count)
		{
			int moved = (count > 0) ? 1 : -1;
			if(flagship->Attributes().CanAdd(*outfit, moved))
			{
				flagship->AddOutfit(outfit, moved);
				didShip = true;
			}
			else
				break;
			count -= moved;
		}
		if(count > 0)
		{
			// Ignore cargo size limits.
			int size = cargo.Size();
			cargo.SetSize(-1);
			cargo.Add(outfit, count);
			cargo.SetSize(size);
			didCargo = true;
			if(ui)
			{
				string special = "The " + nameWas;
				special += " put in your cargo hold because there is not enough space to install ";
				special += (isSingle ? "it" : "them");
				special += " in your ship.";
				ui->Push(new Dialog(special));
			}
		}
		if(didCargo && didShip)
			message += "cargo hold and your flagship.";
		else if(didCargo)
			message += "cargo hold.";
		else
			message += "flagship.";
		Messages::Add(message, Messages::Importance::High);
	}
}



// Construct and Load() at the same time.
GameAction::GameAction(const DataNode &node)
{
	Load(node);
}



void GameAction::Load(const DataNode &node)
{
	for(const DataNode &child : node)
		LoadSingle(child);
}



// Load a single child at a time, used for streamlining MissionAction::Load.
void GameAction::LoadSingle(const DataNode &child)
{
	isEmpty = false;

	const string &key = child.Token(0);
	bool hasValue = (child.Size() >= 2);

	if(key == "log")
	{
		bool isSpecial = (child.Size() >= 3);
		string &text = (isSpecial ?
			specialLogText[child.Token(1)][child.Token(2)] : logText);
		Dialog::ParseTextNode(child, isSpecial ? 3 : 1, text);
	}
	else if((key == "give" || key == "take") && child.Size() >= 3 && child.Token(1) == "ship")
	{
		giftShips.emplace_back();
		giftShips.back().Load(child);
	}
	else if(key == "outfit" && hasValue)
	{
		int count = (child.Size() < 3 ? 1 : static_cast<int>(child.Value(2)));
		if(count)
			giftOutfits[GameData::Outfits().Get(child.Token(1))] = count;
		else
			child.PrintTrace("Error: Skipping invalid outfit quantity:");
	}
	else if(key == "payment")
	{
		if(child.Size() == 1)
			paymentMultiplier += 150;
		if(child.Size() >= 2)
			payment += child.Value(1);
		if(child.Size() >= 3)
			paymentMultiplier += child.Value(2);
	}
	else if(key == "fine" && hasValue)
	{
		int64_t value = child.Value(1);
		if(value > 0)
			fine += value;
		else
			child.PrintTrace("Error: Skipping invalid \"fine\" with non-positive value:");
	}
	else if(key == "event" && hasValue)
	{
		int minDays = (child.Size() >= 3 ? child.Value(2) : 0);
		int maxDays = (child.Size() >= 4 ? child.Value(3) : minDays);
		if(maxDays < minDays)
			swap(minDays, maxDays);
		events[GameData::Events().Get(child.Token(1))] = make_pair(minDays, maxDays);
	}
	else if(key == "fail" && child.Size() >= 2)
		fail.insert(child.Token(1));
	else if(key == "fail")
<<<<<<< HEAD
	{
		string toFail = child.Size() >= 2 ? child.Token(1) : missionName;
		if(toFail.empty())
			child.PrintTrace("Error: Skipping invalid \"fail\" with no mission:");
		else
		{
			fail.insert(toFail);
			// Create a GameData reference to this mission name.
			GameData::Missions().Get(toFail);
		}
	}
	else if(key == "relocate")
	{
		for(const DataNode &grand : child)
		{
			if(grand.Token(0) == "location" && grand.HasChildren())
			{
				relocateAction.isDefined = true;
				relocateAction.relocateFilter.Load(grand);
			}
			else if(grand.Token(0) == "flagship only")
				relocateAction.relocateFlagshipOnly = true;
		}
	}
=======
		failCaller = true;
>>>>>>> acbfd156
	else
		conditions.Add(child);
}



void GameAction::Save(DataWriter &out) const
{
	if(!logText.empty())
	{
		out.Write("log");
		out.BeginChild();
		{
			// Break the text up into paragraphs.
			for(const string &line : Format::Split(logText, "\n\t"))
				out.Write(line);
		}
		out.EndChild();
	}
	for(auto &&it : specialLogText)
		for(auto &&eit : it.second)
		{
			out.Write("log", it.first, eit.first);
			out.BeginChild();
			{
				// Break the text up into paragraphs.
				for(const string &line : Format::Split(eit.second, "\n\t"))
					out.Write(line);
			}
			out.EndChild();
		}
	for(auto &&it : giftShips)
		it.Save(out);
	for(auto &&it : giftOutfits)
		out.Write("outfit", it.first->TrueName(), it.second);
	if(payment)
		out.Write("payment", payment);
	if(fine)
		out.Write("fine", fine);
	for(auto &&it : events)
		out.Write("event", it.first->Name(), it.second.first, it.second.second);
	for(const string &name : fail)
		out.Write("fail", name);
<<<<<<< HEAD
	if(relocateAction.isDefined)
	{
		out.Write("relocate");
		relocateAction.relocateFilter.Save(out);
		if(relocateAction.relocateFlagshipOnly)
		{
			out.BeginChild();
			{
				out.Write("flagship only");
			}
			out.EndChild();
		}
	}
=======
	if(failCaller)
		out.Write("fail");
>>>>>>> acbfd156

	conditions.Save(out);
}



// Check this template or instantiated GameAction to see if any used content
// is not fully defined (e.g. plugin removal, typos in names, etc.).
string GameAction::Validate() const
{
	// Events which get activated by this action must be valid.
	for(auto &&event : events)
	{
		string reason = event.first->IsValid();
		if(!reason.empty())
			return "event \"" + event.first->Name() + "\" - Reason: " + reason;
	}

	// Transferred content must be defined & valid.
	for(auto &&it : giftShips)
		if(!it.ShipModel()->IsValid())
			return "gift ship model \"" + it.ShipModel()->VariantName() + "\"";
	for(auto &&outfit : giftOutfits)
		if(!outfit.first->IsDefined())
			return "gift outfit \"" + outfit.first->TrueName() + "\"";

	// It is OK for this action to try to fail a mission that does not exist.
	// (E.g. a plugin may be designed for interoperability with other plugins.)

	return "";
}


bool GameAction::IsEmpty() const noexcept
{
	return isEmpty;
}



int64_t GameAction::Payment() const noexcept
{
	return payment;
}



int64_t GameAction::Fine() const noexcept
{
	return fine;
}



const map<const Outfit *, int> &GameAction::Outfits() const noexcept
{
	return giftOutfits;
}



<<<<<<< HEAD
bool GameAction::HasRelocation() const
{
	return relocateAction.isDefined;
=======
const vector<ShipManager> &GameAction::Ships() const noexcept
{
	return giftShips;
>>>>>>> acbfd156
}



// Perform the specified tasks.
<<<<<<< HEAD
void GameAction::Do(PlayerInfo &player, UI *ui, bool conversationEmpty) const
=======
void GameAction::Do(PlayerInfo &player, UI *ui, const Mission *caller) const
>>>>>>> acbfd156
{
	if(!logText.empty())
		player.AddLogEntry(logText);
	for(auto &&it : specialLogText)
		for(auto &&eit : it.second)
			player.AddSpecialLog(it.first, eit.first, eit.second);

	// If multiple outfits, ships are being transferred, first remove the ships,
	// then the outfits, before adding any new ones.
	for(auto &&it : giftShips)
		if(!it.Giving())
			it.Do(player);
	for(auto &&it : giftOutfits)
		if(it.second < 0)
			DoGift(player, it.first, it.second, ui);
	for(auto &&it : giftOutfits)
		if(it.second > 0)
			DoGift(player, it.first, it.second, ui);
	for(auto &&it : giftShips)
		if(it.Giving())
			it.Do(player);

	if(payment)
	{
		// Conversation actions don't block a mission from offering if a
		// negative payment would drop the player's account balance below
		// zero, so negative payments need to be handled.
		int64_t account = player.Accounts().Credits();
		// If the payment is negative and the player doesn't have enough
		// in their account, then the player's credits are reduced to 0.
		if(account + payment >= 0)
			player.Accounts().AddCredits(payment);
		else if(account > 0)
			player.Accounts().AddCredits(-account);
		// If a MissionAction has a negative payment that can't be met
		// then this action won't offer, so MissionAction payment behavior
		// is unchanged.
	}
	if(fine)
		player.Accounts().AddFine(fine);

	for(const auto &it : events)
		player.AddEvent(*it.first, player.GetDate() + it.second.first);

	if(!fail.empty())
	{
		// If this action causes this or any other mission to fail, mark that
		// mission as failed. It will not be removed from the player's mission
		// list until it is safe to do so.
		for(const Mission &mission : player.Missions())
			if(fail.count(mission.Identifier()))
				player.FailMission(mission);
	}
	if(failCaller && caller)
		player.FailMission(*caller);

	if(relocateAction.isDefined)
	{
		player.QueueRelocation(relocateAction.relocateFilter.PickPlanet(player.GetSystem()),
							relocateAction.relocateFlagshipOnly);
		if(conversationEmpty)
			player.DoQueuedRelocation();
	}

	// Check if applying the conditions changes the player's reputations.
	conditions.Apply(player.Conditions());
}



GameAction GameAction::Instantiate(map<string, string> &subs, int jumps, int payload) const
{
	GameAction result;
	result.isEmpty = isEmpty;

	for(auto &&it : events)
	{
		// Allow randomization of event times. The second value in the pair is
		// always greater than or equal to the first, so Random::Int() will
		// never be called with a value less than 1.
		int day = it.second.first + Random::Int(it.second.second - it.second.first + 1);
		result.events[it.first] = make_pair(day, day);
	}

	result.giftShips = giftShips;
	result.giftOutfits = giftOutfits;

	result.payment = payment + (jumps + 1) * payload * paymentMultiplier;
	if(result.payment)
		subs["<payment>"] = Format::CreditString(abs(result.payment));

	result.fine = fine;
	if(result.fine)
		subs["<fine>"] = Format::CreditString(result.fine);

	if(!logText.empty())
		result.logText = Format::Replace(logText, subs);
	for(auto &&it : specialLogText)
		for(auto &&eit : it.second)
			result.specialLogText[it.first][eit.first] = Format::Replace(eit.second, subs);

	result.fail = fail;
	result.failCaller = failCaller;

	result.relocateAction.isDefined = relocateAction.isDefined;
	result.relocateAction.relocateFilter = relocateAction.relocateFilter;
	result.relocateAction.relocateFlagshipOnly = relocateAction.relocateFlagshipOnly;

	result.conditions = conditions;

	return result;
}<|MERGE_RESOLUTION|>--- conflicted
+++ resolved
@@ -196,18 +196,7 @@
 	else if(key == "fail" && child.Size() >= 2)
 		fail.insert(child.Token(1));
 	else if(key == "fail")
-<<<<<<< HEAD
-	{
-		string toFail = child.Size() >= 2 ? child.Token(1) : missionName;
-		if(toFail.empty())
-			child.PrintTrace("Error: Skipping invalid \"fail\" with no mission:");
-		else
-		{
-			fail.insert(toFail);
-			// Create a GameData reference to this mission name.
-			GameData::Missions().Get(toFail);
-		}
-	}
+		failCaller = true;
 	else if(key == "relocate")
 	{
 		for(const DataNode &grand : child)
@@ -221,9 +210,6 @@
 				relocateAction.relocateFlagshipOnly = true;
 		}
 	}
-=======
-		failCaller = true;
->>>>>>> acbfd156
 	else
 		conditions.Add(child);
 }
@@ -267,7 +253,6 @@
 		out.Write("event", it.first->Name(), it.second.first, it.second.second);
 	for(const string &name : fail)
 		out.Write("fail", name);
-<<<<<<< HEAD
 	if(relocateAction.isDefined)
 	{
 		out.Write("relocate");
@@ -281,10 +266,8 @@
 			out.EndChild();
 		}
 	}
-=======
 	if(failCaller)
 		out.Write("fail");
->>>>>>> acbfd156
 
 	conditions.Save(out);
 }
@@ -346,25 +329,22 @@
 
 
 
-<<<<<<< HEAD
 bool GameAction::HasRelocation() const
 {
 	return relocateAction.isDefined;
-=======
+}
+
+
+
 const vector<ShipManager> &GameAction::Ships() const noexcept
 {
 	return giftShips;
->>>>>>> acbfd156
 }
 
 
 
 // Perform the specified tasks.
-<<<<<<< HEAD
-void GameAction::Do(PlayerInfo &player, UI *ui, bool conversationEmpty) const
-=======
-void GameAction::Do(PlayerInfo &player, UI *ui, const Mission *caller) const
->>>>>>> acbfd156
+void GameAction::Do(PlayerInfo &player, UI *ui, const Mission *caller, bool conversationEmpty) const
 {
 	if(!logText.empty())
 		player.AddLogEntry(logText);
