--- conflicted
+++ resolved
@@ -89,12 +89,10 @@
 	int64_t paymentMultiplier = 0;
 	int64_t fine = 0;
 
-<<<<<<< HEAD
+	std::optional<std::string> music;
+
 	std::set<const System *> ping;
 	std::set<const System *> unping;
-=======
-	std::optional<std::string> music;
->>>>>>> 94ec4ac8
 
 	// When this action is performed, the missions with these names fail.
 	std::set<std::string> fail;
