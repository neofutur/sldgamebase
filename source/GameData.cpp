--- conflicted
+++ resolved
@@ -62,7 +62,6 @@
 #include <algorithm>
 #include <future>
 #include <iostream>
-#include <set>
 #include <utility>
 #include <vector>
 
@@ -71,36 +70,7 @@
 using namespace std;
 
 namespace {
-<<<<<<< HEAD
-	Set<Color> colors;
-	Set<Conversation> conversations;
-	Set<Effect> effects;
-	Set<GameEvent> events;
-	Set<Fleet> fleets;
-	Set<Galaxy> galaxies;
-	Set<Government> governments;
-	Set<Hazard> hazards;
-	Set<Interface> interfaces;
-	Set<Minable> minables;
-	Set<Mission> missions;
-	Set<Outfit> outfits;
-	Set<Person> persons;
-	Set<Phrase> phrases;
-	Set<Planet> planets;
-	Set<Ship> ships;
-	Set<System> systems;
-	Set<Test> tests;
-	Set<TestData> testDataSets;
-	set<double> neighborDistances;
-	
-	map<string, set<string>> disabled;
-	
-	Set<Sale<Ship>> shipSales;
-	Set<Sale<Outfit>> outfitSales;
-	
-=======
 	UniverseObjects objects;
->>>>>>> b3be3d05
 	Set<Fleet> defaultFleets;
 	Set<Government> defaultGovernments;
 	Set<Planet> defaultPlanets;
@@ -161,45 +131,6 @@
 		// Generate a catalog of music files.
 		Music::Init(sources);
 	}
-<<<<<<< HEAD
-	
-	// Now that all data is loaded, update the neighbor lists and other
-	// system information. Make sure that the default jump range is among the
-	// neighbor distances to be updated.
-	AddJumpRange(System::DEFAULT_NEIGHBOR_DISTANCE);
-	UpdateSystems();
-	
-	// And, update the ships with the outfits we've now finished loading.
-	for(auto &&it : ships)
-		it.second.FinishLoading(true);
-	for(auto &&it : persons)
-		it.second.FinishLoading();
-	
-	for(auto &&it : startConditions)
-		it.FinishLoading();
-	// Remove any invalid starting conditions, so the game does not use incomplete data.
-	startConditions.erase(remove_if(startConditions.begin(), startConditions.end(),
-			[](const StartConditions &it) noexcept -> bool { return !it.IsValid(); }),
-		startConditions.end()
-	);
-	
-	// Process any disabled game objects.
-	for(const pair<string, set<string>> &category : disabled)
-	{
-		if(category.first == "mission")
-			for(const string &name : category.second)
-				missions.Get(name)->NeverOffer();
-		else if(category.first == "event")
-			for(const string &name : category.second)
-				events.Get(name)->Disable();
-		else if(category.first == "person")
-			for(const string &name : category.second)
-				persons.Get(name)->NeverSpawn();
-		else
-			Files::LogError("Unhandled \"disable\" keyword of type \"" + category.first + "\"");
-	}
-	
-=======
 
 	dataLoading = objects.Load(sources, debugMode);
 }
@@ -208,7 +139,6 @@
 
 void GameData::FinishLoading()
 {
->>>>>>> b3be3d05
 	// Store the current state, to revert back to later.
 	defaultFleets = objects.fleets;
 	defaultGovernments = objects.governments;
@@ -907,180 +837,6 @@
 
 
 
-<<<<<<< HEAD
-void GameData::LoadFile(const string &path, bool debugMode)
-{
-	// This is an ordinary file. Check to see if it is an image.
-	if(path.length() < 4 || path.compare(path.length() - 4, 4, ".txt"))
-		return;
-	
-	DataFile data(path);
-	if(debugMode)
-		Files::LogError("Parsing: " + path);
-	
-	for(const DataNode &node : data)
-	{
-		const string &key = node.Token(0);
-		if(key == "color" && node.Size() >= 6)
-			colors.Get(node.Token(1))->Load(
-				node.Value(2), node.Value(3), node.Value(4), node.Value(5));
-		else if(key == "conversation" && node.Size() >= 2)
-			conversations.Get(node.Token(1))->Load(node);
-		else if(key == "effect" && node.Size() >= 2)
-			effects.Get(node.Token(1))->Load(node);
-		else if(key == "event" && node.Size() >= 2)
-			events.Get(node.Token(1))->Load(node);
-		else if(key == "fleet" && node.Size() >= 2)
-			fleets.Get(node.Token(1))->Load(node);
-		else if(key == "galaxy" && node.Size() >= 2)
-			galaxies.Get(node.Token(1))->Load(node);
-		else if(key == "government" && node.Size() >= 2)
-			governments.Get(node.Token(1))->Load(node);
-		else if(key == "hazard" && node.Size() >= 2)
-			hazards.Get(node.Token(1))->Load(node);
-		else if(key == "interface" && node.Size() >= 2)
-			interfaces.Get(node.Token(1))->Load(node);
-		else if(key == "minable" && node.Size() >= 2)
-			minables.Get(node.Token(1))->Load(node);
-		else if(key == "mission" && node.Size() >= 2)
-			missions.Get(node.Token(1))->Load(node);
-		else if(key == "outfit" && node.Size() >= 2)
-			outfits.Get(node.Token(1))->Load(node);
-		else if(key == "outfitter" && node.Size() >= 2)
-			outfitSales.Get(node.Token(1))->Load(node, outfits);
-		else if(key == "person" && node.Size() >= 2)
-			persons.Get(node.Token(1))->Load(node);
-		else if(key == "phrase" && node.Size() >= 2)
-			phrases.Get(node.Token(1))->Load(node);
-		else if(key == "planet" && node.Size() >= 2)
-			planets.Get(node.Token(1))->Load(node);
-		else if(key == "ship" && node.Size() >= 2)
-		{
-			// Allow multiple named variants of the same ship model.
-			const string &name = node.Token((node.Size() > 2) ? 2 : 1);
-			ships.Get(name)->Load(node);
-		}
-		else if(key == "shipyard" && node.Size() >= 2)
-			shipSales.Get(node.Token(1))->Load(node, ships);
-		else if(key == "start" && node.HasChildren())
-		{
-			// This node may either declare an immutable starting scenario, or one that is open to extension
-			// by other nodes (e.g. plugins may customize the basic start, rather than provide a unique start).
-			if(node.Size() == 1)
-				startConditions.emplace_back(node);
-			else
-			{
-				const string &identifier = node.Token(1);
-				auto existingStart = find_if(startConditions.begin(), startConditions.end(),
-					[&identifier](const StartConditions &it) noexcept -> bool { return it.Identifier() == identifier; });
-				if(existingStart != startConditions.end())
-					existingStart->Load(node);
-				else
-					startConditions.emplace_back(node);
-			}
-		}
-		else if(key == "system" && node.Size() >= 2)
-			systems.Get(node.Token(1))->Load(node, planets);
-		else if((key == "test") && node.Size() >= 2)
-			tests.Get(node.Token(1))->Load(node);
-		else if((key == "test-data") && node.Size() >= 2)
-			testDataSets.Get(node.Token(1))->Load(node, path);
-		else if(key == "trade")
-			trade.Load(node);
-		else if(key == "landing message" && node.Size() >= 2)
-		{
-			for(const DataNode &child : node)
-				landingMessages[SpriteSet::Get(child.Token(0))] = node.Token(1);
-		}
-		else if(key == "star" && node.Size() >= 2)
-		{
-			const Sprite *sprite = SpriteSet::Get(node.Token(1));
-			for(const DataNode &child : node)
-			{
-				if(child.Token(0) == "power" && child.Size() >= 2)
-					solarPower[sprite] = child.Value(1);
-				else if(child.Token(0) == "wind" && child.Size() >= 2)
-					solarWind[sprite] = child.Value(1);
-				else
-					child.PrintTrace("Unrecognized star attribute:");
-			}
-		}
-		else if(key == "news" && node.Size() >= 2)
-			news.Get(node.Token(1))->Load(node);
-		else if(key == "rating" && node.Size() >= 2)
-		{
-			vector<string> &list = ratings[node.Token(1)];
-			list.clear();
-			for(const DataNode &child : node)
-				list.push_back(child.Token(0));
-		}
-		else if(key == "category" && node.Size() >= 2)
-		{
-			static const map<string, CategoryType> category = {
-				{"ship", CategoryType::SHIP},
-				{"bay type", CategoryType::BAY},
-				{"outfit", CategoryType::OUTFIT}
-			};
-			auto it = category.find(node.Token(1));
-			if(it == category.end())
-			{
-				node.PrintTrace("Skipping unrecognized category:");
-				continue;
-			}
-			
-			vector<string> &categoryList = categories[it->second];
-			for(const DataNode &child : node)
-			{
-				// If a given category already exists, it will be
-				// moved to the back of the list.
-				const auto it = find(categoryList.begin(), categoryList.end(), child.Token(0));
-				if(it != categoryList.end())
-					categoryList.erase(it);
-				categoryList.push_back(child.Token(0));
-			}
-		}
-		else if((key == "tip" || key == "help") && node.Size() >= 2)
-		{
-			string &text = (key == "tip" ? tooltips : helpMessages)[node.Token(1)];
-			text.clear();
-			for(const DataNode &child : node)
-			{
-				if(!text.empty())
-				{
-					text += '\n';
-					if(child.Token(0)[0] != '\t')
-						text += '\t';
-				}
-				text += child.Token(0);
-			}
-		}
-		else if(key == "substitutions" && node.HasChildren())
-			substitutions.Load(node);
-		else if(key == "disable" && node.Size() >= 2)
-		{
-			static const set<string> canDisable = {"mission", "event", "person"};
-			const string &category = node.Token(1);
-			if(canDisable.count(category))
-			{
-				if(node.HasChildren())
-					for(const DataNode &child : node)
-						disabled[category].emplace(child.Token(0));
-				if(node.Size() >= 3)
-					for(int index = 2; index < node.Size(); ++index)
-						disabled[category].emplace(node.Token(index));
-			}
-			else
-				node.PrintTrace("Invalid use of keyword \"disable\" for class \"" + category + "\"");
-		}
-		else
-			node.PrintTrace("Skipping unrecognized root object:");
-	}
-}
-
-
-
-=======
->>>>>>> b3be3d05
 map<string, shared_ptr<ImageSet>> GameData::FindImages()
 {
 	map<string, shared_ptr<ImageSet>> images;
