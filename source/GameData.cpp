/* GameData.cpp
Copyright (c) 2014 by Michael Zahniser

Endless Sky is free software: you can redistribute it and/or modify it under the
terms of the GNU General Public License as published by the Free Software
Foundation, either version 3 of the License, or (at your option) any later version.

Endless Sky is distributed in the hope that it will be useful, but WITHOUT ANY
WARRANTY; without even the implied warranty of MERCHANTABILITY or FITNESS FOR A
PARTICULAR PURPOSE.  See the GNU General Public License for more details.
*/

#include "GameData.h"

#include "Audio.h"
#include "BatchShader.h"
#include "Color.h"
#include "Command.h"
#include "Conversation.h"
#include "DataFile.h"
#include "DataNode.h"
#include "DataWriter.h"
#include "Effect.h"
#include "Files.h"
#include "FillShader.h"
#include "Fleet.h"
#include "FogShader.h"
#include "text/FontSet.h"
#include "Galaxy.h"
#include "GameEvent.h"
#include "Government.h"
#include "Hazard.h"
#include "ImageSet.h"
#include "Interface.h"
#include "LineShader.h"
#include "MaskManager.h"
#include "Minable.h"
#include "Mission.h"
#include "Music.h"
#include "News.h"
#include "Outfit.h"
#include "OutlineShader.h"
#include "Person.h"
#include "Phrase.h"
#include "Planet.h"
#include "PointerShader.h"
#include "Politics.h"
#include "Random.h"
#include "RingShader.h"
#include "Ship.h"
#include "Sprite.h"
#include "SpriteQueue.h"
#include "SpriteSet.h"
#include "SpriteShader.h"
#include "StarField.h"
#include "StartConditions.h"
#include "System.h"
#include "Test.h"
#include "TestData.h"
<<<<<<< HEAD
#include "Wormhole.h"
=======
#include "UniverseObjects.h"
>>>>>>> f40324f3

#include <algorithm>
#include <future>
#include <iostream>
#include <map>
#include <set>
#include <utility>
#include <vector>

using namespace std;

namespace {
<<<<<<< HEAD
	Set<Color> colors;
	Set<Conversation> conversations;
	Set<Effect> effects;
	Set<GameEvent> events;
	Set<Fleet> fleets;
	Set<Galaxy> galaxies;
	Set<Government> governments;
	Set<Hazard> hazards;
	Set<Interface> interfaces;
	Set<Minable> minables;
	Set<Mission> missions;
	Set<Outfit> outfits;
	Set<Person> persons;
	Set<Phrase> phrases;
	Set<Planet> planets;
	Set<Ship> ships;
	Set<System> systems;
	Set<Test> tests;
	Set<TestData> testDataSets;
	Set<Wormhole> wormholes;
	set<double> neighborDistances;
	
	Set<Sale<Ship>> shipSales;
	Set<Sale<Outfit>> outfitSales;
	
=======
	UniverseObjects objects;
>>>>>>> f40324f3
	Set<Fleet> defaultFleets;
	Set<Government> defaultGovernments;
	Set<Planet> defaultPlanets;
	Set<System> defaultSystems;
	Set<Galaxy> defaultGalaxies;
	Set<Sale<Ship>> defaultShipSales;
	Set<Sale<Outfit>> defaultOutfitSales;
	Set<Wormhole> defaultWormholes;
	TextReplacements defaultSubstitutions;

	Politics politics;

	StarField background;

	map<string, string> plugins;
	SpriteQueue spriteQueue;
	future<void> dataLoading;

	vector<string> sources;
	map<const Sprite *, shared_ptr<ImageSet>> deferred;
	map<const Sprite *, int> preloaded;

	MaskManager maskManager;

	const Government *playerGovernment = nullptr;
	map<const System *, map<string, int>> purchases;
}



void GameData::BeginLoad(bool onlyLoadData, bool debugMode)
{
	// Initialize the list of "source" folders based on any active plugins.
	LoadSources();

	if(!onlyLoadData)
	{
		// Now, read all the images in all the path directories. For each unique
		// name, only remember one instance, letting things on the higher priority
		// paths override the default images.
		map<string, shared_ptr<ImageSet>> images = FindImages();

		// From the name, strip out any frame number, plus the extension.
		for(const auto &it : images)
		{
			// This should never happen, but just in case:
			if(!it.second)
				continue;

			// Reduce the set of images to those that are valid.
			it.second->ValidateFrames();
			// For landscapes, remember all the source files but don't load them yet.
			if(ImageSet::IsDeferred(it.first))
				deferred[SpriteSet::Get(it.first)] = it.second;
			else
				spriteQueue.Add(it.second);
		}

		// Generate a catalog of music files.
		Music::Init(sources);
	}

<<<<<<< HEAD
	// Update references to wormholes.
	for(auto &&it : wormholes)
		planets.Get(it.first)->AssignWormhole(&it.second);
	for(auto &&it : planets)
		it.second.FinishLoading(wormholes);
	
	// Now that all data is loaded, update the neighbor lists and other
	// system information. Make sure that the default jump range is among the
	// neighbor distances to be updated.
	AddJumpRange(System::DEFAULT_NEIGHBOR_DISTANCE);
	UpdateSystems();
	
	// And, update the ships with the outfits we've now finished loading.
	for(auto &&it : ships)
		it.second.FinishLoading(true);
	for(auto &&it : persons)
		it.second.FinishLoading();
	
	for(auto &&it : startConditions)
		it.FinishLoading();
	// Remove any invalid starting conditions, so the game does not use incomplete data.
	startConditions.erase(remove_if(startConditions.begin(), startConditions.end(),
			[](const StartConditions &it) noexcept -> bool { return !it.IsValid(); }),
		startConditions.end()
	);
	
	// Store the current state, to revert back to later.
	defaultFleets = fleets;
	defaultGovernments = governments;
	defaultPlanets = planets;
	defaultSystems = systems;
	defaultGalaxies = galaxies;
	defaultShipSales = shipSales;
	defaultOutfitSales = outfitSales;
	defaultWormholes = wormholes;
	defaultSubstitutions = substitutions;
	playerGovernment = governments.Get("Escort");
	
=======
	dataLoading = objects.Load(sources, debugMode);
}



void GameData::FinishLoading()
{
	// Store the current state, to revert back to later.
	defaultFleets = objects.fleets;
	defaultGovernments = objects.governments;
	defaultPlanets = objects.planets;
	defaultSystems = objects.systems;
	defaultGalaxies = objects.galaxies;
	defaultShipSales = objects.shipSales;
	defaultOutfitSales = objects.outfitSales;
	defaultSubstitutions = objects.substitutions;
	playerGovernment = objects.governments.Get("Escort");

>>>>>>> f40324f3
	politics.Reset();
}



void GameData::CheckReferences()
{
<<<<<<< HEAD
	// Parse all GameEvents for object definitions.
	auto deferred = map<string, set<string>>{};
	for(auto &&it : events)
	{
		// Stock GameEvents are serialized in MissionActions by name.
		if(it.second.Name().empty())
			NameAndWarn("event", it);
		else
		{
			// Any already-named event (i.e. loaded) may alter the universe.
			auto definitions = GameEvent::DeferredDefinitions(it.second.Changes());
			for(auto &&type : definitions)
				deferred[type.first].insert(type.second.begin(), type.second.end());
		}
	}
	
	// Stock conversations are never serialized.
	for(const auto &it : conversations)
		if(it.second.IsEmpty())
			Warn("conversation", it.first);
	// The "default intro" conversation must invoke the prompt to set the player's name.
	if(!conversations.Get("default intro")->IsValidIntro())
		Files::LogError("Error: the \"default intro\" conversation must contain a \"name\" node.");
	// Effects are serialized as a part of ships.
	for(auto &&it : effects)
		if(it.second.Name().empty())
			NameAndWarn("effect", it);
	// Fleets are not serialized. Any changes via events are written as DataNodes and thus self-define.
	for(auto &&it : fleets)
	{
		// Plugins may alter stock fleets with new variants that exclusively use plugin ships.
		// Rather than disable the whole fleet due to these non-instantiable variants, remove them.
		it.second.RemoveInvalidVariants();
		if(!it.second.IsValid() && !deferred["fleet"].count(it.first))
			Warn("fleet", it.first);
	}
	// Government names are used in mission NPC blocks and LocationFilters.
	for(auto &&it : governments)
		if(it.second.GetTrueName().empty() && !NameIfDeferred(deferred["government"], it))
			NameAndWarn("government", it);
	// Minables are not serialized.
	for(const auto &it : minables)
		if(it.second.Name().empty())
			Warn("minable", it.first);
	// Stock missions are never serialized, and an accepted mission is
	// always fully defined (though possibly not "valid").
	for(const auto &it : missions)
		if(it.second.Name().empty())
			Warn("mission", it.first);
	
	// News are never serialized or named, except by events (which would then define them).
	
	// Outfit names are used by a number of classes.
	for(auto &&it : outfits)
		if(it.second.Name().empty())
			NameAndWarn("outfit", it);
	// Outfitters are never serialized.
	for(const auto &it : outfitSales)
		if(it.second.empty() && !deferred["outfitter"].count(it.first))
			Files::LogError("Warning: outfitter \"" + it.first + "\" is referred to, but has no outfits.");
	// Phrases are never serialized.
	for(const auto &it : phrases)
		if(it.second.Name().empty())
			Warn("phrase", it.first);
	// Planet names are used by a number of classes.
	for(auto &&it : planets)
		if(it.second.TrueName().empty() && !NameIfDeferred(deferred["planet"], it))
			NameAndWarn("planet", it);
	// Ship model names are used by missions and depreciation.
	for(auto &&it : ships)
		if(it.second.ModelName().empty())
		{
			it.second.SetModelName(it.first);
			Warn("ship", it.first);
		}
	// Shipyards are never serialized.
	for(const auto &it : shipSales)
		if(it.second.empty() && !deferred["shipyard"].count(it.first))
			Files::LogError("Warning: shipyard \"" + it.first + "\" is referred to, but has no ships.");
	// System names are used by a number of classes.
	for(auto &&it : systems)
		if(it.second.Name().empty() && !NameIfDeferred(deferred["system"], it))
			NameAndWarn("system", it);
	// Hazards are never serialized.
	for(const auto &it : hazards)
		if(!it.second.IsValid())
			Warn("hazard", it.first);
	// Wormholes are never serialized.
	for(const auto &it : wormholes)
		if(!it.second.IsValid())
			Warn("wormhole", it.first);
=======
	objects.CheckReferences();
>>>>>>> f40324f3
}



void GameData::LoadShaders(bool useShaderSwizzle)
{
	FontSet::Add(Files::Images() + "font/ubuntu14r.png", 14);
	FontSet::Add(Files::Images() + "font/ubuntu18r.png", 18);

	// Load the key settings.
	Command::LoadSettings(Files::Resources() + "keys.txt");
	Command::LoadSettings(Files::Config() + "keys.txt");

	FillShader::Init();
	FogShader::Init();
	LineShader::Init();
	OutlineShader::Init();
	PointerShader::Init();
	RingShader::Init();
	SpriteShader::Init(useShaderSwizzle);
	BatchShader::Init();

	background.Init(16384, 4096);
}



double GameData::GetProgress()
{
	return min(min(spriteQueue.GetProgress(), Audio::GetProgress()), objects.GetProgress());
}



bool GameData::IsLoaded()
{
	return GetProgress() == 1.;
}



bool GameData::IsDataLoaded()
{
	return objects.GetProgress() == 1.;
}



// Begin loading a sprite that was previously deferred. Currently this is
// done with all landscapes to speed up the program's startup.
void GameData::Preload(const Sprite *sprite)
{
	// Make sure this sprite actually is one that uses deferred loading.
	auto dit = deferred.find(sprite);
	if(!sprite || dit == deferred.end())
		return;

	// If this sprite is one of the currently loaded ones, there is no need to
	// load it again. But, make note of the fact that it is the most recently
	// asked-for sprite.
	map<const Sprite *, int>::iterator pit = preloaded.find(sprite);
	if(pit != preloaded.end())
	{
		for(pair<const Sprite * const, int> &it : preloaded)
			if(it.second < pit->second)
				++it.second;

		pit->second = 0;
		return;
	}

	// This sprite is not currently preloaded. Check to see whether we already
	// have the maximum number of sprites loaded, in which case the oldest one
	// must be unloaded to make room for this one.
	const string &name = sprite->Name();
	pit = preloaded.begin();
	while(pit != preloaded.end())
	{
		++pit->second;
		if(pit->second >= 20)
		{
			spriteQueue.Unload(name);
			pit = preloaded.erase(pit);
		}
		else
			++pit;
	}

	// Now, load all the files for this sprite.
	preloaded[sprite] = 0;
	spriteQueue.Add(dit->second);
}



void GameData::ProcessSprites()
{
	spriteQueue.UploadSprites();
}



// Wait until all pending sprite uploads are completed.
void GameData::FinishLoadingSprites()
{
	spriteQueue.Finish();
}



// Get the list of resource sources (i.e. plugin folders).
const vector<string> &GameData::Sources()
{
	return sources;
}



// Revert any changes that have been made to the universe.
void GameData::Revert()
{
<<<<<<< HEAD
	fleets.Revert(defaultFleets);
	governments.Revert(defaultGovernments);
	planets.Revert(defaultPlanets);
	systems.Revert(defaultSystems);
	galaxies.Revert(defaultGalaxies);
	shipSales.Revert(defaultShipSales);
	outfitSales.Revert(defaultOutfitSales);
	wormholes.Revert(defaultWormholes);
	substitutions.Revert(defaultSubstitutions);
	for(auto &it : persons)
=======
	objects.fleets.Revert(defaultFleets);
	objects.governments.Revert(defaultGovernments);
	objects.planets.Revert(defaultPlanets);
	objects.systems.Revert(defaultSystems);
	objects.galaxies.Revert(defaultGalaxies);
	objects.shipSales.Revert(defaultShipSales);
	objects.outfitSales.Revert(defaultOutfitSales);
	objects.substitutions.Revert(defaultSubstitutions);
	for(auto &it : objects.persons)
>>>>>>> f40324f3
		it.second.Restore();

	politics.Reset();
	purchases.clear();
}



void GameData::SetDate(const Date &date)
{
	for(auto &it : objects.systems)
		it.second.SetDate(date);
	politics.ResetDaily();
}



void GameData::ReadEconomy(const DataNode &node)
{
	if(!node.Size() || node.Token(0) != "economy")
		return;

	vector<string> headings;
	for(const DataNode &child : node)
	{
		if(child.Token(0) == "purchases")
		{
			for(const DataNode &grand : child)
				if(grand.Size() >= 3 && grand.Value(2))
					purchases[Systems().Get(grand.Token(0))][grand.Token(1)] += grand.Value(2);
		}
		else if(child.Token(0) == "system")
		{
			headings.clear();
			for(int index = 1; index < child.Size(); ++index)
				headings.push_back(child.Token(index));
		}
		else
		{
			System &system = *objects.systems.Get(child.Token(0));

			int index = 0;
			for(const string &commodity : headings)
				system.SetSupply(commodity, child.Value(++index));
		}
	}
}



void GameData::WriteEconomy(DataWriter &out)
{
	out.Write("economy");
	out.BeginChild();
	{
		// Write each system and the commodity quantities purchased there.
		if(!purchases.empty())
		{
			out.Write("purchases");
			out.BeginChild();
			using Purchase = pair<const System *const, map<string, int>>;
			WriteSorted(purchases,
				[](const Purchase *lhs, const Purchase *rhs)
					{ return lhs->first->Name() < rhs->first->Name(); },
				[&out](const Purchase &pit)
				{
					// Write purchases for all systems, even ones from removed plugins.
					for(const auto &cit : pit.second)
						out.Write(pit.first->Name(), cit.first, cit.second);
				});
			out.EndChild();
		}
		// Write the "header" row.
		out.WriteToken("system");
		for(const auto &cit : GameData::Commodities())
			out.WriteToken(cit.name);
		out.Write();

		// Write the per-system data for all systems that are either known-valid, or non-empty.
		for(const auto &sit : GameData::Systems())
		{
			if(!sit.second.IsValid() && !sit.second.HasTrade())
				continue;

			out.WriteToken(sit.second.Name());
			for(const auto &cit : GameData::Commodities())
				out.WriteToken(static_cast<int>(sit.second.Supply(cit.name)));
			out.Write();
		}
	}
	out.EndChild();
}



void GameData::StepEconomy()
{
	// First, apply any purchases the player made. These are deferred until now
	// so that prices will not change as you are buying or selling goods.
	for(const auto &pit : purchases)
	{
		System &system = const_cast<System &>(*pit.first);
		for(const auto &cit : pit.second)
			system.SetSupply(cit.first, system.Supply(cit.first) - cit.second);
	}
	purchases.clear();

	// Then, have each system generate new goods for local use and trade.
	for(auto &it : objects.systems)
		it.second.StepEconomy();

	// Finally, send out the trade goods. This has to be done in a separate step
	// because otherwise whichever systems trade last would already have gotten
	// supplied by the other systems.
	for(auto &it : objects.systems)
	{
		System &system = it.second;
		if(!system.Links().empty())
			for(const Trade::Commodity &commodity : Commodities())
			{
				double supply = system.Supply(commodity.name);
				for(const System *neighbor : system.Links())
				{
					double scale = neighbor->Links().size();
					if(scale)
						supply += neighbor->Exports(commodity.name) / scale;
				}
				system.SetSupply(commodity.name, supply);
			}
	}
}



void GameData::AddPurchase(const System &system, const string &commodity, int tons)
{
	if(tons < 0)
		purchases[&system][commodity] += tons;
}



// Apply the given change to the universe.
void GameData::Change(const DataNode &node)
{
<<<<<<< HEAD
	if(node.Token(0) == "fleet" && node.Size() >= 2)
		fleets.Get(node.Token(1))->Load(node);
	else if(node.Token(0) == "galaxy" && node.Size() >= 2)
		galaxies.Get(node.Token(1))->Load(node);
	else if(node.Token(0) == "government" && node.Size() >= 2)
		governments.Get(node.Token(1))->Load(node);
	else if(node.Token(0) == "outfitter" && node.Size() >= 2)
		outfitSales.Get(node.Token(1))->Load(node, outfits);
	else if(node.Token(0) == "planet" && node.Size() >= 2)
		planets.Get(node.Token(1))->Load(node);
	else if(node.Token(0) == "wormhole" && node.Size() >= 2)
		wormholes.Get(node.Token(1))->Load(node);
	else if(node.Token(0) == "shipyard" && node.Size() >= 2)
		shipSales.Get(node.Token(1))->Load(node, ships);
	else if(node.Token(0) == "system" && node.Size() >= 2)
		systems.Get(node.Token(1))->Load(node, planets);
	else if(node.Token(0) == "news" && node.Size() >= 2)
		news.Get(node.Token(1))->Load(node);
	else if(node.Token(0) == "link" && node.Size() >= 3)
		systems.Get(node.Token(1))->Link(systems.Get(node.Token(2)));
	else if(node.Token(0) == "unlink" && node.Size() >= 3)
		systems.Get(node.Token(1))->Unlink(systems.Get(node.Token(2)));
	else if(node.Token(0) == "substitutions" && node.HasChildren())
		substitutions.Load(node);
	else
		node.PrintTrace("Invalid \"event\" data:");
=======
	objects.Change(node);
>>>>>>> f40324f3
}



// Update the neighbor lists and other information for all the systems.
// This must be done any time that a change creates or moves a system.
void GameData::UpdateSystems()
{
<<<<<<< HEAD
	for(auto &it : systems)
	{
		// Skip systems that have no name.
		if(it.first.empty() || it.second.Name().empty())
			continue;
		it.second.UpdateSystem(systems, neighborDistances);

		for(const auto &object : it.second.Objects())
			if(object.GetPlanet())
				planets.Get(object.GetPlanet()->TrueName())->FinishLoading(wormholes);
	}
=======
	objects.UpdateSystems();
>>>>>>> f40324f3
}



void GameData::AddJumpRange(double neighborDistance)
{
	objects.neighborDistances.insert(neighborDistance);
}



// Re-activate any special persons that were created previously but that are
// still alive.
void GameData::ResetPersons()
{
	for(auto &it : objects.persons)
		it.second.ClearPlacement();
}



// Mark all persons in the given list as dead.
void GameData::DestroyPersons(vector<string> &names)
{
	for(const string &name : names)
		objects.persons.Get(name)->Destroy();
}



const Set<Color> &GameData::Colors()
{
	return objects.colors;
}



const Set<Conversation> &GameData::Conversations()
{
	return objects.conversations;
}



const Set<Effect> &GameData::Effects()
{
	return objects.effects;
}




const Set<GameEvent> &GameData::Events()
{
	return objects.events;
}



const Set<Fleet> &GameData::Fleets()
{
	return objects.fleets;
}



const Set<Galaxy> &GameData::Galaxies()
{
	return objects.galaxies;
}



const Set<Government> &GameData::Governments()
{
	return objects.governments;
}



const Set<Hazard> &GameData::Hazards()
{
	return objects.hazards;
}



const Set<Interface> &GameData::Interfaces()
{
	return objects.interfaces;
}



const Set<Minable> &GameData::Minables()
{
	return objects.minables;
}




const Set<Mission> &GameData::Missions()
{
	return objects.missions;
}



const Set<News> &GameData::SpaceportNews()
{
	return objects.news;
}



const Set<Outfit> &GameData::Outfits()
{
	return objects.outfits;
}



const Set<Sale<Outfit>> &GameData::Outfitters()
{
	return objects.outfitSales;
}



const Set<Person> &GameData::Persons()
{
	return objects.persons;
}



const Set<Phrase> &GameData::Phrases()
{
	return objects.phrases;
}



const Set<Planet> &GameData::Planets()
{
	return objects.planets;
}



const Set<Ship> &GameData::Ships()
{
	return objects.ships;
}



const Set<Test> &GameData::Tests()
{
	return objects.tests;
}



const Set<TestData> &GameData::TestDataSets()
{
	return objects.testDataSets;
}



const Set<Sale<Ship>> &GameData::Shipyards()
{
	return objects.shipSales;
}



const Set<System> &GameData::Systems()
{
	return objects.systems;
}



const Set<Wormhole> &GameData::Wormholes()
{
	return wormholes;
}



const Government *GameData::PlayerGovernment()
{
	return playerGovernment;
}



Politics &GameData::GetPolitics()
{
	return politics;
}



const vector<StartConditions> &GameData::StartOptions()
{
	return objects.startConditions;
}



const vector<Trade::Commodity> &GameData::Commodities()
{
	return objects.trade.Commodities();
}




const vector<Trade::Commodity> &GameData::SpecialCommodities()
{
	return objects.trade.SpecialCommodities();
}



// Custom messages to be shown when trying to land on certain stellar objects.
bool GameData::HasLandingMessage(const Sprite *sprite)
{
	return objects.landingMessages.count(sprite);
}



const string &GameData::LandingMessage(const Sprite *sprite)
{
	static const string EMPTY;
	auto it = objects.landingMessages.find(sprite);
	return (it == objects.landingMessages.end() ? EMPTY : it->second);
}



// Get the solar power and wind output of the given stellar object sprite.
double GameData::SolarPower(const Sprite *sprite)
{
	auto it = objects.solarPower.find(sprite);
	return (it == objects.solarPower.end() ? 0. : it->second);
}



double GameData::SolarWind(const Sprite *sprite)
{
	auto it = objects.solarWind.find(sprite);
	return (it == objects.solarWind.end() ? 0. : it->second);
}



// Strings for combat rating levels, etc.
const string &GameData::Rating(const string &type, int level)
{
	static const string EMPTY;
	auto it = objects.ratings.find(type);
	if(it == objects.ratings.end() || it->second.empty())
		return EMPTY;

	level = max(0, min<int>(it->second.size() - 1, level));
	return it->second[level];
}



// Strings for ship, bay type, and outfit categories.
const vector<string> &GameData::Category(const CategoryType type)
{
	return objects.categories[type];
}



const StarField &GameData::Background()
{
	return background;
}



void GameData::SetHaze(const Sprite *sprite, bool allowAnimation)
{
	background.SetHaze(sprite, allowAnimation);
}



const string &GameData::Tooltip(const string &label)
{
	static const string EMPTY;
	auto it = objects.tooltips.find(label);
	// Special case: the "cost" and "sells for" labels include the percentage of
	// the full price, so they will not match exactly.
	if(it == objects.tooltips.end() && !label.compare(0, 4, "cost"))
		it = objects.tooltips.find("cost:");
	if(it == objects.tooltips.end() && !label.compare(0, 9, "sells for"))
		it = objects.tooltips.find("sells for:");
	return (it == objects.tooltips.end() ? EMPTY : it->second);
}



string GameData::HelpMessage(const string &name)
{
	static const string EMPTY;
	auto it = objects.helpMessages.find(name);
	return Command::ReplaceNamesWithKeys(it == objects.helpMessages.end() ? EMPTY : it->second);
}



const map<string, string> &GameData::HelpTemplates()
{
	return objects.helpMessages;
}



const map<string, string> &GameData::PluginAboutText()
{
	return plugins;
}



MaskManager &GameData::GetMaskManager()
{
	return maskManager;
}



const TextReplacements &GameData::GetTextReplacements()
{
	return objects.substitutions;
}



void GameData::LoadSources()
{
	sources.clear();
	sources.push_back(Files::Resources());

	vector<string> globalPlugins = Files::ListDirectories(Files::Resources() + "plugins/");
	for(const string &path : globalPlugins)
	{
		if(Files::Exists(path + "data") || Files::Exists(path + "images") || Files::Exists(path + "sounds"))
			sources.push_back(path);
	}

	vector<string> localPlugins = Files::ListDirectories(Files::Config() + "plugins/");
	for(const string &path : localPlugins)
	{
		if(Files::Exists(path + "data") || Files::Exists(path + "images") || Files::Exists(path + "sounds"))
			sources.push_back(path);
	}

	// Load the plugin data, if any.
	for(auto it = sources.begin() + 1; it != sources.end(); ++it)
	{
		// Get the name of the folder containing the plugin.
		size_t pos = it->rfind('/', it->length() - 2) + 1;
		string name = it->substr(pos, it->length() - 1 - pos);

		// Load the about text and the icon, if any.
		plugins[name] = Files::Read(*it + "about.txt");

		// Create an image set for the plugin icon.
		auto icon = make_shared<ImageSet>(name);

		// Try adding all the possible icon variants.
		if(Files::Exists(*it + "icon.png"))
			icon->Add(*it + "icon.png");
		else if(Files::Exists(*it + "icon.jpg"))
			icon->Add(*it + "icon.jpg");

		if(Files::Exists(*it + "icon@2x.png"))
			icon->Add(*it + "icon@2x.png");
		else if(Files::Exists(*it + "icon@2x.jpg"))
			icon->Add(*it + "icon@2x.jpg");

		icon->ValidateFrames();
		spriteQueue.Add(icon);
	}
}



<<<<<<< HEAD
void GameData::LoadFile(const string &path, bool debugMode)
{
	// This is an ordinary file. Check to see if it is an image.
	if(path.length() < 4 || path.compare(path.length() - 4, 4, ".txt"))
		return;
	
	DataFile data(path);
	if(debugMode)
		Files::LogError("Parsing: " + path);
	
	for(const DataNode &node : data)
	{
		const string &key = node.Token(0);
		if(key == "color" && node.Size() >= 6)
			colors.Get(node.Token(1))->Load(
				node.Value(2), node.Value(3), node.Value(4), node.Value(5));
		else if(key == "conversation" && node.Size() >= 2)
			conversations.Get(node.Token(1))->Load(node);
		else if(key == "effect" && node.Size() >= 2)
			effects.Get(node.Token(1))->Load(node);
		else if(key == "event" && node.Size() >= 2)
			events.Get(node.Token(1))->Load(node);
		else if(key == "fleet" && node.Size() >= 2)
			fleets.Get(node.Token(1))->Load(node);
		else if(key == "galaxy" && node.Size() >= 2)
			galaxies.Get(node.Token(1))->Load(node);
		else if(key == "government" && node.Size() >= 2)
			governments.Get(node.Token(1))->Load(node);
		else if(key == "hazard" && node.Size() >= 2)
			hazards.Get(node.Token(1))->Load(node);
		else if(key == "interface" && node.Size() >= 2)
			interfaces.Get(node.Token(1))->Load(node);
		else if(key == "minable" && node.Size() >= 2)
			minables.Get(node.Token(1))->Load(node);
		else if(key == "mission" && node.Size() >= 2)
			missions.Get(node.Token(1))->Load(node);
		else if(key == "outfit" && node.Size() >= 2)
			outfits.Get(node.Token(1))->Load(node);
		else if(key == "outfitter" && node.Size() >= 2)
			outfitSales.Get(node.Token(1))->Load(node, outfits);
		else if(key == "person" && node.Size() >= 2)
			persons.Get(node.Token(1))->Load(node);
		else if(key == "phrase" && node.Size() >= 2)
			phrases.Get(node.Token(1))->Load(node);
		else if(key == "planet" && node.Size() >= 2)
			planets.Get(node.Token(1))->Load(node);
		else if(key == "wormhole" && node.Size() >= 2)
			wormholes.Get(node.Token(1))->Load(node);
		else if(key == "ship" && node.Size() >= 2)
		{
			// Allow multiple named variants of the same ship model.
			const string &name = node.Token((node.Size() > 2) ? 2 : 1);
			ships.Get(name)->Load(node);
		}
		else if(key == "shipyard" && node.Size() >= 2)
			shipSales.Get(node.Token(1))->Load(node, ships);
		else if(key == "start" && node.HasChildren())
		{
			// This node may either declare an immutable starting scenario, or one that is open to extension
			// by other nodes (e.g. plugins may customize the basic start, rather than provide a unique start).
			if(node.Size() == 1)
				startConditions.emplace_back(node);
			else
			{
				const string &identifier = node.Token(1);
				auto existingStart = find_if(startConditions.begin(), startConditions.end(),
					[&identifier](const StartConditions &it) noexcept -> bool { return it.Identifier() == identifier; });
				if(existingStart != startConditions.end())
					existingStart->Load(node);
				else
					startConditions.emplace_back(node);
			}
		}
		else if(key == "system" && node.Size() >= 2)
			systems.Get(node.Token(1))->Load(node, planets);
		else if((key == "test") && node.Size() >= 2)
			tests.Get(node.Token(1))->Load(node);
		else if((key == "test-data") && node.Size() >= 2)
			testDataSets.Get(node.Token(1))->Load(node, path);
		else if(key == "trade")
			trade.Load(node);
		else if(key == "landing message" && node.Size() >= 2)
		{
			for(const DataNode &child : node)
				landingMessages[SpriteSet::Get(child.Token(0))] = node.Token(1);
		}
		else if(key == "star" && node.Size() >= 2)
		{
			const Sprite *sprite = SpriteSet::Get(node.Token(1));
			for(const DataNode &child : node)
			{
				if(child.Token(0) == "power" && child.Size() >= 2)
					solarPower[sprite] = child.Value(1);
				else if(child.Token(0) == "wind" && child.Size() >= 2)
					solarWind[sprite] = child.Value(1);
				else
					child.PrintTrace("Unrecognized star attribute:");
			}
		}
		else if(key == "news" && node.Size() >= 2)
			news.Get(node.Token(1))->Load(node);
		else if(key == "rating" && node.Size() >= 2)
		{
			vector<string> &list = ratings[node.Token(1)];
			list.clear();
			for(const DataNode &child : node)
				list.push_back(child.Token(0));
		}
		else if(key == "category" && node.Size() >= 2)
		{
			static const map<string, CategoryType> category = {
				{"ship", CategoryType::SHIP},
				{"bay type", CategoryType::BAY},
				{"outfit", CategoryType::OUTFIT}
			};
			auto it = category.find(node.Token(1));
			if(it == category.end())
			{
				node.PrintTrace("Skipping unrecognized category:");
				continue;
			}
			
			vector<string> &categoryList = categories[it->second];
			for(const DataNode &child : node)
			{
				// If a given category already exists, it will be
				// moved to the back of the list.
				const auto it = find(categoryList.begin(), categoryList.end(), child.Token(0));
				if(it != categoryList.end())
					categoryList.erase(it);
				categoryList.push_back(child.Token(0));
			}
		}
		else if((key == "tip" || key == "help") && node.Size() >= 2)
		{
			string &text = (key == "tip" ? tooltips : helpMessages)[node.Token(1)];
			text.clear();
			for(const DataNode &child : node)
			{
				if(!text.empty())
				{
					text += '\n';
					if(child.Token(0)[0] != '\t')
						text += '\t';
				}
				text += child.Token(0);
			}
		}
		else if(key == "substitutions" && node.HasChildren())
			substitutions.Load(node);
		else
			node.PrintTrace("Skipping unrecognized root object:");
	}
}



=======
>>>>>>> f40324f3
map<string, shared_ptr<ImageSet>> GameData::FindImages()
{
	map<string, shared_ptr<ImageSet>> images;
	for(const string &source : sources)
	{
		// All names will only include the portion of the path that comes after
		// this directory prefix.
		string directoryPath = source + "images/";
		size_t start = directoryPath.size();

		vector<string> imageFiles = Files::RecursiveList(directoryPath);
		for(string &path : imageFiles)
			if(ImageSet::IsImage(path))
			{
				string name = ImageSet::Name(path.substr(start));

				shared_ptr<ImageSet> &imageSet = images[name];
				if(!imageSet)
					imageSet.reset(new ImageSet(name));
				imageSet->Add(std::move(path));
			}
	}
	return images;
}<|MERGE_RESOLUTION|>--- conflicted
+++ resolved
@@ -57,11 +57,7 @@
 #include "System.h"
 #include "Test.h"
 #include "TestData.h"
-<<<<<<< HEAD
-#include "Wormhole.h"
-=======
 #include "UniverseObjects.h"
->>>>>>> f40324f3
 
 #include <algorithm>
 #include <future>
@@ -74,35 +70,7 @@
 using namespace std;
 
 namespace {
-<<<<<<< HEAD
-	Set<Color> colors;
-	Set<Conversation> conversations;
-	Set<Effect> effects;
-	Set<GameEvent> events;
-	Set<Fleet> fleets;
-	Set<Galaxy> galaxies;
-	Set<Government> governments;
-	Set<Hazard> hazards;
-	Set<Interface> interfaces;
-	Set<Minable> minables;
-	Set<Mission> missions;
-	Set<Outfit> outfits;
-	Set<Person> persons;
-	Set<Phrase> phrases;
-	Set<Planet> planets;
-	Set<Ship> ships;
-	Set<System> systems;
-	Set<Test> tests;
-	Set<TestData> testDataSets;
-	Set<Wormhole> wormholes;
-	set<double> neighborDistances;
-	
-	Set<Sale<Ship>> shipSales;
-	Set<Sale<Outfit>> outfitSales;
-	
-=======
 	UniverseObjects objects;
->>>>>>> f40324f3
 	Set<Fleet> defaultFleets;
 	Set<Government> defaultGovernments;
 	Set<Planet> defaultPlanets;
@@ -165,46 +133,6 @@
 		Music::Init(sources);
 	}
 
-<<<<<<< HEAD
-	// Update references to wormholes.
-	for(auto &&it : wormholes)
-		planets.Get(it.first)->AssignWormhole(&it.second);
-	for(auto &&it : planets)
-		it.second.FinishLoading(wormholes);
-	
-	// Now that all data is loaded, update the neighbor lists and other
-	// system information. Make sure that the default jump range is among the
-	// neighbor distances to be updated.
-	AddJumpRange(System::DEFAULT_NEIGHBOR_DISTANCE);
-	UpdateSystems();
-	
-	// And, update the ships with the outfits we've now finished loading.
-	for(auto &&it : ships)
-		it.second.FinishLoading(true);
-	for(auto &&it : persons)
-		it.second.FinishLoading();
-	
-	for(auto &&it : startConditions)
-		it.FinishLoading();
-	// Remove any invalid starting conditions, so the game does not use incomplete data.
-	startConditions.erase(remove_if(startConditions.begin(), startConditions.end(),
-			[](const StartConditions &it) noexcept -> bool { return !it.IsValid(); }),
-		startConditions.end()
-	);
-	
-	// Store the current state, to revert back to later.
-	defaultFleets = fleets;
-	defaultGovernments = governments;
-	defaultPlanets = planets;
-	defaultSystems = systems;
-	defaultGalaxies = galaxies;
-	defaultShipSales = shipSales;
-	defaultOutfitSales = outfitSales;
-	defaultWormholes = wormholes;
-	defaultSubstitutions = substitutions;
-	playerGovernment = governments.Get("Escort");
-	
-=======
 	dataLoading = objects.Load(sources, debugMode);
 }
 
@@ -221,9 +149,9 @@
 	defaultShipSales = objects.shipSales;
 	defaultOutfitSales = objects.outfitSales;
 	defaultSubstitutions = objects.substitutions;
+	defaultWormholes = objects.wormholes;
 	playerGovernment = objects.governments.Get("Escort");
 
->>>>>>> f40324f3
 	politics.Reset();
 }
 
@@ -231,101 +159,7 @@
 
 void GameData::CheckReferences()
 {
-<<<<<<< HEAD
-	// Parse all GameEvents for object definitions.
-	auto deferred = map<string, set<string>>{};
-	for(auto &&it : events)
-	{
-		// Stock GameEvents are serialized in MissionActions by name.
-		if(it.second.Name().empty())
-			NameAndWarn("event", it);
-		else
-		{
-			// Any already-named event (i.e. loaded) may alter the universe.
-			auto definitions = GameEvent::DeferredDefinitions(it.second.Changes());
-			for(auto &&type : definitions)
-				deferred[type.first].insert(type.second.begin(), type.second.end());
-		}
-	}
-	
-	// Stock conversations are never serialized.
-	for(const auto &it : conversations)
-		if(it.second.IsEmpty())
-			Warn("conversation", it.first);
-	// The "default intro" conversation must invoke the prompt to set the player's name.
-	if(!conversations.Get("default intro")->IsValidIntro())
-		Files::LogError("Error: the \"default intro\" conversation must contain a \"name\" node.");
-	// Effects are serialized as a part of ships.
-	for(auto &&it : effects)
-		if(it.second.Name().empty())
-			NameAndWarn("effect", it);
-	// Fleets are not serialized. Any changes via events are written as DataNodes and thus self-define.
-	for(auto &&it : fleets)
-	{
-		// Plugins may alter stock fleets with new variants that exclusively use plugin ships.
-		// Rather than disable the whole fleet due to these non-instantiable variants, remove them.
-		it.second.RemoveInvalidVariants();
-		if(!it.second.IsValid() && !deferred["fleet"].count(it.first))
-			Warn("fleet", it.first);
-	}
-	// Government names are used in mission NPC blocks and LocationFilters.
-	for(auto &&it : governments)
-		if(it.second.GetTrueName().empty() && !NameIfDeferred(deferred["government"], it))
-			NameAndWarn("government", it);
-	// Minables are not serialized.
-	for(const auto &it : minables)
-		if(it.second.Name().empty())
-			Warn("minable", it.first);
-	// Stock missions are never serialized, and an accepted mission is
-	// always fully defined (though possibly not "valid").
-	for(const auto &it : missions)
-		if(it.second.Name().empty())
-			Warn("mission", it.first);
-	
-	// News are never serialized or named, except by events (which would then define them).
-	
-	// Outfit names are used by a number of classes.
-	for(auto &&it : outfits)
-		if(it.second.Name().empty())
-			NameAndWarn("outfit", it);
-	// Outfitters are never serialized.
-	for(const auto &it : outfitSales)
-		if(it.second.empty() && !deferred["outfitter"].count(it.first))
-			Files::LogError("Warning: outfitter \"" + it.first + "\" is referred to, but has no outfits.");
-	// Phrases are never serialized.
-	for(const auto &it : phrases)
-		if(it.second.Name().empty())
-			Warn("phrase", it.first);
-	// Planet names are used by a number of classes.
-	for(auto &&it : planets)
-		if(it.second.TrueName().empty() && !NameIfDeferred(deferred["planet"], it))
-			NameAndWarn("planet", it);
-	// Ship model names are used by missions and depreciation.
-	for(auto &&it : ships)
-		if(it.second.ModelName().empty())
-		{
-			it.second.SetModelName(it.first);
-			Warn("ship", it.first);
-		}
-	// Shipyards are never serialized.
-	for(const auto &it : shipSales)
-		if(it.second.empty() && !deferred["shipyard"].count(it.first))
-			Files::LogError("Warning: shipyard \"" + it.first + "\" is referred to, but has no ships.");
-	// System names are used by a number of classes.
-	for(auto &&it : systems)
-		if(it.second.Name().empty() && !NameIfDeferred(deferred["system"], it))
-			NameAndWarn("system", it);
-	// Hazards are never serialized.
-	for(const auto &it : hazards)
-		if(!it.second.IsValid())
-			Warn("hazard", it.first);
-	// Wormholes are never serialized.
-	for(const auto &it : wormholes)
-		if(!it.second.IsValid())
-			Warn("wormhole", it.first);
-=======
 	objects.CheckReferences();
->>>>>>> f40324f3
 }
 
 
@@ -447,18 +281,6 @@
 // Revert any changes that have been made to the universe.
 void GameData::Revert()
 {
-<<<<<<< HEAD
-	fleets.Revert(defaultFleets);
-	governments.Revert(defaultGovernments);
-	planets.Revert(defaultPlanets);
-	systems.Revert(defaultSystems);
-	galaxies.Revert(defaultGalaxies);
-	shipSales.Revert(defaultShipSales);
-	outfitSales.Revert(defaultOutfitSales);
-	wormholes.Revert(defaultWormholes);
-	substitutions.Revert(defaultSubstitutions);
-	for(auto &it : persons)
-=======
 	objects.fleets.Revert(defaultFleets);
 	objects.governments.Revert(defaultGovernments);
 	objects.planets.Revert(defaultPlanets);
@@ -467,8 +289,8 @@
 	objects.shipSales.Revert(defaultShipSales);
 	objects.outfitSales.Revert(defaultOutfitSales);
 	objects.substitutions.Revert(defaultSubstitutions);
+	objects.wormholes.Revert(defaultWormholes);
 	for(auto &it : objects.persons)
->>>>>>> f40324f3
 		it.second.Restore();
 
 	politics.Reset();
@@ -614,36 +436,7 @@
 // Apply the given change to the universe.
 void GameData::Change(const DataNode &node)
 {
-<<<<<<< HEAD
-	if(node.Token(0) == "fleet" && node.Size() >= 2)
-		fleets.Get(node.Token(1))->Load(node);
-	else if(node.Token(0) == "galaxy" && node.Size() >= 2)
-		galaxies.Get(node.Token(1))->Load(node);
-	else if(node.Token(0) == "government" && node.Size() >= 2)
-		governments.Get(node.Token(1))->Load(node);
-	else if(node.Token(0) == "outfitter" && node.Size() >= 2)
-		outfitSales.Get(node.Token(1))->Load(node, outfits);
-	else if(node.Token(0) == "planet" && node.Size() >= 2)
-		planets.Get(node.Token(1))->Load(node);
-	else if(node.Token(0) == "wormhole" && node.Size() >= 2)
-		wormholes.Get(node.Token(1))->Load(node);
-	else if(node.Token(0) == "shipyard" && node.Size() >= 2)
-		shipSales.Get(node.Token(1))->Load(node, ships);
-	else if(node.Token(0) == "system" && node.Size() >= 2)
-		systems.Get(node.Token(1))->Load(node, planets);
-	else if(node.Token(0) == "news" && node.Size() >= 2)
-		news.Get(node.Token(1))->Load(node);
-	else if(node.Token(0) == "link" && node.Size() >= 3)
-		systems.Get(node.Token(1))->Link(systems.Get(node.Token(2)));
-	else if(node.Token(0) == "unlink" && node.Size() >= 3)
-		systems.Get(node.Token(1))->Unlink(systems.Get(node.Token(2)));
-	else if(node.Token(0) == "substitutions" && node.HasChildren())
-		substitutions.Load(node);
-	else
-		node.PrintTrace("Invalid \"event\" data:");
-=======
 	objects.Change(node);
->>>>>>> f40324f3
 }
 
 
@@ -652,21 +445,7 @@
 // This must be done any time that a change creates or moves a system.
 void GameData::UpdateSystems()
 {
-<<<<<<< HEAD
-	for(auto &it : systems)
-	{
-		// Skip systems that have no name.
-		if(it.first.empty() || it.second.Name().empty())
-			continue;
-		it.second.UpdateSystem(systems, neighborDistances);
-
-		for(const auto &object : it.second.Objects())
-			if(object.GetPlanet())
-				planets.Get(object.GetPlanet()->TrueName())->FinishLoading(wormholes);
-	}
-=======
 	objects.UpdateSystems();
->>>>>>> f40324f3
 }
 
 
@@ -855,7 +634,7 @@
 
 const Set<Wormhole> &GameData::Wormholes()
 {
-	return wormholes;
+	return objects.wormholes;
 }
 
 
@@ -1068,166 +847,6 @@
 
 
 
-<<<<<<< HEAD
-void GameData::LoadFile(const string &path, bool debugMode)
-{
-	// This is an ordinary file. Check to see if it is an image.
-	if(path.length() < 4 || path.compare(path.length() - 4, 4, ".txt"))
-		return;
-	
-	DataFile data(path);
-	if(debugMode)
-		Files::LogError("Parsing: " + path);
-	
-	for(const DataNode &node : data)
-	{
-		const string &key = node.Token(0);
-		if(key == "color" && node.Size() >= 6)
-			colors.Get(node.Token(1))->Load(
-				node.Value(2), node.Value(3), node.Value(4), node.Value(5));
-		else if(key == "conversation" && node.Size() >= 2)
-			conversations.Get(node.Token(1))->Load(node);
-		else if(key == "effect" && node.Size() >= 2)
-			effects.Get(node.Token(1))->Load(node);
-		else if(key == "event" && node.Size() >= 2)
-			events.Get(node.Token(1))->Load(node);
-		else if(key == "fleet" && node.Size() >= 2)
-			fleets.Get(node.Token(1))->Load(node);
-		else if(key == "galaxy" && node.Size() >= 2)
-			galaxies.Get(node.Token(1))->Load(node);
-		else if(key == "government" && node.Size() >= 2)
-			governments.Get(node.Token(1))->Load(node);
-		else if(key == "hazard" && node.Size() >= 2)
-			hazards.Get(node.Token(1))->Load(node);
-		else if(key == "interface" && node.Size() >= 2)
-			interfaces.Get(node.Token(1))->Load(node);
-		else if(key == "minable" && node.Size() >= 2)
-			minables.Get(node.Token(1))->Load(node);
-		else if(key == "mission" && node.Size() >= 2)
-			missions.Get(node.Token(1))->Load(node);
-		else if(key == "outfit" && node.Size() >= 2)
-			outfits.Get(node.Token(1))->Load(node);
-		else if(key == "outfitter" && node.Size() >= 2)
-			outfitSales.Get(node.Token(1))->Load(node, outfits);
-		else if(key == "person" && node.Size() >= 2)
-			persons.Get(node.Token(1))->Load(node);
-		else if(key == "phrase" && node.Size() >= 2)
-			phrases.Get(node.Token(1))->Load(node);
-		else if(key == "planet" && node.Size() >= 2)
-			planets.Get(node.Token(1))->Load(node);
-		else if(key == "wormhole" && node.Size() >= 2)
-			wormholes.Get(node.Token(1))->Load(node);
-		else if(key == "ship" && node.Size() >= 2)
-		{
-			// Allow multiple named variants of the same ship model.
-			const string &name = node.Token((node.Size() > 2) ? 2 : 1);
-			ships.Get(name)->Load(node);
-		}
-		else if(key == "shipyard" && node.Size() >= 2)
-			shipSales.Get(node.Token(1))->Load(node, ships);
-		else if(key == "start" && node.HasChildren())
-		{
-			// This node may either declare an immutable starting scenario, or one that is open to extension
-			// by other nodes (e.g. plugins may customize the basic start, rather than provide a unique start).
-			if(node.Size() == 1)
-				startConditions.emplace_back(node);
-			else
-			{
-				const string &identifier = node.Token(1);
-				auto existingStart = find_if(startConditions.begin(), startConditions.end(),
-					[&identifier](const StartConditions &it) noexcept -> bool { return it.Identifier() == identifier; });
-				if(existingStart != startConditions.end())
-					existingStart->Load(node);
-				else
-					startConditions.emplace_back(node);
-			}
-		}
-		else if(key == "system" && node.Size() >= 2)
-			systems.Get(node.Token(1))->Load(node, planets);
-		else if((key == "test") && node.Size() >= 2)
-			tests.Get(node.Token(1))->Load(node);
-		else if((key == "test-data") && node.Size() >= 2)
-			testDataSets.Get(node.Token(1))->Load(node, path);
-		else if(key == "trade")
-			trade.Load(node);
-		else if(key == "landing message" && node.Size() >= 2)
-		{
-			for(const DataNode &child : node)
-				landingMessages[SpriteSet::Get(child.Token(0))] = node.Token(1);
-		}
-		else if(key == "star" && node.Size() >= 2)
-		{
-			const Sprite *sprite = SpriteSet::Get(node.Token(1));
-			for(const DataNode &child : node)
-			{
-				if(child.Token(0) == "power" && child.Size() >= 2)
-					solarPower[sprite] = child.Value(1);
-				else if(child.Token(0) == "wind" && child.Size() >= 2)
-					solarWind[sprite] = child.Value(1);
-				else
-					child.PrintTrace("Unrecognized star attribute:");
-			}
-		}
-		else if(key == "news" && node.Size() >= 2)
-			news.Get(node.Token(1))->Load(node);
-		else if(key == "rating" && node.Size() >= 2)
-		{
-			vector<string> &list = ratings[node.Token(1)];
-			list.clear();
-			for(const DataNode &child : node)
-				list.push_back(child.Token(0));
-		}
-		else if(key == "category" && node.Size() >= 2)
-		{
-			static const map<string, CategoryType> category = {
-				{"ship", CategoryType::SHIP},
-				{"bay type", CategoryType::BAY},
-				{"outfit", CategoryType::OUTFIT}
-			};
-			auto it = category.find(node.Token(1));
-			if(it == category.end())
-			{
-				node.PrintTrace("Skipping unrecognized category:");
-				continue;
-			}
-			
-			vector<string> &categoryList = categories[it->second];
-			for(const DataNode &child : node)
-			{
-				// If a given category already exists, it will be
-				// moved to the back of the list.
-				const auto it = find(categoryList.begin(), categoryList.end(), child.Token(0));
-				if(it != categoryList.end())
-					categoryList.erase(it);
-				categoryList.push_back(child.Token(0));
-			}
-		}
-		else if((key == "tip" || key == "help") && node.Size() >= 2)
-		{
-			string &text = (key == "tip" ? tooltips : helpMessages)[node.Token(1)];
-			text.clear();
-			for(const DataNode &child : node)
-			{
-				if(!text.empty())
-				{
-					text += '\n';
-					if(child.Token(0)[0] != '\t')
-						text += '\t';
-				}
-				text += child.Token(0);
-			}
-		}
-		else if(key == "substitutions" && node.HasChildren())
-			substitutions.Load(node);
-		else
-			node.PrintTrace("Skipping unrecognized root object:");
-	}
-}
-
-
-
-=======
->>>>>>> f40324f3
 map<string, shared_ptr<ImageSet>> GameData::FindImages()
 {
 	map<string, shared_ptr<ImageSet>> images;
