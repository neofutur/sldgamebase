/* GameData.cpp
Copyright (c) 2014 by Michael Zahniser

Endless Sky is free software: you can redistribute it and/or modify it under the
terms of the GNU General Public License as published by the Free Software
Foundation, either version 3 of the License, or (at your option) any later version.

Endless Sky is distributed in the hope that it will be useful, but WITHOUT ANY
WARRANTY; without even the implied warranty of MERCHANTABILITY or FITNESS FOR A
PARTICULAR PURPOSE. See the GNU General Public License for more details.

You should have received a copy of the GNU General Public License along with
this program. If not, see <https://www.gnu.org/licenses/>.
*/

#include "GameData.h"

#include "Audio.h"
#include "BatchShader.h"
#include "Color.h"
#include "Command.h"
#include "ConditionsStore.h"
#include "Conversation.h"
#include "DataFile.h"
#include "DataNode.h"
#include "DataWriter.h"
#include "Effect.h"
#include "Files.h"
#include "FillShader.h"
#include "Fleet.h"
#include "FogShader.h"
#include "text/FontSet.h"
#include "FormationPattern.h"
#include "Galaxy.h"
#include "GameEvent.h"
#include "Government.h"
#include "Hazard.h"
#include "ImageSet.h"
#include "Interface.h"
#include "LineShader.h"
#include "MaskManager.h"
#include "Minable.h"
#include "Mission.h"
#include "Music.h"
#include "News.h"
#include "Outfit.h"
#include "OutlineShader.h"
#include "Person.h"
#include "Phrase.h"
#include "Planet.h"
#include "Plugins.h"
#include "PointerShader.h"
#include "Politics.h"
#include "Random.h"
#include "RingShader.h"
#include "Ship.h"
#include "Sprite.h"
#include "SpriteQueue.h"
#include "SpriteSet.h"
#include "SpriteShader.h"
#include "StarField.h"
#include "StartConditions.h"
#include "System.h"
#include "Test.h"
#include "TestData.h"
#include "UniverseObjects.h"

#include <algorithm>
#include <iostream>
#include <utility>
#include <vector>

using namespace std;

namespace {
	UniverseObjects objects;
	Set<Fleet> defaultFleets;
	Set<Government> defaultGovernments;
	Set<Planet> defaultPlanets;
	Set<System> defaultSystems;
	Set<Galaxy> defaultGalaxies;
	Set<Sale<Ship>> defaultShipSales;
	Set<Sale<Outfit>> defaultOutfitSales;
	Set<Wormhole> defaultWormholes;
	TextReplacements defaultSubstitutions;

	Politics politics;

	StarField background;

	SpriteQueue spriteQueue;

	vector<string> sources;
	map<const Sprite *, shared_ptr<ImageSet>> deferred;
	map<const Sprite *, int> preloaded;

	MaskManager maskManager;

	const Government *playerGovernment = nullptr;
	map<const System *, map<string, int>> purchases;

<<<<<<< HEAD
	shared_ptr<ConditionsStore> globalConditions = make_shared<ConditionsStore>();
	shared_ptr<ConditionsStore> varyingConditions = make_shared<ConditionsStore>(); // AKA: PlayerInfo.conditions
=======
	ConditionsStore globalConditions;

	void LoadPlugin(const string &path)
	{
		const auto *plugin = Plugins::Load(path);
		if(plugin->enabled)
			sources.push_back(path);

		// Load the icon for the plugin, if any.
		auto icon = make_shared<ImageSet>(plugin->name);

		// Try adding all the possible icon variants.
		if(Files::Exists(path + "icon.png"))
			icon->Add(path + "icon.png");
		else if(Files::Exists(path + "icon.jpg"))
			icon->Add(path + "icon.jpg");

		if(Files::Exists(path + "icon@2x.png"))
			icon->Add(path + "icon@2x.png");
		else if(Files::Exists(path + "icon@2x.jpg"))
			icon->Add(path + "icon@2x.jpg");

		if(!icon->IsEmpty())
		{
			icon->ValidateFrames();
			spriteQueue.Add(icon);
		}
	}
>>>>>>> 9b106833
}



future<void> GameData::BeginLoad(bool onlyLoadData, bool debugMode)
{
	// Initialize the list of "source" folders based on any active plugins.
	LoadSources();

	if(!onlyLoadData)
	{
		// Now, read all the images in all the path directories. For each unique
		// name, only remember one instance, letting things on the higher priority
		// paths override the default images.
		map<string, shared_ptr<ImageSet>> images = FindImages();

		// From the name, strip out any frame number, plus the extension.
		for(const auto &it : images)
		{
			// This should never happen, but just in case:
			if(!it.second)
				continue;

			// Reduce the set of images to those that are valid.
			it.second->ValidateFrames();
			// For landscapes, remember all the source files but don't load them yet.
			if(ImageSet::IsDeferred(it.first))
				deferred[SpriteSet::Get(it.first)] = it.second;
			else
				spriteQueue.Add(it.second);
		}

		// Generate a catalog of music files.
		Music::Init(sources);
	}

	return objects.Load(sources, varyingConditions, debugMode);
}



void GameData::FinishLoading()
{
	// Store the current state, to revert back to later.
	defaultFleets = objects.fleets;
	defaultGovernments = objects.governments;
	defaultPlanets = objects.planets;
	defaultSystems = objects.systems;
	defaultGalaxies = objects.galaxies;
	defaultShipSales = objects.shipSales;
	defaultOutfitSales = objects.outfitSales;
	defaultSubstitutions = objects.substitutions;
	defaultWormholes = objects.wormholes;
	playerGovernment = objects.governments.Get("Escort");

	politics.Reset();
}



void GameData::CheckReferences()
{
	objects.CheckReferences();
}



void GameData::LoadShaders(bool useShaderSwizzle)
{
	FontSet::Add(Files::Images() + "font/ubuntu14r.png", 14);
	FontSet::Add(Files::Images() + "font/ubuntu18r.png", 18);

	// Load the key settings.
	Command::LoadSettings(Files::Resources() + "keys.txt");
	Command::LoadSettings(Files::Config() + "keys.txt");

	FillShader::Init();
	FogShader::Init();
	LineShader::Init();
	OutlineShader::Init();
	PointerShader::Init();
	RingShader::Init();
	SpriteShader::Init(useShaderSwizzle);
	BatchShader::Init();

	background.Init(16384, 4096);
}



double GameData::GetProgress()
{
	// Cache progress completion seen, so clients are
	// isolated from the loading implementation details.
	static bool initiallyLoaded = false;
	if(initiallyLoaded)
		return 1.;

	double val = min(min(spriteQueue.GetProgress(), Audio::GetProgress()), objects.GetProgress());
	if(val >= 1.)
		initiallyLoaded = true;
	return val;
}



bool GameData::IsLoaded()
{
	return GetProgress() == 1.;
}



// Begin loading a sprite that was previously deferred. Currently this is
// done with all landscapes to speed up the program's startup.
void GameData::Preload(const Sprite *sprite)
{
	// Make sure this sprite actually is one that uses deferred loading.
	auto dit = deferred.find(sprite);
	if(!sprite || dit == deferred.end())
		return;

	// If this sprite is one of the currently loaded ones, there is no need to
	// load it again. But, make note of the fact that it is the most recently
	// asked-for sprite.
	map<const Sprite *, int>::iterator pit = preloaded.find(sprite);
	if(pit != preloaded.end())
	{
		for(pair<const Sprite * const, int> &it : preloaded)
			if(it.second < pit->second)
				++it.second;

		pit->second = 0;
		return;
	}

	// This sprite is not currently preloaded. Check to see whether we already
	// have the maximum number of sprites loaded, in which case the oldest one
	// must be unloaded to make room for this one.
	const string &name = sprite->Name();
	pit = preloaded.begin();
	while(pit != preloaded.end())
	{
		++pit->second;
		if(pit->second >= 20)
		{
			spriteQueue.Unload(name);
			pit = preloaded.erase(pit);
		}
		else
			++pit;
	}

	// Now, load all the files for this sprite.
	preloaded[sprite] = 0;
	spriteQueue.Add(dit->second);
}



void GameData::ProcessSprites()
{
	spriteQueue.UploadSprites();
}



// Wait until all pending sprite uploads are completed.
void GameData::FinishLoadingSprites()
{
	spriteQueue.Finish();
}



// Get the list of resource sources (i.e. plugin folders).
const vector<string> &GameData::Sources()
{
	return sources;
}



// Get a reference to the UniverseObjects object.
UniverseObjects &GameData::Objects()
{
	return objects;
}



// Revert any changes that have been made to the universe.
void GameData::Revert()
{
	objects.fleets.Revert(defaultFleets);
	objects.governments.Revert(defaultGovernments);
	objects.planets.Revert(defaultPlanets);
	objects.systems.Revert(defaultSystems);
	objects.galaxies.Revert(defaultGalaxies);
	objects.shipSales.Revert(defaultShipSales);
	objects.outfitSales.Revert(defaultOutfitSales);
	objects.substitutions.Revert(defaultSubstitutions);
	objects.wormholes.Revert(defaultWormholes);
	for(auto &it : objects.persons)
		it.second.Restore();

	politics.Reset();
	purchases.clear();
}



void GameData::SetDate(const Date &date)
{
	for(auto &it : objects.systems)
		it.second.SetDate(date);
	politics.ResetDaily();
}



void GameData::ReadEconomy(const DataNode &node)
{
	if(!node.Size() || node.Token(0) != "economy")
		return;

	vector<string> headings;
	for(const DataNode &child : node)
	{
		if(child.Token(0) == "purchases")
		{
			for(const DataNode &grand : child)
				if(grand.Size() >= 3 && grand.Value(2))
					purchases[Systems().Get(grand.Token(0))][grand.Token(1)] += grand.Value(2);
		}
		else if(child.Token(0) == "system")
		{
			headings.clear();
			for(int index = 1; index < child.Size(); ++index)
				headings.push_back(child.Token(index));
		}
		else
		{
			System &system = *objects.systems.Get(child.Token(0));

			int index = 0;
			for(const string &commodity : headings)
				system.SetSupply(commodity, child.Value(++index));
		}
	}
}



void GameData::WriteEconomy(DataWriter &out)
{
	out.Write("economy");
	out.BeginChild();
	{
		// Write each system and the commodity quantities purchased there.
		if(!purchases.empty())
		{
			out.Write("purchases");
			out.BeginChild();
			using Purchase = pair<const System *const, map<string, int>>;
			WriteSorted(purchases,
				[](const Purchase *lhs, const Purchase *rhs)
					{ return lhs->first->Name() < rhs->first->Name(); },
				[&out](const Purchase &pit)
				{
					// Write purchases for all systems, even ones from removed plugins.
					for(const auto &cit : pit.second)
						out.Write(pit.first->Name(), cit.first, cit.second);
				});
			out.EndChild();
		}
		// Write the "header" row.
		out.WriteToken("system");
		for(const auto &cit : GameData::Commodities())
			out.WriteToken(cit.name);
		out.Write();

		// Write the per-system data for all systems that are either known-valid, or non-empty.
		for(const auto &sit : GameData::Systems())
		{
			if(!sit.second.IsValid() && !sit.second.HasTrade())
				continue;

			out.WriteToken(sit.second.Name());
			for(const auto &cit : GameData::Commodities())
				out.WriteToken(static_cast<int>(sit.second.Supply(cit.name)));
			out.Write();
		}
	}
	out.EndChild();
}



void GameData::StepEconomy()
{
	// First, apply any purchases the player made. These are deferred until now
	// so that prices will not change as you are buying or selling goods.
	for(const auto &pit : purchases)
	{
		System &system = const_cast<System &>(*pit.first);
		for(const auto &cit : pit.second)
			system.SetSupply(cit.first, system.Supply(cit.first) - cit.second);
	}
	purchases.clear();

	// Then, have each system generate new goods for local use and trade.
	for(auto &it : objects.systems)
		it.second.StepEconomy();

	// Finally, send out the trade goods. This has to be done in a separate step
	// because otherwise whichever systems trade last would already have gotten
	// supplied by the other systems.
	for(auto &it : objects.systems)
	{
		System &system = it.second;
		if(!system.Links().empty())
			for(const Trade::Commodity &commodity : Commodities())
			{
				double supply = system.Supply(commodity.name);
				for(const System *neighbor : system.Links())
				{
					double scale = neighbor->Links().size();
					if(scale)
						supply += neighbor->Exports(commodity.name) / scale;
				}
				system.SetSupply(commodity.name, supply);
			}
	}
}



void GameData::AddPurchase(const System &system, const string &commodity, int tons)
{
	if(tons < 0)
		purchases[&system][commodity] += tons;
}



// Apply the given change to the universe.
void GameData::Change(const DataNode &node)
{
	objects.Change(node, varyingConditions);
	objects.UpdateConditions();
}



// Update the neighbor lists and other information for all the systems.
// This must be done any time that a change creates or moves a system.
void GameData::UpdateSystems()
{
	objects.UpdateSystems();
}



// Tells all game data objects that may dynamically change
// based on conditions to update their internal state:
void GameData::UpdateConditions()
{
	objects.UpdateConditions();
}



void GameData::AddJumpRange(double neighborDistance)
{
	objects.neighborDistances.insert(neighborDistance);
}



// Re-activate any special persons that were created previously but that are
// still alive.
void GameData::ResetPersons()
{
	for(auto &it : objects.persons)
		it.second.ClearPlacement();
}



// Mark all persons in the given list as dead.
void GameData::DestroyPersons(vector<string> &names)
{
	for(const string &name : names)
		objects.persons.Get(name)->Destroy();
}



const Set<Color> &GameData::Colors()
{
	return objects.colors;
}



const Set<Conversation> &GameData::Conversations()
{
	return objects.conversations;
}



const Set<Effect> &GameData::Effects()
{
	return objects.effects;
}




const Set<GameEvent> &GameData::Events()
{
	return objects.events;
}



const Set<Fleet> &GameData::Fleets()
{
	return objects.fleets;
}



const Set<FormationPattern> &GameData::Formations()
{
	return objects.formations;
}



const Set<Galaxy> &GameData::Galaxies()
{
	return objects.galaxies;
}



const Set<Government> &GameData::Governments()
{
	return objects.governments;
}



const Set<Hazard> &GameData::Hazards()
{
	return objects.hazards;
}



const Set<Interface> &GameData::Interfaces()
{
	return objects.interfaces;
}



const Set<Minable> &GameData::Minables()
{
	return objects.minables;
}




const Set<Mission> &GameData::Missions()
{
	return objects.missions;
}



const Set<News> &GameData::SpaceportNews()
{
	return objects.news;
}



const Set<Outfit> &GameData::Outfits()
{
	return objects.outfits;
}



const Set<Sale<Outfit>> &GameData::Outfitters()
{
	return objects.outfitSales;
}



const Set<Person> &GameData::Persons()
{
	return objects.persons;
}



const Set<Phrase> &GameData::Phrases()
{
	return objects.phrases;
}



const Set<Planet> &GameData::Planets()
{
	return objects.planets;
}



const Set<Ship> &GameData::Ships()
{
	return objects.ships;
}



const Set<Test> &GameData::Tests()
{
	return objects.tests;
}



const Set<TestData> &GameData::TestDataSets()
{
	return objects.testDataSets;
}



ConditionsStore &GameData::GlobalConditions()
{
	return *globalConditions;
}



shared_ptr<ConditionsStore> GameData::GlobalConditionsPtr()
{
	return globalConditions;
}



const Set<Sale<Ship>> &GameData::Shipyards()
{
	return objects.shipSales;
}



const Set<System> &GameData::Systems()
{
	return objects.systems;
}



const Set<Wormhole> &GameData::Wormholes()
{
	return objects.wormholes;
}



const Government *GameData::PlayerGovernment()
{
	return playerGovernment;
}



Politics &GameData::GetPolitics()
{
	return politics;
}



const vector<StartConditions> &GameData::StartOptions()
{
	return objects.startConditions;
}



const vector<Trade::Commodity> &GameData::Commodities()
{
	return objects.trade.Commodities();
}




const vector<Trade::Commodity> &GameData::SpecialCommodities()
{
	return objects.trade.SpecialCommodities();
}



// Custom messages to be shown when trying to land on certain stellar objects.
bool GameData::HasLandingMessage(const Sprite *sprite)
{
	return objects.landingMessages.count(sprite);
}



const string &GameData::LandingMessage(const Sprite *sprite)
{
	static const string EMPTY;
	auto it = objects.landingMessages.find(sprite);
	return (it == objects.landingMessages.end() ? EMPTY : it->second);
}



// Get the solar power and wind output of the given stellar object sprite.
double GameData::SolarPower(const Sprite *sprite)
{
	auto it = objects.solarPower.find(sprite);
	return (it == objects.solarPower.end() ? 0. : it->second);
}



double GameData::SolarWind(const Sprite *sprite)
{
	auto it = objects.solarWind.find(sprite);
	return (it == objects.solarWind.end() ? 0. : it->second);
}



// Strings for combat rating levels, etc.
const string &GameData::Rating(const string &type, int level)
{
	static const string EMPTY;
	auto it = objects.ratings.find(type);
	if(it == objects.ratings.end() || it->second.empty())
		return EMPTY;

	level = max(0, min<int>(it->second.size() - 1, level));
	return it->second[level];
}



// Strings for ship, bay type, and outfit categories.
const vector<string> &GameData::Category(const CategoryType type)
{
	return objects.categories[type];
}



const StarField &GameData::Background()
{
	return background;
}



void GameData::SetHaze(const Sprite *sprite, bool allowAnimation)
{
	background.SetHaze(sprite, allowAnimation);
}



const string &GameData::Tooltip(const string &label)
{
	static const string EMPTY;
	auto it = objects.tooltips.find(label);
	// Special case: the "cost" and "sells for" labels include the percentage of
	// the full price, so they will not match exactly.
	if(it == objects.tooltips.end() && !label.compare(0, 4, "cost"))
		it = objects.tooltips.find("cost:");
	if(it == objects.tooltips.end() && !label.compare(0, 9, "sells for"))
		it = objects.tooltips.find("sells for:");
	return (it == objects.tooltips.end() ? EMPTY : it->second);
}



string GameData::HelpMessage(const string &name)
{
	static const string EMPTY;
	auto it = objects.helpMessages.find(name);
	return Command::ReplaceNamesWithKeys(it == objects.helpMessages.end() ? EMPTY : it->second);
}



const map<string, string> &GameData::HelpTemplates()
{
	return objects.helpMessages;
}



MaskManager &GameData::GetMaskManager()
{
	return maskManager;
}



const TextReplacements &GameData::GetTextReplacements()
{
	return objects.substitutions;
}



const Gamerules &GameData::GetGamerules()
{
	return objects.gamerules;
}



void GameData::LoadSources()
{
	sources.clear();
	sources.push_back(Files::Resources());

	vector<string> globalPlugins = Files::ListDirectories(Files::Resources() + "plugins/");
	for(const string &path : globalPlugins)
		if(Plugins::IsPlugin(path))
			LoadPlugin(path);

	vector<string> localPlugins = Files::ListDirectories(Files::Config() + "plugins/");
	for(const string &path : localPlugins)
		if(Plugins::IsPlugin(path))
			LoadPlugin(path);
}



map<string, shared_ptr<ImageSet>> GameData::FindImages()
{
	map<string, shared_ptr<ImageSet>> images;
	for(const string &source : sources)
	{
		// All names will only include the portion of the path that comes after
		// this directory prefix.
		string directoryPath = source + "images/";
		size_t start = directoryPath.size();

		vector<string> imageFiles = Files::RecursiveList(directoryPath);
		for(string &path : imageFiles)
			if(ImageSet::IsImage(path))
			{
				string name = ImageSet::Name(path.substr(start));

				shared_ptr<ImageSet> &imageSet = images[name];
				if(!imageSet)
					imageSet.reset(new ImageSet(name));
				imageSet->Add(std::move(path));
			}
	}
	return images;
}



// Thread-safe way to draw the menu background.
void GameData::DrawMenuBackground(Panel *panel)
{
	objects.DrawMenuBackground(panel);
}



ConditionsStore &GameData::VaryingConditions()
{
	return *varyingConditions;
}



std::shared_ptr<ConditionsStore> GameData::VaryingConditionsPtr()
{
	return varyingConditions;
}<|MERGE_RESOLUTION|>--- conflicted
+++ resolved
@@ -99,11 +99,8 @@
 	const Government *playerGovernment = nullptr;
 	map<const System *, map<string, int>> purchases;
 
-<<<<<<< HEAD
 	shared_ptr<ConditionsStore> globalConditions = make_shared<ConditionsStore>();
 	shared_ptr<ConditionsStore> varyingConditions = make_shared<ConditionsStore>(); // AKA: PlayerInfo.conditions
-=======
-	ConditionsStore globalConditions;
 
 	void LoadPlugin(const string &path)
 	{
@@ -131,7 +128,6 @@
 			spriteQueue.Add(icon);
 		}
 	}
->>>>>>> 9b106833
 }
 
 
