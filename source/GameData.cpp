--- conflicted
+++ resolved
@@ -28,7 +28,6 @@
 #include "text/FontSet.h"
 #include "Galaxy.h"
 #include "GameEvent.h"
-#include "GameRules.h"
 #include "Government.h"
 #include "Hazard.h"
 #include "ImageSet.h"
@@ -88,13 +87,6 @@
 	StarField background;
 
 	map<string, string> plugins;
-<<<<<<< HEAD
-	
-	GameRules gamerules;
-	GameRules defaultGamerules;
-	
-=======
->>>>>>> 1fb3549e
 	SpriteQueue spriteQueue;
 	future<void> dataLoading;
 	
@@ -150,19 +142,6 @@
 void GameData::FinishLoading()
 {
 	// Store the current state, to revert back to later.
-<<<<<<< HEAD
-	defaultFleets = fleets;
-	defaultGovernments = governments;
-	defaultPlanets = planets;
-	defaultSystems = systems;
-	defaultGalaxies = galaxies;
-	defaultShipSales = shipSales;
-	defaultOutfitSales = outfitSales;
-	defaultSubstitutions = substitutions;
-	defaultGamerules = gamerules;
-	playerGovernment = governments.Get("Escort");
-	
-=======
 	defaultFleets = objects.fleets;
 	defaultGovernments = objects.governments;
 	defaultPlanets = objects.planets;
@@ -173,7 +152,6 @@
 	defaultSubstitutions = objects.substitutions;
 	playerGovernment = objects.governments.Get("Escort");
 
->>>>>>> 1fb3549e
 	politics.Reset();
 }
 
@@ -303,18 +281,6 @@
 // Revert any changes that have been made to the universe.
 void GameData::Revert()
 {
-<<<<<<< HEAD
-	fleets.Revert(defaultFleets);
-	governments.Revert(defaultGovernments);
-	planets.Revert(defaultPlanets);
-	systems.Revert(defaultSystems);
-	galaxies.Revert(defaultGalaxies);
-	shipSales.Revert(defaultShipSales);
-	outfitSales.Revert(defaultOutfitSales);
-	substitutions.Revert(defaultSubstitutions);
-	gamerules.Revert(defaultGamerules);
-	for(auto &it : persons)
-=======
 	objects.fleets.Revert(defaultFleets);
 	objects.governments.Revert(defaultGovernments);
 	objects.planets.Revert(defaultPlanets);
@@ -324,7 +290,6 @@
 	objects.outfitSales.Revert(defaultOutfitSales);
 	objects.substitutions.Revert(defaultSubstitutions);
 	for(auto &it : objects.persons)
->>>>>>> 1fb3549e
 		it.second.Restore();
 	
 	politics.Reset();
@@ -470,36 +435,7 @@
 // Apply the given change to the universe.
 void GameData::Change(const DataNode &node)
 {
-<<<<<<< HEAD
-	if(node.Token(0) == "fleet" && node.Size() >= 2)
-		fleets.Get(node.Token(1))->Load(node);
-	else if(node.Token(0) == "galaxy" && node.Size() >= 2)
-		galaxies.Get(node.Token(1))->Load(node);
-	else if(node.Token(0) == "government" && node.Size() >= 2)
-		governments.Get(node.Token(1))->Load(node);
-	else if(node.Token(0) == "outfitter" && node.Size() >= 2)
-		outfitSales.Get(node.Token(1))->Load(node, outfits);
-	else if(node.Token(0) == "planet" && node.Size() >= 2)
-		planets.Get(node.Token(1))->Load(node);
-	else if(node.Token(0) == "shipyard" && node.Size() >= 2)
-		shipSales.Get(node.Token(1))->Load(node, ships);
-	else if(node.Token(0) == "system" && node.Size() >= 2)
-		systems.Get(node.Token(1))->Load(node, planets);
-	else if(node.Token(0) == "news" && node.Size() >= 2)
-		news.Get(node.Token(1))->Load(node);
-	else if(node.Token(0) == "link" && node.Size() >= 3)
-		systems.Get(node.Token(1))->Link(systems.Get(node.Token(2)));
-	else if(node.Token(0) == "unlink" && node.Size() >= 3)
-		systems.Get(node.Token(1))->Unlink(systems.Get(node.Token(2)));
-	else if(node.Token(0) == "substitutions" && node.HasChildren())
-		substitutions.Load(node);
-	else if(node.Token(0) == "gamerules" && node.HasChildren())
-		gamerules.Load(node);
-	else
-		node.PrintTrace("Invalid \"event\" data:");
-=======
 	objects.Change(node);
->>>>>>> 1fb3549e
 }
 
 
@@ -849,13 +785,6 @@
 const TextReplacements &GameData::GetTextReplacements()
 {
 	return objects.substitutions;
-}
-
-
-
-double GameData::Gamerule(const string &rule)
-{
-	return gamerules.Get(rule);
 }
 
 
@@ -910,166 +839,6 @@
 
 
 
-<<<<<<< HEAD
-void GameData::LoadFile(const string &path, bool debugMode)
-{
-	// This is an ordinary file. Check to see if it is an image.
-	if(path.length() < 4 || path.compare(path.length() - 4, 4, ".txt"))
-		return;
-	
-	DataFile data(path);
-	if(debugMode)
-		Files::LogError("Parsing: " + path);
-	
-	for(const DataNode &node : data)
-	{
-		const string &key = node.Token(0);
-		if(key == "color" && node.Size() >= 6)
-			colors.Get(node.Token(1))->Load(
-				node.Value(2), node.Value(3), node.Value(4), node.Value(5));
-		else if(key == "conversation" && node.Size() >= 2)
-			conversations.Get(node.Token(1))->Load(node);
-		else if(key == "effect" && node.Size() >= 2)
-			effects.Get(node.Token(1))->Load(node);
-		else if(key == "event" && node.Size() >= 2)
-			events.Get(node.Token(1))->Load(node);
-		else if(key == "fleet" && node.Size() >= 2)
-			fleets.Get(node.Token(1))->Load(node);
-		else if(key == "galaxy" && node.Size() >= 2)
-			galaxies.Get(node.Token(1))->Load(node);
-		else if(key == "government" && node.Size() >= 2)
-			governments.Get(node.Token(1))->Load(node);
-		else if(key == "hazard" && node.Size() >= 2)
-			hazards.Get(node.Token(1))->Load(node);
-		else if(key == "interface" && node.Size() >= 2)
-			interfaces.Get(node.Token(1))->Load(node);
-		else if(key == "minable" && node.Size() >= 2)
-			minables.Get(node.Token(1))->Load(node);
-		else if(key == "mission" && node.Size() >= 2)
-			missions.Get(node.Token(1))->Load(node);
-		else if(key == "outfit" && node.Size() >= 2)
-			outfits.Get(node.Token(1))->Load(node);
-		else if(key == "outfitter" && node.Size() >= 2)
-			outfitSales.Get(node.Token(1))->Load(node, outfits);
-		else if(key == "person" && node.Size() >= 2)
-			persons.Get(node.Token(1))->Load(node);
-		else if(key == "phrase" && node.Size() >= 2)
-			phrases.Get(node.Token(1))->Load(node);
-		else if(key == "planet" && node.Size() >= 2)
-			planets.Get(node.Token(1))->Load(node);
-		else if(key == "ship" && node.Size() >= 2)
-		{
-			// Allow multiple named variants of the same ship model.
-			const string &name = node.Token((node.Size() > 2) ? 2 : 1);
-			ships.Get(name)->Load(node);
-		}
-		else if(key == "shipyard" && node.Size() >= 2)
-			shipSales.Get(node.Token(1))->Load(node, ships);
-		else if(key == "start" && node.HasChildren())
-		{
-			// This node may either declare an immutable starting scenario, or one that is open to extension
-			// by other nodes (e.g. plugins may customize the basic start, rather than provide a unique start).
-			if(node.Size() == 1)
-				startConditions.emplace_back(node);
-			else
-			{
-				const string &identifier = node.Token(1);
-				auto existingStart = find_if(startConditions.begin(), startConditions.end(),
-					[&identifier](const StartConditions &it) noexcept -> bool { return it.Identifier() == identifier; });
-				if(existingStart != startConditions.end())
-					existingStart->Load(node);
-				else
-					startConditions.emplace_back(node);
-			}
-		}
-		else if(key == "system" && node.Size() >= 2)
-			systems.Get(node.Token(1))->Load(node, planets);
-		else if((key == "test") && node.Size() >= 2)
-			tests.Get(node.Token(1))->Load(node);
-		else if((key == "test-data") && node.Size() >= 2)
-			testDataSets.Get(node.Token(1))->Load(node, path);
-		else if(key == "trade")
-			trade.Load(node);
-		else if(key == "landing message" && node.Size() >= 2)
-		{
-			for(const DataNode &child : node)
-				landingMessages[SpriteSet::Get(child.Token(0))] = node.Token(1);
-		}
-		else if(key == "star" && node.Size() >= 2)
-		{
-			const Sprite *sprite = SpriteSet::Get(node.Token(1));
-			for(const DataNode &child : node)
-			{
-				if(child.Token(0) == "power" && child.Size() >= 2)
-					solarPower[sprite] = child.Value(1);
-				else if(child.Token(0) == "wind" && child.Size() >= 2)
-					solarWind[sprite] = child.Value(1);
-				else
-					child.PrintTrace("Unrecognized star attribute:");
-			}
-		}
-		else if(key == "news" && node.Size() >= 2)
-			news.Get(node.Token(1))->Load(node);
-		else if(key == "rating" && node.Size() >= 2)
-		{
-			vector<string> &list = ratings[node.Token(1)];
-			list.clear();
-			for(const DataNode &child : node)
-				list.push_back(child.Token(0));
-		}
-		else if(key == "category" && node.Size() >= 2)
-		{
-			static const map<string, CategoryType> category = {
-				{"ship", CategoryType::SHIP},
-				{"bay type", CategoryType::BAY},
-				{"outfit", CategoryType::OUTFIT}
-			};
-			auto it = category.find(node.Token(1));
-			if(it == category.end())
-			{
-				node.PrintTrace("Skipping unrecognized category:");
-				continue;
-			}
-			
-			vector<string> &categoryList = categories[it->second];
-			for(const DataNode &child : node)
-			{
-				// If a given category already exists, it will be
-				// moved to the back of the list.
-				const auto it = find(categoryList.begin(), categoryList.end(), child.Token(0));
-				if(it != categoryList.end())
-					categoryList.erase(it);
-				categoryList.push_back(child.Token(0));
-			}
-		}
-		else if((key == "tip" || key == "help") && node.Size() >= 2)
-		{
-			string &text = (key == "tip" ? tooltips : helpMessages)[node.Token(1)];
-			text.clear();
-			for(const DataNode &child : node)
-			{
-				if(!text.empty())
-				{
-					text += '\n';
-					if(child.Token(0)[0] != '\t')
-						text += '\t';
-				}
-				text += child.Token(0);
-			}
-		}
-		else if(key == "substitutions" && node.HasChildren())
-			substitutions.Load(node);
-		else if(key == "gamerules" && node.HasChildren())
-			gamerules.Load(node);
-		else
-			node.PrintTrace("Skipping unrecognized root object:");
-	}
-}
-
-
-
-=======
->>>>>>> 1fb3549e
 map<string, shared_ptr<ImageSet>> GameData::FindImages()
 {
 	map<string, shared_ptr<ImageSet>> images;
