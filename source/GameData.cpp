--- conflicted
+++ resolved
@@ -54,12 +54,9 @@
 #include "StarField.h"
 #include "StartConditions.h"
 #include "System.h"
-<<<<<<< HEAD
-#include "Variant.h"
-=======
 #include "Test.h"
 #include "TestData.h"
->>>>>>> d66e70b5
+#include "Variant.h"
 
 #include <algorithm>
 #include <iostream>
@@ -90,12 +87,9 @@
 	Set<Planet> planets;
 	Set<Ship> ships;
 	Set<System> systems;
-<<<<<<< HEAD
-	Set<Variant> variants;
-=======
 	Set<Test> tests;
 	Set<TestData> testDataSets;
->>>>>>> d66e70b5
+	Set<Variant> variants;
 	set<double> neighborDistances;
 	
 	Set<Sale<Ship>> shipSales;
@@ -280,22 +274,7 @@
 {
 	// Parse all GameEvents for object definitions.
 	auto deferred = map<string, set<string>>{};
-<<<<<<< HEAD
-	const auto eventDefinitionNodes = set<string>{
-		"fleet",
-		"galaxy",
-		"government",
-		"outfitter",
-		"news",
-		"planet",
-		"shipyard",
-		"system",
-		"variant"
-	};
-	for(const auto &it : events)
-=======
 	for(auto &&it : events)
->>>>>>> d66e70b5
 	{
 		// Stock GameEvents are serialized in MissionActions by name.
 		if(it.second.Name().empty())
@@ -372,19 +351,13 @@
 	for(const auto &it : shipSales)
 		if(it.second.empty() && !deferred["shipyard"].count(it.first))
 			Files::LogError("Warning: shipyard \"" + it.first + "\" is referred to, but has no ships.");
-<<<<<<< HEAD
-	for(const auto &it : systems)
-		if(it.second.Name().empty() && !deferred["system"].count(it.first))
-			Files::LogError("Warning: system \"" + it.first + "\" is referred to, but never defined.");
-	for(const auto &it : variants)
-		if(it.second.Name().empty() && !deferred["variant"].count(it.first))
-			Files::LogError("Warning: variant \"" + it.first + "\" is referred to, but never defined.");
-=======
 	// System names are used by a number of classes.
 	for(auto &&it : systems)
 		if(it.second.Name().empty() && !NameIfDeferred(deferred["system"], it))
 			NameAndWarn("system", it);
->>>>>>> d66e70b5
+	for(auto &&it : variants)
+		if(it.second.Name().empty() && !NameIfDeferred(deffered["variant"], it))
+			NameAndWarn("variant", it);
 }
 
 
