/* GameData.cpp
Copyright (c) 2014 by Michael Zahniser

Endless Sky is free software: you can redistribute it and/or modify it under the
terms of the GNU General Public License as published by the Free Software
Foundation, either version 3 of the License, or (at your option) any later version.

Endless Sky is distributed in the hope that it will be useful, but WITHOUT ANY
WARRANTY; without even the implied warranty of MERCHANTABILITY or FITNESS FOR A
PARTICULAR PURPOSE.  See the GNU General Public License for more details.
*/

#include "GameData.h"

#include "Audio.h"
#include "BatchShader.h"
#include "Color.h"
#include "Command.h"
#include "Conversation.h"
#include "DataFile.h"
#include "DataNode.h"
#include "DataWriter.h"
#include "Effect.h"
#include "Files.h"
#include "FillShader.h"
#include "Fleet.h"
#include "FogShader.h"
#include "text/FontSet.h"
#include "Galaxy.h"
#include "GameEvent.h"
#include "Government.h"
#include "Hazard.h"
#include "ImageSet.h"
#include "Interface.h"
#include "LineShader.h"
#include "MaskManager.h"
#include "Minable.h"
#include "Mission.h"
#include "Music.h"
#include "News.h"
#include "Outfit.h"
#include "OutlineShader.h"
#include "Person.h"
#include "Phrase.h"
#include "Planet.h"
#include "PointerShader.h"
#include "Politics.h"
#include "Random.h"
#include "RingShader.h"
#include "Ship.h"
#include "Sprite.h"
#include "SpriteQueue.h"
#include "SpriteSet.h"
#include "SpriteShader.h"
#include "StarField.h"
#include "StartConditions.h"
#include "System.h"
#include "Test.h"
#include "TestData.h"

#include <algorithm>
#include <iostream>
<<<<<<< HEAD
=======
#include <map>
>>>>>>> 87ef1ae3
#include <set>
#include <utility>
#include <vector>

class Sprite;

using namespace std;

namespace {
	Set<Color> colors;
	Set<Conversation> conversations;
	Set<Effect> effects;
	Set<GameEvent> events;
	Set<Fleet> fleets;
	Set<Galaxy> galaxies;
	Set<Government> governments;
	Set<Hazard> hazards;
	Set<Interface> interfaces;
	Set<Minable> minables;
	Set<Mission> missions;
	Set<Outfit> outfits;
	Set<Person> persons;
	Set<Phrase> phrases;
	Set<Planet> planets;
	Set<Ship> ships;
	Set<System> systems;
	Set<Test> tests;
	Set<TestData> testDataSets;
	set<double> neighborDistances;
	
	map<string, set<string>> disabled;
	
	Set<Sale<Ship>> shipSales;
	Set<Sale<Outfit>> outfitSales;
	
	Set<Fleet> defaultFleets;
	Set<Government> defaultGovernments;
	Set<Planet> defaultPlanets;
	Set<System> defaultSystems;
	Set<Galaxy> defaultGalaxies;
	Set<Sale<Ship>> defaultShipSales;
	Set<Sale<Outfit>> defaultOutfitSales;
	TextReplacements defaultSubstitutions;
	
	Politics politics;
	vector<StartConditions> startConditions;
	
	Trade trade;
	map<const System *, map<string, int>> purchases;
	
	map<const Sprite *, string> landingMessages;
	map<const Sprite *, double> solarPower;
	map<const Sprite *, double> solarWind;
	Set<News> news;
	map<string, vector<string>> ratings;
	
	map<CategoryType, vector<string>> categories;
	
	StarField background;
	
	map<string, string> tooltips;
	map<string, string> helpMessages;
	map<string, string> plugins;
	
	SpriteQueue spriteQueue;
	// Whether sprites and audio have finished loading at game startup.
	bool initiallyLoaded = false;
	
	vector<string> sources;
	map<const Sprite *, shared_ptr<ImageSet>> deferred;
	map<const Sprite *, int> preloaded;
	
	MaskManager maskManager;
	
	TextReplacements substitutions;
	
	const Government *playerGovernment = nullptr;
	
	// TODO (C++14): make these 3 methods generic lambdas visible only to the CheckReferences method.
	// Log a warning for an "undefined" class object that was never loaded from disk.
	void Warn(const string &noun, const string &name)
	{
		Files::LogError("Warning: " + noun + " \"" + name + "\" is referred to, but not fully defined.");
	}
	// Class objects with a deferred definition should still get named when content is loaded.
	template <class Type>
	bool NameIfDeferred(const set<string> &deferred, pair<const string, Type> &it)
	{
		if(deferred.count(it.first))
			it.second.SetName(it.first);
		else
			return false;
		
		return true;
	}
	// Set the name of an "undefined" class object, so that it can be written to the player's save.
	template <class Type>
	void NameAndWarn(const string &noun, pair<const string, Type> &it)
	{
		it.second.SetName(it.first);
		Warn(noun, it.first);
	}
}



bool GameData::BeginLoad(const char * const *argv)
{
	bool printShips = false;
	bool printTests = false;
	bool printWeapons = false;
	bool debugMode = false;
	for(const char * const *it = argv + 1; *it; ++it)
	{
		if((*it)[0] == '-')
		{
			string arg = *it;
			if(arg == "-s" || arg == "--ships")
				printShips = true;
			if(arg == "-w" || arg == "--weapons")
				printWeapons = true;
			if(arg == "--tests")
				printTests = true;
			if(arg == "-d" || arg == "--debug")
				debugMode = true;
			continue;
		}
	}
	Files::Init(argv);
	
	// Initialize the list of "source" folders based on any active plugins.
	LoadSources();
	
	// Now, read all the images in all the path directories. For each unique
	// name, only remember one instance, letting things on the higher priority
	// paths override the default images.
	map<string, shared_ptr<ImageSet>> images = FindImages();
	
	// From the name, strip out any frame number, plus the extension.
	for(const auto &it : images)
	{
		// This should never happen, but just in case:
		if(!it.second)
			continue;
		
		// Reduce the set of images to those that are valid.
		it.second->ValidateFrames();
		// For landscapes, remember all the source files but don't load them yet.
		if(ImageSet::IsDeferred(it.first))
			deferred[SpriteSet::Get(it.first)] = it.second;
		else
			spriteQueue.Add(it.second);
	}
	
	// Generate a catalog of music files.
	Music::Init(sources);
	
	for(const string &source : sources)
	{
		// Iterate through the paths starting with the last directory given. That
		// is, things in folders near the start of the path have the ability to
		// override things in folders later in the path.
		vector<string> dataFiles = Files::RecursiveList(source + "data/");
		for(const string &path : dataFiles)
			LoadFile(path, debugMode);
	}
	
	// Now that all data is loaded, update the neighbor lists and other
	// system information. Make sure that the default jump range is among the
	// neighbor distances to be updated.
	AddJumpRange(System::DEFAULT_NEIGHBOR_DISTANCE);
	UpdateSystems();
	
	// And, update the ships with the outfits we've now finished loading.
	for(auto &&it : ships)
		it.second.FinishLoading(true);
	for(auto &&it : persons)
		it.second.FinishLoading();
	
	for(auto &&it : startConditions)
		it.FinishLoading();
	// Remove any invalid starting conditions, so the game does not use incomplete data.
	startConditions.erase(remove_if(startConditions.begin(), startConditions.end(),
			[](const StartConditions &it) noexcept -> bool { return !it.IsValid(); }),
		startConditions.end()
	);
	
	// Process any disabled game objects.
	for(const pair<string, set<string>> &category : disabled)
	{
		if(category.first == "mission")
			for(const string &name : category.second)
				missions.Get(name)->NeverOffer();
		else if(category.first == "event")
			for(const string &name : category.second)
				events.Get(name)->Disable();
		else if(category.first == "person")
			for(const string &name : category.second)
				persons.Get(name)->NeverSpawn();
		else
			Files::LogError("Unhandled \"disable\" keyword of type \"" + category.first + "\"");
	}
	
	// Store the current state, to revert back to later.
	defaultFleets = fleets;
	defaultGovernments = governments;
	defaultPlanets = planets;
	defaultSystems = systems;
	defaultGalaxies = galaxies;
	defaultShipSales = shipSales;
	defaultOutfitSales = outfitSales;
	defaultSubstitutions = substitutions;
	playerGovernment = governments.Get("Escort");
	
	politics.Reset();
	
	if(printShips)
		PrintShipTable();
	if(printTests)
		PrintTestsTable();
	if(printWeapons)
		PrintWeaponTable();
	return !(printShips || printWeapons || printTests);
}



// Check for objects that are referred to but never defined. Some elements, like
// fleets, don't need to be given a name if undefined. Others (like outfits and
// planets) are written to the player's save and need a name to prevent data loss.
void GameData::CheckReferences()
{
	// Parse all GameEvents for object definitions.
	auto deferred = map<string, set<string>>{};
	for(auto &&it : events)
	{
		// Stock GameEvents are serialized in MissionActions by name.
		if(it.second.Name().empty())
			NameAndWarn("event", it);
		else
		{
			// Any already-named event (i.e. loaded) may alter the universe.
			auto definitions = GameEvent::DeferredDefinitions(it.second.Changes());
			for(auto &&type : definitions)
				deferred[type.first].insert(type.second.begin(), type.second.end());
		}
	}
	
	// Stock conversations are never serialized.
	for(const auto &it : conversations)
		if(it.second.IsEmpty())
			Warn("conversation", it.first);
	// The "default intro" conversation must invoke the prompt to set the player's name.
	if(!conversations.Get("default intro")->IsValidIntro())
		Files::LogError("Error: the \"default intro\" conversation must contain a \"name\" node.");
	// Effects are serialized as a part of ships.
	for(auto &&it : effects)
		if(it.second.Name().empty())
			NameAndWarn("effect", it);
	// Fleets are not serialized. Any changes via events are written as DataNodes and thus self-define.
	for(auto &&it : fleets)
	{
		// Plugins may alter stock fleets with new variants that exclusively use plugin ships.
		// Rather than disable the whole fleet due to these non-instantiable variants, remove them.
		it.second.RemoveInvalidVariants();
		if(!it.second.IsValid() && !deferred["fleet"].count(it.first))
			Warn("fleet", it.first);
	}
	// Government names are used in mission NPC blocks and LocationFilters.
	for(auto &&it : governments)
		if(it.second.GetTrueName().empty() && !NameIfDeferred(deferred["government"], it))
			NameAndWarn("government", it);
	// Minables are not serialized.
	for(const auto &it : minables)
		if(it.second.Name().empty())
			Warn("minable", it.first);
	// Stock missions are never serialized, and an accepted mission is
	// always fully defined (though possibly not "valid").
	for(const auto &it : missions)
		if(it.second.Name().empty())
			Warn("mission", it.first);
	
	// News are never serialized or named, except by events (which would then define them).
	
	// Outfit names are used by a number of classes.
	for(auto &&it : outfits)
		if(it.second.Name().empty())
			NameAndWarn("outfit", it);
	// Outfitters are never serialized.
	for(const auto &it : outfitSales)
		if(it.second.empty() && !deferred["outfitter"].count(it.first))
			Files::LogError("Warning: outfitter \"" + it.first + "\" is referred to, but has no outfits.");
	// Phrases are never serialized.
	for(const auto &it : phrases)
		if(it.second.Name().empty())
			Warn("phrase", it.first);
	// Planet names are used by a number of classes.
	for(auto &&it : planets)
		if(it.second.TrueName().empty() && !NameIfDeferred(deferred["planet"], it))
			NameAndWarn("planet", it);
	// Ship model names are used by missions and depreciation.
	for(auto &&it : ships)
		if(it.second.ModelName().empty())
		{
			it.second.SetModelName(it.first);
			Warn("ship", it.first);
		}
	// Shipyards are never serialized.
	for(const auto &it : shipSales)
		if(it.second.empty() && !deferred["shipyard"].count(it.first))
			Files::LogError("Warning: shipyard \"" + it.first + "\" is referred to, but has no ships.");
	// System names are used by a number of classes.
	for(auto &&it : systems)
		if(it.second.Name().empty() && !NameIfDeferred(deferred["system"], it))
			NameAndWarn("system", it);
	// Hazards are never serialized.
	for(const auto &it : hazards)
		if(!it.second.IsValid())
			Warn("hazard", it.first);
}



void GameData::LoadShaders(bool useShaderSwizzle)
{
	FontSet::Add(Files::Images() + "font/ubuntu14r.png", 14);
	FontSet::Add(Files::Images() + "font/ubuntu18r.png", 18);
	
	// Load the key settings.
	Command::LoadSettings(Files::Resources() + "keys.txt");
	Command::LoadSettings(Files::Config() + "keys.txt");
	
	FillShader::Init();
	FogShader::Init();
	LineShader::Init();
	OutlineShader::Init();
	PointerShader::Init();
	RingShader::Init();
	SpriteShader::Init(useShaderSwizzle);
	BatchShader::Init();
	
	background.Init(16384, 4096);
}



double GameData::Progress()
{
	auto progress = min(spriteQueue.Progress(), Audio::GetProgress());
	if(progress == 1.)
	{
		if(!initiallyLoaded)
		{
			// Now that we have finished loading all the basic sprites and sounds, we can look for invalid file paths,
			// e.g. due to capitalization errors or other typos.
			SpriteSet::CheckReferences();
			Audio::CheckReferences();
			// All sprites with collision masks should also have their 1x scaled versions, so create
			// any additional scaled masks from the default one.
			maskManager.ScaleMasks();
			initiallyLoaded = true;
		}
	}
	return progress;
}



bool GameData::IsLoaded()
{
	return initiallyLoaded;
}



// Begin loading a sprite that was previously deferred. Currently this is
// done with all landscapes to speed up the program's startup.
void GameData::Preload(const Sprite *sprite)
{
	// Make sure this sprite actually is one that uses deferred loading.
	auto dit = deferred.find(sprite);
	if(!sprite || dit == deferred.end())
		return;
	
	// If this sprite is one of the currently loaded ones, there is no need to
	// load it again. But, make note of the fact that it is the most recently
	// asked-for sprite.
	map<const Sprite *, int>::iterator pit = preloaded.find(sprite);
	if(pit != preloaded.end())
	{
		for(pair<const Sprite * const, int> &it : preloaded)
			if(it.second < pit->second)
				++it.second;
		
		pit->second = 0;
		return;
	}
	
	// This sprite is not currently preloaded. Check to see whether we already
	// have the maximum number of sprites loaded, in which case the oldest one
	// must be unloaded to make room for this one.
	const string &name = sprite->Name();
	pit = preloaded.begin();
	while(pit != preloaded.end())
	{
		++pit->second;
		if(pit->second >= 20)
		{
			spriteQueue.Unload(name);
			pit = preloaded.erase(pit);
		}
		else
			++pit;
	}
	
	// Now, load all the files for this sprite.
	preloaded[sprite] = 0;
	spriteQueue.Add(dit->second);
}



void GameData::FinishLoading()
{
	spriteQueue.Finish();
}



// Get the list of resource sources (i.e. plugin folders).
const vector<string> &GameData::Sources()
{
	return sources;
}



// Revert any changes that have been made to the universe.
void GameData::Revert()
{
	fleets.Revert(defaultFleets);
	governments.Revert(defaultGovernments);
	planets.Revert(defaultPlanets);
	systems.Revert(defaultSystems);
	galaxies.Revert(defaultGalaxies);
	shipSales.Revert(defaultShipSales);
	outfitSales.Revert(defaultOutfitSales);
	substitutions.Revert(defaultSubstitutions);
	for(auto &it : persons)
		it.second.Restore();
	
	politics.Reset();
	purchases.clear();
}



void GameData::SetDate(const Date &date)
{
	for(auto &it : systems)
		it.second.SetDate(date);
	politics.ResetDaily();
}



void GameData::ReadEconomy(const DataNode &node)
{
	if(!node.Size() || node.Token(0) != "economy")
		return;
	
	vector<string> headings;
	for(const DataNode &child : node)
	{
		if(child.Token(0) == "purchases")
		{
			for(const DataNode &grand : child)
				if(grand.Size() >= 3 && grand.Value(2))
					purchases[systems.Get(grand.Token(0))][grand.Token(1)] += grand.Value(2);
		}
		else if(child.Token(0) == "system")
		{
			headings.clear();
			for(int index = 1; index < child.Size(); ++index)
				headings.push_back(child.Token(index));
		}
		else
		{
			System &system = *systems.Get(child.Token(0));
			
			int index = 0;
			for(const string &commodity : headings)
				system.SetSupply(commodity, child.Value(++index));
		}
	}
}



void GameData::WriteEconomy(DataWriter &out)
{
	out.Write("economy");
	out.BeginChild();
	{
		// Write each system and the commodity quantities purchased there.
		if(!purchases.empty())
		{
			out.Write("purchases");
			out.BeginChild();
			using Purchase = pair<const System *const, map<string, int>>;
			WriteSorted(purchases,
				[](const Purchase *lhs, const Purchase *rhs)
					{ return lhs->first->Name() < rhs->first->Name(); },
				[&out](const Purchase &pit)
				{
					// Write purchases for all systems, even ones from removed plugins.
					for(const auto &cit : pit.second)
						out.Write(pit.first->Name(), cit.first, cit.second);
				});
			out.EndChild();
		}
		// Write the "header" row.
		out.WriteToken("system");
		for(const auto &cit : GameData::Commodities())
			out.WriteToken(cit.name);
		out.Write();
		
		// Write the per-system data for all systems that are either known-valid, or non-empty.
		for(const auto &sit : GameData::Systems())
		{
			if(!sit.second.IsValid() && !sit.second.HasTrade())
				continue;
			
			out.WriteToken(sit.second.Name());
			for(const auto &cit : GameData::Commodities())
				out.WriteToken(static_cast<int>(sit.second.Supply(cit.name)));
			out.Write();
		}
	}
	out.EndChild();
}



void GameData::StepEconomy()
{
	// First, apply any purchases the player made. These are deferred until now
	// so that prices will not change as you are buying or selling goods.
	for(const auto &pit : purchases)
	{
		System &system = const_cast<System &>(*pit.first);
		for(const auto &cit : pit.second)
			system.SetSupply(cit.first, system.Supply(cit.first) - cit.second);
	}
	purchases.clear();
	
	// Then, have each system generate new goods for local use and trade.
	for(auto &it : systems)
		it.second.StepEconomy();
	
	// Finally, send out the trade goods. This has to be done in a separate step
	// because otherwise whichever systems trade last would already have gotten
	// supplied by the other systems.
	for(auto &it : systems)
	{
		System &system = it.second;
		if(!system.Links().empty())
			for(const Trade::Commodity &commodity : trade.Commodities())
			{
				double supply = system.Supply(commodity.name);
				for(const System *neighbor : system.Links())
				{
					double scale = neighbor->Links().size();
					if(scale)
						supply += neighbor->Exports(commodity.name) / scale;
				}
				system.SetSupply(commodity.name, supply);
			}
	}
}



void GameData::AddPurchase(const System &system, const string &commodity, int tons)
{
	if(tons < 0)
		purchases[&system][commodity] += tons;
}



// Apply the given change to the universe.
void GameData::Change(const DataNode &node)
{
	if(node.Token(0) == "fleet" && node.Size() >= 2)
		fleets.Get(node.Token(1))->Load(node);
	else if(node.Token(0) == "galaxy" && node.Size() >= 2)
		galaxies.Get(node.Token(1))->Load(node);
	else if(node.Token(0) == "government" && node.Size() >= 2)
		governments.Get(node.Token(1))->Load(node);
	else if(node.Token(0) == "outfitter" && node.Size() >= 2)
		outfitSales.Get(node.Token(1))->Load(node, outfits);
	else if(node.Token(0) == "planet" && node.Size() >= 2)
		planets.Get(node.Token(1))->Load(node);
	else if(node.Token(0) == "shipyard" && node.Size() >= 2)
		shipSales.Get(node.Token(1))->Load(node, ships);
	else if(node.Token(0) == "system" && node.Size() >= 2)
		systems.Get(node.Token(1))->Load(node, planets);
	else if(node.Token(0) == "news" && node.Size() >= 2)
		news.Get(node.Token(1))->Load(node);
	else if(node.Token(0) == "link" && node.Size() >= 3)
		systems.Get(node.Token(1))->Link(systems.Get(node.Token(2)));
	else if(node.Token(0) == "unlink" && node.Size() >= 3)
		systems.Get(node.Token(1))->Unlink(systems.Get(node.Token(2)));
	else if(node.Token(0) == "substitutions" && node.HasChildren())
		substitutions.Load(node);
	else
		node.PrintTrace("Invalid \"event\" data:");
}



// Update the neighbor lists and other information for all the systems.
// This must be done any time that a change creates or moves a system.
void GameData::UpdateSystems()
{
	for(auto &it : systems)
	{
		// Skip systems that have no name.
		if(it.first.empty() || it.second.Name().empty())
			continue;
		it.second.UpdateSystem(systems, neighborDistances);
	}
}



void GameData::AddJumpRange(double neighborDistance)
{
	neighborDistances.insert(neighborDistance);
}



// Re-activate any special persons that were created previously but that are
// still alive.
void GameData::ResetPersons()
{
	for(auto &it : persons)
		it.second.ClearPlacement();
}



// Mark all persons in the given list as dead.
void GameData::DestroyPersons(vector<string> &names)
{
	for(const string &name : names)
		persons.Get(name)->Destroy();
}



const Set<Color> &GameData::Colors()
{
	return colors;
}



const Set<Conversation> &GameData::Conversations()
{
	return conversations;
}



const Set<Effect> &GameData::Effects()
{
	return effects;
}




const Set<GameEvent> &GameData::Events()
{
	return events;
}



const Set<Fleet> &GameData::Fleets()
{
	return fleets;
}



const Set<Galaxy> &GameData::Galaxies()
{
	return galaxies;
}



const Set<Government> &GameData::Governments()
{
	return governments;
}



const Set<Hazard> &GameData::Hazards()
{
	return hazards;
}



const Set<Interface> &GameData::Interfaces()
{
	return interfaces;
}



const Set<Minable> &GameData::Minables()
{
	return minables;
}




const Set<Mission> &GameData::Missions()
{
	return missions;
}



const Set<News> &GameData::SpaceportNews()
{
	return news;
}



const Set<Outfit> &GameData::Outfits()
{
	return outfits;
}



const Set<Sale<Outfit>> &GameData::Outfitters()
{
	return outfitSales;
}



const Set<Person> &GameData::Persons()
{
	return persons;
}



const Set<Phrase> &GameData::Phrases()
{
	return phrases;
}



const Set<Planet> &GameData::Planets()
{
	return planets;
}



const Set<Ship> &GameData::Ships()
{
	return ships;
}



const Set<Test> &GameData::Tests()
{
	return tests;
}



const Set<TestData> &GameData::TestDataSets()
{
	return testDataSets;
}



const Set<Sale<Ship>> &GameData::Shipyards()
{
	return shipSales;
}



const Set<System> &GameData::Systems()
{
	return systems;
}



const Government *GameData::PlayerGovernment()
{
	return playerGovernment;
}



Politics &GameData::GetPolitics()
{
	return politics;
}



const vector<StartConditions> &GameData::StartOptions()
{
	return startConditions;
}



const vector<Trade::Commodity> &GameData::Commodities()
{
	return trade.Commodities();
}




const vector<Trade::Commodity> &GameData::SpecialCommodities()
{
	return trade.SpecialCommodities();
}



// Custom messages to be shown when trying to land on certain stellar objects.
bool GameData::HasLandingMessage(const Sprite *sprite)
{
	return landingMessages.count(sprite);
}



const string &GameData::LandingMessage(const Sprite *sprite)
{
	static const string EMPTY;
	auto it = landingMessages.find(sprite);
	return (it == landingMessages.end() ? EMPTY : it->second);
}



// Get the solar power and wind output of the given stellar object sprite.
double GameData::SolarPower(const Sprite *sprite)
{
	auto it = solarPower.find(sprite);
	return (it == solarPower.end() ? 0. : it->second);
}



double GameData::SolarWind(const Sprite *sprite)
{
	auto it = solarWind.find(sprite);
	return (it == solarWind.end() ? 0. : it->second);
}



// Strings for combat rating levels, etc.
const string &GameData::Rating(const string &type, int level)
{
	static const string EMPTY;
	auto it = ratings.find(type);
	if(it == ratings.end() || it->second.empty())
		return EMPTY;
	
	level = max(0, min<int>(it->second.size() - 1, level));
	return it->second[level];
}



// Strings for ship, bay type, and outfit categories.
const vector<string> &GameData::Category(const CategoryType type)
{
	return categories[type];
}



const StarField &GameData::Background()
{
	return background;
}



void GameData::SetHaze(const Sprite *sprite, bool allowAnimation)
{
	background.SetHaze(sprite, allowAnimation);
}



const string &GameData::Tooltip(const string &label)
{
	static const string EMPTY;
	auto it = tooltips.find(label);
	// Special case: the "cost" and "sells for" labels include the percentage of
	// the full price, so they will not match exactly.
	if(it == tooltips.end() && !label.compare(0, 4, "cost"))
		it = tooltips.find("cost:");
	if(it == tooltips.end() && !label.compare(0, 9, "sells for"))
		it = tooltips.find("sells for:");
	return (it == tooltips.end() ? EMPTY : it->second);
}



string GameData::HelpMessage(const string &name)
{
	static const string EMPTY;
	auto it = helpMessages.find(name);
	return Command::ReplaceNamesWithKeys(it == helpMessages.end() ? EMPTY : it->second);
}



const map<string, string> &GameData::HelpTemplates()
{
	return helpMessages;
}



const map<string, string> &GameData::PluginAboutText()
{
	return plugins;
}



MaskManager &GameData::GetMaskManager()
{
	return maskManager;
}



const TextReplacements &GameData::GetTextReplacements()
{
	return substitutions;
}



void GameData::LoadSources()
{
	sources.clear();
	sources.push_back(Files::Resources());
	
	vector<string> globalPlugins = Files::ListDirectories(Files::Resources() + "plugins/");
	for(const string &path : globalPlugins)
	{
		if(Files::Exists(path + "data") || Files::Exists(path + "images") || Files::Exists(path + "sounds"))
			sources.push_back(path);
	}
	
	vector<string> localPlugins = Files::ListDirectories(Files::Config() + "plugins/");
	for(const string &path : localPlugins)
	{
		if(Files::Exists(path + "data") || Files::Exists(path + "images") || Files::Exists(path + "sounds"))
			sources.push_back(path);
	}
	
	// Load the plugin data, if any.
	for(auto it = sources.begin() + 1; it != sources.end(); ++it)
	{
		// Get the name of the folder containing the plugin.
		size_t pos = it->rfind('/', it->length() - 2) + 1;
		string name = it->substr(pos, it->length() - 1 - pos);
		
		// Load the about text and the icon, if any.
		plugins[name] = Files::Read(*it + "about.txt");
		
		// Create an image set for the plugin icon.
		auto icon = make_shared<ImageSet>(name);
		
		// Try adding all the possible icon variants.
		if(Files::Exists(*it + "icon.png"))
			icon->Add(*it + "icon.png");
		else if(Files::Exists(*it + "icon.jpg"))
			icon->Add(*it + "icon.jpg");
		
		if(Files::Exists(*it + "icon@2x.png"))
			icon->Add(*it + "icon@2x.png");
		else if(Files::Exists(*it + "icon@2x.jpg"))
			icon->Add(*it + "icon@2x.jpg");
		
		icon->ValidateFrames();
		spriteQueue.Add(icon);
	}
}



void GameData::LoadFile(const string &path, bool debugMode)
{
	// This is an ordinary file. Check to see if it is an image.
	if(path.length() < 4 || path.compare(path.length() - 4, 4, ".txt"))
		return;
	
	DataFile data(path);
	if(debugMode)
		Files::LogError("Parsing: " + path);
	
	for(const DataNode &node : data)
	{
		const string &key = node.Token(0);
		if(key == "color" && node.Size() >= 6)
			colors.Get(node.Token(1))->Load(
				node.Value(2), node.Value(3), node.Value(4), node.Value(5));
		else if(key == "conversation" && node.Size() >= 2)
			conversations.Get(node.Token(1))->Load(node);
		else if(key == "effect" && node.Size() >= 2)
			effects.Get(node.Token(1))->Load(node);
		else if(key == "event" && node.Size() >= 2)
			events.Get(node.Token(1))->Load(node);
		else if(key == "fleet" && node.Size() >= 2)
			fleets.Get(node.Token(1))->Load(node);
		else if(key == "galaxy" && node.Size() >= 2)
			galaxies.Get(node.Token(1))->Load(node);
		else if(key == "government" && node.Size() >= 2)
			governments.Get(node.Token(1))->Load(node);
		else if(key == "hazard" && node.Size() >= 2)
			hazards.Get(node.Token(1))->Load(node);
		else if(key == "interface" && node.Size() >= 2)
			interfaces.Get(node.Token(1))->Load(node);
		else if(key == "minable" && node.Size() >= 2)
			minables.Get(node.Token(1))->Load(node);
		else if(key == "mission" && node.Size() >= 2)
			missions.Get(node.Token(1))->Load(node);
		else if(key == "outfit" && node.Size() >= 2)
			outfits.Get(node.Token(1))->Load(node);
		else if(key == "outfitter" && node.Size() >= 2)
			outfitSales.Get(node.Token(1))->Load(node, outfits);
		else if(key == "person" && node.Size() >= 2)
			persons.Get(node.Token(1))->Load(node);
		else if(key == "phrase" && node.Size() >= 2)
			phrases.Get(node.Token(1))->Load(node);
		else if(key == "planet" && node.Size() >= 2)
			planets.Get(node.Token(1))->Load(node);
		else if(key == "ship" && node.Size() >= 2)
		{
			// Allow multiple named variants of the same ship model.
			const string &name = node.Token((node.Size() > 2) ? 2 : 1);
			ships.Get(name)->Load(node);
		}
		else if(key == "shipyard" && node.Size() >= 2)
			shipSales.Get(node.Token(1))->Load(node, ships);
		else if(key == "start" && node.HasChildren())
		{
			// This node may either declare an immutable starting scenario, or one that is open to extension
			// by other nodes (e.g. plugins may customize the basic start, rather than provide a unique start).
			if(node.Size() == 1)
				startConditions.emplace_back(node);
			else
			{
				const string &identifier = node.Token(1);
				auto existingStart = find_if(startConditions.begin(), startConditions.end(),
					[&identifier](const StartConditions &it) noexcept -> bool { return it.Identifier() == identifier; });
				if(existingStart != startConditions.end())
					existingStart->Load(node);
				else
					startConditions.emplace_back(node);
			}
		}
		else if(key == "system" && node.Size() >= 2)
			systems.Get(node.Token(1))->Load(node, planets);
		else if((key == "test") && node.Size() >= 2)
			tests.Get(node.Token(1))->Load(node);
		else if((key == "test-data") && node.Size() >= 2)
			testDataSets.Get(node.Token(1))->Load(node, path);
		else if(key == "trade")
			trade.Load(node);
		else if(key == "landing message" && node.Size() >= 2)
		{
			for(const DataNode &child : node)
				landingMessages[SpriteSet::Get(child.Token(0))] = node.Token(1);
		}
		else if(key == "star" && node.Size() >= 2)
		{
			const Sprite *sprite = SpriteSet::Get(node.Token(1));
			for(const DataNode &child : node)
			{
				if(child.Token(0) == "power" && child.Size() >= 2)
					solarPower[sprite] = child.Value(1);
				else if(child.Token(0) == "wind" && child.Size() >= 2)
					solarWind[sprite] = child.Value(1);
				else
					child.PrintTrace("Unrecognized star attribute:");
			}
		}
		else if(key == "news" && node.Size() >= 2)
			news.Get(node.Token(1))->Load(node);
		else if(key == "rating" && node.Size() >= 2)
		{
			vector<string> &list = ratings[node.Token(1)];
			list.clear();
			for(const DataNode &child : node)
				list.push_back(child.Token(0));
		}
		else if(key == "category" && node.Size() >= 2)
		{
			static const map<string, CategoryType> category = {
				{"ship", CategoryType::SHIP},
				{"bay type", CategoryType::BAY},
				{"outfit", CategoryType::OUTFIT}
			};
			auto it = category.find(node.Token(1));
			if(it == category.end())
			{
				node.PrintTrace("Skipping unrecognized category:");
				continue;
			}
			
			vector<string> &categoryList = categories[it->second];
			for(const DataNode &child : node)
			{
				// If a given category already exists, it will be
				// moved to the back of the list.
				const auto it = find(categoryList.begin(), categoryList.end(), child.Token(0));
				if(it != categoryList.end())
					categoryList.erase(it);
				categoryList.push_back(child.Token(0));
			}
		}
		else if((key == "tip" || key == "help") && node.Size() >= 2)
		{
			string &text = (key == "tip" ? tooltips : helpMessages)[node.Token(1)];
			text.clear();
			for(const DataNode &child : node)
			{
				if(!text.empty())
				{
					text += '\n';
					if(child.Token(0)[0] != '\t')
						text += '\t';
				}
				text += child.Token(0);
			}
		}
<<<<<<< HEAD
		else if(key == "disable" && node.Size() >= 2)
		{
			static const set<string> canDisable = {"mission", "event", "person"};
			const string &category = node.Token(1);
			if(canDisable.count(category))
			{
				if(node.HasChildren())
					for(const DataNode &child : node)
						disabled[category].emplace(child.Token(0));
				if(node.Size() >= 3)
					for(int index = 2; index < node.Size(); ++index)
						disabled[category].emplace(node.Token(index));
			}
			else
				node.PrintTrace("Invalid use of keyword \"disable\" for class \"" + category + "\"");
		}
=======
		else if(key == "substitutions" && node.HasChildren())
			substitutions.Load(node);
>>>>>>> 87ef1ae3
		else
			node.PrintTrace("Skipping unrecognized root object:");
	}
}



map<string, shared_ptr<ImageSet>> GameData::FindImages()
{
	map<string, shared_ptr<ImageSet>> images;
	for(const string &source : sources)
	{
		// All names will only include the portion of the path that comes after
		// this directory prefix.
		string directoryPath = source + "images/";
		size_t start = directoryPath.size();
		
		vector<string> imageFiles = Files::RecursiveList(directoryPath);
		for(string &path : imageFiles)
			if(ImageSet::IsImage(path))
			{
				string name = ImageSet::Name(path.substr(start));
				
				shared_ptr<ImageSet> &imageSet = images[name];
				if(!imageSet)
					imageSet.reset(new ImageSet(name));
				imageSet->Add(std::move(path));
			}
	}
	return images;
}



// This prints out the list of tests that are available and their status
// (active/missing feature/known failure)..
void GameData::PrintTestsTable()
{
	cout << "status" << '\t' << "name" << '\n';
	for(auto &it : tests)
	{
		const Test &test = it.second;
		cout << test.StatusText() << '\t';
		cout << "\"" << test.Name() << "\"" << '\n';
	}
	cout.flush();
}



void GameData::PrintShipTable()
{
	cout << "model" << '\t' << "cost" << '\t' << "shields" << '\t' << "hull" << '\t'
		<< "mass" << '\t' << "crew" << '\t' << "cargo" << '\t' << "bunks" << '\t'
		<< "fuel" << '\t' << "outfit" << '\t' << "weapon" << '\t' << "engine" << '\t'
		<< "speed" << '\t' << "accel" << '\t' << "turn" << '\t'
		<< "energy generation" << '\t' << "max energy usage" << '\t' << "energy capacity" << '\t'
		<< "idle/max heat" << '\t' << "max heat generation" << '\t' << "max heat dissipation" << '\t'
		<< "gun mounts" << '\t' << "turret mounts" << '\n';
	for(auto &it : ships)
	{
		// Skip variants and unnamed / partially-defined ships.
		if(it.second.ModelName() != it.first)
			continue;
		
		const Ship &ship = it.second;
		cout << it.first << '\t';
		cout << ship.Cost() << '\t';
		
		const Outfit &attributes = ship.Attributes();
		auto mass = attributes.Mass() ? attributes.Mass() : 1.;
		cout << attributes.Get("shields") << '\t';
		cout << attributes.Get("hull") << '\t';
		cout << mass << '\t';
		cout << attributes.Get("required crew") << '\t';
		cout << attributes.Get("cargo space") << '\t';
		cout << attributes.Get("bunks") << '\t';
		cout << attributes.Get("fuel capacity") << '\t';
		
		cout << ship.BaseAttributes().Get("outfit space") << '\t';
		cout << ship.BaseAttributes().Get("weapon capacity") << '\t';
		cout << ship.BaseAttributes().Get("engine capacity") << '\t';
		cout << (attributes.Get("drag") ? (60. * attributes.Get("thrust") / attributes.Get("drag")) : 0) << '\t';
		cout << 3600. * attributes.Get("thrust") / mass << '\t';
		cout << 60. * attributes.Get("turn") / mass << '\t';
		
		double energyConsumed = attributes.Get("energy consumption")
			+ max(attributes.Get("thrusting energy"), attributes.Get("reverse thrusting energy"))
			+ attributes.Get("turning energy")
			+ attributes.Get("afterburner energy")
			+ attributes.Get("fuel energy")
			+ (attributes.Get("hull energy") * (1 + attributes.Get("hull energy multiplier")))
			+ (attributes.Get("shield energy") * (1 + attributes.Get("shield energy multiplier")))
			+ attributes.Get("cooling energy")
			+ attributes.Get("cloaking energy");
		
		double heatProduced = attributes.Get("heat generation") - attributes.Get("cooling")
			+ max(attributes.Get("thrusting heat"), attributes.Get("reverse thrusting heat"))
			+ attributes.Get("turning heat")
			+ attributes.Get("afterburner heat")
			+ attributes.Get("fuel heat")
			+ (attributes.Get("hull heat") * (1 + attributes.Get("hull heat multiplier")))
			+ (attributes.Get("shield heat") * (1 + attributes.Get("shield heat multiplier")))
			+ attributes.Get("solar heat")
			+ attributes.Get("cloaking heat");
		
		for(const auto &oit : ship.Outfits())
			if(oit.first->IsWeapon() && oit.first->Reload())
			{
				double reload = oit.first->Reload();
				energyConsumed += oit.second * oit.first->FiringEnergy() / reload;
				heatProduced += oit.second * oit.first->FiringHeat() / reload;
			}
		cout << 60. * (attributes.Get("energy generation") + attributes.Get("solar collection")) << '\t';
		cout << 60. * energyConsumed << '\t';
		cout << attributes.Get("energy capacity") << '\t';
		cout << ship.IdleHeat() / max(1., ship.MaximumHeat()) << '\t';
		cout << 60. * heatProduced << '\t';
		// Maximum heat is 100 degrees per ton. Bleed off rate is 1/1000 per 60th of a second, so:
		cout << 60. * ship.HeatDissipation() * ship.MaximumHeat() << '\t';

		int numTurrets = 0;
		int numGuns = 0;
		for(auto &hardpoint : ship.Weapons())
		{
			if(hardpoint.IsTurret())
				++numTurrets;
			else
				++numGuns;
		}
		cout << numGuns << '\t' << numTurrets << '\n';
	}
	cout.flush();
}



void GameData::PrintWeaponTable()
{
	cout << "name" << '\t' << "cost" << '\t' << "space" << '\t' << "range" << '\t'
		<< "energy/s" << '\t' << "heat/s" << '\t' << "recoil/s" << '\t'
		<< "shield/s" << '\t' << "hull/s" << '\t' << "push/s" << '\t'
		<< "homing" << '\t' << "strength" <<'\n';
	for(auto &it : outfits)
	{
		// Skip non-weapons and submunitions.
		if(!it.second.IsWeapon() || it.second.Category().empty())
			continue;
		
		const Outfit &outfit = it.second;
		cout << it.first << '\t';
		cout << outfit.Cost() << '\t';
		cout << -outfit.Get("weapon capacity") << '\t';
		
		cout << outfit.Range() << '\t';
		
		double energy = outfit.FiringEnergy() * 60. / outfit.Reload();
		cout << energy << '\t';
		double heat = outfit.FiringHeat() * 60. / outfit.Reload();
		cout << heat << '\t';
		double firingforce = outfit.FiringForce() * 60. / outfit.Reload();
		cout << firingforce << '\t';
		
		double shield = outfit.ShieldDamage() * 60. / outfit.Reload();
		cout << shield << '\t';
		double hull = outfit.HullDamage() * 60. / outfit.Reload();
		cout << hull << '\t';
		double hitforce = outfit.HitForce() * 60. / outfit.Reload();
		cout << hitforce << '\t';
		
		cout << outfit.Homing() << '\t';
		double strength = outfit.MissileStrength() + outfit.AntiMissile();
		cout << strength << '\n';
	}
	cout.flush();
}<|MERGE_RESOLUTION|>--- conflicted
+++ resolved
@@ -60,10 +60,6 @@
 
 #include <algorithm>
 #include <iostream>
-<<<<<<< HEAD
-=======
-#include <map>
->>>>>>> 87ef1ae3
 #include <set>
 #include <utility>
 #include <vector>
@@ -1237,7 +1233,8 @@
 				text += child.Token(0);
 			}
 		}
-<<<<<<< HEAD
+		else if(key == "substitutions" && node.HasChildren())
+			substitutions.Load(node);
 		else if(key == "disable" && node.Size() >= 2)
 		{
 			static const set<string> canDisable = {"mission", "event", "person"};
@@ -1254,10 +1251,6 @@
 			else
 				node.PrintTrace("Invalid use of keyword \"disable\" for class \"" + category + "\"");
 		}
-=======
-		else if(key == "substitutions" && node.HasChildren())
-			substitutions.Load(node);
->>>>>>> 87ef1ae3
 		else
 			node.PrintTrace("Skipping unrecognized root object:");
 	}
