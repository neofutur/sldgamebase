/* GameData.cpp
Copyright (c) 2014 by Michael Zahniser

Endless Sky is free software: you can redistribute it and/or modify it under the
terms of the GNU General Public License as published by the Free Software
Foundation, either version 3 of the License, or (at your option) any later version.

Endless Sky is distributed in the hope that it will be useful, but WITHOUT ANY
WARRANTY; without even the implied warranty of MERCHANTABILITY or FITNESS FOR A
PARTICULAR PURPOSE.  See the GNU General Public License for more details.
*/

#include "GameData.h"

#include "Audio.h"
#include "BatchShader.h"
#include "Color.h"
#include "Command.h"
#include "Conversation.h"
#include "DataFile.h"
#include "DataNode.h"
#include "DataWriter.h"
#include "Effect.h"
#include "Files.h"
#include "FillShader.h"
#include "Fleet.h"
#include "FogShader.h"
#include "FontSet.h"
#include "Galaxy.h"
#include "GameEvent.h"
#include "Government.h"
#include "ImageSet.h"
#include "Interface.h"
#include "LineShader.h"
#include "Minable.h"
#include "Mission.h"
#include "Music.h"
#include "News.h"
#include "Outfit.h"
#include "OutlineShader.h"
#include "Person.h"
#include "Phrase.h"
#include "Planet.h"
#include "PointerShader.h"
#include "Politics.h"
#include "Random.h"
#include "RingShader.h"
#include "Ship.h"
#include "Sprite.h"
#include "SpriteQueue.h"
#include "SpriteSet.h"
#include "SpriteShader.h"
#include "StarField.h"
#include "StartConditions.h"
#include "System.h"
#include "Test.h"
#include "TestData.h"

#include <algorithm>
#include <iostream>
#include <map>
#include <set>
#include <utility>
#include <vector>

class Sprite;

using namespace std;

namespace {
	Set<Color> colors;
	Set<Conversation> conversations;
	Set<Effect> effects;
	Set<GameEvent> events;
	Set<Fleet> fleets;
	Set<Galaxy> galaxies;
	Set<Government> governments;
	Set<Interface> interfaces;
	Set<Minable> minables;
	Set<Mission> missions;
	Set<Outfit> outfits;
	Set<Person> persons;
	Set<Phrase> phrases;
	Set<Planet> planets;
	Set<Ship> ships;
	Set<System> systems;
<<<<<<< HEAD
	Set<Test> tests;
	Set<TestData> testDataSets;
=======
	set<double> neighborDistances;
>>>>>>> 89f0f1c9
	
	Set<Sale<Ship>> shipSales;
	Set<Sale<Outfit>> outfitSales;
	
	Set<Fleet> defaultFleets;
	Set<Government> defaultGovernments;
	Set<Planet> defaultPlanets;
	Set<System> defaultSystems;
	Set<Galaxy> defaultGalaxies;
	Set<Sale<Ship>> defaultShipSales;
	Set<Sale<Outfit>> defaultOutfitSales;
	
	Politics politics;
	StartConditions startConditions;
	
	Trade trade;
	map<const System *, map<string, int>> purchases;
	
	map<const Sprite *, string> landingMessages;
	map<const Sprite *, double> solarPower;
	map<const Sprite *, double> solarWind;
	Set<News> news;
	map<string, vector<string>> ratings;
	
	StarField background;
	
	map<string, string> tooltips;
	map<string, string> helpMessages;
	map<string, string> plugins;
	
	SpriteQueue spriteQueue;
	// Whether sprites and audio have finished loading at game startup.
	bool initiallyLoaded = false;
	
	vector<string> sources;
	map<const Sprite *, shared_ptr<ImageSet>> deferred;
	map<const Sprite *, int> preloaded;
	
	const Government *playerGovernment = nullptr;
}



bool GameData::BeginLoad(const char * const *argv)
{
	bool printShips = false;
	bool printTests = false;
	bool printWeapons = false;
	bool debugMode = false;
	for(const char * const *it = argv + 1; *it; ++it)
	{
		if((*it)[0] == '-')
		{
			string arg = *it;
			if(arg == "-s" || arg == "--ships")
				printShips = true;
			if(arg == "-w" || arg == "--weapons")
				printWeapons = true;
			if(arg == "--tests")
				printTests = true;
			if(arg == "-d" || arg == "--debug")
				debugMode = true;
			continue;
		}
	}
	Files::Init(argv);
	
	// Initialize the list of "source" folders based on any active plugins.
	LoadSources();
	
	// Now, read all the images in all the path directories. For each unique
	// name, only remember one instance, letting things on the higher priority
	// paths override the default images.
	map<string, shared_ptr<ImageSet>> images = FindImages();
	
	// From the name, strip out any frame number, plus the extension.
	for(const auto &it : images)
	{
		// This should never happen, but just in case:
		if(!it.second)
			continue;
		
		// Check that the image set is complete.
		it.second->Check();
		// For landscapes, remember all the source files but don't load them yet.
		if(ImageSet::IsDeferred(it.first))
			deferred[SpriteSet::Get(it.first)] = it.second;
		else
			spriteQueue.Add(it.second);
	}
	
	// Generate a catalog of music files.
	Music::Init(sources);
	
	for(const string &source : sources)
	{
		// Iterate through the paths starting with the last directory given. That
		// is, things in folders near the start of the path have the ability to
		// override things in folders later in the path.
		vector<string> dataFiles = Files::RecursiveList(source + "data/");
		for(const string &path : dataFiles)
			LoadFile(path, debugMode);
	}
	
	// Now that all data is loaded, update the neighbor lists and other
	// system information. Make sure that the default jump range is among the
	// neighbor distances to be updated.
	AddJumpRange(System::DEFAULT_NEIGHBOR_DISTANCE);
	UpdateSystems();
	// And, update the ships with the outfits we've now finished loading.
	for(auto &it : ships)
		it.second.FinishLoading(true);
	for(auto &it : persons)
		it.second.FinishLoading();
	startConditions.FinishLoading();
	
	// Store the current state, to revert back to later.
	defaultFleets = fleets;
	defaultGovernments = governments;
	defaultPlanets = planets;
	defaultSystems = systems;
	defaultGalaxies = galaxies;
	defaultShipSales = shipSales;
	defaultOutfitSales = outfitSales;
	playerGovernment = governments.Get("Escort");
	
	politics.Reset();
	
	if(printShips)
		PrintShipTable();
	if(printTests)
		PrintTestsTable();
	if(printWeapons)
		PrintWeaponTable();
	return !(printShips || printWeapons || printTests);
}



// Check for objects that are referred to but never defined.
void GameData::CheckReferences()
{
	// Parse all GameEvents for object definitions & references.
	auto deferred = map<string, set<string>>{};
	const auto eventDefinitionNodes = set<string>{
		"fleet",
		"galaxy",
		"government",
		"outfitter",
		"news",
		"planet",
		"shipyard",
		"system"
	};
	for(const auto &it : events)
	{
		if(it.second.Name().empty())
			Files::LogError("Warning: event \"" + it.first + "\" is referred to, but never defined.");
		else
		{
			for(const DataNode &node : it.second.Changes())
				if(node.Size() >= 2)
				{
					const string &key = node.Token(0);
					if(eventDefinitionNodes.count(key))
						deferred[key].emplace(node.Token(1));
				}
		}
	}
	
	for(const auto &it : conversations)
		if(it.second.IsEmpty())
			Files::LogError("Warning: conversation \"" + it.first + "\" is referred to, but never defined.");
	for(const auto &it : effects)
		if(it.second.Name().empty())
			Files::LogError("Warning: effect \"" + it.first + "\" is referred to, but never defined.");
	for(const auto &it : fleets)
		if(!it.second.GetGovernment() && !deferred["fleet"].count(it.first))
			Files::LogError("Warning: fleet \"" + it.first + "\" is referred to, but never defined.");
	for(const auto &it : governments)
		if(it.second.GetTrueName().empty() && !deferred["government"].count(it.first))
			Files::LogError("Warning: government \"" + it.first + "\" is referred to, but never defined.");
	for(const auto &it : minables)
		if(it.second.Name().empty())
			Files::LogError("Warning: minable \"" + it.first + "\" is referred to, but never defined.");
	for(const auto &it : missions)
		if(it.second.Name().empty())
			Files::LogError("Warning: mission \"" + it.first + "\" is referred to, but never defined.");
	for(const auto &it : outfits)
		if(it.second.Name().empty())
			Files::LogError("Warning: outfit \"" + it.first + "\" is referred to, but never defined.");
	for(const auto &it : outfitSales)
		if(it.second.empty() && !deferred["outfitter"].count(it.first))
			Files::LogError("Warning: outfitter \"" + it.first + "\" is referred to, but has no outfits.");
	for(const auto &it : phrases)
		if(it.second.Name().empty())
			Files::LogError("Warning: phrase \"" + it.first + "\" is referred to, but never defined.");
	for(const auto &it : planets)
		if(it.second.TrueName().empty() && !deferred["planet"].count(it.first))
			Files::LogError("Warning: planet \"" + it.first + "\" is referred to, but never defined.");
	for(const auto &it : ships)
		if(it.second.ModelName().empty())
			Files::LogError("Warning: ship \"" + it.first + "\" is referred to, but never defined.");
	for(const auto &it : shipSales)
		if(it.second.empty() && !deferred["shipyard"].count(it.first))
			Files::LogError("Warning: shipyard \"" + it.first + "\" is referred to, but has no ships.");
	for(const auto &it : systems)
		if(it.second.Name().empty() && !deferred["system"].count(it.first))
			Files::LogError("Warning: system \"" + it.first + "\" is referred to, but never defined.");
}



void GameData::LoadShaders()
{
	FontSet::Add(Files::Images() + "font/ubuntu14r.png", 14);
	FontSet::Add(Files::Images() + "font/ubuntu18r.png", 18);
	
	// Load the key settings.
	Command::LoadSettings(Files::Resources() + "keys.txt");
	Command::LoadSettings(Files::Config() + "keys.txt");
	
	FillShader::Init();
	FogShader::Init();
	LineShader::Init();
	OutlineShader::Init();
	PointerShader::Init();
	RingShader::Init();
	SpriteShader::Init();
	BatchShader::Init();
	
	background.Init(16384, 4096);
}



double GameData::Progress()
{
	auto progress = min(spriteQueue.Progress(), Audio::GetProgress());
	if(progress == 1.)
	{
		if(!initiallyLoaded)
		{
			// Now that we have finished loading all the basic sprites, we can look for invalid file paths,
			// e.g. due to capitalization errors or other typos. Landscapes are allowed to still be empty.
			auto unloaded = SpriteSet::CheckReferences();
			for(const auto &path : unloaded)
				if(path.compare(0, 5, "land/") != 0)
					Files::LogError("Warning: image \"" + path + "\" is referred to, but has no pixels.");
			initiallyLoaded = true;
		}
	}
	return progress;
}



bool GameData::IsLoaded()
{
	return initiallyLoaded;
}



// Begin loading a sprite that was previously deferred. Currently this is
// done with all landscapes to speed up the program's startup.
void GameData::Preload(const Sprite *sprite)
{
	// Make sure this sprite actually is one that uses deferred loading.
	auto dit = deferred.find(sprite);
	if(!sprite || dit == deferred.end())
		return;
	
	// If this sprite is one of the currently loaded ones, there is no need to
	// load it again. But, make note of the fact that it is the most recently
	// asked-for sprite.
	map<const Sprite *, int>::iterator pit = preloaded.find(sprite);
	if(pit != preloaded.end())
	{
		for(pair<const Sprite * const, int> &it : preloaded)
			if(it.second < pit->second)
				++it.second;
		
		pit->second = 0;
		return;
	}
	
	// This sprite is not currently preloaded. Check to see whether we already
	// have the maximum number of sprites loaded, in which case the oldest one
	// must be unloaded to make room for this one.
	const string &name = sprite->Name();
	pit = preloaded.begin();
	while(pit != preloaded.end())
	{
		++pit->second;
		if(pit->second >= 20)
		{
			spriteQueue.Unload(name);
			pit = preloaded.erase(pit);
		}
		else
			++pit;
	}
	
	// Now, load all the files for this sprite.
	preloaded[sprite] = 0;
	spriteQueue.Add(dit->second);
}



void GameData::FinishLoading()
{
	spriteQueue.Finish();
}



// Get the list of resource sources (i.e. plugin folders).
const vector<string> &GameData::Sources()
{
	return sources;
}



// Revert any changes that have been made to the universe.
void GameData::Revert()
{
	fleets.Revert(defaultFleets);
	governments.Revert(defaultGovernments);
	planets.Revert(defaultPlanets);
	systems.Revert(defaultSystems);
	galaxies.Revert(defaultGalaxies);
	shipSales.Revert(defaultShipSales);
	outfitSales.Revert(defaultOutfitSales);
	for(auto &it : persons)
		it.second.Restore();
	
	politics.Reset();
	purchases.clear();
}



void GameData::SetDate(const Date &date)
{
	for(auto &it : systems)
		it.second.SetDate(date);
	politics.ResetDaily();
}



void GameData::ReadEconomy(const DataNode &node)
{
	if(!node.Size() || node.Token(0) != "economy")
		return;
	
	vector<string> headings;
	for(const DataNode &child : node)
	{
		if(child.Token(0) == "purchases")
		{
			for(const DataNode &grand : child)
				if(grand.Size() >= 3 && grand.Value(2))
					purchases[systems.Get(grand.Token(0))][grand.Token(1)] += grand.Value(2);
		}
		else if(child.Token(0) == "system")
		{
			headings.clear();
			for(int index = 1; index < child.Size(); ++index)
				headings.push_back(child.Token(index));
		}
		else
		{
			System &system = *systems.Get(child.Token(0));
			
			int index = 0;
			for(const string &commodity : headings)
				system.SetSupply(commodity, child.Value(++index));
		}
	}
}



void GameData::WriteEconomy(DataWriter &out)
{
	out.Write("economy");
	out.BeginChild();
	{
		if(!purchases.empty())
		{
			out.Write("purchases");
			out.BeginChild();
			using Purchase = pair<const System *const, map<string, int>>;
			WriteSorted(purchases,
				[](const Purchase *lhs, const Purchase *rhs)
					{ return lhs->first->Name() < rhs->first->Name(); },
				[&out](const Purchase &pit)
				{
					for(const auto &cit : pit.second)
						out.Write(pit.first->Name(), cit.first, cit.second);
				});
			out.EndChild();
		}
		out.WriteToken("system");
		for(const auto &cit : GameData::Commodities())
			out.WriteToken(cit.name);
		out.Write();
		
		for(const auto &sit : GameData::Systems())
		{
			// Skip systems that have no name.
			if(sit.first.empty() || sit.second.Name().empty())
				continue;
			
			out.WriteToken(sit.second.Name());
			for(const auto &cit : GameData::Commodities())
				out.WriteToken(static_cast<int>(sit.second.Supply(cit.name)));
			out.Write();
		}
	}
	out.EndChild();
}



void GameData::StepEconomy()
{
	// First, apply any purchases the player made. These are deferred until now
	// so that prices will not change as you are buying or selling goods.
	for(const auto &pit : purchases)
	{
		System &system = const_cast<System &>(*pit.first);
		for(const auto &cit : pit.second)
			system.SetSupply(cit.first, system.Supply(cit.first) - cit.second);
	}
	purchases.clear();
	
	// Then, have each system generate new goods for local use and trade.
	for(auto &it : systems)
		it.second.StepEconomy();
	
	// Finally, send out the trade goods. This has to be done in a separate step
	// because otherwise whichever systems trade last would already have gotten
	// supplied by the other systems.
	for(auto &it : systems)
	{
		System &system = it.second;
		if(!system.Links().empty())
			for(const Trade::Commodity &commodity : trade.Commodities())
			{
				double supply = system.Supply(commodity.name);
				for(const System *neighbor : system.Links())
				{
					double scale = neighbor->Links().size();
					if(scale)
						supply += neighbor->Exports(commodity.name) / scale;
				}
				system.SetSupply(commodity.name, supply);
			}
	}
}



void GameData::AddPurchase(const System &system, const string &commodity, int tons)
{
	if(tons < 0)
		purchases[&system][commodity] += tons;
}



// Apply the given change to the universe.
void GameData::Change(const DataNode &node)
{
	if(node.Token(0) == "fleet" && node.Size() >= 2)
		fleets.Get(node.Token(1))->Load(node);
	else if(node.Token(0) == "galaxy" && node.Size() >= 2)
		galaxies.Get(node.Token(1))->Load(node);
	else if(node.Token(0) == "government" && node.Size() >= 2)
		governments.Get(node.Token(1))->Load(node);
	else if(node.Token(0) == "outfitter" && node.Size() >= 2)
		outfitSales.Get(node.Token(1))->Load(node, outfits);
	else if(node.Token(0) == "planet" && node.Size() >= 2)
		planets.Get(node.Token(1))->Load(node);
	else if(node.Token(0) == "shipyard" && node.Size() >= 2)
		shipSales.Get(node.Token(1))->Load(node, ships);
	else if(node.Token(0) == "system" && node.Size() >= 2)
		systems.Get(node.Token(1))->Load(node, planets);
	else if(node.Token(0) == "news" && node.Size() >= 2)
		news.Get(node.Token(1))->Load(node);
	else if(node.Token(0) == "link" && node.Size() >= 3)
		systems.Get(node.Token(1))->Link(systems.Get(node.Token(2)));
	else if(node.Token(0) == "unlink" && node.Size() >= 3)
		systems.Get(node.Token(1))->Unlink(systems.Get(node.Token(2)));
	else
		node.PrintTrace("Invalid \"event\" data:");
}



// Update the neighbor lists and other information for all the systems.
// This must be done any time that a change creates or moves a system.
void GameData::UpdateSystems()
{
	for(auto &it : systems)
	{
		// Skip systems that have no name.
		if(it.first.empty() || it.second.Name().empty())
			continue;
		it.second.UpdateSystem(systems, neighborDistances);
	}
}



void GameData::AddJumpRange(double neighborDistance)
{
	neighborDistances.insert(neighborDistance);
}



// Re-activate any special persons that were created previously but that are
// still alive.
void GameData::ResetPersons()
{
	for(auto &it : persons)
		it.second.ClearPlacement();
}



// Mark all persons in the given list as dead.
void GameData::DestroyPersons(vector<string> &names)
{
	for(const string &name : names)
		persons.Get(name)->Destroy();
}



const Set<Color> &GameData::Colors()
{
	return colors;
}



const Set<Conversation> &GameData::Conversations()
{
	return conversations;
}



const Set<Effect> &GameData::Effects()
{
	return effects;
}




const Set<GameEvent> &GameData::Events()
{
	return events;
}



const Set<Fleet> &GameData::Fleets()
{
	return fleets;
}



const Set<Galaxy> &GameData::Galaxies()
{
	return galaxies;
}



const Set<Government> &GameData::Governments()
{
	return governments;
}



const Set<Interface> &GameData::Interfaces()
{
	return interfaces;
}



const Set<Minable> &GameData::Minables()
{
	return minables;
}




const Set<Mission> &GameData::Missions()
{
	return missions;
}



const Set<News> &GameData::SpaceportNews()
{
	return news;
}



const Set<Outfit> &GameData::Outfits()
{
	return outfits;
}



const Set<Sale<Outfit>> &GameData::Outfitters()
{
	return outfitSales;
}



const Set<Person> &GameData::Persons()
{
	return persons;
}



const Set<Phrase> &GameData::Phrases()
{
	return phrases;
}



const Set<Planet> &GameData::Planets()
{
	return planets;
}



const Set<Ship> &GameData::Ships()
{
	return ships;
}



const Set<Test> &GameData::Tests()
{
	return tests;
}



const Set<TestData> &GameData::TestDataSets()
{
	return testDataSets;
}



const Set<Sale<Ship>> &GameData::Shipyards()
{
	return shipSales;
}



const Set<System> &GameData::Systems()
{
	return systems;
}



const Government *GameData::PlayerGovernment()
{
	return playerGovernment;
}



Politics &GameData::GetPolitics()
{
	return politics;
}



const StartConditions &GameData::Start()
{
	return startConditions;
}



const vector<Trade::Commodity> &GameData::Commodities()
{
	return trade.Commodities();
}




const vector<Trade::Commodity> &GameData::SpecialCommodities()
{
	return trade.SpecialCommodities();
}



// Custom messages to be shown when trying to land on certain stellar objects.
bool GameData::HasLandingMessage(const Sprite *sprite)
{
	return landingMessages.count(sprite);
}



const string &GameData::LandingMessage(const Sprite *sprite)
{
	static const string EMPTY;
	auto it = landingMessages.find(sprite);
	return (it == landingMessages.end() ? EMPTY : it->second);
}



// Get the solar power and wind output of the given stellar object sprite.
double GameData::SolarPower(const Sprite *sprite)
{
	auto it = solarPower.find(sprite);
	return (it == solarPower.end() ? 0. : it->second);
}



double GameData::SolarWind(const Sprite *sprite)
{
	auto it = solarWind.find(sprite);
	return (it == solarWind.end() ? 0. : it->second);
}



// Strings for combat rating levels, etc.
const string &GameData::Rating(const string &type, int level)
{
	static const string EMPTY;
	auto it = ratings.find(type);
	if(it == ratings.end() || it->second.empty())
		return EMPTY;
	
	level = max(0, min<int>(it->second.size() - 1, level));
	return it->second[level];
}



const StarField &GameData::Background()
{
	return background;
}



void GameData::SetHaze(const Sprite *sprite)
{
	background.SetHaze(sprite);
}



const string &GameData::Tooltip(const string &label)
{
	static const string EMPTY;
	auto it = tooltips.find(label);
	// Special case: the "cost" and "sells for" labels include the percentage of
	// the full price, so they will not match exactly.
	if(it == tooltips.end() && !label.compare(0, 4, "cost"))
		it = tooltips.find("cost:");
	if(it == tooltips.end() && !label.compare(0, 9, "sells for"))
		it = tooltips.find("sells for:");
	return (it == tooltips.end() ? EMPTY : it->second);
}



string GameData::HelpMessage(const string &name)
{
	static const string EMPTY;
	auto it = helpMessages.find(name);
	return Command::ReplaceNamesWithKeys(it == helpMessages.end() ? EMPTY : it->second);
}



const map<string, string> &GameData::HelpTemplates()
{
	return helpMessages;
}



const map<string, string> &GameData::PluginAboutText()
{
	return plugins;
}



void GameData::LoadSources()
{
	sources.clear();
	sources.push_back(Files::Resources());
	
	vector<string> globalPlugins = Files::ListDirectories(Files::Resources() + "plugins/");
	for(const string &path : globalPlugins)
	{
		if(Files::Exists(path + "data") || Files::Exists(path + "images") || Files::Exists(path + "sounds"))
			sources.push_back(path);
	}
	
	vector<string> localPlugins = Files::ListDirectories(Files::Config() + "plugins/");
	for(const string &path : localPlugins)
	{
		if(Files::Exists(path + "data") || Files::Exists(path + "images") || Files::Exists(path + "sounds"))
			sources.push_back(path);
	}
	
	// Load the plugin data, if any.
	for(auto it = sources.begin() + 1; it != sources.end(); ++it)
	{
		// Get the name of the folder containing the plugin.
		size_t pos = it->rfind('/', it->length() - 2) + 1;
		string name = it->substr(pos, it->length() - 1 - pos);
		
		// Load the about text and the icon, if any.
		plugins[name] = Files::Read(*it + "about.txt");
		
		// Create an image set for the plugin icon.
		shared_ptr<ImageSet> icon(new ImageSet(name));
		
		// Try adding all the possible icon variants.
		if(Files::Exists(*it + "icon.png"))
			icon->Add(*it + "icon.png");
		else if(Files::Exists(*it + "icon.jpg"))
			icon->Add(*it + "icon.jpg");
		
		if(Files::Exists(*it + "icon@2x.png"))
			icon->Add(*it + "icon@2x.png");
		else if(Files::Exists(*it + "icon@2x.jpg"))
			icon->Add(*it + "icon@2x.jpg");
		
		spriteQueue.Add(icon);
	}
}



void GameData::LoadFile(const string &path, bool debugMode)
{
	// This is an ordinary file. Check to see if it is an image.
	if(path.length() < 4 || path.compare(path.length() - 4, 4, ".txt"))
		return;
	
	DataFile data(path);
	if(debugMode)
		Files::LogError("Parsing: " + path);
	
	for(const DataNode &node : data)
	{
		const string &key = node.Token(0);
		if(key == "color" && node.Size() >= 6)
			colors.Get(node.Token(1))->Load(
				node.Value(2), node.Value(3), node.Value(4), node.Value(5));
		else if(key == "conversation" && node.Size() >= 2)
			conversations.Get(node.Token(1))->Load(node);
		else if(key == "effect" && node.Size() >= 2)
			effects.Get(node.Token(1))->Load(node);
		else if(key == "event" && node.Size() >= 2)
			events.Get(node.Token(1))->Load(node);
		else if(key == "fleet" && node.Size() >= 2)
			fleets.Get(node.Token(1))->Load(node);
		else if(key == "galaxy" && node.Size() >= 2)
			galaxies.Get(node.Token(1))->Load(node);
		else if(key == "government" && node.Size() >= 2)
			governments.Get(node.Token(1))->Load(node);
		else if(key == "interface" && node.Size() >= 2)
			interfaces.Get(node.Token(1))->Load(node);
		else if(key == "minable" && node.Size() >= 2)
			minables.Get(node.Token(1))->Load(node);
		else if(key == "mission" && node.Size() >= 2)
			missions.Get(node.Token(1))->Load(node);
		else if(key == "outfit" && node.Size() >= 2)
			outfits.Get(node.Token(1))->Load(node);
		else if(key == "outfitter" && node.Size() >= 2)
			outfitSales.Get(node.Token(1))->Load(node, outfits);
		else if(key == "person" && node.Size() >= 2)
			persons.Get(node.Token(1))->Load(node);
		else if(key == "phrase" && node.Size() >= 2)
			phrases.Get(node.Token(1))->Load(node);
		else if(key == "planet" && node.Size() >= 2)
			planets.Get(node.Token(1))->Load(node);
		else if(key == "ship" && node.Size() >= 2)
		{
			// Allow multiple named variants of the same ship model.
			const string &name = node.Token((node.Size() > 2) ? 2 : 1);
			ships.Get(name)->Load(node);
		}
		else if(key == "shipyard" && node.Size() >= 2)
			shipSales.Get(node.Token(1))->Load(node, ships);
		else if(key == "start")
			startConditions.Load(node);
		else if(key == "system" && node.Size() >= 2)
			systems.Get(node.Token(1))->Load(node, planets);
		else if((key == "test") && node.Size() >= 2)
			tests.Get(node.Token(1))->Load(node);
		else if((key == "test-data") && node.Size() >= 2)
			testDataSets.Get(node.Token(1))->Load(node, path);
		else if(key == "trade")
			trade.Load(node);
		else if(key == "landing message" && node.Size() >= 2)
		{
			for(const DataNode &child : node)
				landingMessages[SpriteSet::Get(child.Token(0))] = node.Token(1);
		}
		else if(key == "star" && node.Size() >= 2)
		{
			const Sprite *sprite = SpriteSet::Get(node.Token(1));
			for(const DataNode &child : node)
			{
				if(child.Token(0) == "power" && child.Size() >= 2)
					solarPower[sprite] = child.Value(1);
				else if(child.Token(0) == "wind" && child.Size() >= 2)
					solarWind[sprite] = child.Value(1);
				else
					child.PrintTrace("Unrecognized star attribute:");
			}
		}
		else if(key == "news" && node.Size() >= 2)
			news.Get(node.Token(1))->Load(node);
		else if(key == "rating" && node.Size() >= 2)
		{
			vector<string> &list = ratings[node.Token(1)];
			list.clear();
			for(const DataNode &child : node)
				list.push_back(child.Token(0));
		}
		else if((key == "tip" || key == "help") && node.Size() >= 2)
		{
			string &text = (key == "tip" ? tooltips : helpMessages)[node.Token(1)];
			text.clear();
			for(const DataNode &child : node)
			{
				if(!text.empty())
				{
					text += '\n';
					if(child.Token(0)[0] != '\t')
						text += '\t';
				}
				text += child.Token(0);
			}
		}
		else
			node.PrintTrace("Skipping unrecognized root object:");
	}
}



map<string, shared_ptr<ImageSet>> GameData::FindImages()
{
	map<string, shared_ptr<ImageSet>> images;
	for(const string &source : sources)
	{
		// All names will only include the portion of the path that comes after
		// this directory prefix.
		string directoryPath = source + "images/";
		size_t start = directoryPath.size();
		
		vector<string> imageFiles = Files::RecursiveList(directoryPath);
		for(const string &path : imageFiles)
			if(ImageSet::IsImage(path))
			{
				string name = ImageSet::Name(path.substr(start));
				
				shared_ptr<ImageSet> &imageSet = images[name];
				if(!imageSet)
					imageSet.reset(new ImageSet(name));
				imageSet->Add(path);
			}
	}
	return images;
}



// This prints out the list of tests that are available and their status
// (active/missing feature/known failure)..
void GameData::PrintTestsTable()
{
	cout << "status" << '\t' << "name" << '\n';
	for(auto &it : tests)
	{
		const Test &test = it.second;
		cout << test.StatusText() << '\t';
		cout << "\"" << test.Name() << "\"" << '\n';
	}
	cout.flush();
}



void GameData::PrintShipTable()
{
	cout << "model" << '\t' << "cost" << '\t' << "shields" << '\t' << "hull" << '\t'
		<< "mass" << '\t' << "crew" << '\t' << "cargo" << '\t' << "bunks" << '\t'
		<< "fuel" << '\t' << "outfit" << '\t' << "weapon" << '\t' << "engine" << '\t'
		<< "speed" << '\t' << "accel" << '\t' << "turn" << '\t'
		<< "energy generation" << '\t' << "max energy usage" << '\t' << "energy capacity" << '\t'
		<< "idle/max heat" << '\t' << "max heat generation" << '\t' << "max heat dissipation" << '\t'
		<< "gun mounts" << '\t' << "turret mounts" << '\n';
	for(auto &it : ships)
	{
		// Skip variants and unnamed / partially-defined ships.
		if(it.second.ModelName() != it.first)
			continue;
		
		const Ship &ship = it.second;
		cout << it.first << '\t';
		cout << ship.Cost() << '\t';
		
		const Outfit &attributes = ship.Attributes();
		auto mass = attributes.Mass() ? attributes.Mass() : 1.;
		cout << attributes.Get("shields") << '\t';
		cout << attributes.Get("hull") << '\t';
		cout << mass << '\t';
		cout << attributes.Get("required crew") << '\t';
		cout << attributes.Get("cargo space") << '\t';
		cout << attributes.Get("bunks") << '\t';
		cout << attributes.Get("fuel capacity") << '\t';
		
		cout << ship.BaseAttributes().Get("outfit space") << '\t';
		cout << ship.BaseAttributes().Get("weapon capacity") << '\t';
		cout << ship.BaseAttributes().Get("engine capacity") << '\t';
		cout << (attributes.Get("drag") ? (60. * attributes.Get("thrust") / attributes.Get("drag")) : 0) << '\t';
		cout << 3600. * attributes.Get("thrust") / mass << '\t';
		cout << 60. * attributes.Get("turn") / mass << '\t';
		
		double energyConsumed = attributes.Get("energy consumption")
			+ max(attributes.Get("thrusting energy"), attributes.Get("reverse thrusting energy"))
			+ attributes.Get("turning energy")
			+ attributes.Get("afterburner energy")
			+ attributes.Get("fuel energy")
			+ (attributes.Get("hull energy") * (1 + attributes.Get("hull energy multiplier")))
			+ (attributes.Get("shield energy") * (1 + attributes.Get("shield energy multiplier")))
			+ attributes.Get("cooling energy")
			+ attributes.Get("cloaking energy");
		
		double heatProduced = attributes.Get("heat generation") - attributes.Get("cooling")
			+ max(attributes.Get("thrusting heat"), attributes.Get("reverse thrusting heat"))
			+ attributes.Get("turning heat")
			+ attributes.Get("afterburner heat")
			+ attributes.Get("fuel heat")
			+ (attributes.Get("hull heat") * (1 + attributes.Get("hull heat multiplier")))
			+ (attributes.Get("shield heat") * (1 + attributes.Get("shield heat multiplier")))
			+ attributes.Get("solar heat")
			+ attributes.Get("cloaking heat");
		
		for(const auto &oit : ship.Outfits())
			if(oit.first->IsWeapon() && oit.first->Reload())
			{
				double reload = oit.first->Reload();
				energyConsumed += oit.second * oit.first->FiringEnergy() / reload;
				heatProduced += oit.second * oit.first->FiringHeat() / reload;
			}
		cout << 60. * (attributes.Get("energy generation") + attributes.Get("solar collection")) << '\t';
		cout << 60. * energyConsumed << '\t';
		cout << attributes.Get("energy capacity") << '\t';
		cout << ship.IdleHeat() / max(1., ship.MaximumHeat()) << '\t';
		cout << 60. * heatProduced << '\t';
		// Maximum heat is 100 degrees per ton. Bleed off rate is 1/1000 per 60th of a second, so:
		cout << 60. * ship.HeatDissipation() * ship.MaximumHeat() << '\t';

		int numTurrets = 0;
		int numGuns = 0;
		for(auto &hardpoint : ship.Weapons())
		{
			if(hardpoint.IsTurret())
				++numTurrets;
			else
				++numGuns;
		}
		cout << numGuns << '\t' << numTurrets << '\n';
	}
	cout.flush();
}



void GameData::PrintWeaponTable()
{
	cout << "name" << '\t' << "cost" << '\t' << "space" << '\t' << "range" << '\t'
		<< "energy/s" << '\t' << "heat/s" << '\t' << "shield/s" << '\t' << "hull/s" << '\t'
		<< "homing" << '\t' << "strength" << '\n';
	for(auto &it : outfits)
	{
		// Skip non-weapons and submunitions.
		if(!it.second.IsWeapon() || it.second.Category().empty())
			continue;
		
		const Outfit &outfit = it.second;
		cout << it.first << '\t';
		cout << outfit.Cost() << '\t';
		cout << -outfit.Get("weapon capacity") << '\t';
		
		cout << outfit.Range() << '\t';
		
		double energy = outfit.FiringEnergy() * 60. / outfit.Reload();
		cout << energy << '\t';
		double heat = outfit.FiringHeat() * 60. / outfit.Reload();
		cout << heat << '\t';
		
		double shield = outfit.ShieldDamage() * 60. / outfit.Reload();
		cout << shield << '\t';
		double hull = outfit.HullDamage() * 60. / outfit.Reload();
		cout << hull << '\t';
		
		cout << outfit.Homing() << '\t';
		double strength = outfit.MissileStrength() + outfit.AntiMissile();
		cout << strength << '\n';
	}
	cout.flush();
}<|MERGE_RESOLUTION|>--- conflicted
+++ resolved
@@ -84,12 +84,9 @@
 	Set<Planet> planets;
 	Set<Ship> ships;
 	Set<System> systems;
-<<<<<<< HEAD
 	Set<Test> tests;
 	Set<TestData> testDataSets;
-=======
 	set<double> neighborDistances;
->>>>>>> 89f0f1c9
 	
 	Set<Sale<Ship>> shipSales;
 	Set<Sale<Outfit>> outfitSales;
