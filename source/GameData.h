/* GameData.h
Copyright (c) 2014 by Michael Zahniser

Endless Sky is free software: you can redistribute it and/or modify it under the
terms of the GNU General Public License as published by the Free Software
Foundation, either version 3 of the License, or (at your option) any later version.

Endless Sky is distributed in the hope that it will be useful, but WITHOUT ANY
WARRANTY; without even the implied warranty of MERCHANTABILITY or FITNESS FOR A
PARTICULAR PURPOSE.  See the GNU General Public License for more details.
*/

#ifndef GAME_DATA_H_
#define GAME_DATA_H_

#include "CategoryTypes.h"
#include "Sale.h"
#include "Set.h"
#include "Trade.h"

#include <map>
#include <memory>
#include <string>
#include <vector>

class Color;
class Conversation;
class DataNode;
class DataWriter;
class Date;
class Effect;
class Fleet;
class Galaxy;
class GameEvent;
class Government;
class Hazard;
class ImageSet;
class Interface;
class MaskManager;
class Minable;
class Mission;
class News;
class Outfit;
class Person;
class Phrase;
class Planet;
class Politics;
class Ship;
class Sprite;
class StarField;
class StartConditions;
class System;
class Test;
class TestData;
class TextReplacements;



// Class storing all the data used in the game: sprites, data files, etc. This
// data is globally accessible, but can only be modified in certain ways.
// Events that occur over the course of the game may change the state of the
// game data, so we must revert to the initial state when loading a new player
// and then apply whatever changes have happened in that particular player's
// universe.
class GameData {
public:
	static void BeginLoad(bool onlyLoadData, bool debugMode);
	static void FinishLoading();
	// Check for objects that are referred to but never defined.
	static void CheckReferences();
	static void LoadShaders(bool useShaderSwizzle);
	static double GetProgress();
	// Whether initial game loading is complete (data, sprites and audio are loaded).
	static bool IsLoaded();
	// Whether all text data has been read from disk.
	static bool IsDataLoaded();
	// Begin loading a sprite that was previously deferred. Currently this is
	// done with all landscapes to speed up the program's startup.
	static void Preload(const Sprite *sprite);
	static void ProcessSprites();
	// Wait until all pending sprite uploads are completed.
	static void FinishLoadingSprites();

	// Get the list of resource sources (i.e. plugin folders).
	static const std::vector<std::string> &Sources();

	// Revert any changes that have been made to the universe.
	static void Revert();
	static void SetDate(const Date &date);
	// Functions for the dynamic economy.
	static void ReadEconomy(const DataNode &node);
	static void WriteEconomy(DataWriter &out);
	static void StepEconomy();
	static void AddPurchase(const System &system, const std::string &commodity, int tons);
	// Apply the given change to the universe.
	static void Change(const DataNode &node);
	// Update the neighbor lists and other information for all the systems.
	// This must be done any time that a change creates or moves a system.
	static void UpdateSystems();
	static void AddJumpRange(double neighborDistance);

	// Re-activate any special persons that were created previously but that are
	// still alive.
	static void ResetPersons();
	// Mark all persons in the given list as dead.
	static void DestroyPersons(std::vector<std::string> &names);

	static const Set<Color> &Colors();
	static const Set<Conversation> &Conversations();
	static const Set<Effect> &Effects();
	static const Set<GameEvent> &Events();
	static const Set<Fleet> &Fleets();
	static const Set<Galaxy> &Galaxies();
	static const Set<Government> &Governments();
	static const Set<Hazard> &Hazards();
	static const Set<Interface> &Interfaces();
	static const Set<Minable> &Minables();
	static const Set<Mission> &Missions();
	static const Set<News> &SpaceportNews();
	static const Set<Outfit> &Outfits();
	static const Set<Sale<Outfit>> &Outfitters();
	static const Set<Person> &Persons();
	static const Set<Phrase> &Phrases();
	static const Set<Planet> &Planets();
	static const Set<Ship> &Ships();
	static const Set<Sale<Ship>> &Shipyards();
	static const Set<System> &Systems();
	static const Set<Test> &Tests();
	static const Set<TestData> &TestDataSets();

	static const Government *PlayerGovernment();
	static Politics &GetPolitics();
	static const std::vector<StartConditions> &StartOptions();

	static const std::vector<Trade::Commodity> &Commodities();
	static const std::vector<Trade::Commodity> &SpecialCommodities();

	// Custom messages to be shown when trying to land on certain stellar objects.
	static bool HasLandingMessage(const Sprite *sprite);
	static const std::string &LandingMessage(const Sprite *sprite);
	// Get the solar power and wind output of the given stellar object sprite.
	static double SolarPower(const Sprite *sprite);
	static double SolarWind(const Sprite *sprite);

	// Strings for combat rating levels, etc.
	static const std::string &Rating(const std::string &type, int level);
	// Strings for ship, bay type, and outfit categories.
	static const std::vector<std::string> &Category(const CategoryType type);

	static const StarField &Background();
	static void SetHaze(const Sprite *sprite, bool allowAnimation);

	static const std::string &Tooltip(const std::string &label);
	static std::string HelpMessage(const std::string &name);
	static const std::map<std::string, std::string> &HelpTemplates();

	static const std::map<std::string, std::string> &PluginAboutText();

	static MaskManager &GetMaskManager();

	static const TextReplacements &GetTextReplacements();
<<<<<<< HEAD
	
	static double Gamerule(const std::string &rule);
	
	
=======


>>>>>>> 67312268
private:
	static void LoadSources();
	static std::map<std::string, std::shared_ptr<ImageSet>> FindImages();
};



#endif<|MERGE_RESOLUTION|>--- conflicted
+++ resolved
@@ -159,15 +159,10 @@
 	static MaskManager &GetMaskManager();
 
 	static const TextReplacements &GetTextReplacements();
-<<<<<<< HEAD
-	
+
 	static double Gamerule(const std::string &rule);
-	
-	
-=======
 
 
->>>>>>> 67312268
 private:
 	static void LoadSources();
 	static std::map<std::string, std::shared_ptr<ImageSet>> FindImages();
