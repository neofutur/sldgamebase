/* GameEvent.cpp
Copyright (c) 2014 by Michael Zahniser

Endless Sky is free software: you can redistribute it and/or modify it under the
terms of the GNU General Public License as published by the Free Software
Foundation, either version 3 of the License, or (at your option) any later version.

Endless Sky is distributed in the hope that it will be useful, but WITHOUT ANY
WARRANTY; without even the implied warranty of MERCHANTABILITY or FITNESS FOR A
PARTICULAR PURPOSE.  See the GNU General Public License for more details.
*/

#include "GameEvent.h"

#include "DataWriter.h"
#include "GameData.h"
#include "Government.h"
#include "Planet.h"
#include "PlayerInfo.h"
#include "System.h"

#include <algorithm>

using namespace std;

namespace {
	const set<string> DEFINITION_NODES = {
		"fleet",
		"galaxy",
		"government",
		"outfitter",
		"news",
		"planet",
		"shipyard",
		"system",
<<<<<<< HEAD
		"variant",
=======
		"substitutions",
>>>>>>> 1fb3549e
	};
}



// Determine the universe object definitions that are defined by the given list of changes.
map<string, set<string>> GameEvent::DeferredDefinitions(const list<DataNode> &changes)
{
	auto definitions = map<string, set<string>> {};
	
	for(auto &&node : changes)
		if(node.Size() >= 2 && node.HasChildren() && DEFINITION_NODES.count(node.Token(0)))
		{
			const string &key = node.Token(0);
			const string &name = node.Token(1);
			if(key == "system")
			{
				// A system is only actually defined by this change node if its position is set.
				if(any_of(node.begin(), node.end(), [](const DataNode &child) noexcept -> bool
						{
							return child.Size() >= 3 && child.Token(0) == "pos";
						}))
					definitions[key].emplace(name);
			}
			// Since this (or any other) event may be used to assign a planet to a system, we cannot
			// do a robust "planet definition" check. Similarly, all other GameEvent-createable objects
			// become valid once they appear as a root-level node that has at least one child node.
			else
				definitions[key].emplace(name);
		}
	
	return definitions;
}



// Construct and Load() at the same time.
GameEvent::GameEvent(const DataNode &node)
{
	Load(node);
}



void GameEvent::Load(const DataNode &node)
{
	// If the event has a name, a condition should be automatically created that
	// represents the fact that this event has occurred.
	if(node.Size() >= 2)
	{
		name = node.Token(1);
		conditionsToApply.Add("set", "event: " + name);
	}
	isDefined = true;
	
	static const auto allowedChanges = []() -> set<string>
		{
			auto allowed = DEFINITION_NODES;
			// Include other modifications that cannot create new universe objects.
			allowed.insert({
				"link",
				"unlink",
			});
			return allowed;
		}();
	
	for(const DataNode &child : node)
	{
		const string &key = child.Token(0);
		if(key == "date" && child.Size() >= 4)
			date = Date(child.Value(1), child.Value(2), child.Value(3));
		else if(key == "unvisit" && child.Size() >= 2)
			systemsToUnvisit.push_back(GameData::Systems().Get(child.Token(1)));
		else if(key == "visit" && child.Size() >= 2)
			systemsToVisit.push_back(GameData::Systems().Get(child.Token(1)));
		else if(key == "unvisit planet" && child.Size() >= 2)
			planetsToUnvisit.push_back(GameData::Planets().Get(child.Token(1)));
		else if(key == "visit planet" && child.Size() >= 2)
			planetsToVisit.push_back(GameData::Planets().Get(child.Token(1)));
		else if(allowedChanges.count(key))
			changes.push_back(child);
		else
			conditionsToApply.Add(child);
	}
}



void GameEvent::Save(DataWriter &out) const
{
	out.Write("event");
	out.BeginChild();
	{
		if(date)
			out.Write("date", date.Day(), date.Month(), date.Year());
		conditionsToApply.Save(out);
		
		for(auto &&system : systemsToUnvisit)
			out.Write("unvisit", system->Name());
		for(auto &&planet : planetsToUnvisit)
			out.Write("unvisit planet", planet->TrueName());
		
		for(auto &&system : systemsToVisit)
			out.Write("visit", system->Name());
		for(auto &&planet : planetsToVisit)
			out.Write("visit planet", planet->TrueName());
		
		for(auto &&change : changes)
			out.Write(change);
	}
	out.EndChild();
}



// All events held by GameData have a name, but those loaded from a save do not.
const string &GameEvent::Name() const
{
	return name;
}



// "Stock" GameEvents require a name to be serialized with an accepted mission.
void GameEvent::SetName(const string &name)
{
	this->name = name;
}



const Date &GameEvent::GetDate() const
{
	return date;
}



// Check that this GameEvent has been loaded from a file (vs. referred to only
// by name), and that the systems & planets it references are similarly defined.
bool GameEvent::IsValid() const
{
	// When Apply is called, we mutate the universe definition before we update
	// the player's knowledge of the universe. Thus, to determine if a system or
	// planet is invalid, we must first peek at what `changes` will do.
	auto deferred = DeferredDefinitions(changes);
	
	for(auto &&systems : {systemsToVisit, systemsToUnvisit})
		for(auto &&system : systems)
			if(!system->IsValid() && !deferred["system"].count(system->Name()))
				return false;
	for(auto &&planets : {planetsToVisit, planetsToUnvisit})
		for(auto &&planet : planets)
			if(!planet->IsValid() && !deferred["planet"].count(planet->TrueName()))
				return false;
	
	return isDefined;
}



void GameEvent::SetDate(const Date &date)
{
	this->date = date;
}



void GameEvent::Apply(PlayerInfo &player)
{
	// Serialize the current reputation with other governments.
	player.SetReputationConditions();
	
	// Apply this event's ConditionSet to the player's conditions.
	conditionsToApply.Apply(player.Conditions());
	// Apply (and store a record of applying) this event's other general
	// changes (e.g. updating an outfitter's inventory).
	player.AddChanges(changes);
	
	// Update the current reputation with other governments (e.g. this
	// event's ConditionSet may have altered some reputations).
	player.CheckReputationConditions();
	
	for(const System *system : systemsToUnvisit)
		player.Unvisit(*system);
	for(const Planet *planet : planetsToUnvisit)
		player.Unvisit(*planet);
	
	// Perform visits after unvisits, as "unvisit <system>"
	// will unvisit any planets in that system.
	for(const System *system : systemsToVisit)
		player.Visit(*system);
	for(const Planet *planet : planetsToVisit)
		player.Visit(*planet);
}



const list<DataNode> &GameEvent::Changes() const
{
	return changes;
}<|MERGE_RESOLUTION|>--- conflicted
+++ resolved
@@ -33,11 +33,8 @@
 		"planet",
 		"shipyard",
 		"system",
-<<<<<<< HEAD
+		"substitutions",
 		"variant",
-=======
-		"substitutions",
->>>>>>> 1fb3549e
 	};
 }
 
