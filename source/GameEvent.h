--- conflicted
+++ resolved
@@ -50,13 +50,9 @@
 
 	void Load(const DataNode &node);
 	void Save(DataWriter &out) const;
-<<<<<<< HEAD
 	// If disabled, an event will not Apply() or Save().
 	void Disable();
-	
-=======
 
->>>>>>> c9cc144b
 	const std::string &Name() const;
 	void SetName(const std::string &name);
 
@@ -77,7 +73,7 @@
 	std::string name;
 	bool isDisabled = false;
 	bool isDefined = false;
-	
+
 	ConditionSet conditionsToApply;
 	std::list<DataNode> changes;
 	std::vector<const System *> systemsToVisit;
