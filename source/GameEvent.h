--- conflicted
+++ resolved
@@ -52,17 +52,12 @@
 	std::string name;
 	ConditionSet conditionsToApply;
 	std::list<DataNode> changes;
-<<<<<<< HEAD
 	std::string logText;
 	std::map<std::string, std::map<std::string, std::string>> specialLogText;
-	std::vector<const System *> systemsToUnvisit; 
-	std::vector<const Planet *> planetsToUnvisit; 
-=======
 	std::vector<const System *> systemsToVisit;
 	std::vector<const Planet *> planetsToVisit;
 	std::vector<const System *> systemsToUnvisit;
 	std::vector<const Planet *> planetsToUnvisit;
->>>>>>> 9c1f20ad
 };
 
 
