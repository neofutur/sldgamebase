/* GameWindow.cpp
Copyright (c) 2014 by Michael Zahniser

Endless Sky is free software: you can redistribute it and/or modify it under the
terms of the GNU General Public License as published by the Free Software
Foundation, either version 3 of the License, or (at your option) any later version.

Endless Sky is distributed in the hope that it will be useful, but WITHOUT ANY
WARRANTY; without even the implied warranty of MERCHANTABILITY or FITNESS FOR A
PARTICULAR PURPOSE.  See the GNU General Public License for more details.
*/

#include "GameWindow.h"

#include "Files.h"
#include "ImageBuffer.h"
#include "Logger.h"
#include "Screen.h"

#include "opengl.h"
#include <SDL2/SDL.h>

#include <cstring>
#include <string>
#include <sstream>

using namespace std;

namespace {
	SDL_Window *mainWindow = nullptr;
	SDL_GLContext context = nullptr;
	int width = 0;
	int height = 0;
	bool hasSwizzle = false;
	bool supportsAdaptiveVSync = false;

	// Logs SDL errors and returns true if found
	bool checkSDLerror()
	{
		string message = SDL_GetError();
		if(!message.empty())
		{
			Logger::LogError("(SDL message: \"" + message + "\")");
			SDL_ClearError();
			return true;
		}

		return false;
	}
}



string GameWindow::SDLVersions()
{
	SDL_version built;
	SDL_version linked;
	SDL_VERSION(&built);
	SDL_GetVersion(&linked);

	auto toString = [](const SDL_version &v) -> string
	{
		return to_string(v.major) + "." + to_string(v.minor) + "." + to_string(v.patch);
	};
	return "Compiled against SDL v" + toString(built) + "\nUsing SDL v" + toString(linked);
}



bool GameWindow::Init()
{
	// This needs to be called before any other SDL commands.
	if(SDL_Init(SDL_INIT_VIDEO | SDL_INIT_JOYSTICK | SDL_INIT_GAMECONTROLLER) != 0) {
		checkSDLerror();
		return false;
	}
	SDL_JoystickEventState(SDL_ENABLE);

	// Get details about the current display.
	SDL_DisplayMode mode;
	if(SDL_GetCurrentDisplayMode(0, &mode))
	{
		ExitWithError("Unable to query monitor resolution!");
		return false;
	}
	if(mode.refresh_rate && mode.refresh_rate < 60)
		Logger::LogError("Warning: low monitor frame rate detected (" + to_string(mode.refresh_rate) + "). The game will run more slowly.");

	// Make the window just slightly smaller than the monitor resolution.
	int minWidth = 640;
	int minHeight = 480;
	int maxWidth = mode.w;
	int maxHeight = mode.h;
	if(maxWidth < minWidth || maxHeight < minHeight){
		ExitWithError("Monitor resolution is too small!");
		return false;
	}

	int windowWidth = maxWidth - 100;
	int windowHeight = maxHeight - 100;

	// Decide how big the window should be.
	if(Screen::RawWidth() && Screen::RawHeight())
	{
		// Load the previously saved window dimensions.
		windowWidth = min(windowWidth, Screen::RawWidth());
		windowHeight = min(windowHeight, Screen::RawHeight());
	}

	// Settings that must be declared before the window creation.
	Uint32 flags = SDL_WINDOW_OPENGL | SDL_WINDOW_RESIZABLE | SDL_WINDOW_ALLOW_HIGHDPI;

	if(Preferences::Has("fullscreen"))
		flags |= SDL_WINDOW_FULLSCREEN_DESKTOP;
	else if(Preferences::Has("maximized"))
		flags |= SDL_WINDOW_MAXIMIZED;

	// The main window spawns visibly at this point.
	mainWindow = SDL_CreateWindow("Endless Sky", SDL_WINDOWPOS_UNDEFINED,
		SDL_WINDOWPOS_UNDEFINED, windowWidth, windowHeight, flags);

	if(!mainWindow){
		ExitWithError("Unable to create window!");
		return false;
	}

	// Settings that must be declared before the context creation.
	SDL_GL_SetAttribute(SDL_GL_DOUBLEBUFFER, 1);
#ifdef _WIN32
	SDL_GL_SetAttribute(SDL_GL_CONTEXT_MAJOR_VERSION, 3);
	SDL_GL_SetAttribute(SDL_GL_CONTEXT_MINOR_VERSION, 0);
#endif
#ifdef ES_GLES
	SDL_GL_SetAttribute(SDL_GL_CONTEXT_MAJOR_VERSION, 3);
	SDL_GL_SetAttribute(SDL_GL_CONTEXT_MINOR_VERSION, 0);
	SDL_GL_SetAttribute(SDL_GL_CONTEXT_PROFILE_MASK, SDL_GL_CONTEXT_PROFILE_ES);
#else
	SDL_GL_SetAttribute(SDL_GL_CONTEXT_PROFILE_MASK, SDL_GL_CONTEXT_PROFILE_CORE);
#endif
	SDL_GL_SetAttribute(SDL_GL_ACCELERATED_VISUAL, 1);

	context = SDL_GL_CreateContext(mainWindow);
	if(!context){
		ExitWithError("Unable to create OpenGL context! Check if your system supports OpenGL 3.0.");
		return false;
	}

	if(SDL_GL_MakeCurrent(mainWindow, context)){
		ExitWithError("Unable to set the current OpenGL context!");
		return false;
	}

	// Initialize GLEW.
#if !defined(__APPLE__) && !defined(ES_GLES)
	glewExperimental = GL_TRUE;
	if(glewInit() != GLEW_OK){
		ExitWithError("Unable to initialize GLEW!");
		return false;
	}
#endif

	// Check that the OpenGL version is high enough.
	const char *glVersion = reinterpret_cast<const char *>(glGetString(GL_VERSION));
	if(!glVersion || !*glVersion){
		ExitWithError("Unable to query the OpenGL version!");
		return false;
	}

	const char *glslVersion = reinterpret_cast<const char *>(glGetString(GL_SHADING_LANGUAGE_VERSION));
	if(!glslVersion || !*glslVersion)
	{
		ostringstream out;
		out << "Unable to query the GLSL version. OpenGL version is " << glVersion << ".";
		ExitWithError(out.str());
		return false;
	}

	if(*glVersion < '3')
	{
		ostringstream out;
		out << "Endless Sky requires OpenGL version 3.0 or higher." << endl;
		out << "Your OpenGL version is " << glVersion << ", GLSL version " << glslVersion << "." << endl;
		out << "Please update your graphics drivers.";
		ExitWithError(out.str());
		return false;
	}

	// OpenGL settings
	glClearColor(0.f, 0.f, 0.0f, 1.f);
	glEnable(GL_BLEND);
	glDisable(GL_DEPTH_TEST);
	glBlendFunc(GL_ONE, GL_ONE_MINUS_SRC_ALPHA);

	// Check for support of various graphical features.
	hasSwizzle = OpenGL::HasSwizzleSupport();
	supportsAdaptiveVSync = OpenGL::HasAdaptiveVSyncSupport();

	// Enable the user's preferred VSync state, otherwise update to an available
	// value (e.g. if an external program is forcing a particular VSync state).
	if(!SetVSync(Preferences::VSyncState()))
		Preferences::ToggleVSync();

	// Make sure the screen size and view-port are set correctly.
	AdjustViewport();

#ifndef __APPLE__
	// On OS X, setting the window icon will cause that same icon to be used
	// in the dock and the application switcher. That's not something we
	// want, because the ".icns" icon that is used automatically is prettier.
	SetIcon();
#endif

	return true;
}



// Clean up the SDL context, window, and shut down SDL.
void GameWindow::Quit()
{
	// Make sure the cursor is visible.
	SDL_ShowCursor(true);

	// Clean up in the reverse order that everything is launched.
//#ifndef _WIN32
	// Under windows, this cleanup code causes intermittent crashes.
	if(context)
		SDL_GL_DeleteContext(context);
//#endif

	if(mainWindow)
		SDL_DestroyWindow(mainWindow);

	SDL_Quit();
}



void GameWindow::Step()
{
	SDL_GL_SwapWindow(mainWindow);
}



void GameWindow::SetIcon()
{
	if(!mainWindow)
		return;

	// Load the icon file.
	ImageBuffer buffer;
	if(!buffer.Read(Files::Resources() + "icon.png"))
		return;
	if(!buffer.Pixels() || !buffer.Width() || !buffer.Height())
		return;

	// Convert the icon to an SDL surface.
	SDL_Surface *surface = SDL_CreateRGBSurfaceFrom(buffer.Pixels(), buffer.Width(), buffer.Height(),
		32, 4 * buffer.Width(), 0x00FF0000, 0x0000FF00, 0x000000FF, 0xFF000000);
	if(surface)
	{
		SDL_SetWindowIcon(mainWindow, surface);
		SDL_FreeSurface(surface);
	}
}



void GameWindow::AdjustViewport()
{
	if(!mainWindow)
		return;

	// Get the window's size in screen coordinates.
	int windowWidth, windowHeight;
	SDL_GetWindowSize(mainWindow, &windowWidth, &windowHeight);

	// Only save the window size when not in fullscreen mode.
	if(!GameWindow::IsFullscreen())
	{
		width = windowWidth;
		height = windowHeight;
	}

	// Round the window size up to a multiple of 2, even if this
	// means one pixel of the display will be clipped.
	int roundWidth = (windowWidth + 1) & ~1;
	int roundHeight = (windowHeight + 1) & ~1;
	Screen::SetRaw(roundWidth, roundHeight);

	// Find out the drawable dimensions. If this is a high- DPI display, this
	// may be larger than the window.
	int drawWidth, drawHeight;
	SDL_GL_GetDrawableSize(mainWindow, &drawWidth, &drawHeight);
	Screen::SetHighDPI(drawWidth > windowWidth || drawHeight > windowHeight);

	// Set the viewport to go off the edge of the window, if necessary, to get
	// everything pixel-aligned.
	drawWidth = (drawWidth * roundWidth) / windowWidth;
	drawHeight = (drawHeight * roundHeight) / windowHeight;
	glViewport(0, 0, drawWidth, drawHeight);
}



// Attempts to set the requested SDL Window VSync to the given state. Returns false
// if the operation could not be completed successfully.
bool GameWindow::SetVSync(Preferences::VSync state)
{
	if(!context)
		return false;

	const int originalState = SDL_GL_GetSwapInterval();
	int interval = 1;
	switch(state)
	{
		case Preferences::VSync::adaptive:
			interval = -1;
			break;
		case Preferences::VSync::off:
			interval = 0;
			break;
		case Preferences::VSync::on:
			interval = 1;
			break;
		default:
			return false;
	}
	// Do not attempt to enable adaptive VSync when unsupported,
	// as this can crash older video drivers.
	if(interval == -1 && !supportsAdaptiveVSync)
		return false;

	if(SDL_GL_SetSwapInterval(interval) == -1)
	{
		checkSDLerror();
		SDL_GL_SetSwapInterval(originalState);
		return false;
	}
	return SDL_GL_GetSwapInterval() == interval;
}



// Last window width, in windowed mode.
int GameWindow::Width()
{
	return width;
}



// Last window height, in windowed mode.
int GameWindow::Height()
{
	return height;
}



bool GameWindow::IsMaximized()
{
	return (SDL_GetWindowFlags(mainWindow) & SDL_WINDOW_MAXIMIZED);
}



bool GameWindow::IsFullscreen()
{
	return (SDL_GetWindowFlags(mainWindow) & SDL_WINDOW_FULLSCREEN_DESKTOP);
}



void GameWindow::ToggleFullscreen()
{
	// This will generate a window size change event,
	// no need to adjust the viewport here.
	if(IsFullscreen())
	{
		SDL_SetWindowFullscreen(mainWindow, 0);
		SDL_SetWindowSize(mainWindow, width, height);
	}
	else
		SDL_SetWindowFullscreen(mainWindow, SDL_WINDOW_FULLSCREEN_DESKTOP);
}



bool GameWindow::HasSwizzle()
{
	return hasSwizzle;
}



<<<<<<< HEAD
SDL_Window *GameWindow::GetMainWindow()
{
	return mainWindow;
}



void GameWindow::ExitWithError(const string& message, bool doPopUp)
=======
void GameWindow::ExitWithError(const string &message, bool doPopUp)
>>>>>>> c27eb67b
{
	// Print the error message in the terminal and the error file.
	Logger::LogError(message);
	checkSDLerror();

	// Show the error message in a message box.
	if(doPopUp)
	{
		SDL_MessageBoxData box;
		box.flags = SDL_MESSAGEBOX_ERROR;
		box.window = nullptr;
		box.title = "Endless Sky: Error";
		box.message = message.c_str();
		box.colorScheme = nullptr;

		SDL_MessageBoxButtonData button;
		button.flags = SDL_MESSAGEBOX_BUTTON_RETURNKEY_DEFAULT;
		button.buttonid = 0;
		button.text = "OK";
		box.numbuttons = 1;
		box.buttons = &button;

		int result = 0;
		SDL_ShowMessageBox(&box, &result);
	}

	GameWindow::Quit();
}

<|MERGE_RESOLUTION|>--- conflicted
+++ resolved
@@ -395,7 +395,6 @@
 
 
 
-<<<<<<< HEAD
 SDL_Window *GameWindow::GetMainWindow()
 {
 	return mainWindow;
@@ -403,10 +402,7 @@
 
 
 
-void GameWindow::ExitWithError(const string& message, bool doPopUp)
-=======
 void GameWindow::ExitWithError(const string &message, bool doPopUp)
->>>>>>> c27eb67b
 {
 	// Print the error message in the terminal and the error file.
 	Logger::LogError(message);
