/* Government.h
Copyright (c) 2014 by Michael Zahniser

Endless Sky is free software: you can redistribute it and/or modify it under the
terms of the GNU General Public License as published by the Free Software
Foundation, either version 3 of the License, or (at your option) any later version.

Endless Sky is distributed in the hope that it will be useful, but WITHOUT ANY
WARRANTY; without even the implied warranty of MERCHANTABILITY or FITNESS FOR A
PARTICULAR PURPOSE.  See the GNU General Public License for more details.
*/

#ifndef GOVERNMENT_H_
#define GOVERNMENT_H_

#include "Color.h"
#include "Outfit.h"
#include "LocationFilter.h"

#include <map>
#include <string>
#include <vector>

class Conversation;
class DataNode;
class Fleet;
class Phrase;
class Planet;
class PlayerInfo;
class Ship;
class System;



// Class representing a government. Each ship belongs to some government, and
// attacking that ship will provoke its ally governments and reduce your
// reputation with them, but increase your reputation with that ship's enemies.
// The ships for each government are identified by drawing them with a different
// color "swizzle." Some government's ships can also be easier or harder to
// bribe than others.
class Government {
public:
	// Default constructor.
	Government();

	// Load a government's definition from a file.
	void Load(const DataNode &node);

	// Get the display name of this government.
	const std::string &GetName() const;
	// Set / Get the name used for this government in the data files.
	void SetName(const std::string &trueName);
	const std::string &GetTrueName() const;
	// Get the color swizzle to use for ships of this government.
	int GetSwizzle() const;
	// Get the color to use for displaying this government on the map.
	const Color &GetColor() const;

	// Get the government's initial disposition toward other governments or
	// toward the player.
	double AttitudeToward(const Government *other) const;
	double InitialPlayerReputation() const;
	// Get the amount that your reputation changes for the given offense. The
	// given value should be a combination of one or more ShipEvent values.
	double PenaltyFor(int eventType) const;
	// In order to successfully bribe this government you must pay them this
	// fraction of your fleet's value. (Zero means they cannot be bribed.)
	double GetBribeFraction() const;
	// This government will fine you the given fraction of the maximum fine for
	// carrying illegal cargo or outfits. Zero means they will not fine you.
	double GetFineFraction() const;
	// A government might not exercise the ability to perform scans or fine
	// the player in every system.
	bool CanEnforce(const System *system) const;
	bool CanEnforce(const Planet *planet) const;
	// Get the conversation that will be shown if this government gives a death
	// sentence to the player (for carrying highly illegal cargo).
	const Conversation *DeathSentence() const;

	// Get a hail message (which depends on whether this is an enemy government
	// and if the ship is disabled).
	std::string GetHail(bool isDisabled) const;
	// Find out if this government speaks a different language.
	const std::string &Language() const;
	// Pirate raids in this government's systems use this fleet definition. If
	// it is null, there are no pirate raids.
	const Fleet *RaidFleet() const;

	// Check if, according to the politics stored by GameData, this government is
	// an enemy of the given government right now.
	bool IsEnemy(const Government *other) const;
	// Check if this government is an enemy of the player.
	bool IsEnemy() const;

	// Below are shortcut functions which actually alter the game state in the
	// Politics object, but are provided as member functions here for clearer syntax.

	// Check if this is the player government.
	bool IsPlayer() const;
	// Commit the given "offense" against this government (which may not
	// actually consider it to be an offense). This may result in temporary
	// hostilities (if the even type is PROVOKE), or a permanent change to your
	// reputation.
	void Offend(int eventType, int count = 1) const;
	// Bribe this government to be friendly to you for one day.
	void Bribe() const;
	// Check to see if the player has done anything they should be fined for.
	// Each government can only fine you once per day.
	std::string Fine(PlayerInfo &player, int scan = 0, const Ship *target = nullptr, double security = 1.) const;
<<<<<<< HEAD
	// Check to see if the items are condemnable (attrocities) or warrant a fine.
	bool Condemns(const Outfit *outfit) const;
	int Fines(const Outfit *outfit) const;
	
=======

>>>>>>> 357bc5a7
	// Get or set the player's reputation with this government.
	double Reputation() const;
	void AddReputation(double value) const;
	void SetReputation(double value) const;

	// Get the government's crew attack/defense values
	double CrewAttack() const;
	double CrewDefense() const;

	bool IsProvokedOnScan() const;


private:
	unsigned id;
	std::string name;
	std::string displayName;
	int swizzle = 0;
	Color color;

	std::vector<double> attitudeToward;
	double initialPlayerReputation = 0.;
	std::map<int, double> penaltyFor;
	std::map<const Outfit*, int> illegals;
	std::set<const Outfit*> atrocities;
	double bribe = 0.;
	double fine = 1.;
	std::vector<LocationFilter> enforcementZones;
	const Conversation *deathSentence = nullptr;
	const Phrase *friendlyHail = nullptr;
	const Phrase *friendlyDisabledHail = nullptr;
	const Phrase *hostileHail = nullptr;
	const Phrase *hostileDisabledHail = nullptr;
	std::string language;
	const Fleet *raidFleet = nullptr;
	double crewAttack = 1.;
	double crewDefense = 2.;
	bool provokedOnScan = false;
};



#endif<|MERGE_RESOLUTION|>--- conflicted
+++ resolved
@@ -107,14 +107,10 @@
 	// Check to see if the player has done anything they should be fined for.
 	// Each government can only fine you once per day.
 	std::string Fine(PlayerInfo &player, int scan = 0, const Ship *target = nullptr, double security = 1.) const;
-<<<<<<< HEAD
 	// Check to see if the items are condemnable (attrocities) or warrant a fine.
 	bool Condemns(const Outfit *outfit) const;
 	int Fines(const Outfit *outfit) const;
 	
-=======
-
->>>>>>> 357bc5a7
 	// Get or set the player's reputation with this government.
 	double Reputation() const;
 	void AddReputation(double value) const;
