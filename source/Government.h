--- conflicted
+++ resolved
@@ -91,12 +91,9 @@
 	// This government will fine you the given fraction of the maximum fine for
 	// carrying illegal cargo or outfits. Zero means they will not fine you.
 	double GetFineFraction() const;
-<<<<<<< HEAD
 	// The percentage of a fine that this governments wants to be able to bribe it.
 	double GetBribeFactor() const;
-=======
 	bool Trusts(const Government *other) const;
->>>>>>> 15c3fc42
 	// A government might not exercise the ability to perform scans or fine
 	// the player in every system.
 	bool CanEnforce(const System *system) const;
