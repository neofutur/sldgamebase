--- conflicted
+++ resolved
@@ -53,13 +53,8 @@
 	// Drones are always unpiloted, so they never respond to hails.
 	bool isMute = ship->GetPersonality().IsMute() || (ship->Attributes().Category() == "Drone") || ship->GetPersonality().IsEvasive();
 	hasLanguage = !isMute && (gov->Language().empty() || player.GetCondition("language: " + gov->Language()));
-<<<<<<< HEAD
 	
 	if(isMute || ship->GetPersonality().IsEvasive())
-=======
-
-	if(isMute)
->>>>>>> 9dba1bd6
 		message = "(There is no response to your hail.)";
 	else if(!hasLanguage)
 		message = "(An alien voice says something in a language you do not recognize.)";
