/* HailPanel.cpp
Copyright (c) 2014 by Michael Zahniser

Endless Sky is free software: you can redistribute it and/or modify it under the
terms of the GNU General Public License as published by the Free Software
Foundation, either version 3 of the License, or (at your option) any later version.

Endless Sky is distributed in the hope that it will be useful, but WITHOUT ANY
WARRANTY; without even the implied warranty of MERCHANTABILITY or FITNESS FOR A
PARTICULAR PURPOSE.  See the GNU General Public License for more details.
*/

#include "HailPanel.h"

<<<<<<< HEAD
#include "text/alignment.hpp"
#include "text/DisplayText.h"
=======
>>>>>>> d658b53d
#include "DrawList.h"
#include "text/Font.h"
#include "text/FontSet.h"
#include "text/Format.h"
#include "GameData.h"
#include "Government.h"
#include "Information.h"
#include "Interface.h"
#include "Messages.h"
#include "Phrase.h"
#include "Planet.h"
#include "PlayerInfo.h"
#include "Politics.h"
#include "Ship.h"
#include "Sprite.h"
#include "StellarObject.h"
#include "System.h"
#include "text/truncate.hpp"
#include "UI.h"
#include "text/WrappedText.h"

#include <algorithm>
#include <cmath>

using namespace std;



HailPanel::HailPanel(PlayerInfo &player, const shared_ptr<Ship> &ship)
	: player(player), ship(ship), sprite(ship->GetSprite()), facing(ship->Facing())
{
	SetInterruptible(false);
	
	const Government *gov = ship->GetGovernment();
	if(!ship->Name().empty())
		header = gov->GetName() + " " + ship->Noun() + " \"" + ship->Name() + "\":";
	else
		header = ship->ModelName() + " (" + gov->GetName() + "): ";
	// Drones are always unpiloted, so they never respond to hails.
	bool isMute = ship->GetPersonality().IsMute() || (ship->Attributes().Category() == "Drone");
	hasLanguage = !isMute && (gov->Language().empty() || player.GetCondition("language: " + gov->Language()));
	
	if(isMute)
		message = "(There is no response to your hail.)";
	else if(!hasLanguage)
		message = "(An alien voice says something in a language you do not recognize.)";
	// Update default hail responses based on the hailed ship's government and status condition.
	else if(gov->IsEnemy())
	{
		if(!ship->IsDisabled())
		{
			SetBribe(gov->GetBribeFraction());
			if(bribe)
				message = "If you want us to leave you alone, it'll cost you "
					+ Format::Credits(bribe) + " credits.";
		}
	}
	else if(ship->IsDisabled())
	{
		const Ship *flagship = player.Flagship();
		if(!flagship->JumpsRemaining() || flagship->IsDisabled())
			message = "Sorry, we can't help you, because our ship is disabled.";
	}
	else
	{
		// Is the player in any need of assistance?
		const Ship *flagship = player.Flagship();
		// Check if the player is out of fuel.
		if(!flagship->JumpsRemaining())
		{
			playerNeedsHelp = true;
			canGiveFuel = ship->CanRefuel(*flagship);
		}
		// Check if the player is disabled.
		if(flagship->IsDisabled())
		{
			playerNeedsHelp = true;
			canRepair = true;
		}
		
		if(ship->GetPersonality().IsSurveillance())
		{
			canGiveFuel = false;
			canRepair = false;
		}
		
		if(ship->GetShipToAssist() == player.FlagshipPtr())
			message = "Hang on, we'll be there in a minute.";
		else if(canGiveFuel || canRepair)
		{
			message = "Looks like you've gotten yourself into a bit of trouble. "
				"Would you like us to ";
			if(canGiveFuel && canRepair)
				message += "patch you up and give you some fuel?";
			else if(canGiveFuel)
				message += "give you some fuel?";
			else if(canRepair)
				message += "patch you up?";
		}
	}
	
	if(message.empty())
		message = ship->GetHail(player);
}



HailPanel::HailPanel(PlayerInfo &player, const StellarObject *object)
	: player(player), planet(object->GetPlanet()), sprite(object->GetSprite()), facing(object->Facing())
{
	SetInterruptible(false);
	
	const Government *gov = planet ? planet->GetGovernment() : player.GetSystem()->GetGovernment();
	if(planet)
		header = gov->GetName() + " " + planet->Noun() + " \"" + planet->Name() + "\":";
	hasLanguage = (gov->Language().empty() || player.GetCondition("language: " + gov->Language()));
	
	if(!hasLanguage)
		message = "(An alien voice says something in a language you do not recognize.)";
	else if(planet && player.Flagship())
	{
		for(const Mission &mission : player.Missions())
			if(mission.HasClearance(planet) && mission.ClearanceMessage() != "auto"
					&& mission.HasFullClearance())
			{
				planet->Bribe();
				message = mission.ClearanceMessage();
				return;
			}
		if(planet->CanLand())
			message = "You are cleared to land, " + player.Flagship()->Name() + ".";
		else
		{
			SetBribe(planet->GetBribeFraction());
			if(bribe)
				message = "If you want to land here, it'll cost you "
					+ Format::Credits(bribe) + " credits.";
			else
				message = "I'm afraid we can't permit you to land here.";
		}
	}
}



void HailPanel::Draw()
{
	DrawBackdrop();
	
	Information info;
<<<<<<< HEAD
	info.SetString("header", {header, {330, Truncate::BACK}});
=======
	info.SetString("header", header);
>>>>>>> d658b53d
	if(ship)
	{
		info.SetCondition("show assist");
		if(hasLanguage && !ship->IsDisabled())
		{
			if(ship->GetGovernment()->IsEnemy())
				info.SetCondition("can bribe");
			else if(!ship->CanBeCarried() && ship->GetShipToAssist() != player.FlagshipPtr())
				info.SetCondition("can assist");
		}
	}
	else
	{
		if(!GameData::GetPolitics().HasDominated(planet))
			info.SetCondition("show dominate");
		else
			info.SetCondition("show relinquish");
		if(hasLanguage)
		{
			info.SetCondition("can dominate");
			if(!planet->CanLand())
				info.SetCondition("can bribe");
		}
	}
	
	const Interface *interface = GameData::Interfaces().Get("hail panel");
	interface->Draw(info, this);
	
	// Draw the sprite, rotated, scaled, and swizzled as necessary.
	float zoom = min(2.f, 400.f / max(sprite->Width(), sprite->Height()));
	Point center(-170., -10.);
	
	DrawList draw;
	// If this is a ship, copy its swizzle, animation settings, etc.
	if(ship)
		draw.Add(Body(*ship, center, Point(), facing, zoom));
	else
		draw.Add(Body(sprite, center, Point(), facing, zoom));
	
	// If hailing a ship, draw its turret sprites.
	if(ship)
		for(const Hardpoint &hardpoint : ship->Weapons())
			if(hardpoint.GetOutfit() && hardpoint.GetOutfit()->HardpointSprite().HasSprite())
			{
				Body body(
					hardpoint.GetOutfit()->HardpointSprite(),
					center + zoom * facing.Rotate(hardpoint.GetPoint()),
					Point(),
					facing + hardpoint.GetAngle(),
					zoom);
				draw.Add(body);
			}
	draw.Draw();
	
	// Draw the current message.
	WrappedText wrap;
	wrap.SetAlignment(Alignment::JUSTIFIED);
	wrap.SetWrapWidth(330);
	wrap.SetFont(FontSet::Get(14));
	wrap.Wrap(message);
	wrap.Draw(Point(-50., -50.), *GameData::Colors().Get("medium"));
}



bool HailPanel::KeyDown(SDL_Keycode key, Uint16 mod, const Command &command, bool isNewPress)
{
	bool shipIsEnemy = (ship && ship->GetGovernment()->IsEnemy());
	
	if(key == 'd' || key == SDLK_ESCAPE || key == SDLK_RETURN || (key == 'w' && (mod & (KMOD_CTRL | KMOD_GUI))))
		GetUI()->Pop(this);
	else if(key == 't' && hasLanguage && planet)
	{
		if(GameData::GetPolitics().HasDominated(planet))
		{
			GameData::GetPolitics().DominatePlanet(planet, false);
			player.Conditions().erase("tribute: " + planet->Name());
			message = "Thank you for granting us our freedom!";
		}
		else
			message = planet->DemandTribute(player);
		return true;
	}
	else if(key == 'h' && hasLanguage && ship)
	{
		if(shipIsEnemy || ship->IsDisabled())
			return false;
		if(playerNeedsHelp)
		{
			if(ship->CanBeCarried())
				message = "Sorry, my ship is too small to have the right equipment to assist you.";
			else if(ship->GetPersonality().IsSurveillance())
				message = "Sorry, I'm too busy to help you right now.";
			else if(canGiveFuel || canRepair)
			{
				ship->SetShipToAssist(player.FlagshipPtr());
				message = "Hang on, we'll be there in a minute.";
			}
			else if(ship->Fuel())
				message = "Sorry, but if we give you fuel we won't have enough to make it to the next system.";
			else
				message = "Sorry, we don't have any fuel.";
		}
		else
		{
			if(bribe)
				message = "Yeah, right. Don't push your luck.";
			else
				message = "You don't seem to be in need of repairs or fuel assistance.";
		}
	}
	else if((key == 'b' || key == 'o') && hasLanguage)
	{
		// Make sure it actually makes sense to bribe this ship.
		if((ship && !shipIsEnemy) || (planet && planet->CanLand()))
			return true;
		
		if(bribe > player.Accounts().Credits())
			message = "Sorry, but you don't have enough money to be worth my while.";
		else if(bribe)
		{
			if(ship)
			{
				ship->GetGovernment()->Bribe();
				Messages::Add("You bribed a " + ship->GetGovernment()->GetName() + " ship "
					+ Format::Credits(bribe) + " credits to refrain from attacking you today.");
			}
			else
			{
				planet->Bribe();
				Messages::Add("You bribed the authorities on " + planet->Name() + " "
					+ Format::Credits(bribe) + " credits to permit you to land.");
			}
			
			player.Accounts().AddCredits(-bribe);
			message = "It's a pleasure doing business with you.";
		}
		else
			message = "I do not want your money.";
	}
	
	return true;
}



void HailPanel::SetBribe(double scale)
{
	// Find the total value of your fleet.
	int64_t value = 0;
	for(const shared_ptr<Ship> &it : player.Ships())
		value += it->Cost();
	
	bribe = 1000 * static_cast<int64_t>(sqrt(value) * scale);
	if(scale && !bribe)
		bribe = 1000;
}<|MERGE_RESOLUTION|>--- conflicted
+++ resolved
@@ -12,11 +12,7 @@
 
 #include "HailPanel.h"
 
-<<<<<<< HEAD
 #include "text/alignment.hpp"
-#include "text/DisplayText.h"
-=======
->>>>>>> d658b53d
 #include "DrawList.h"
 #include "text/Font.h"
 #include "text/FontSet.h"
@@ -167,11 +163,7 @@
 	DrawBackdrop();
 	
 	Information info;
-<<<<<<< HEAD
-	info.SetString("header", {header, {330, Truncate::BACK}});
-=======
 	info.SetString("header", header);
->>>>>>> d658b53d
 	if(ship)
 	{
 		info.SetCondition("show assist");
