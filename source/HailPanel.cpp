/* HailPanel.cpp
Copyright (c) 2014 by Michael Zahniser

Endless Sky is free software: you can redistribute it and/or modify it under the
terms of the GNU General Public License as published by the Free Software
Foundation, either version 3 of the License, or (at your option) any later version.

Endless Sky is distributed in the hope that it will be useful, but WITHOUT ANY
WARRANTY; without even the implied warranty of MERCHANTABILITY or FITNESS FOR A
PARTICULAR PURPOSE. See the GNU General Public License for more details.

You should have received a copy of the GNU General Public License along with
this program. If not, see <https://www.gnu.org/licenses/>.
*/

#include "HailPanel.h"

#include "text/alignment.hpp"
#include "DrawList.h"
#include "text/Font.h"
#include "text/FontSet.h"
#include "text/Format.h"
#include "GameData.h"
#include "Government.h"
#include "Information.h"
#include "Interface.h"
#include "Messages.h"
#include "Phrase.h"
#include "Planet.h"
#include "PlayerInfo.h"
#include "Politics.h"
#include "Ship.h"
#include "Sprite.h"
#include "StellarObject.h"
#include "System.h"
#include "UI.h"
#include "text/WrappedText.h"

#include <algorithm>
#include <cmath>

using namespace std;



HailPanel::HailPanel(PlayerInfo &player, const shared_ptr<Ship> &ship, function<void(const Government *)> bribeCallback)
	: player(player), ship(ship), bribeCallback(bribeCallback), sprite(ship->GetSprite()), facing(ship->Facing())
{
	SetInterruptible(false);

	const Government *gov = ship->GetGovernment();
	if(!ship->Name().empty())
		header = gov->GetName() + " " + ship->Noun() + " \"" + ship->Name() + "\":";
	else
		header = ship->ModelName() + " (" + gov->GetName() + "): ";
	// Drones are always unpiloted, so they never respond to hails.
	bool isMute = ship->GetPersonality().IsMute() || (ship->Attributes().Category() == "Drone");
	hasLanguage = !isMute && (gov->Language().empty() || player.Conditions().Get("language: " + gov->Language()));

	if(isMute)
		message = "(There is no response to your hail.)";
	else if(!hasLanguage)
		message = "(An alien voice says something in a language you do not recognize.)";
	// Update default hail responses based on the hailed ship's government and status condition.
	else if(gov->IsEnemy())
	{
		if(!ship->IsDisabled())
		{
			SetBribe(gov->GetBribeFraction());
			if(bribe)
				message = "If you want us to leave you alone, it'll cost you "
					+ Format::Credits(bribe) + " credits.";
		}
	}
	else if(ship->IsDisabled())
	{
		const Ship *flagship = player.Flagship();
		if(flagship->NeedsFuel(false) || flagship->IsDisabled())
			message = "Sorry, we can't help you, because our ship is disabled.";
	}
	else
	{
		// Is the player in any need of assistance?
		const Ship *flagship = player.Flagship();
<<<<<<< HEAD
		// Check if the player is out of fuel.
		if(flagship->NeedsFuel(false))
=======
		// Check if the player is in need of fuel to jump away.
		if(!flagship->JumpsRemaining() && flagship->JumpFuelMissing())
>>>>>>> d40852ff
		{
			playerNeedsHelp = true;
			canGiveFuel = ship->CanRefuel(*flagship);
		}
		// Check if the player is disabled.
		if(flagship->IsDisabled())
		{
			playerNeedsHelp = true;
			canRepair = true;
		}

		if(ship->GetPersonality().IsSurveillance())
		{
			canGiveFuel = false;
			canRepair = false;
		}

		if(ship->GetShipToAssist() == player.FlagshipPtr())
			message = "Hang on, we'll be there in a minute.";
		else if(canGiveFuel || canRepair)
		{
			message = "Looks like you've gotten yourself into a bit of trouble. "
				"Would you like us to ";
			if(canGiveFuel && canRepair)
				message += "patch you up and give you some fuel?";
			else if(canGiveFuel)
				message += "give you some fuel?";
			else if(canRepair)
				message += "patch you up?";
		}
	}

	if(message.empty())
		message = ship->GetHail(player.GetSubstitutions());
}



HailPanel::HailPanel(PlayerInfo &player, const StellarObject *object)
	: player(player), planet(object->GetPlanet()), sprite(object->GetSprite()), facing(object->Facing())
{
	SetInterruptible(false);

	const Government *gov = planet ? planet->GetGovernment() : player.GetSystem()->GetGovernment();
	if(planet)
		header = gov->GetName() + " " + planet->Noun() + " \"" + planet->Name() + "\":";
	hasLanguage = (gov->Language().empty() || player.Conditions().Get("language: " + gov->Language()));

	if(!hasLanguage)
		message = "(An alien voice says something in a language you do not recognize.)";
	else if(planet && player.Flagship())
	{
		for(const Mission &mission : player.Missions())
			if(mission.HasClearance(planet) && mission.ClearanceMessage() != "auto"
					&& mission.HasFullClearance())
			{
				planet->Bribe();
				message = mission.ClearanceMessage();
				return;
			}
		if(planet->CanLand())
			message = "You are cleared to land, " + player.Flagship()->Name() + ".";
		else
		{
			SetBribe(planet->GetBribeFraction());
			if(bribe)
				message = "If you want to land here, it'll cost you "
					+ Format::Credits(bribe) + " credits.";
			else if(gov->IsEnemy())
				message = "You are not welcome here.";
			else
				message = "I'm afraid we can't permit you to land here.";
		}
	}
}



void HailPanel::Draw()
{
	DrawBackdrop();

	Information info;
	info.SetString("header", header);
	if(ship)
	{
		info.SetCondition("show assist");
		if(hasLanguage && !ship->IsDisabled())
		{
			if(ship->GetGovernment()->IsEnemy())
				info.SetCondition("can bribe");
			else if(!ship->CanBeCarried() && ship->GetShipToAssist() != player.FlagshipPtr())
				info.SetCondition("can assist");
		}
	}
	else
	{
		if(!GameData::GetPolitics().HasDominated(planet))
			info.SetCondition("show dominate");
		else
			info.SetCondition("show relinquish");
		if(hasLanguage)
		{
			info.SetCondition("can dominate");
			if(!planet->CanLand())
				info.SetCondition("can bribe");
		}
	}

	const Interface *hailUi = GameData::Interfaces().Get("hail panel");
	hailUi->Draw(info, this);

	// Draw the sprite, rotated, scaled, and swizzled as necessary.
	float zoom = min(2.f, 400.f / max(sprite->Width(), sprite->Height()));
	Point center(-170., -10.);

	DrawList draw;
	// If this is a ship, copy its swizzle, animation settings, etc.
	if(ship)
		draw.Add(Body(*ship, center, Point(), facing, zoom));
	else
		draw.Add(Body(sprite, center, Point(), facing, zoom));

	// If hailing a ship, draw its turret sprites.
	if(ship)
		for(const Hardpoint &hardpoint : ship->Weapons())
			if(hardpoint.GetOutfit() && hardpoint.GetOutfit()->HardpointSprite().HasSprite())
			{
				Body body(
					hardpoint.GetOutfit()->HardpointSprite(),
					center + zoom * facing.Rotate(hardpoint.GetPoint()),
					Point(),
					facing + hardpoint.GetAngle(),
					zoom);
				draw.Add(body);
			}
	draw.Draw();

	// Draw the current message.
	WrappedText wrap;
	wrap.SetAlignment(Alignment::JUSTIFIED);
	wrap.SetWrapWidth(330);
	wrap.SetFont(FontSet::Get(14));
	wrap.Wrap(message);
	wrap.Draw(Point(-50., -50.), *GameData::Colors().Get("medium"));
}



bool HailPanel::KeyDown(SDL_Keycode key, Uint16 mod, const Command &command, bool isNewPress)
{
	bool shipIsEnemy = (ship && ship->GetGovernment()->IsEnemy());

	if(key == 'd' || key == SDLK_ESCAPE || key == SDLK_RETURN || (key == 'w' && (mod & (KMOD_CTRL | KMOD_GUI))))
	{
		if(bribeCallback && bribed)
			bribeCallback(bribed);
		GetUI()->Pop(this);
	}
	else if(key == 't' && hasLanguage && planet)
	{
		if(GameData::GetPolitics().HasDominated(planet))
		{
			GameData::GetPolitics().DominatePlanet(planet, false);
			player.Conditions().Erase("tribute: " + planet->Name());
			message = "Thank you for granting us our freedom!";
		}
		else
			message = planet->DemandTribute(player);
		return true;
	}
	else if(key == 'h' && hasLanguage && ship)
	{
		if(shipIsEnemy || ship->IsDisabled())
			return false;
		if(playerNeedsHelp)
		{
			if(ship->CanBeCarried())
				message = "Sorry, my ship is too small to have the right equipment to assist you.";
			else if(ship->GetPersonality().IsSurveillance())
				message = "Sorry, I'm too busy to help you right now.";
			else if(canGiveFuel || canRepair)
			{
				ship->SetShipToAssist(player.FlagshipPtr());
				message = "Hang on, we'll be there in a minute.";
			}
			else if(ship->Fuel())
				message = "Sorry, but if we give you fuel we won't have enough to make it to the next system.";
			else
				message = "Sorry, we don't have any fuel.";
		}
		else
		{
			if(bribe)
				message = "Yeah, right. Don't push your luck.";
			else
				message = "You don't seem to be in need of repairs or fuel assistance.";
		}
	}
	else if((key == 'b' || key == 'o') && hasLanguage)
	{
		// Make sure it actually makes sense to bribe this ship.
		if((ship && !shipIsEnemy) || (planet && planet->CanLand()))
			return true;

		if(bribe > player.Accounts().Credits())
			message = "Sorry, but you don't have enough money to be worth my while.";
		else if(bribe)
		{
			if(ship)
			{
				bribed = ship->GetGovernment();
				bribed->Bribe();
				Messages::Add("You bribed a " + bribed->GetName() + " ship "
					+ Format::Credits(bribe) + " credits to refrain from attacking you today."
						, Messages::Importance::High);
			}
			else
			{
				planet->Bribe();
				Messages::Add("You bribed the authorities on " + planet->Name() + " "
					+ Format::Credits(bribe) + " credits to permit you to land."
						, Messages::Importance::High);
			}

			player.Accounts().AddCredits(-bribe);
			message = "It's a pleasure doing business with you.";
		}
		else
			message = "I do not want your money.";
	}

	return true;
}



void HailPanel::SetBribe(double scale)
{
	// Find the total value of your fleet.
	int64_t value = 0;
	for(const shared_ptr<Ship> &it : player.Ships())
		value += it->Cost();

	bribe = 1000 * static_cast<int64_t>(sqrt(value) * scale);
	if(scale && !bribe)
		bribe = 1000;
}<|MERGE_RESOLUTION|>--- conflicted
+++ resolved
@@ -82,13 +82,8 @@
 	{
 		// Is the player in any need of assistance?
 		const Ship *flagship = player.Flagship();
-<<<<<<< HEAD
 		// Check if the player is out of fuel.
 		if(flagship->NeedsFuel(false))
-=======
-		// Check if the player is in need of fuel to jump away.
-		if(!flagship->JumpsRemaining() && flagship->JumpFuelMissing())
->>>>>>> d40852ff
 		{
 			playerNeedsHelp = true;
 			canGiveFuel = ship->CanRefuel(*flagship);
