/* Hardpoint.cpp
Copyright (c) 2016 by Michael Zahniser

Endless Sky is free software: you can redistribute it and/or modify it under the
terms of the GNU General Public License as published by the Free Software
Foundation, either version 3 of the License, or (at your option) any later version.

Endless Sky is distributed in the hope that it will be useful, but WITHOUT ANY
WARRANTY; without even the implied warranty of MERCHANTABILITY or FITNESS FOR A
PARTICULAR PURPOSE. See the GNU General Public License for more details.

You should have received a copy of the GNU General Public License along with
this program. If not, see <https://www.gnu.org/licenses/>.
*/

#include "Hardpoint.h"

#include "Audio.h"
#include "Effect.h"
#include "Outfit.h"
#include "pi.h"
#include "Projectile.h"
#include "Random.h"
#include "Ship.h"
#include "Visual.h"

#include <cmath>
#include <map>

using namespace std;

namespace {
	// Create all the effects in the given list, at the given location, velocity, and angle.
	void CreateEffects(const map<const Effect *, int> &m, Point pos, Point vel, Angle angle, vector<Visual> &visuals)
	{
		for(const auto &it : m)
			for(int i = 0; i < it.second; ++i)
				visuals.emplace_back(*it.first, pos, vel, angle);
	}
}



// Constructor.
<<<<<<< HEAD
Hardpoint::Hardpoint(const Point &point, const BaseAttributes &attributes,
	bool isTurret, bool isUnder, const Outfit *outfit)
	: outfit(outfit), point(point * .5), baseAngle(attributes.baseAngle), baseAttributes(attributes),
	isTurret(isTurret), isParallel(baseAttributes.isParallel), isUnder(isUnder)
=======
Hardpoint::Hardpoint(const Point &point, const Angle &baseAngle, bool isTurret,
	bool isParallel, bool isUnder, const Outfit *outfit)
	: outfit(outfit), point(point * .5), baseAngle(baseAngle), isTurret(isTurret), isParallel(isParallel), isUnder(isUnder)
>>>>>>> 4101a9f3
{
	UpdateArc();
}



// Get the weapon in this hardpoint. This returns null if there is none.
const Outfit *Hardpoint::GetOutfit() const
{
	return outfit;
}



// Get the location, relative to the center of the ship, from which
// projectiles of this weapon should originate.
const Point &Hardpoint::GetPoint() const
{
	return point;
}



// Get the convergence angle adjustment of this weapon (guns only, not turrets).
const Angle &Hardpoint::GetAngle() const
{
	return angle;
}



// Get the angle of a turret when idling, relative to the ship.
// For guns, this function is equal to GetAngle().
const Angle &Hardpoint::GetIdleAngle() const
{
	return baseAngle;
}



// Get the arc of fire if this is a directional turret,
// otherwise a pair of 180 degree + baseAngle.
const Angle &Hardpoint::GetMinArc() const
{
	return minArc;
}



const Angle &Hardpoint::GetMaxArc() const
{
	return maxArc;
}



// Get the angle this weapon ought to point at for ideal gun harmonization.
Angle Hardpoint::HarmonizedAngle() const
{
	if(!outfit)
		return Angle();

	// Calculate reference point for non-forward facing guns.
	Angle rotateAngle = Angle() - baseAngle;
	Point refPoint = rotateAngle.Rotate(point);

	// Find the point of convergence of shots fired from this gun. That is,
	// find the angle where the projectile's X offset will be zero when it
	// reaches the very end of its range.
	double d = outfit->Range();
	// Projectiles with a range of zero should fire straight forward. A
	// special check is needed to avoid divide by zero errors.
	return Angle(d <= 0. ? 0. : -asin(refPoint.X() / d) * TO_DEG);
}



// Find out if this is a turret hardpoint (whether or not it has a turret installed).
bool Hardpoint::IsTurret() const
{
	return isTurret;
}




bool Hardpoint::IsParallel() const
{
	return isParallel;
}



bool Hardpoint::IsOmnidirectional() const
{
	return isOmnidirectional;
}



bool Hardpoint::IsUnder() const
{
	return isUnder;
}



// Find out if this hardpoint has a homing weapon installed.
bool Hardpoint::IsHoming() const
{
	return outfit && outfit->Homing();
}



// Find out if this hardpoint has an anti-missile installed.
bool Hardpoint::IsAntiMissile() const
{
	return outfit && outfit->AntiMissile() > 0;
}



bool Hardpoint::CanAim() const
{
	return outfit && outfit->TurretTurn();
}



// Check if this weapon is ready to fire.
bool Hardpoint::IsReady() const
{
	return outfit && burstReload <= 0. && burstCount;
}



// Check if this weapon fired the last time it was able to fire. This is to
// figure out if the stream spacing timer should be applied or not.
bool Hardpoint::WasFiring() const
{
	return wasFiring;
}



// Get the number of remaining burst shots before a full reload is required.
int Hardpoint::BurstRemaining() const
{
	return burstCount;
}



// Perform one step (i.e. decrement the reload count).
void Hardpoint::Step()
{
	if(!outfit)
		return;

	wasFiring = isFiring;
	if(reload > 0.)
		--reload;
	// If the full reload time is elapsed, reset the burst counter.
	if(reload <= 0.)
		burstCount = outfit->BurstCount();
	if(burstReload > 0.)
		--burstReload;
	// If the burst reload time has elapsed, this weapon will not count as firing
	// continuously if it is not fired this frame.
	if(burstReload <= 0.)
		isFiring = false;
}



// Adjust this weapon's aim by the given amount, relative to its maximum
// "turret turn" rate. Up to its angle limit.
void Hardpoint::Aim(double amount)
{
	if(!outfit)
		return;

	const double add = outfit->TurretTurn() * amount;
	if(isOmnidirectional)
		angle += add;
	else
	{
		const Angle newAngle = angle + add;
		if(add < 0. && minArc.IsInRange(newAngle, angle))
			angle = minArc;
		else if(add > 0. && maxArc.IsInRange(angle, newAngle))
			angle = maxArc;
		else
			angle += add;
	}
}



// Fire this weapon. If it is a turret, it automatically points toward
// the given ship's target. If the weapon requires ammunition, it will
// be subtracted from the given ship.
void Hardpoint::Fire(Ship &ship, vector<Projectile> &projectiles, vector<Visual> &visuals)
{
	// Since this is only called internally by Armament (no one else has non-
	// const access), assume Armament checked that this is a valid call.
	Angle aim = ship.Facing();
	Point start = ship.Position() + aim.Rotate(point);

	// Apply the aim and hardpoint offset.
	aim += angle;
	start += aim.Rotate(outfit->HardpointOffset());

	// Apply the weapon's inaccuracy to the aim. This allows firing effects
	// to share the same inaccuracy as the projectile.
	aim += Projectile::Inaccuracy(outfit->Inaccuracy());

	// Create a new projectile, originating from this hardpoint.
	// In order to get projectiles to start at the right position they are drawn
	// at an offset of (.5 * velocity). See BatchDrawList.cpp for more details.
	projectiles.emplace_back(ship, start - .5 * ship.Velocity(), aim, outfit);

	// Create any effects this weapon creates when it is fired.
	CreateEffects(outfit->FireEffects(), start, ship.Velocity(), aim, visuals);

	// Update the reload and burst counters, and expend ammunition if applicable.
	Fire(ship, start, aim);
}



// Fire an anti-missile. Returns true if the missile should be killed.
bool Hardpoint::FireAntiMissile(Ship &ship, const Projectile &projectile, vector<Visual> &visuals)
{
	// Make sure this hardpoint really is an anti-missile.
	int strength = outfit->AntiMissile();
	if(!strength)
		return false;

	// Get the anti-missile range. Anti-missile shots always last a single frame,
	// so their range is equal to their velocity.
	double range = outfit->Velocity();

	// Check if the missile is within range of this hardpoint.
	const Angle &facing = ship.Facing();
	Point start = ship.Position() + facing.Rotate(point);
	Point offset = projectile.Position() - start;
	if(offset.Length() > range)
		return false;

	// Check if the missile is within the arc of fire.
	Angle aim(offset);
	if(!IsOmnidirectional())
	{
		Angle minArc = GetMinArc();
		Angle maxArc = GetMaxArc();
		minArc += facing;
		maxArc += facing;
		if(!aim.IsInRange(minArc,maxArc))
			return false;
	}

	// Precompute the number of visuals that will be added.
	visuals.reserve(visuals.size() + outfit->FireEffects().size()
		+ outfit->HitEffects().size() + outfit->DieEffects().size());

	// Firing effects are displayed at the anti-missile hardpoint that just fired.
	angle = aim - facing;
	start += aim.Rotate(outfit->HardpointOffset());
	CreateEffects(outfit->FireEffects(), start, ship.Velocity(), aim, visuals);

	// Figure out where the effect should be placed. Anti-missiles do not create
	// projectiles; they just create a blast animation.
	CreateEffects(outfit->HitEffects(), start + (.5 * range) * aim.Unit(), ship.Velocity(), aim, visuals);

	// Die effects are displayed at the projectile, whether or not it actually "dies."
	CreateEffects(outfit->DieEffects(), projectile.Position(), projectile.Velocity(), aim, visuals);

	// Update the reload and burst counters, and expend ammunition if applicable.
	Fire(ship, start, aim);

	// Check whether the missile was destroyed.
	return (Random::Int(strength) > Random::Int(projectile.MissileStrength()));
}



// This weapon jammed. Increase its reload counters, but don't fire.
void Hardpoint::Jam()
{
	// Since this is only called internally by Armament (no one else has non-
	// const access), assume Armament checked that this is a valid call.

	// Reset the reload count.
	reload += outfit->Reload();
	burstReload += outfit->BurstReload();
}



// Install a weapon here (assuming it is empty). This is only for
// Armament to call internally.
void Hardpoint::Install(const Outfit *outfit)
{
	// If the given outfit is not a valid weapon, this hardpoint becomes empty.
	// Also check that the type of the weapon (gun or turret) is right.
	if(!outfit || !outfit->IsWeapon() || (isTurret == !outfit->Get("turret mounts")))
		Uninstall();
	else
	{
		// Reset all the reload counters.
		this->outfit = outfit;
		Reload();

		// Update the arc of fire because of changing an outfit.
		UpdateArc();

		// For fixed weapons and idling turrets, apply "gun harmonization,"
		// pointing them slightly inward so the projectiles will converge.
		// Weapons that fire parallel beams don't get a harmonized angle.
		// And some hardpoints/gunslots are configured not to get harmonized.
		// So only harmonize when both the port and the outfit supports it.
		if(!isParallel && !outfit->IsParallel())
		{
			const Angle harmonized = baseAngle + HarmonizedAngle();
			// The harmonized angle might be out of the arc of a turret.
			// If so, this turret is forced "parallel."
			if(!isTurret || isOmnidirectional || harmonized.IsInRange(GetMinArc(),GetMaxArc()))
				baseAngle = harmonized;
		}
		angle = baseAngle;
	}
}



// Reload this weapon.
void Hardpoint::Reload()
{
	reload = 0.;
	burstReload = 0.;
	burstCount = outfit ? outfit->BurstCount() : 0;
}



// Uninstall the outfit from this port (if it has one).
void Hardpoint::Uninstall()
{
	outfit = nullptr;

	// Update the arc of fire because of changing an outfit.
	UpdateArc();
}



// Get the attributes that can be used as a parameter of the constructor when cloning this.
const Hardpoint::BaseAttributes &Hardpoint::GetBaseAttributes() const
{
	return baseAttributes;
}



// Update any counters that change when this projectile fires.
void Hardpoint::Fire(Ship &ship, const Point &start, const Angle &aim)
{
	// Since this is only called internally, it is safe to assume that the
	// outfit pointer is not null.

	// Reset the reload count.
	reload += outfit->Reload();
	burstReload += outfit->BurstReload();
	--burstCount;
	isFiring = true;

	// Anti-missile sounds can be specified either in the outfit itself or in
	// the effect they create.
	if(outfit->WeaponSound())
		Audio::Play(outfit->WeaponSound(), start);
	// Apply any "kick" from firing this weapon.
	double force = outfit->FiringForce();
	if(force)
		ship.ApplyForce(aim.Unit() * -force);

	// Expend any ammo that this weapon uses. Do this as the very last thing, in
	// case the outfit is its own ammunition.
	ship.ExpendAmmo(*outfit);
}



// The arc depends on both the base hardpoint and the installed outfit.
void Hardpoint::UpdateArc()
{
	if(!outfit)
		return;

	const BaseAttributes &attributes = baseAttributes;
	// Restore the initial value.
	isOmnidirectional = attributes.isOmnidirectional;
	baseAngle = attributes.baseAngle;
	if(isOmnidirectional)
	{
		const Angle opposite = baseAngle + Angle(180.);
		minArc = opposite;
		maxArc = opposite;
	}
	else
	{
		minArc = attributes.minArc;
		maxArc = attributes.maxArc;
	}

	// The installed weapon restricts the arc of fire.
	const double hardpointsArc = (maxArc - minArc).AbsDegrees();
	const double weaponsArc = outfit->Arc();
	if(weaponsArc < 360. && (isOmnidirectional || weaponsArc < hardpointsArc))
	{
		isOmnidirectional = false;
		const double weaponsHalf = weaponsArc / 2.;

		// The base angle is placed as close to center as possible.
		const Angle &firstAngle = minArc;
		const Angle &secondAngle = maxArc;
		double hardpointsMinArc = (baseAngle - firstAngle).AbsDegrees();
		double hardpointsMaxArc = (secondAngle - baseAngle).AbsDegrees();
		if(hardpointsMinArc < weaponsHalf)
			hardpointsMaxArc = weaponsArc - hardpointsMinArc;
		else if(hardpointsMaxArc < weaponsHalf)
			hardpointsMinArc = weaponsArc - hardpointsMaxArc;
		else
		{
			hardpointsMinArc = weaponsHalf;
			hardpointsMaxArc = weaponsHalf;
		}
		minArc = baseAngle - hardpointsMinArc;
		maxArc = baseAngle + hardpointsMaxArc;
	}
}<|MERGE_RESOLUTION|>--- conflicted
+++ resolved
@@ -42,16 +42,10 @@
 
 
 // Constructor.
-<<<<<<< HEAD
 Hardpoint::Hardpoint(const Point &point, const BaseAttributes &attributes,
 	bool isTurret, bool isUnder, const Outfit *outfit)
 	: outfit(outfit), point(point * .5), baseAngle(attributes.baseAngle), baseAttributes(attributes),
 	isTurret(isTurret), isParallel(baseAttributes.isParallel), isUnder(isUnder)
-=======
-Hardpoint::Hardpoint(const Point &point, const Angle &baseAngle, bool isTurret,
-	bool isParallel, bool isUnder, const Outfit *outfit)
-	: outfit(outfit), point(point * .5), baseAngle(baseAngle), isTurret(isTurret), isParallel(isParallel), isUnder(isUnder)
->>>>>>> 4101a9f3
 {
 	UpdateArc();
 }
