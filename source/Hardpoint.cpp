/* Hardpoint.cpp
Copyright (c) 2016 by Michael Zahniser

Endless Sky is free software: you can redistribute it and/or modify it under the
terms of the GNU General Public License as published by the Free Software
Foundation, either version 3 of the License, or (at your option) any later version.

Endless Sky is distributed in the hope that it will be useful, but WITHOUT ANY
WARRANTY; without even the implied warranty of MERCHANTABILITY or FITNESS FOR A
PARTICULAR PURPOSE.  See the GNU General Public License for more details.
*/

#include "Hardpoint.h"

#include "Audio.h"
#include "Effect.h"
#include "Outfit.h"
#include "pi.h"
#include "Projectile.h"
#include "Random.h"
#include "Ship.h"
#include "Visual.h"

#include <cmath>
#include <map>

using namespace std;

namespace {
	// Create all the effects in the given list, at the given location, velocity, and angle.
	void CreateEffects(const map<const Effect *, int> &m, Point pos, Point vel, Angle angle, vector<Visual> &visuals)
	{
		for(const auto &it : m)
			for(int i = 0; i < it.second; ++i)
				visuals.emplace_back(*it.first, pos, vel, angle);
	}
}



// Constructor.
Hardpoint::Hardpoint(const Point &point, const BaseAttributes &attributes,
	bool isTurret, bool isUnder, const Outfit *outfit)
	: outfit(outfit), point(point * .5), baseAngle(attributes.baseAngle), baseAttributes(attributes),
	isTurret(isTurret), isParallel(baseAttributes.isParallel), isUnder(isUnder)
{
	UpdateArc();
}



// Get the weapon in this hardpoint. This returns null if there is none.
const Outfit *Hardpoint::GetOutfit() const
{
	return outfit;
}



// Get the location, relative to the center of the ship, from which
// projectiles of this weapon should originate.
const Point &Hardpoint::GetPoint() const
{
	return point;
}



// Get the convergence angle adjustment of this weapon (guns only, not turrets).
const Angle &Hardpoint::GetAngle() const
{
	return angle;
}



// Get the angle of a turret when idling, relative to the ship.
// For guns, this function is equal to GetAngle().
const Angle &Hardpoint::GetIdleAngle() const
{
	return baseAngle;
}



// Get the arc of fire if this is a directional turret,
// otherwise a pair of 180 degree + baseAngle.
const std::pair<Angle, Angle> &Hardpoint::GetArc() const
{
	return arc;
}



// Get the angle this weapon ought to point at for ideal gun harmonization.
Angle Hardpoint::HarmonizedAngle() const
{
	if(!outfit)
		return Angle();

	// Calculate reference point for non-forward facing guns.
	Angle rotateAngle = Angle() - baseAngle;
	Point refPoint = rotateAngle.Rotate(point);

	// Find the point of convergence of shots fired from this gun. That is,
	// find the angle where the projectile's X offset will be zero when it
	// reaches the very end of its range.
	double d = outfit->Range();
	// Projectiles with a range of zero should fire straight forward. A
	// special check is needed to avoid divide by zero errors.
	return Angle(d <= 0. ? 0. : -asin(refPoint.X() / d) * TO_DEG);
}



// Find out if this is a turret hardpoint (whether or not it has a turret installed).
bool Hardpoint::IsTurret() const
{
	return isTurret;
}




bool Hardpoint::IsParallel() const
{
	return isParallel;
}



bool Hardpoint::IsOmnidirectional() const
{
	return isOmnidirectional;
}



bool Hardpoint::IsUnder() const
{
	return isUnder;
}



// Find out if this hardpoint has a homing weapon installed.
bool Hardpoint::IsHoming() const
{
	return outfit && outfit->Homing();
}



// Find out if this hardpoint has an anti-missile installed.
bool Hardpoint::IsAntiMissile() const
{
	return outfit && outfit->AntiMissile() > 0;
}



bool Hardpoint::CanAim() const
{
	return outfit && outfit->TurretTurn();
}



// Check if this weapon is ready to fire.
bool Hardpoint::IsReady() const
{
	return outfit && burstReload <= 0. && burstCount;
}



// Check if this weapon fired the last time it was able to fire. This is to
// figure out if the stream spacing timer should be applied or not.
bool Hardpoint::WasFiring() const
{
	return wasFiring;
}



// Get the number of remaining burst shots before a full reload is required.
int Hardpoint::BurstRemaining() const
{
	return burstCount;
}



// Perform one step (i.e. decrement the reload count).
void Hardpoint::Step()
{
	if(!outfit)
		return;

	wasFiring = isFiring;
	if(reload > 0.)
		--reload;
	// If the full reload time is elapsed, reset the burst counter.
	if(reload <= 0.)
		burstCount = outfit->BurstCount();
	if(burstReload > 0.)
		--burstReload;
	// If the burst reload time has elapsed, this weapon will not count as firing
	// continuously if it is not fired this frame.
	if(burstReload <= 0.)
		isFiring = false;
}



// Adjust this weapon's aim by the given amount, relative to its maximum
// "turret turn" rate.
void Hardpoint::Aim(double amount)
{
	if(!outfit)
		return;
<<<<<<< HEAD

	angle += outfit->TurretTurn() * amount;
=======
	
	const double add = outfit->TurretTurn() * amount;
	if(isOmnidirectional)
		angle += add;
	else
	{
		const Angle newAngle = angle + add;
		if(add < 0. && arc.first.IsInRange(newAngle, angle))
			angle = arc.first;
		else if(add > 0. && arc.second.IsInRange(angle, newAngle))
			angle = arc.second;
		else
			angle += add;
	}
>>>>>>> 8811090e
}



// Fire this weapon. If it is a turret, it automatically points toward
// the given ship's target. If the weapon requires ammunition, it will
// be subtracted from the given ship.
void Hardpoint::Fire(Ship &ship, vector<Projectile> &projectiles, vector<Visual> &visuals)
{
	// Since this is only called internally by Armament (no one else has non-
	// const access), assume Armament checked that this is a valid call.
	Angle aim = ship.Facing();
	Point start = ship.Position() + aim.Rotate(point);

	// Apply the aim and hardpoint offset.
	aim += angle;
	start += aim.Rotate(outfit->HardpointOffset());

	// Apply the weapon's inaccuracy to the aim. This allows firing effects
	// to share the same inaccuracy as the projectile.
	aim += Projectile::Inaccuracy(outfit->Inaccuracy());

	// Create a new projectile, originating from this hardpoint.
	// In order to get projectiles to start at the right position they are drawn
	// at an offset of (.5 * velocity). See BatchDrawList.cpp for more details.
	projectiles.emplace_back(ship, start - .5 * ship.Velocity(), aim, outfit);

	// Create any effects this weapon creates when it is fired.
	CreateEffects(outfit->FireEffects(), start, ship.Velocity(), aim, visuals);

	// Update the reload and burst counters, and expend ammunition if applicable.
	Fire(ship, start, aim);
}



// Fire an anti-missile. Returns true if the missile should be killed.
bool Hardpoint::FireAntiMissile(Ship &ship, const Projectile &projectile, vector<Visual> &visuals)
{
	// Make sure this hardpoint really is an anti-missile.
	int strength = outfit->AntiMissile();
	if(!strength)
		return false;

	// Get the anti-missile range. Anti-missile shots always last a single frame,
	// so their range is equal to their velocity.
	double range = outfit->Velocity();

	// Check if the missile is within range of this hardpoint.
	const Angle &facing = ship.Facing();
	Point start = ship.Position() + facing.Rotate(point);
	Point offset = projectile.Position() - start;
	if(offset.Length() > range)
		return false;
<<<<<<< HEAD

=======
	
	// Check if the missile is within the arc of fire.
	Angle aim(offset);
	if(!IsOmnidirectional())
	{
		auto range = GetArc();
		range.first += facing;
		range.second += facing;
		if(!aim.IsInRange(range))
			return false;
	}
	
>>>>>>> 8811090e
	// Precompute the number of visuals that will be added.
	visuals.reserve(visuals.size() + outfit->FireEffects().size()
		+ outfit->HitEffects().size() + outfit->DieEffects().size());

	// Firing effects are displayed at the anti-missile hardpoint that just fired.
	angle = aim - facing;
	start += aim.Rotate(outfit->HardpointOffset());
	CreateEffects(outfit->FireEffects(), start, ship.Velocity(), aim, visuals);

	// Figure out where the effect should be placed. Anti-missiles do not create
	// projectiles; they just create a blast animation.
	CreateEffects(outfit->HitEffects(), start + (.5 * range) * aim.Unit(), ship.Velocity(), aim, visuals);

	// Die effects are displayed at the projectile, whether or not it actually "dies."
	CreateEffects(outfit->DieEffects(), projectile.Position(), projectile.Velocity(), aim, visuals);

	// Update the reload and burst counters, and expend ammunition if applicable.
	Fire(ship, start, aim);

	// Check whether the missile was destroyed.
	return (Random::Int(strength) > Random::Int(projectile.MissileStrength()));
}



// This weapon jammed. Increase its reload counters, but don't fire.
void Hardpoint::Jam()
{
	// Since this is only called internally by Armament (no one else has non-
	// const access), assume Armament checked that this is a valid call.

	// Reset the reload count.
	reload += outfit->Reload();
	burstReload += outfit->BurstReload();
}



// Install a weapon here (assuming it is empty). This is only for
// Armament to call internally.
void Hardpoint::Install(const Outfit *outfit)
{
	// If the given outfit is not a valid weapon, this hardpoint becomes empty.
	// Also check that the type of the weapon (gun or turret) is right.
	if(!outfit || !outfit->IsWeapon() || (isTurret == !outfit->Get("turret mounts")))
		Uninstall();
	else
	{
		// Reset all the reload counters.
		this->outfit = outfit;
		Reload();
<<<<<<< HEAD

		// For fixed weapons, apply "gun harmonization," pointing them slightly
		// inward so the projectiles will converge. For turrets, start them out
		// pointing outward from the center of the ship.
		if(!isTurret)
=======
		
		// Update the arc of fire because of change an outfit.
		UpdateArc();
		
		// For fixed weapons and idling turrets, apply "gun harmonization,"
		// pointing them slightly inward so the projectiles will converge.
		// Weapons that fire in parallel beams don't get a harmonized angle.
		// And some hardpoints/gunslots are configured not to get harmonized.
		// So only harmonize when both the port and the outfit supports it.
		if(!isParallel && !outfit->IsParallel())
>>>>>>> 8811090e
		{
			const Angle harmonized = baseAngle + HarmonizedAngle();
			// The harmonized angle might be out of the arc of a turret.
			// If so, this turret is forced "parallel."
			if(!isTurret || isOmnidirectional || harmonized.IsInRange(GetArc()))
				baseAngle = harmonized;
		}
		angle = baseAngle;
	}
}



// Reload this weapon.
void Hardpoint::Reload()
{
	reload = 0.;
	burstReload = 0.;
	burstCount = outfit ? outfit->BurstCount() : 0;
}



// Uninstall the outfit from this port (if it has one).
void Hardpoint::Uninstall()
{
	outfit = nullptr;
	
	// Update the arc of fire because of change an outfit.
	UpdateArc();
}



// Get the attributes that can be used as a parameter of the constructor when cloning this.
const Hardpoint::BaseAttributes &Hardpoint::GetBaseAttributes() const
{
	return baseAttributes;
}



// Update any counters that change when this projectile fires.
void Hardpoint::Fire(Ship &ship, const Point &start, const Angle &aim)
{
	// Since this is only called internally, it is safe to assume that the
	// outfit pointer is not null.

	// Reset the reload count.
	reload += outfit->Reload();
	burstReload += outfit->BurstReload();
	--burstCount;
	isFiring = true;

	// Anti-missile sounds can be specified either in the outfit itself or in
	// the effect they create.
	if(outfit->WeaponSound())
		Audio::Play(outfit->WeaponSound(), start);
	// Apply any "kick" from firing this weapon.
	double force = outfit->FiringForce();
	if(force)
		ship.ApplyForce(aim.Unit() * -force);

	// Expend any ammo that this weapon uses. Do this as the very last thing, in
	// case the outfit is its own ammunition.
<<<<<<< HEAD
	ship.ExpendAmmo(*outfit);
=======
	ship.ExpendAmmo(outfit);
}



// The arc depends on both the base hardpoint and the installed outfit.
void Hardpoint::UpdateArc()
{
	const BaseAttributes &attributes = baseAttributes;
	// Restore the initial value.
	isOmnidirectional = attributes.isOmnidirectional;
	baseAngle = attributes.baseAngle;
	if(isOmnidirectional)
	{
		const Angle opposite = baseAngle + Angle(180.);
		arc = make_pair(opposite, opposite);
	}
	else
		arc = attributes.arc;
	
	if(!outfit)
		return;
	
	// The installed weapon restricts the arc of fire.
	const double hardpointsArc = (arc.second - arc.first).AbsDegrees();
	const double weaponsArc = outfit->Arc();
	if(weaponsArc < 360. && (isOmnidirectional || weaponsArc < hardpointsArc))
	{
		isOmnidirectional = false;
		const double weaponsHalf = weaponsArc / 2.;
		
		// The base angle is placed at center as possible.
		const Angle &firstAngle = arc.first;
		const Angle &secondAngle = arc.second;
		double hardpointsFirstArc = (baseAngle - firstAngle).AbsDegrees();
		double hardpointsSecondArc = (secondAngle - baseAngle).AbsDegrees();
		if(hardpointsFirstArc < weaponsHalf)
			hardpointsSecondArc = weaponsArc - hardpointsFirstArc;
		else if(hardpointsSecondArc < weaponsHalf)
			hardpointsFirstArc = weaponsArc - hardpointsSecondArc;
		else
		{
			hardpointsFirstArc = weaponsHalf;
			hardpointsSecondArc = weaponsHalf;
		}
		arc = make_pair(baseAngle - hardpointsFirstArc, baseAngle + hardpointsSecondArc);
	}
>>>>>>> 8811090e
}<|MERGE_RESOLUTION|>--- conflicted
+++ resolved
@@ -219,10 +219,6 @@
 {
 	if(!outfit)
 		return;
-<<<<<<< HEAD
-
-	angle += outfit->TurretTurn() * amount;
-=======
 	
 	const double add = outfit->TurretTurn() * amount;
 	if(isOmnidirectional)
@@ -237,7 +233,6 @@
 		else
 			angle += add;
 	}
->>>>>>> 8811090e
 }
 
 
@@ -292,9 +287,6 @@
 	Point offset = projectile.Position() - start;
 	if(offset.Length() > range)
 		return false;
-<<<<<<< HEAD
-
-=======
 	
 	// Check if the missile is within the arc of fire.
 	Angle aim(offset);
@@ -307,7 +299,6 @@
 			return false;
 	}
 	
->>>>>>> 8811090e
 	// Precompute the number of visuals that will be added.
 	visuals.reserve(visuals.size() + outfit->FireEffects().size()
 		+ outfit->HitEffects().size() + outfit->DieEffects().size());
@@ -359,13 +350,6 @@
 		// Reset all the reload counters.
 		this->outfit = outfit;
 		Reload();
-<<<<<<< HEAD
-
-		// For fixed weapons, apply "gun harmonization," pointing them slightly
-		// inward so the projectiles will converge. For turrets, start them out
-		// pointing outward from the center of the ship.
-		if(!isTurret)
-=======
 		
 		// Update the arc of fire because of change an outfit.
 		UpdateArc();
@@ -376,7 +360,6 @@
 		// And some hardpoints/gunslots are configured not to get harmonized.
 		// So only harmonize when both the port and the outfit supports it.
 		if(!isParallel && !outfit->IsParallel())
->>>>>>> 8811090e
 		{
 			const Angle harmonized = baseAngle + HarmonizedAngle();
 			// The harmonized angle might be out of the arc of a turret.
@@ -442,10 +425,7 @@
 
 	// Expend any ammo that this weapon uses. Do this as the very last thing, in
 	// case the outfit is its own ammunition.
-<<<<<<< HEAD
 	ship.ExpendAmmo(*outfit);
-=======
-	ship.ExpendAmmo(outfit);
 }
 
 
@@ -492,5 +472,4 @@
 		}
 		arc = make_pair(baseAngle - hardpointsFirstArc, baseAngle + hardpointsSecondArc);
 	}
->>>>>>> 8811090e
 }