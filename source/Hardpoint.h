--- conflicted
+++ resolved
@@ -50,13 +50,8 @@
 
 public:
 	// Constructor. Hardpoints may or may not specify what weapon is in them.
-<<<<<<< HEAD
 	Hardpoint(const Point &point, const BaseAttributes &attributes,
 		bool isTurret, bool isUnder, const Outfit *outfit = nullptr);
-=======
-	Hardpoint(const Point &point, const Angle &baseAngle, bool isTurret,
-		bool isParallel, bool isUnder, const Outfit *outfit = nullptr);
->>>>>>> 4101a9f3
 
 	// Get the weapon installed in this hardpoint (or null if there is none).
 	const Outfit *GetOutfit() const;
