--- conflicted
+++ resolved
@@ -632,6 +632,18 @@
 	static const Point size(230., 20.);
 	DrawCargoHold(cargo, pos, size, 230., this);
 	
+	info.DrawTooltips();
+
+	// Re-positioning weapons.
+	if(selected >= 0)
+	{
+		const Outfit *outfit = ship.Weapons()[selected].GetOutfit();
+		string name = outfit ? outfit->Name() : "[empty]";
+		Point pos(hoverPoint.X() - .5 * font.Width(name), hoverPoint.Y());
+		font.Draw(name, pos + Point(1., 1.), Color(0., 1.));
+		font.Draw(name, pos, bright);
+	}
+	
 	// Weapon positions.
 	const Sprite *sprite = ship.GetSprite().GetSprite();
 	double scale = min(240. / sprite->Width(), 240. / sprite->Height());
@@ -800,21 +812,7 @@
 		pos.Y() += warning.Height();
 	}
 	
-<<<<<<< HEAD
 	return pos.Y() - startPos.Y();
-=======
-	info.DrawTooltips();
-	
-	// Re-positioning weapons.
-	if(selected >= 0)
-	{
-		const Outfit *outfit = ship.Weapons()[selected].GetOutfit();
-		string name = outfit ? outfit->Name() : "[empty]";
-		Point pos(hoverPoint.X() - .5 * font.Width(name), hoverPoint.Y());
-		font.Draw(name, pos + Point(1., 1.), Color(0., 1.));
-		font.Draw(name, pos, bright);
-	}
->>>>>>> 69256579
 }
 
 
@@ -914,12 +912,8 @@
 
 void InfoPanel::DumpPlunder(int count)
 {
-<<<<<<< HEAD
+	int64_t loss = 0;
 	count = min(count, (*shipIt)->Cargo().GetOutfitCount(selectedPlunder));
-=======
-	int64_t loss = 0;
-	count = min(count, (*shipIt)->Cargo().Get(selectedPlunder));
->>>>>>> 69256579
 	if(count > 0)
 	{
 		loss += count * selectedPlunder->Cost();
