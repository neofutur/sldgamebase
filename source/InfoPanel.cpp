--- conflicted
+++ resolved
@@ -802,7 +802,6 @@
 	// If displaying in the shop gui.
 	if (!panel)
 	{
-<<<<<<< HEAD
 		pos.Y() += 10.;
 		font.Draw("Total Cargo Space:", pos, bright);
 		string number = to_string(cargo.Size());
@@ -823,22 +822,6 @@
 		warning.Wrap("Warning: Having enough cargo space for an outfit \"in your fleet\" does not guarantee it will fit on any particular ship when you try to take off!");
 		warning.Draw(pos, dim);
 		pos.Y() += warning.Height();
-=======
-		for(unsigned i = 0; i < ship.Weapons().size(); ++i)
-		{
-			const Hardpoint &weapon = ship.Weapons()[i];
-			if(weapon.IsTurret() == isTurret)
-			{
-				if(static_cast<int>(i) == hover)
-					hoverPos = pos;
-				else
-					DrawWeapon(i, pos, shipCenter + (2. * scale) * weapon.GetPoint());
-				pos.Y() -= 20.;
-			}
-		}
-		if(pos.Y() != 260.)
-			pos.Y() -= 10.;
->>>>>>> 47749bbf
 	}
 	
 	return pos.Y() - startPos.Y();
