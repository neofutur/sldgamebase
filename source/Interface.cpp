--- conflicted
+++ resolved
@@ -684,13 +684,11 @@
 		if(!rect.Width() || !rect.Height())
 			return;
 
-<<<<<<< HEAD
+
 		double fraction = value * spanAngle / 360.;
 
-		RingShader::Draw(rect.Center(), .5 * rect.Width(), width, fraction, *color, segments > 1. ? segments : 0., startAngle);
-=======
-		RingShader::Draw(rect.Center(), .5 * rect.Width(), width, value, *color, segments);
->>>>>>> 62f51b90
+		RingShader::Draw(rect.Center(), .5 * rect.Width(), width, fraction, *color, segments, startAngle);
+
 	}
 	else
 	{
