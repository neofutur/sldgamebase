--- conflicted
+++ resolved
@@ -192,13 +192,8 @@
 			table.DrawGap(10);
 			continue;
 		}
-<<<<<<< HEAD
-		
+
 		CheckHover(table, labels[i], deltaTime);
-=======
-
-		CheckHover(table, labels[i]);
->>>>>>> b1b1a78a
 		table.Draw(labels[i], values[i].empty() ? valueColor : labelColor);
 		table.Draw(values[i], valueColor);
 	}
