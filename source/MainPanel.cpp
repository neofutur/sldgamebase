--- conflicted
+++ resolved
@@ -146,15 +146,9 @@
 void MainPanel::Draw(double deltaTime)
 {
 	glClear(GL_COLOR_BUFFER_BIT);
-<<<<<<< HEAD
-	
+
 	engine.Draw(deltaTime);
-	
-=======
-
-	engine.Draw();
-
->>>>>>> b1b1a78a
+
 	if(isDragging)
 	{
 		if(canDrag)
@@ -168,24 +162,6 @@
 		else
 			isDragging = false;
 	}
-<<<<<<< HEAD
-=======
-
-	if(Preferences::Has("Show CPU / GPU load"))
-	{
-		string loadString = to_string(lround(load * 100.)) + "% GPU";
-		const Color &color = *GameData::Colors().Get("medium");
-		FontSet::Get(14).Draw(loadString, Point(10., Screen::Height() * -.5 + 5.), color);
-
-		loadSum += loadTimer.Time();
-		if(++loadCount == 60)
-		{
-			load = loadSum;
-			loadSum = 0.;
-			loadCount = 0;
-		}
-	}
->>>>>>> b1b1a78a
 }
 
 
