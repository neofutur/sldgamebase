--- conflicted
+++ resolved
@@ -34,13 +34,8 @@
 	explicit MainPanel(PlayerInfo &player);
 
 	virtual void Step() override;
-<<<<<<< HEAD
 	virtual void Draw(double deltaTime) override;
-	
-=======
-	virtual void Draw() override;
 
->>>>>>> b1b1a78a
 	// The planet panel calls this when it closes.
 	void OnCallback();
 	// The hail panel calls this when it closes.
@@ -79,16 +74,7 @@
 	bool handledFront = false;
 
 	Command show;
-<<<<<<< HEAD
-	
-=======
 
-	// For displaying the GPU load.
-	double load = 0.;
-	double loadSum = 0.;
-	int loadCount = 0;
-
->>>>>>> b1b1a78a
 	// Keep track of how long a starting player has spent drifting in deep space.
 	int lostness = 0;
 	int lostCount = 0;
