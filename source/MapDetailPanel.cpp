--- conflicted
+++ resolved
@@ -113,13 +113,8 @@
 
 void MapDetailPanel::Draw(double deltaTime)
 {
-<<<<<<< HEAD
 	MapPanel::Draw(deltaTime);
-	
-=======
-	MapPanel::Draw();
-
->>>>>>> b1b1a78a
+
 	DrawInfo();
 	DrawOrbits();
 	DrawKey();
