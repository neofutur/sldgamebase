--- conflicted
+++ resolved
@@ -223,15 +223,9 @@
 			SetCommodity((y - tradeY) / 20);
 			return true;
 		}
-<<<<<<< HEAD
-		// Clicking the system name toggles between viewing system danger levels and reputation.
+		// Clicking the system name toggles between the systems' danger levels and the player's reputation with their government.
 		else if(y < governmentY)
 			SetCommodity(commodity == SHOW_DANGER ? SHOW_REPUTATION : SHOW_DANGER);
-=======
-		// Clicking the system name activates the view of the player's reputation with various governments.
-		else if(y < governmentY)
-			SetCommodity(SHOW_REPUTATION);
->>>>>>> 4d4e38e1
 		// Clicking the government name activates the view of system / planet ownership.
 		else if(y >= governmentY && y < governmentY + 20)
 			SetCommodity(SHOW_GOVERNMENT);
