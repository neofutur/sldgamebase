/* MapDetailPanel.cpp
Copyright (c) 2014 by Michael Zahniser

Endless Sky is free software: you can redistribute it and/or modify it under the
terms of the GNU General Public License as published by the Free Software
Foundation, either version 3 of the License, or (at your option) any later version.

Endless Sky is distributed in the hope that it will be useful, but WITHOUT ANY
WARRANTY; without even the implied warranty of MERCHANTABILITY or FITNESS FOR A
PARTICULAR PURPOSE. See the GNU General Public License for more details.

You should have received a copy of the GNU General Public License along with
this program. If not, see <https://www.gnu.org/licenses/>.
*/

#include "MapDetailPanel.h"

#include "text/alignment.hpp"
#include "Angle.h"
#include "Color.h"
#include "Command.h"
#include "CoreStartData.h"
#include "Dialog.h"
#include "text/DisplayText.h"
#include "FillShader.h"
#include "text/Font.h"
#include "text/FontSet.h"
#include "text/Format.h"
#include "GameData.h"
#include "Government.h"
#include "Interface.h"
#include "text/layout.hpp"
#include "MapOutfitterPanel.h"
#include "MapShipyardPanel.h"
#include "pi.h"
#include "Planet.h"
#include "PlayerInfo.h"
#include "PointerShader.h"
#include "Politics.h"
#include "Preferences.h"
#include "Radar.h"
#include "RingShader.h"
#include "Screen.h"
#include "Ship.h"
#include "ShipJumpNavigation.h"
#include "Sprite.h"
#include "SpriteSet.h"
#include "SpriteShader.h"
#include "StellarObject.h"
#include "System.h"
#include "Trade.h"
#include "text/truncate.hpp"
#include "UI.h"
#include "Wormhole.h"
#include "text/WrappedText.h"

#include <algorithm>
#include <cmath>
#include <limits>
#include <set>
#include <utility>
#include <vector>

using namespace std;

namespace {
	// Convert the angle between two vectors into a sortable angle, i.e an angle
	// plus a length that is used as a tie-breaker.
	pair<double, double> SortAngle(const Point &reference, const Point &point)
	{
		// Rotate the given point by the reference amount.
		Point rotated(reference.Dot(point), reference.Cross(point));

		// This will be the tiebreaker value: the length, squared.
		double length = rotated.Dot(rotated);
		// Calculate the angle, but rotated 180 degrees so that the discontinuity
		// comes at the reference angle rather than directly opposite it.
		double angle = atan2(-rotated.Y(), -rotated.X());

		// Special case: collinear with the reference vector. If the point is
		// a longer vector than the reference, it's the very best angle.
		// Otherwise, it is the very worst angle. (Note: this also is applied if
		// the angle is opposite (angle == 0) but then it's a no-op.)
		if(!rotated.Y())
			angle = copysign(angle, rotated.X() - reference.Dot(reference));

		// Return the angle, plus the length as a tie-breaker.
		return make_pair(angle, length);
	}
}

double MapDetailPanel::scroll = 0.;
double MapDetailPanel::planetPanelHeight = 0.;



MapDetailPanel::MapDetailPanel(PlayerInfo &player, const System *system)
	: MapPanel(player, system ? MapPanel::SHOW_REPUTATION : player.MapColoring(), system)
{
}



MapDetailPanel::MapDetailPanel(const MapPanel &panel)
	: MapPanel(panel)
{
	// Use whatever map coloring is specified in the PlayerInfo.
	commodity = player.MapColoring();
}



void MapDetailPanel::Step()
{
	MapPanel::Step();

	if(selectedSystem != shownSystem)
		GeneratePlanetCards(*selectedSystem);
	if(!player.GetPlanet())
		DoHelp("map");
	if(GetUI()->IsTop(this) && player.GetPlanet() && player.GetDate() >= player.StartData().GetDate() + 12)
		DoHelp("map advanced ports");
}



void MapDetailPanel::Draw()
{
	MapPanel::Draw();

	DrawInfo();
	DrawOrbits();
	DrawKey();
}



double MapDetailPanel::GetScroll()
{
	return scroll;
}



double MapDetailPanel::PlanetPanelHeight()
{
	return planetPanelHeight;
}



bool MapDetailPanel::Hover(int x, int y)
{
	const Interface *planetCardInterface = GameData::Interfaces().Get("map planet card");
	isPlanetViewSelected = (x < Screen::Left() + planetCardInterface->GetValue("width")
		&& y < Screen::Top() + PlanetPanelHeight());

	return isPlanetViewSelected ? true : MapPanel::Hover(x, y);
}



bool MapDetailPanel::Drag(double dx, double dy)
{
	if(isPlanetViewSelected)
	{
		SetScroll(scroll - dy);

		return true;
	}
	return MapPanel::Drag(dx, dy);
}



bool MapDetailPanel::Scroll(double dx, double dy)
{
	if(isPlanetViewSelected)
	{
		SetScroll(scroll - dy * Preferences::ScrollSpeed());

		return true;
	}
	return MapPanel::Scroll(dx, dy);
}



// Only override the ones you need; the default action is to return false.
bool MapDetailPanel::KeyDown(SDL_Keycode key, Uint16 mod, const Command &command, bool isNewPress)
{
	const Interface *planetCardInterface = GameData::Interfaces().Get("map planet card");
	const double planetCardHeight = planetCardInterface->GetValue("height");
	if((key == SDLK_TAB || command.Has(Command::JUMP)) && player.Flagship())
	{
		// Clear the selected planet, if any.
		selectedPlanet = nullptr;
		SetScroll(0.);
		// Toggle to the next link connected to the "source" system. If the
		// shift key is down, the source is the end of the travel plan; otherwise
		// it is one step before the end.
		vector<const System *> &plan = player.TravelPlan();
		const System *source = plan.empty() ? player.GetSystem() : plan.front();
		const System *next = nullptr;
		Point previousUnit = Point(0., -1.);
		if(!plan.empty() && !(mod & KMOD_SHIFT))
		{
			previousUnit = plan.front()->Position();
			plan.erase(plan.begin());
			next = source;
			source = plan.empty() ? player.GetSystem() : plan.front();
			previousUnit = (previousUnit - source->Position()).Unit();
		}
		Point here = source->Position();
		const System *original = next;

		// Depending on whether the flagship has a jump drive, the possible links
		// we can travel along are different:
		bool hasJumpDrive = player.Flagship()->JumpNavigation().HasJumpDrive();
		const set<const System *> &links = hasJumpDrive
			? source->JumpNeighbors(player.Flagship()->JumpNavigation().JumpRange()) : source->Links();

		// For each link we can travel from this system, check whether the link
		// is closer to the current angle (while still being larger) than any
		// link we have seen so far.
		auto bestAngle = make_pair(4., 0.);
		for(const System *it : links)
		{
			// Skip the currently selected link, if any, and non valid system links. Also skip links to
			// systems the player has not seen, and skip hyperspace links if the
			// player has not visited either end of them.
			if(!it->IsValid() || it == original)
				continue;
			if(!player.HasSeen(*it))
				continue;
			if(!(hasJumpDrive || player.HasVisited(*it) || player.HasVisited(*source)))
				continue;

			// Generate a sortable angle with vector length as a tiebreaker.
			// Otherwise if two systems are in exactly the same direction it is
			// not well defined which one comes first.
			auto angle = SortAngle(previousUnit, it->Position() - here);
			if(angle < bestAngle)
			{
				next = it;
				bestAngle = angle;
			}
		}
		if(next)
		{
			plan.insert(plan.begin(), next);
			Select(next);
		}
	}
	else if((key == SDLK_DELETE || key == SDLK_BACKSPACE) && player.HasTravelPlan())
	{
		vector<const System *> &plan = player.TravelPlan();
		plan.erase(plan.begin());
		Select(plan.empty() ? player.GetSystem() : plan.front());
	}
	else if(key == SDLK_DOWN)
	{
		if(!isPlanetViewSelected)
		{
			if(commodity < 0 || commodity == 9)
				SetCommodity(0);
			else
				SetCommodity(commodity + 1);
		}
		else
		{
			bool selectNext = false;
			for(auto &card : planetCards)
			{
				if(selectNext)
				{
					card.Select();
					double space = card.AvailableSpace();
					if(space < planetCardHeight)
						scroll += (planetCardHeight - space);
					break;
				}
				// We have this one selected, the next one will be selected instead.
				else if(card.IsSelected())
				{
					if(!planetCards.back().IsSelected())
						selectNext = true;
					card.Select(false);
				}
			}
			// If none/the last one are considered selected, it will select the first one from the list.
			if(!selectNext && !planetCards.empty())
			{
				SetScroll(0.);
				planetCards.front().Select();
			}
		}

	}
	else if(key == SDLK_UP)
	{
		if(!isPlanetViewSelected)
		{
			if(commodity <= 0)
				SetCommodity(9);
			else
				SetCommodity(commodity - 1);
		}
		else
		{
			MapPlanetCard *previousCard = &planetCards.front();
			bool anySelected = false;
			for(auto &card : planetCards)
			{
				if(card.IsSelected())
				{
					if(!planetCards.front().IsSelected())
						anySelected = true;
					previousCard->Select();
					card.Select(false);
					double space = previousCard->AvailableSpace();
					if(space < planetCardHeight)
						scroll -= (planetCardHeight - space);
					break;
				}
				previousCard = &card;
			}
			if(!anySelected && !planetCards.empty())
			{
				SetScroll(maxScroll);
				planetCards.back().Select();
			}
		}
	}
	else
		return MapPanel::KeyDown(key, mod, command, isNewPress);

	return true;
}



bool MapDetailPanel::Click(int x, int y, int clicks)
{
	const Interface *planetCardInterface = GameData::Interfaces().Get("map planet card");
	const double planetCardWidth = planetCardInterface->GetValue("width");
	const Interface *mapInterface = GameData::Interfaces().Get("map detail panel");
	const double arrowOffset = mapInterface->GetValue("arrow x offset");
	const double planetCardHeight = planetCardInterface->GetValue("height");
	if(x < Screen::Left() + 160)
	{
		// The player clicked in the left-hand interface. This could be the system
		// name, the system government, a planet box, the commodity listing, or nothing.
		if(y >= tradeY && y < tradeY + 200)
		{
			// The player clicked on a tradable commodity. Color the map by its price.
			SetCommodity((y - tradeY) / 20);
			return true;
		}
		// Clicking the system name activates the view of the player's reputation with various governments.
		else if(y < governmentY && y > governmentY - 30)
			SetCommodity(SHOW_REPUTATION);
		// Clicking the government name activates the view of system / planet ownership.
		else if(y >= governmentY && y < governmentY + 25)
			SetCommodity(SHOW_GOVERNMENT);
	}
	if(y <= Screen::Top() + planetPanelHeight + 30 && x <= Screen::Left() + planetCardWidth + arrowOffset + 10)
	{
		if(maxScroll && x > Screen::Left() + planetCardWidth + arrowOffset - 10)
		{
			// The arrows are of size 10.
			const double arrowVerticalOffset = mapInterface->GetValue("arrow y offset") + 10.;
			bool arrowUp = (y < Screen::Top() + arrowVerticalOffset);
			bool arrowDown = (!arrowUp && y > Screen::Top() + planetPanelHeight - arrowVerticalOffset);
			SetScroll(scroll + (arrowUp ? -planetCardHeight : arrowDown ? planetCardHeight : 0.));
		}
		else
		{
			for(auto &card : planetCards)
			{
				MapPlanetCard::ClickAction clickAction = card.Click(x, y, clicks);
				if(clickAction == MapPlanetCard::ClickAction::GOTO_SHIPYARD)
				{
					GetUI()->Pop(this);
					GetUI()->Push(new MapShipyardPanel(*this, true));
					break;
				}
				else if(clickAction == MapPlanetCard::ClickAction::GOTO_OUTFITTER)
				{
					GetUI()->Pop(this);
					GetUI()->Push(new MapOutfitterPanel(*this, true));
					break;
				}
				// Then this is the planet selected.
				else if(clickAction != MapPlanetCard::ClickAction::NONE)
				{
					selectedPlanet = card.GetPlanet();
					if(selectedPlanet && player.Flagship())
						player.SetTravelDestination(selectedPlanet);
					if(clickAction != MapPlanetCard::ClickAction::SELECTED)
						SetCommodity(static_cast<int>(clickAction));
				}
			}
		}
		return true;
	}
	else if(x >= Screen::Right() - 240 && y <= Screen::Top() + 270)
	{
		// The player has clicked within the "orbits" scene.
		// Select the nearest planet to the click point.
		Point click = Point(x, y);
		selectedPlanet = nullptr;
		double distance = numeric_limits<double>::infinity();
		for(const auto &it : planets)
		{
			double d = click.Distance(it.second);
			if(d < distance)
			{
				distance = d;
				selectedPlanet = it.first;
				int place = 0;
				for(auto &planetCard : planetCards)
				{
					planetCard.Select(planetCard.GetPlanet() == selectedPlanet);
					if(planetCard.IsSelected())
						SetScroll(place * planetCardHeight);
					++place;
				}
			}
		}
		if(selectedPlanet && player.Flagship())
			player.SetTravelDestination(selectedPlanet);

		return true;
	}

	// The click was not on an interface element, so check if it was on a system.
	MapPanel::Click(x, y, clicks);
	// If the system just changed, the selected planet is no longer valid.
	if(selectedPlanet && !selectedPlanet->IsInSystem(selectedSystem))
		selectedPlanet = nullptr;
	return true;
}



bool MapDetailPanel::RClick(int x, int y)
{
	if(!Preferences::Has("System map sends move orders"))
		return true;
	// TODO: rewrite the map panels to be driven from interfaces.txt so these XY
	// positions aren't hard-coded.
	else if(x >= Screen::Right() - 240 && y >= Screen::Top() + 10 && y <= Screen::Top() + 270)
	{
		// Only handle clicks on the actual orbits element, rather than the whole UI region.
		// (Note: this isn't perfect, and the clickable area extends into the angled sides a bit.)
		const Point orbitCenter(Screen::TopRight() + Point(-120., 160.));
		auto uiClick = Point(x, y) - orbitCenter;
		if(uiClick.Length() > 130)
			return true;

		// Only issue movement orders if the player is in-flight.
		if(player.GetPlanet())
			GetUI()->Push(new Dialog("You cannot issue fleet movement orders while docked."));
		else if(!player.HasVisited(*selectedSystem))
			GetUI()->Push(new Dialog("You must visit this system before you can send your fleet there."));
		else
			player.SetEscortDestination(selectedSystem, uiClick / scale);
	}

	return true;
}



void MapDetailPanel::GeneratePlanetCards(const System &system)
{
	set<const Planet *> shown;

	planetCards.clear();
	SetScroll(0.);
	unsigned number = 0;
	for(const StellarObject &object : system.Objects())
		if(object.HasSprite() && object.HasValidPlanet())
		{
			// The same "planet" may appear multiple times in one system,
			// providing multiple landing and departure points (e.g. ringworlds).
			const Planet *planet = object.GetPlanet();
			if(planet->IsWormhole() || !planet->IsAccessible(player.Flagship()) || shown.count(planet))
				continue;

			planetCards.emplace_back(object, number, player.HasVisited(*planet));
			shown.insert(planet);
			++number;
		}
	shownSystem = &system;
}



// Draw the legend, correlating between a system's color and the value of the
// selected "commodity," which may be reputation level, outfitter size, etc.
void MapDetailPanel::DrawKey()
{
	const Color &dim = *GameData::Colors().Get("dim");
	const Color &medium = *GameData::Colors().Get("medium");
	const Font &font = FontSet::Get(14);

	Point pos = Screen::TopRight() + Point(-110., 310.);
	Point headerOff(-5., -.5 * font.Height());
	Point textOff(10., -.5 * font.Height());

	static const string HEADER[] = {
		"Trade prices:",
		"Ships for sale:",
		"Outfits for sale:",
		"You have visited:",
		"", // Special should never be active in this mode.
		"Government:",
		"System:"
	};
	const string &header = HEADER[-min(0, max(-6, commodity))];
	font.Draw(header, pos + headerOff, medium);
	pos.Y() += 20.;

	if(commodity >= 0)
	{
		// Each system is colored by the selected commodity's price. Draw
		// four distinct colors and the price each color represents.
		const vector<Trade::Commodity> &commodities = GameData::Commodities();
		const auto &range = commodities[commodity];
		if(static_cast<unsigned>(commodity) >= commodities.size())
			return;

		for(int i = 0; i <= 3; ++i)
		{
			RingShader::Draw(pos, OUTER, INNER, MapColor(i * (2. / 3.) - 1.));
			int price = range.low + ((range.high - range.low) * i) / 3;
			font.Draw(to_string(price), pos + textOff, dim);
			pos.Y() += 20.;
		}
	}
	else if(commodity >= SHOW_OUTFITTER)
	{
		// Each system is colored by the number of outfits for sale.
		static const string LABEL[2][4] = {
			{"None", "1", "5", "10+"},
			{"None", "1", "30", "60+"}};
		static const double VALUE[4] = {-1., 0., .5, 1.};

		for(int i = 0; i < 4; ++i)
		{
			RingShader::Draw(pos, OUTER, INNER, MapColor(VALUE[i]));
			font.Draw(LABEL[commodity == SHOW_OUTFITTER][i], pos + textOff, dim);
			pos.Y() += 20.;
		}
	}
	else if(commodity == SHOW_VISITED)
	{
		static const string LABEL[3] = {
			"All planets",
			"Some",
			"None"
		};
		for(int i = 0; i < 3; ++i)
		{
			RingShader::Draw(pos, OUTER, INNER, MapColor(1 - i));
			font.Draw(LABEL[i], pos + textOff, dim);
			pos.Y() += 20.;
		}
	}
	else if(commodity == SHOW_GOVERNMENT)
	{
		// Each system is colored by the government of the system. Only the
		// four largest visible governments are labeled in the legend.
		vector<pair<double, const Government *>> distances;
		for(const auto &it : closeGovernments)
		{
			if(!it.first)
				continue;
			distances.emplace_back(it.second, it.first);
		}
		sort(distances.begin(), distances.end());
		int drawn = 0;
		vector<pair<string, Color>> alreadyDisplayed;
		for(const auto &it : distances)
		{
			const string &displayName = it.second->GetName();
			const Color &displayColor = it.second->GetColor();
			auto foundIt = find(alreadyDisplayed.begin(), alreadyDisplayed.end(),
					make_pair(displayName, displayColor));
			if(foundIt != alreadyDisplayed.end())
				continue;
			RingShader::Draw(pos, OUTER, INNER, GovernmentColor(it.second));
			font.Draw(displayName, pos + textOff, dim);
			pos.Y() += 20.;
			alreadyDisplayed.emplace_back(displayName, displayColor);
			++drawn;
			if(drawn >= 4)
				break;
		}
	}
	else if(commodity == SHOW_REPUTATION)
	{
		// Each system is colored in accordance with the player's reputation
		// with its owning government. The specific colors associated with a
		// given reputation (0.1, 100, and 10000) are shown for each sign.
		RingShader::Draw(pos, OUTER, INNER, ReputationColor(1e-1, true, false));
		RingShader::Draw(pos + Point(12., 0.), OUTER, INNER, ReputationColor(1e2, true, false));
		RingShader::Draw(pos + Point(24., 0.), OUTER, INNER, ReputationColor(1e4, true, false));
		font.Draw("Friendly", pos + textOff + Point(24., 0.), dim);
		pos.Y() += 20.;

		RingShader::Draw(pos, OUTER, INNER, ReputationColor(-1e-1, false, false));
		RingShader::Draw(pos + Point(12., 0.), OUTER, INNER, ReputationColor(-1e2, false, false));
		RingShader::Draw(pos + Point(24., 0.), OUTER, INNER, ReputationColor(-1e4, false, false));
		font.Draw("Hostile", pos + textOff + Point(24., 0.), dim);
		pos.Y() += 20.;

		RingShader::Draw(pos, OUTER, INNER, ReputationColor(0., false, false));
		font.Draw("Restricted", pos + textOff, dim);
		pos.Y() += 20.;

		RingShader::Draw(pos, OUTER, INNER, ReputationColor(0., false, true));
		font.Draw("Dominated", pos + textOff, dim);
		pos.Y() += 20.;
	}

	RingShader::Draw(pos, OUTER, INNER, UninhabitedColor());
	font.Draw("Uninhabited", pos + textOff, dim);
	pos.Y() += 20.;

	RingShader::Draw(pos, OUTER, INNER, UnexploredColor());
	font.Draw("Unexplored", pos + textOff, dim);
}



// Draw the various information displays: system name & government, planetary
// details, trade prices, and details about the selected object.
void MapDetailPanel::DrawInfo()
{
	const Color &dim = *GameData::Colors().Get("dim");
	const Color &medium = *GameData::Colors().Get("medium");

	const Color &back = *GameData::Colors().Get("map side panel background");

	const Interface *planetCardInterface = GameData::Interfaces().Get("map planet card");
	double planetHeight = planetCardInterface->GetValue("height");
	double planetWidth = planetCardInterface->GetValue("width");
	const Interface *mapInterface = GameData::Interfaces().Get("map detail panel");
	double minPlanetPanelHeight = mapInterface->GetValue("min planet panel height");
	double maxPlanetPanelHeight = mapInterface->GetValue("max planet panel height");

	const double bottomGovY = mapInterface->GetValue("government Y");
	const Sprite *systemSprite = SpriteSet::Get("ui/map system");

	bool hasVisited = player.HasVisited(*selectedSystem);

	// Draw the panel for the planets. If the system was not visited, no planets will be shown.
	const double minimumSize = max(minPlanetPanelHeight, Screen::Height() - bottomGovY - systemSprite->Height());
	planetPanelHeight = hasVisited ? min(min(minimumSize, maxPlanetPanelHeight),
		(planetCards.size()) * planetHeight) : 0.;
	Point size(planetWidth, planetPanelHeight);
	// This needs to fill from the start of the screen.
	FillShader::Fill(Screen::TopLeft() + Point(size.X() / 2., size.Y() / 2.),
		size, back);

	const double startingX = mapInterface->GetValue("starting X");
	Point uiPoint(Screen::Left() + startingX, Screen::Top());

	// Draw the basic information for visitable planets in this system.
	if(hasVisited && !planetCards.empty())
	{
		uiPoint.Y() -= GetScroll();
		maxScroll = 0.;
		for(auto &card : planetCards)
		{
			// Fit another planet, if we can, also give scrolling freedom to reach the planets at the end.
			// This updates the location of the card so it needs to be called before AvailableSpace().
			card.DrawIfFits(uiPoint);
			uiPoint.Y() += planetHeight;

			// Do this all of the time so we can scroll if an element is partially shown.
			maxScroll += (planetHeight - card.AvailableSpace());
		}

		// Edges:
		Point pos(Screen::Left(), Screen::Top());
		const Sprite *bottom = SpriteSet::Get("ui/bottom edge");
		Point edgePos = pos + Point(.5 * size.X(), size.Y());
		Point bottomOff(-23.5, .5 * bottom->Height() - 1);
		SpriteShader::Draw(bottom, edgePos + bottomOff);

		const Sprite *right = SpriteSet::Get("ui/right edge");
		Point rightOff(.5 * (size.X() + right->Width()) - 1, -right->Height() / 2.);
		SpriteShader::Draw(right, edgePos + rightOff);

		if(maxScroll)
		{
			const double arrowOffsetX = mapInterface->GetValue("arrow x offset");
			const double arrowOffsetY = mapInterface->GetValue("arrow y offset");
			// Draw the pointers to go up and down by a planet at most.
			PointerShader::Draw(Point(Screen::Left() + planetWidth + arrowOffsetX,
				Screen::Top() + arrowOffsetY), Point(0., -1.), 10.f, 10.f, 5.f, scroll ? medium : dim);
			PointerShader::Draw(Point(Screen::Left() + planetWidth + arrowOffsetX,
				Screen::Top() - arrowOffsetY + planetPanelHeight), Point(0., 1.), 10.f, 10.f, 5.f,
				(scroll < maxScroll) ? medium : dim);
		}
	}

	const double textMargin = mapInterface->GetValue("text margin");
	uiPoint = Point(Screen::Left() + textMargin, Screen::Bottom() - bottomGovY);

	// Draw the information for the government of this system at the top of the trade sprite.
	SpriteShader::Draw(systemSprite, uiPoint + Point(systemSprite->Width() / 2. - textMargin, 0.));

	const Font &font = FontSet::Get(14);
	string systemName = player.KnowsName(*selectedSystem) ?
		selectedSystem->Name() : "Unexplored System";
	const auto alignLeft = Layout(145, Truncate::BACK);
	font.Draw({systemName, alignLeft}, uiPoint + Point(0., -7.), medium);

	governmentY = uiPoint.Y() + textMargin;
	string gov = player.HasVisited(*selectedSystem) ?
		selectedSystem->GetGovernment()->GetName() : "Unknown Government";
	font.Draw({gov, alignLeft}, uiPoint + Point(0., 13.), (commodity == SHOW_GOVERNMENT) ? medium : dim);
	if(commodity == SHOW_GOVERNMENT)
		PointerShader::Draw(uiPoint + Point(0., 20.), Point(1., 0.),
			10.f, 10.f, 0.f, medium);
<<<<<<< HEAD
	
	uiPoint.Y() += 115.;
	
	planetY.clear();
	// Draw the basic information for visitable planets in this system.
	if(player.HasVisited(*selectedSystem))
	{
		set<const Planet *> shown;
		const Sprite *planetSprite = SpriteSet::Get("ui/map planet");
		for(const StellarObject &object : selectedSystem->Objects())
			if(object.HasSprite() && object.HasValidPlanet())
			{
				// The same "planet" may appear multiple times in one system,
				// providing multiple landing and departure points (e.g. ringworlds).
				const Planet *planet = object.GetPlanet();
				if(planet->IsWormhole() || !planet->IsAccessible(player.Flagship()) || shown.count(planet))
					continue;
				shown.insert(planet);
				
				SpriteShader::Draw(planetSprite, uiPoint);
				planetY[planet] = uiPoint.Y() - 60;
				
				font.Draw({object.Name(), alignLeft},
					uiPoint + Point(-70., -52.),
					planet == selectedPlanet ? medium : dim);
				
				bool hasSpaceport = planet->HasServices();
				string reputationLabel = !hasSpaceport ? "No Spaceport" :
					GameData::GetPolitics().HasDominated(planet) ? "Dominated" :
					planet->GetGovernment()->IsEnemy() ? "Hostile" :
					planet->CanLand() ? "Friendly" : "Restricted";
				font.Draw(reputationLabel,
					uiPoint + Point(-60., -32.),
					hasSpaceport ? medium : faint);
				if(commodity == SHOW_REPUTATION)
					PointerShader::Draw(uiPoint + Point(-60., -25.), Point(1., 0.),
						10.f, 10.f, 0.f, medium);
				
				font.Draw("Shipyard",
					uiPoint + Point(-60., -12.),
					planet->HasShipyard() ? medium : faint);
				if(commodity == SHOW_SHIPYARD)
					PointerShader::Draw(uiPoint + Point(-60., -5.), Point(1., 0.),
						10.f, 10.f, 0.f, medium);
				
				font.Draw("Outfitter",
					uiPoint + Point(-60., 8.),
					planet->HasOutfitter() ? medium : faint);
				if(commodity == SHOW_OUTFITTER)
					PointerShader::Draw(uiPoint + Point(-60., 15.), Point(1., 0.),
						10.f, 10.f, 0.f, medium);
				
				bool hasVisited = player.HasVisited(*planet);
				font.Draw(hasVisited ? "(has been visited)" : "(not yet visited)",
					uiPoint + Point(-70., 28.),
					dim);
				if(commodity == SHOW_VISITED)
					PointerShader::Draw(uiPoint + Point(-70., 35.), Point(1., 0.),
						10.f, 10.f, 0.f, medium);
				
				uiPoint.Y() += 130.;
			}
	}
	
	uiPoint.Y() += 45.;
	tradeY = uiPoint.Y() - 95.;
	
	// Trade sprite goes from 310 to 540.
=======

	const double tradeHeight = mapInterface->GetValue("trade height");
	uiPoint = Point(Screen::Left() + startingX, Screen::Bottom() - tradeHeight);

	// Trade sprite goes after at the bottom.
>>>>>>> db28a8b1
	const Sprite *tradeSprite = SpriteSet::Get("ui/map trade");
	SpriteShader::Draw(tradeSprite, uiPoint);
	tradeY = uiPoint.Y() - tradeSprite->Height() / 2. + 15.;

	// Adapt the coordinates for the text (the sprite is drawn from a center coordinate).
	uiPoint.X() -= (tradeSprite->Width() / 2. - textMargin);
	uiPoint.Y() -= (tradeSprite->Height() / 2. - textMargin);
	for(const Trade::Commodity &commodity : GameData::Commodities())
	{
		bool isSelected = false;
		if(static_cast<unsigned>(this->commodity) < GameData::Commodities().size())
			isSelected = (&commodity == &GameData::Commodities()[this->commodity]);
		const Color &color = isSelected ? medium : dim;

		font.Draw(commodity.name, uiPoint, color);

		string price;

		bool hasVisited = player.HasVisited(*selectedSystem);
		if(hasVisited && selectedSystem->IsInhabited(player.Flagship()))
		{
			int value = selectedSystem->Trade(commodity.name);
			int localValue = (player.GetSystem() ? player.GetSystem()->Trade(commodity.name) : 0);
			// Don't "compare" prices if the current system is uninhabited and
			// thus has no prices to compare to.
			bool noCompare = (!player.GetSystem() || !player.GetSystem()->IsInhabited(player.Flagship()));
			if(!value)
				price = "----";
			else if(noCompare || player.GetSystem() == selectedSystem || !localValue)
				price = to_string(value);
			else
			{
				value -= localValue;
				price += "(";
				if(value > 0)
					price += '+';
				price += to_string(value);
				price += ")";
			}
		}
		else
			price = (hasVisited ? "n/a" : "?");

		const auto alignRight = Layout(140, Alignment::RIGHT, Truncate::BACK);
		font.Draw({price, alignRight}, uiPoint, color);

		if(isSelected)
			PointerShader::Draw(uiPoint + Point(0., 7.), Point(1., 0.), 10.f, 10.f, 0.f, color);

		uiPoint.Y() += 20.;
	}

	if(selectedPlanet && !selectedPlanet->Description().empty()
			&& player.HasVisited(*selectedPlanet) && !selectedPlanet->IsWormhole())
	{
		static const int X_OFFSET = 240;
		static const int WIDTH = 500;
		const Sprite *panelSprite = SpriteSet::Get("ui/description panel");
		Point pos(Screen::Right() - X_OFFSET - .5f * panelSprite->Width(),
			Screen::Top() + .5f * panelSprite->Height());
		SpriteShader::Draw(panelSprite, pos);

		WrappedText text(font);
		text.SetAlignment(Alignment::JUSTIFIED);
		text.SetWrapWidth(WIDTH - 20);
		text.Wrap(selectedPlanet->Description());
		text.Draw(Point(Screen::Right() - X_OFFSET - WIDTH, Screen::Top() + 20), medium);
	}

	DrawButtons("is ports");
}



// Draw the planet orbits in the currently selected system, on the current day.
void MapDetailPanel::DrawOrbits()
{
	const Sprite *orbitSprite = SpriteSet::Get("ui/orbits and key");
	SpriteShader::Draw(orbitSprite, Screen::TopRight() + .5 * Point(-orbitSprite->Width(), orbitSprite->Height()));
	Point orbitCenter = Screen::TopRight() + Point(-120., 160.);

	if(!player.HasVisited(*selectedSystem))
		return;

	const Font &font = FontSet::Get(14);

	// Figure out what the largest orbit in this system is.
	double maxDistance = 0.;
	for(const StellarObject &object : selectedSystem->Objects())
	{
		double distance = object.Distance();
		int activeParent = object.Parent();
		while(activeParent >= 0)
		{
			distance += selectedSystem->Objects()[activeParent].Distance();
			activeParent = selectedSystem->Objects()[activeParent].Parent();
		}
		maxDistance = max(maxDistance, distance);
	}
	// 2400 -> 120.
	scale = .03;
	maxDistance *= scale;

	if(maxDistance > 115.)
		scale *= 115. / maxDistance;

	// Draw the orbits.
	static const Color habitColor[7] = {
		Color(.4, .2, .2, 1.),
		Color(.3, .3, 0., 1.),
		Color(0., .4, 0., 1.),
		Color(0., .3, .4, 1.),
		Color(.1, .2, .5, 1.),
		Color(.2, .2, .2, 1.),
		Color(1., 1., 1., 1.)
	};
	for(const StellarObject &object : selectedSystem->Objects())
	{
		if(object.Radius() <= 0.)
			continue;

		Point parentPos;
		int habit = 5;
		if(object.Parent() >= 0)
			parentPos = selectedSystem->Objects()[object.Parent()].Position();
		else
		{
			double warmth = object.Distance() / selectedSystem->HabitableZone();
			habit = (warmth > .5) + (warmth > .8) + (warmth > 1.2) + (warmth > 2.0);
		}

		double radius = object.Distance() * scale;
		RingShader::Draw(orbitCenter + parentPos * scale,
			radius + .7, radius - .7,
			habitColor[habit]);
	}

	// Draw the planets themselves.
	planets.clear();
	for(const StellarObject &object : selectedSystem->Objects())
	{
		if(object.Radius() <= 0.)
			continue;

		Point pos = orbitCenter + object.Position() * scale;
		// Special case: wormholes which would lead to an inaccessible location should not
		// be drawn as landable.
		bool hasPlanet = object.HasValidPlanet();
		bool inaccessible = hasPlanet && object.GetPlanet()->GetWormhole()
			&& object.GetPlanet()->GetWormhole()->WormholeDestination(*selectedSystem).Inaccessible();
		if(hasPlanet && object.GetPlanet()->IsAccessible(player.Flagship()) && !inaccessible)
			planets[object.GetPlanet()] = pos;

		// The above wormhole check prevents the wormhole from being selected, but does not change its color
		// on the orbits radar.
		const float *rgb = inaccessible ? Radar::GetColor(Radar::INACTIVE).Get()
			: Radar::GetColor(object.RadarType(player.Flagship())).Get();
		// Darken and saturate the color, and make it opaque.
		Color color(max(0.f, rgb[0] * 1.2f - .2f), max(0.f, rgb[1] * 1.2f - .2f), max(0.f, rgb[2] * 1.2f - .2f), 1.f);
		RingShader::Draw(pos, object.Radius() * scale + 1., 0.f, color);
	}

	// If the player has a pending order for escorts to move to a new system, draw it.
	if(player.HasEscortDestination())
	{
		auto pendingOrder = player.GetEscortDestination();
		if(pendingOrder.first == selectedSystem)
		{
			// Draw an X (to mark the spot, of course).
			auto uiPoint = (pendingOrder.second * scale) + orbitCenter;
			const Color *color = GameData::Colors().Get("map orbits fleet destination");
			// TODO: Add a "batch pointershader" method that takes
			// the shape description, a count, and a reference point+orientation.
			// Use that method below and in Engine for drawing target reticles.
			auto a = Angle{45.};
			auto inc = Angle{90.};

			PointerShader::Bind();
			for(int i = 0; i < 4; ++i)
			{
				PointerShader::Add(uiPoint, a.Unit(), 6.f, 6.f, -3.f, *color);
				a += inc;
			}
			PointerShader::Unbind();
		}
	}

	// Draw the selection ring on top of everything else.
	for(const StellarObject &object : selectedSystem->Objects())
		if(selectedPlanet && object.GetPlanet() == selectedPlanet)
			RingShader::Draw(orbitCenter + object.Position() * scale,
				object.Radius() * scale + 5., object.Radius() * scale + 4.,
				habitColor[6]);

	// Draw the name of the selected planet.
	const string &name = selectedPlanet ? selectedPlanet->Name() : selectedSystem->Name();
	Point namePos(Screen::Right() - 190., Screen::Top() + 7.);
	font.Draw({name, {180, Alignment::CENTER, Truncate::BACK}},
		namePos, *GameData::Colors().Get("medium"));
}



// Set the commodity coloring, and update the player info as well.
void MapDetailPanel::SetCommodity(int index)
{
	commodity = index;
	player.SetMapColoring(commodity);
}



void MapDetailPanel::SetScroll(double newScroll)
{
	MapDetailPanel::scroll = max(0., newScroll);
	if(scroll > maxScroll)
		scroll = maxScroll;
}<|MERGE_RESOLUTION|>--- conflicted
+++ resolved
@@ -728,82 +728,11 @@
 	if(commodity == SHOW_GOVERNMENT)
 		PointerShader::Draw(uiPoint + Point(0., 20.), Point(1., 0.),
 			10.f, 10.f, 0.f, medium);
-<<<<<<< HEAD
-	
-	uiPoint.Y() += 115.;
-	
-	planetY.clear();
-	// Draw the basic information for visitable planets in this system.
-	if(player.HasVisited(*selectedSystem))
-	{
-		set<const Planet *> shown;
-		const Sprite *planetSprite = SpriteSet::Get("ui/map planet");
-		for(const StellarObject &object : selectedSystem->Objects())
-			if(object.HasSprite() && object.HasValidPlanet())
-			{
-				// The same "planet" may appear multiple times in one system,
-				// providing multiple landing and departure points (e.g. ringworlds).
-				const Planet *planet = object.GetPlanet();
-				if(planet->IsWormhole() || !planet->IsAccessible(player.Flagship()) || shown.count(planet))
-					continue;
-				shown.insert(planet);
-				
-				SpriteShader::Draw(planetSprite, uiPoint);
-				planetY[planet] = uiPoint.Y() - 60;
-				
-				font.Draw({object.Name(), alignLeft},
-					uiPoint + Point(-70., -52.),
-					planet == selectedPlanet ? medium : dim);
-				
-				bool hasSpaceport = planet->HasServices();
-				string reputationLabel = !hasSpaceport ? "No Spaceport" :
-					GameData::GetPolitics().HasDominated(planet) ? "Dominated" :
-					planet->GetGovernment()->IsEnemy() ? "Hostile" :
-					planet->CanLand() ? "Friendly" : "Restricted";
-				font.Draw(reputationLabel,
-					uiPoint + Point(-60., -32.),
-					hasSpaceport ? medium : faint);
-				if(commodity == SHOW_REPUTATION)
-					PointerShader::Draw(uiPoint + Point(-60., -25.), Point(1., 0.),
-						10.f, 10.f, 0.f, medium);
-				
-				font.Draw("Shipyard",
-					uiPoint + Point(-60., -12.),
-					planet->HasShipyard() ? medium : faint);
-				if(commodity == SHOW_SHIPYARD)
-					PointerShader::Draw(uiPoint + Point(-60., -5.), Point(1., 0.),
-						10.f, 10.f, 0.f, medium);
-				
-				font.Draw("Outfitter",
-					uiPoint + Point(-60., 8.),
-					planet->HasOutfitter() ? medium : faint);
-				if(commodity == SHOW_OUTFITTER)
-					PointerShader::Draw(uiPoint + Point(-60., 15.), Point(1., 0.),
-						10.f, 10.f, 0.f, medium);
-				
-				bool hasVisited = player.HasVisited(*planet);
-				font.Draw(hasVisited ? "(has been visited)" : "(not yet visited)",
-					uiPoint + Point(-70., 28.),
-					dim);
-				if(commodity == SHOW_VISITED)
-					PointerShader::Draw(uiPoint + Point(-70., 35.), Point(1., 0.),
-						10.f, 10.f, 0.f, medium);
-				
-				uiPoint.Y() += 130.;
-			}
-	}
-	
-	uiPoint.Y() += 45.;
-	tradeY = uiPoint.Y() - 95.;
-	
-	// Trade sprite goes from 310 to 540.
-=======
 
 	const double tradeHeight = mapInterface->GetValue("trade height");
 	uiPoint = Point(Screen::Left() + startingX, Screen::Bottom() - tradeHeight);
 
 	// Trade sprite goes after at the bottom.
->>>>>>> db28a8b1
 	const Sprite *tradeSprite = SpriteSet::Get("ui/map trade");
 	SpriteShader::Draw(tradeSprite, uiPoint);
 	tradeY = uiPoint.Y() - tradeSprite->Height() / 2. + 15.;
