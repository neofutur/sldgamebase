--- conflicted
+++ resolved
@@ -434,7 +434,6 @@
 		font.Draw("Dominated", pos + textOff, dim);
 		pos.Y() += 20.;
 	}
-<<<<<<< HEAD
 	else if(commodity == SHOW_DANGER)
 	{
 		// Each system is colored in accordance with its danger to the player,
@@ -449,10 +448,7 @@
 			pos.Y() += 20.;
 		}
 	}
-	
-=======
-
->>>>>>> a2b231a3
+
 	RingShader::Draw(pos, OUTER, INNER, UninhabitedColor());
 	font.Draw("Uninhabited", pos + textOff, dim);
 	pos.Y() += 20.;
@@ -482,14 +478,10 @@
 		selectedSystem->Name() : "Unexplored System";
 	const auto alignLeft = Layout(140, Truncate::BACK);
 	font.Draw({systemName, alignLeft}, uiPoint + Point(-90., -7.), medium);
-<<<<<<< HEAD
 	if(commodity == SHOW_DANGER)
 		PointerShader::Draw(uiPoint + Point(-90., 0.), Point(1., 0.),
 			10., 10., 0., medium);
-	
-=======
-
->>>>>>> a2b231a3
+
 	governmentY = uiPoint.Y() + 10.;
 	string gov = player.HasVisited(*selectedSystem) ?
 		selectedSystem->GetGovernment()->GetName() : "Unknown Government";
