--- conflicted
+++ resolved
@@ -36,15 +36,10 @@
 
 	virtual void Step() override;
 	virtual void Draw() override;
-<<<<<<< HEAD
 	// Navigate through the shown planets when there are too many, otherwise use the parent function.
 	virtual bool Scroll(double dx, double dy) override;
 	
 	
-=======
-
-
->>>>>>> 357bc5a7
 protected:
 	virtual bool KeyDown(SDL_Keycode key, Uint16 mod, const Command &command, bool isNewPress) override;
 	// Handle single & double-clicks on commodities, planet information, or objects in the "orbits" display.
@@ -65,15 +60,11 @@
 private:
 	int governmentY = 0;
 	int tradeY = 0;
-<<<<<<< HEAD
 	
 	int planetNbr = 0;
 	double scroll = 0.;
 	double maxScroll = 0.;
 	
-=======
-
->>>>>>> 357bc5a7
 	// Default display scaling for orbits within the currently displayed system.
 	double scale = .03;
 
