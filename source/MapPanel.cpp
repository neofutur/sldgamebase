--- conflicted
+++ resolved
@@ -1030,19 +1030,19 @@
 		bool isWormhole = false;
 		for(const StellarObject &object : previous->Objects())
 		{
-			isWormhole |= (object.HasSprite() && object.HasValidPlanet()
+			if (object.HasSprite() && object.HasValidPlanet()
 				&& object.GetPlanet()->IsWormhole()
 				&& player.HasVisited(*object.GetPlanet())
 				&& object.GetPlanet()->GetWormhole()->IsMappable()
 				&& player.HasVisited(*previous) && player.HasVisited(*next)
-				&& &object.GetPlanet()->GetWormhole()->WormholeDestination(*previous) == next);
-<<<<<<< HEAD
+				&& &object.GetPlanet()->GetWormhole()->WormholeDestination(*previous) == next)
+			{
+				isWormhole = true;
+				wormholeColor = *object.GetPlanet()->GetWormhole()->GetLinkColor();
+				break;
+			}
+		}
 		bool isJump = !isHyper && !isWormhole && previous->JumpNeighbors(jumpRange).count(next);
-=======
-			if(isWormhole)
-				wormholeColor = *object.GetPlanet()->GetWormhole()->GetLinkColor();
-		}
->>>>>>> 5c6d16fb
 
 		if(!isHyper && !isJump && !isWormhole)
 			break;
