--- conflicted
+++ resolved
@@ -1102,15 +1102,10 @@
 
 		// If an arrow is being drawn, the link will always be drawn too. Draw
 		// the link only for the first instance of it in this set.
-<<<<<<< HEAD
-		if(link.first < link.second || !arrowsToDraw.count(make_pair(link.second, link.first)))
-			LineShader::UISpace::Draw(from, to, LINK_WIDTH, wormholeDim);
-=======
 		if(link.from < link.to || !count_if(arrowsToDraw.begin(), arrowsToDraw.end(),
 			[&link](const WormholeArrow &cmp)
 			{ return cmp.from == link.to && cmp.to == link.from; }))
-				LineShader::Draw(from, to, LINK_WIDTH, wormholeDim);
->>>>>>> 03d0aad5
+				LineShader::UISpace::Draw(from, to, LINK_WIDTH, wormholeDim);
 
 		// Compute the start and end positions of the arrow edges.
 		Point arrowStem = zoom * ARROW_LENGTH * offset;
