/* MapPanel.cpp
Copyright (c) 2014 by Michael Zahniser

Endless Sky is free software: you can redistribute it and/or modify it under the
terms of the GNU General Public License as published by the Free Software
Foundation, either version 3 of the License, or (at your option) any later version.

Endless Sky is distributed in the hope that it will be useful, but WITHOUT ANY
WARRANTY; without even the implied warranty of MERCHANTABILITY or FITNESS FOR A
PARTICULAR PURPOSE. See the GNU General Public License for more details.

You should have received a copy of the GNU General Public License along with
this program. If not, see <https://www.gnu.org/licenses/>.
*/

#include "MapPanel.h"

#include "text/alignment.hpp"
#include "Angle.h"
#include "CargoHold.h"
#include "Dialog.h"
#include "FillShader.h"
#include "FogShader.h"
#include "text/Font.h"
#include "text/FontSet.h"
#include "text/Format.h"
#include "Galaxy.h"
#include "GameData.h"
#include "Government.h"
#include "Information.h"
#include "Interface.h"
#include "LineShader.h"
#include "MapDetailPanel.h"
#include "MapOutfitterPanel.h"
#include "MapShipyardPanel.h"
#include "Mission.h"
#include "MissionPanel.h"
#include "Planet.h"
#include "PlayerInfo.h"
#include "PointerShader.h"
#include "Politics.h"
#include "Preferences.h"
#include "RingShader.h"
#include "Screen.h"
#include "Ship.h"
#include "ShipJumpNavigation.h"
#include "SpriteShader.h"
#include "StellarObject.h"
#include "System.h"
#include "Trade.h"
#include "text/truncate.hpp"
#include "UI.h"
#include "Wormhole.h"

#include "opengl.h"

#include <algorithm>
#include <cctype>
#include <cmath>
#include <limits>

using namespace std;

namespace {
	const std::string SHOW_ESCORT_SYSTEMS = "Show escort systems on map";
	const std::string SHOW_STORED_OUTFITS = "Show stored outfits on map";
	const unsigned MAX_MISSION_POINTERS_DRAWN = 12;
	const double MISSION_POINTERS_ANGLE_DELTA = 30.;

	// Struct to track per system how many pointers are drawn and still
	// need to be drawn.
	struct PointerDrawCount {
		// Amount of systems already drawn.
		unsigned drawn = 0;
		unsigned available = 0;
		unsigned unavailable = 0;
	};

	// Log how many player ships are in a given system, tracking whether
	// they are parked or in-flight.
	void TallyEscorts(const vector<shared_ptr<Ship>> &escorts,
		map<const System *, MapPanel::SystemTooltipData> &locations)
	{
		for(const auto &ship : escorts)
		{
			if(ship->IsDestroyed())
				continue;
			if(ship->GetSystem())
			{
				if(!ship->IsParked())
					++locations[ship->GetSystem()].activeShips;
				else
					++locations[ship->GetSystem()].parkedShips;
			}
			// If this ship has no system but has a parent, it is carried (and thus not parked).
			else if(ship->CanBeCarried() && ship->GetParent() && ship->GetParent()->GetSystem())
				++locations[ship->GetParent()->GetSystem()].activeShips;
		}
	}

	// Log how many stored outfits are in a given system.
	void TallyOutfits(const std::map<const Planet *, CargoHold> &outfits,
		map<const System *, MapPanel::SystemTooltipData> &locations)
	{
		for(const auto &hold : outfits)
		{
			// Get the system in which the planet storage is located.
			const Planet *planet = hold.first;
			const System *system = planet->GetSystem();
			// Skip outfits stored on planets without a system.
			if(!system)
				continue;

			for(const auto &outfit : hold.second.Outfits())
				// Only count a system if it actually stores outfits.
				if(outfit.second)
					locations[system].outfits[planet] += outfit.second;
		}
	}

	const Color black(0.f, 1.f);
	const Color red(1.f, 0.f, 0.f, 1.f);

	// Hovering an escort pip for this many frames activates the tooltip.
	const int HOVER_TIME = 60;
	// Length in frames of the recentering animation.
	const int RECENTER_TIME = 20;

	bool HasMultipleLandablePlanets(const System &system)
	{
		const Planet *firstPlanet = nullptr;
		for(auto &&stellarObject : system.Objects())
			if(stellarObject.HasValidPlanet() && stellarObject.HasSprite() && !stellarObject.GetPlanet()->IsWormhole())
			{
				// We can return true once we found 2 different landable planets.
				if(!firstPlanet)
					firstPlanet = stellarObject.GetPlanet();
				else if(firstPlanet != stellarObject.GetPlanet())
					return true;
			}

		return false;
	}
}

const float MapPanel::OUTER = 6.f;
const float MapPanel::INNER = 3.5f;
const float MapPanel::LINK_WIDTH = 1.2f;
// Draw links only outside the system ring, which has radius MapPanel::OUTER.
const float MapPanel::LINK_OFFSET = 7.f;



MapPanel::MapPanel(PlayerInfo &player, int commodity, const System *special)
	: player(player), distance(player),
	playerSystem(*player.GetSystem()),
	selectedSystem(special ? special : player.GetSystem()),
	specialSystem(special),
	playerJumpDistance(System::DEFAULT_NEIGHBOR_DISTANCE),
	commodity(commodity)
{
	SetIsFullScreen(true);
	SetInterruptible(false);
	// Recalculate the fog each time the map is opened, just in case the player
	// bought a map since the last time they viewed the map.
	FogShader::Redraw();

	// Recalculate escort positions every time the map is opened, as they may
	// be changing systems even if the player does not.
	// The player cannot toggle any preferences without closing the map panel.
	if(Preferences::Has(SHOW_ESCORT_SYSTEMS) || Preferences::Has(SHOW_STORED_OUTFITS))
	{
		escortSystems.clear();
		if(Preferences::Has(SHOW_ESCORT_SYSTEMS))
			TallyEscorts(player.Ships(), escortSystems);
		if(Preferences::Has(SHOW_STORED_OUTFITS))
			TallyOutfits(player.PlanetaryStorage(), escortSystems);
	}

	// Initialize a centered tooltip.
	hoverText.SetFont(FontSet::Get(14));
	hoverText.SetWrapWidth(150);
	hoverText.SetAlignment(Alignment::LEFT);

	// Find out how far the player is able to jump. The range of the system
	// takes priority over the range of the player's flagship.
	double systemRange = playerSystem.JumpRange();
	double playerRange = player.Flagship() ? player.Flagship()->JumpNavigation().JumpRange() : 0.;
	if(systemRange || playerRange)
		playerJumpDistance = systemRange ? systemRange : playerRange;

	CenterOnSystem(selectedSystem, true);
}



void MapPanel::Step()
{
	if(recentering > 0)
	{
		double step = (recentering - .5) / RECENTER_TIME;
		// Interpolate with the smoothstep function, 3x^2 - 2x^3. Its derivative
		// gives the fraction of the distance to move at each time step:
		center += recenterVector * (step * (1. - step) * (6. / RECENTER_TIME));
		--recentering;
	}
}



void MapPanel::Draw()
{
	glClear(GL_COLOR_BUFFER_BIT);

	for(const auto &it : GameData::Galaxies())
		SpriteShader::Draw(it.second.GetSprite(), Zoom() * (center + it.second.Position()), Zoom());

	if(Preferences::Has("Hide unexplored map regions"))
		FogShader::Draw(center, Zoom(), player);

	// Draw the "visible range" circle around your current location.
	const Color &viewRangeColor = *GameData::Colors().Get("map view range color");
	RingShader::Draw(Zoom() * (playerSystem.Position() + center),
		System::DEFAULT_NEIGHBOR_DISTANCE * Zoom(), 2.0f, 1.0f, viewRangeColor);
	// Draw the jump range circle around your current location if it is different than the
	// visible range.
	const Color &jumpRangeColor = *GameData::Colors().Get("map jump range color");
	if(playerJumpDistance != System::DEFAULT_NEIGHBOR_DISTANCE)
		RingShader::Draw(Zoom() * (playerSystem.Position() + center),
			(playerJumpDistance + .5) * Zoom(), (playerJumpDistance - .5) * Zoom(), jumpRangeColor);

	Color brightColor(.4f, 0.f);
	RingShader::Draw(Zoom() * (selectedSystem->Position() + center),
		11.f, 9.f, brightColor);

	// Advance a "blink" timer.
	++step;
	// Update the tooltip timer [0-60].
	hoverCount += hoverSystem ? (hoverCount < HOVER_TIME) : (hoverCount ? -1 : 0);

	DrawWormholes();
	DrawTravelPlan();
	DrawEscorts();
	DrawLinks();
	DrawSystems();
	DrawNames();
	DrawMissions();
	DrawTooltips();

	if(selectedSystem != &playerSystem && !distance.HasRoute(selectedSystem))
	{
		static const string UNAVAILABLE = "You have no available route to this system.";
		static const string UNKNOWN = "You have not yet mapped a route to this system.";
		const Font &font = FontSet::Get(18);

		const string &message = player.HasVisited(*selectedSystem) ? UNAVAILABLE : UNKNOWN;
		Point point(-font.Width(message) / 2, Screen::Top() + 40);
		font.Draw(message, point + Point(1, 1), black);
		font.Draw(message, point, red);
	}
}



void MapPanel::DrawButtons(const string &condition)
{
	// Remember which buttons we're showing.
	buttonCondition = condition;

	// Draw the buttons to switch to other map modes.
	Information info;
	info.SetCondition(condition);
	const Interface *mapInterface = GameData::Interfaces().Get("map");
	if(player.MapZoom() >= static_cast<int>(mapInterface->GetValue("max zoom")))
		info.SetCondition("max zoom");
	if(player.MapZoom() <= static_cast<int>(mapInterface->GetValue("min zoom")))
		info.SetCondition("min zoom");
	const Interface *mapButtonUi = GameData::Interfaces().Get("map buttons");
	mapButtonUi->Draw(info, this);
}



void MapPanel::DrawMiniMap(const PlayerInfo &player, float alpha, const System *const jump[2], int step)
{
	const Font &font = FontSet::Get(14);
	Color lineColor(alpha, 0.f);
	Point center = .5 * (jump[0]->Position() + jump[1]->Position());
	const Point &drawPos = GameData::Interfaces().Get("hud")->GetPoint("mini-map");
	set<const System *> drawnSystems = { jump[0], jump[1] };
	bool isLink = jump[0]->Links().count(jump[1]);

	const Set<Color> &colors = GameData::Colors();
	const Color &currentColor = colors.Get("active mission")->Additive(alpha * 2.f);
	const Color &blockedColor = colors.Get("blocked mission")->Additive(alpha * 2.f);
	const Color &waypointColor = colors.Get("waypoint")->Additive(alpha * 2.f);

	const Ship *flagship = player.Flagship();
	for(int i = 0; i < 2; ++i)
	{
		static const string UNKNOWN_SYSTEM = "Unexplored System";
		const System &system = *jump[i];
		const Government *gov = system.GetGovernment();
		Point from = system.Position() - center + drawPos;
		const string &name = player.KnowsName(system) ? system.Name() : UNKNOWN_SYSTEM;
		font.Draw(name, from + Point(OUTER, -.5 * font.Height()), lineColor);

		// Draw the origin and destination systems, since they
		// might not be linked via hyperspace.
		Color color = Color(.5f * alpha, 0.f);
		if(player.HasVisited(system) && system.IsInhabited(flagship) && gov)
			color = Color(
				alpha * gov->GetColor().Get()[0],
				alpha * gov->GetColor().Get()[1],
				alpha * gov->GetColor().Get()[2], 0.f);
		RingShader::Draw(from, OUTER, INNER, color);

		for(const System *link : system.Links())
		{
			// Only draw systems known to be attached to the jump systems.
			if(!player.HasVisited(system) && !player.HasVisited(*link))
				continue;

			// Draw the system link. This will double-draw the jump
			// path if it is via hyperlink, to increase brightness.
			Point to = link->Position() - center + drawPos;
			Point unit = (from - to).Unit() * LINK_OFFSET;
			LineShader::Draw(from - unit, to + unit, LINK_WIDTH, lineColor);

			if(drawnSystems.count(link))
				continue;
			drawnSystems.insert(link);

			gov = link->GetGovernment();
			Color color = Color(.5f * alpha, 0.f);
			if(player.HasVisited(*link) && link->IsInhabited(flagship) && gov)
				color = Color(
					alpha * gov->GetColor().Get()[0],
					alpha * gov->GetColor().Get()[1],
					alpha * gov->GetColor().Get()[2], 0.f);
			RingShader::Draw(to, OUTER, INNER, color);
		}

		unsigned missionCounter = 0;
		for(const Mission &mission : player.Missions())
		{
			if(missionCounter >= MAX_MISSION_POINTERS_DRAWN)
				break;

			if(!mission.IsVisible())
				continue;

			if(mission.Destination().GetSystem() == &system)
			{
				bool blink = false;
				if(mission.Deadline())
				{
					int days = min(5, mission.Deadline() - player.GetDate()) + 1;
					if(days > 0)
						blink = (step % (10 * days) > 5 * days);
				}
				if(!blink)
				{
					bool isSatisfied = IsSatisfied(player, mission);
					DrawPointer(from, missionCounter, isSatisfied ? currentColor : blockedColor, false);
				}
				else
					++missionCounter;
			}

			for(const System *waypoint : mission.Waypoints())
			{
				if(missionCounter >= MAX_MISSION_POINTERS_DRAWN)
					break;
				if(waypoint == &system)
					DrawPointer(from, missionCounter, waypointColor, false);
			}
			for(const Planet *stopover : mission.Stopovers())
			{
				if(missionCounter >= MAX_MISSION_POINTERS_DRAWN)
					break;
				if(stopover->IsInSystem(&system))
					DrawPointer(from, missionCounter, waypointColor, false);
			}
		}
	}

	// Draw the rest of the directional arrow. If this is a normal jump,
	// the stem was already drawn above.
	Point from = jump[0]->Position() - center + drawPos;
	Point to = jump[1]->Position() - center + drawPos;
	Point unit = (to - from).Unit();
	from += LINK_OFFSET * unit;
	to -= LINK_OFFSET * unit;
	Color bright(2.f * alpha, 0.f);
	// Non-hyperspace jumps are drawn with a dashed directional arrow.
	if(!isLink)
	{
		double length = (to - from).Length();
		int segments = static_cast<int>(length / 15.);
		for(int i = 0; i < segments; ++i)
			LineShader::Draw(
				from + unit * ((i * length) / segments + 2.),
				from + unit * (((i + 1) * length) / segments - 2.),
				LINK_WIDTH, bright);
	}
	LineShader::Draw(to, to + Angle(-30.).Rotate(unit) * -10., LINK_WIDTH, bright);
	LineShader::Draw(to, to + Angle(30.).Rotate(unit) * -10., LINK_WIDTH, bright);
}



bool MapPanel::AllowsFastForward() const noexcept
{
	return true;
}



bool MapPanel::KeyDown(SDL_Keycode key, Uint16 mod, const Command &command, bool isNewPress)
{
	const Interface *mapInterface = GameData::Interfaces().Get("map");
	if(command.Has(Command::MAP) || key == 'd' || key == SDLK_ESCAPE
			|| (key == 'w' && (mod & (KMOD_CTRL | KMOD_GUI))))
		GetUI()->Pop(this);
	else if(key == 's' && buttonCondition != "is shipyards")
	{
		GetUI()->Pop(this);
		GetUI()->Push(new MapShipyardPanel(*this));
	}
	else if(key == 'o' && buttonCondition != "is outfitters")
	{
		GetUI()->Pop(this);
		GetUI()->Push(new MapOutfitterPanel(*this));
	}
	else if(key == 'i' && buttonCondition != "is missions")
	{
		GetUI()->Pop(this);
		GetUI()->Push(new MissionPanel(*this));
	}
	else if(key == 'p' && buttonCondition != "is ports")
	{
		GetUI()->Pop(this);
		GetUI()->Push(new MapDetailPanel(*this));
	}
	else if(key == 'f')
	{
		GetUI()->Push(new Dialog(
			this, &MapPanel::Find, "Search for:", "", Truncate::NONE, true));
		return true;
	}
	else if(key == SDLK_PLUS || key == SDLK_KP_PLUS || key == SDLK_EQUALS)
		player.SetMapZoom(min(static_cast<int>(mapInterface->GetValue("max zoom")), player.MapZoom() + 1));
	else if(key == SDLK_MINUS || key == SDLK_KP_MINUS)
		player.SetMapZoom(max(static_cast<int>(mapInterface->GetValue("min zoom")), player.MapZoom() - 1));
	else
		return false;

	return true;
}



bool MapPanel::Click(int x, int y, int clicks)
{
	// Figure out if a system was clicked on.
	Point click = Point(x, y) / Zoom() - center;
	for(const auto &it : GameData::Systems())
		if(it.second.IsValid() && click.Distance(it.second.Position()) < 10.
				&& (player.HasSeen(it.second) || &it.second == specialSystem))
		{
			Select(&it.second);
			break;
		}

	return true;
}



// If the mouse has moved near a known system that contains escorts, track the dwell time.
bool MapPanel::Hover(int x, int y)
{
	if(escortSystems.empty())
		return true;

	// Map from screen coordinates into game coordinates.
	Point pos = Point(x, y) / Zoom() - center;
	double maxDistance = 2 * OUTER / Zoom();

	// Were we already hovering near an escort's system?
	if(hoverSystem)
	{
		// Is the new mouse position still near it?
		if(pos.Distance(hoverSystem->Position()) <= maxDistance)
			return true;

		hoverSystem = nullptr;
		tooltip.clear();
	}

	// Check if the new position supports a tooltip.
	for(const auto &squad : escortSystems)
	{
		const System *system = squad.first;
		if(pos.Distance(system->Position()) < maxDistance
				&& (player.HasSeen(*system) || system == specialSystem))
		{
			// Start tracking this system.
			hoverSystem = system;
			break;
		}
	}
	return true;
}



bool MapPanel::Drag(double dx, double dy)
{
	center += Point(dx, dy) / Zoom();
	recentering = 0;

	return true;
}



bool MapPanel::Scroll(double dx, double dy)
{
	// The mouse should be pointing to the same map position before and after zooming.
	Point mouse = UI::GetMouse();
	Point anchor = mouse / Zoom() - center;
	const Interface *mapInterface = GameData::Interfaces().Get("map");
	if(dy > 0.)
		player.SetMapZoom(min(static_cast<int>(mapInterface->GetValue("max zoom")), player.MapZoom() + 1));
	else if(dy < 0.)
		player.SetMapZoom(max(static_cast<int>(mapInterface->GetValue("min zoom")), player.MapZoom() - 1));

	// Now, Zoom() has changed (unless at one of the limits). But, we still want
	// anchor to be the same, so:
	center = mouse / Zoom() - anchor;
	return true;
}



Color MapPanel::MapColor(double value)
{
	if(std::isnan(value))
		return UninhabitedColor();

	value = min(1., max(-1., value));
	if(value < 0.)
		return Color(
			.12 + .12 * value,
			.48 + .36 * value,
			.48 - .12 * value,
			.4);
	else
		return Color(
			.12 + .48 * value,
			.48,
			.48 - .48 * value,
			.4);
}



Color MapPanel::ReputationColor(double reputation, bool canLand, bool hasDominated)
{
	// If the system allows you to land, always show it in blue even if the
	// government is hostile.
	if(canLand)
		reputation = max(reputation, 0.);

	if(hasDominated)
		return Color(.1, .6, 0., .4);
	else if(reputation < 0.)
	{
		reputation = min(1., .1 * log(1. - reputation) + .1);
		return Color(.6, .4 * (1. - reputation), 0., .4);
	}
	else if(!canLand)
		return Color(.6, .54, 0., .4);
	else
	{
		reputation = min(1., .1 * log(1. + reputation) + .1);
		return Color(0., .6 * (1. - reputation), .6, .4);
	}
}



Color MapPanel::GovernmentColor(const Government *government)
{
	if(!government)
		return UninhabitedColor();

	return Color(
		.6f * government->GetColor().Get()[0],
		.6f * government->GetColor().Get()[1],
		.6f * government->GetColor().Get()[2],
		.4f);
}



Color MapPanel::UninhabitedColor()
{
	return GovernmentColor(GameData::Governments().Get("Uninhabited"));
}



Color MapPanel::UnexploredColor()
{
	return Color(.1, 0.);
}



double MapPanel::SystemValue(const System *system) const
{
	return 0.;
}



void MapPanel::Select(const System *system)
{
	if(!system)
		return;
	selectedSystem = system;
	vector<const System *> &plan = player.TravelPlan();
	Ship *flagship = player.Flagship();
	if(!flagship || (!plan.empty() && system == plan.front()))
		return;

	bool isJumping = flagship->IsEnteringHyperspace();
	const System *source = isJumping ? flagship->GetTargetSystem() : &playerSystem;

	auto mod = SDL_GetModState();
	// TODO: Whoever called Select should tell us what to do with this system vis-a-vis the travel plan, rather than
	// possibly manipulating it both here and there. Or, we entirely separate Select from travel plan modifications.
	bool shift = (mod & KMOD_SHIFT) && !plan.empty();
	if(mod & KMOD_CTRL)
		return;
	else if(system == source && !shift)
	{
		plan.clear();
		if(!isJumping)
			flagship->SetTargetSystem(nullptr);
		else
			plan.push_back(source);
	}
	else if(shift)
	{
		DistanceMap localDistance(player, plan.front());
		if(localDistance.Days(system) <= 0)
			return;

		auto it = plan.begin();
		while(system != *it)
		{
			it = ++plan.insert(it, system);
			system = localDistance.Route(system);
		}
	}
	else if(distance.Days(system) > 0)
	{
		plan.clear();
		if(!isJumping)
			flagship->SetTargetSystem(nullptr);

		while(system != source)
		{
			plan.push_back(system);
			system = distance.Route(system);
		}
		if(isJumping)
			plan.push_back(source);
	}
}



void MapPanel::Find(const string &name)
{
	int bestIndex = 9999;
	for(const auto &it : GameData::Systems())
		if(it.second.IsValid() && player.HasVisited(it.second))
		{
			int index = Search(it.first, name);
			if(index >= 0 && index < bestIndex)
			{
				bestIndex = index;
				selectedSystem = &it.second;
				CenterOnSystem(selectedSystem);
				if(!index)
				{
					selectedPlanet = nullptr;
					return;
				}
			}
		}
	for(const auto &it : GameData::Planets())
		if(it.second.IsValid() && player.HasVisited(*it.second.GetSystem()))
		{
			int index = Search(it.first, name);
			if(index >= 0 && index < bestIndex)
			{
				bestIndex = index;
				selectedSystem = it.second.GetSystem();
				CenterOnSystem(selectedSystem);
				if(!index)
				{
					selectedPlanet = &it.second;
					return;
				}
			}
		}
}



double MapPanel::Zoom() const
{
	return pow(1.5, player.MapZoom());
}



// Check whether the NPC and waypoint conditions of the given mission have
// been satisfied.
bool MapPanel::IsSatisfied(const Mission &mission) const
{
	return IsSatisfied(player, mission);
}



bool MapPanel::IsSatisfied(const PlayerInfo &player, const Mission &mission)
{
	return mission.IsSatisfied(player) && !mission.HasFailed(player);
}



int MapPanel::Search(const string &str, const string &sub)
{
	auto it = search(str.begin(), str.end(), sub.begin(), sub.end(),
		[](char a, char b) { return toupper(a) == toupper(b); });
	return (it == str.end() ? -1 : it - str.begin());
}



void MapPanel::CenterOnSystem(const System *system, bool immediate)
{
	if(immediate)
		center = -system->Position();
	else
	{
		recenterVector = -system->Position() - center;
		recentering = RECENTER_TIME;
	}
}



// Cache the map layout, so it doesn't have to be re-calculated every frame.
// The node cache must be updated when the coloring mode changes.
void MapPanel::UpdateCache()
{
	// Remember which commodity the cached systems are colored by.
	cachedCommodity = commodity;
	nodes.clear();

	// Draw the circles for the systems, colored based on the selected criterion,
	// which may be government, services, or commodity prices.
	const Color &closeNameColor = *GameData::Colors().Get("map name");
	const Color &farNameColor = closeNameColor.Transparent(.5);
	for(const auto &it : GameData::Systems())
	{
		const System &system = it.second;
		// Ignore systems which have been referred to, but not actually defined.
		if(!system.IsValid())
			continue;
		// Ignore systems the player has never seen, unless they have a pending mission that lets them see it.
		if(!player.HasSeen(system) && &system != specialSystem)
			continue;

		Color color = UninhabitedColor();
		if(!player.HasVisited(system))
			color = UnexploredColor();
		else if(system.IsInhabited(player.Flagship()) || commodity == SHOW_SPECIAL || commodity == SHOW_VISITED)
		{
			if(commodity >= SHOW_SPECIAL)
			{
				double value = 0.;
				bool colorSystem = true;
				if(commodity >= 0)
				{
					const Trade::Commodity &com = GameData::Commodities()[commodity];
					double price = system.Trade(com.name);
					if(!price)
						value = numeric_limits<double>::quiet_NaN();
					else
						value = (2. * (price - com.low)) / (com.high - com.low) - 1.;
				}
				else if(commodity == SHOW_SHIPYARD)
				{
					double size = 0;
					for(const StellarObject &object : system.Objects())
						if(object.HasSprite() && object.HasValidPlanet())
							size += object.GetPlanet()->Shipyard().size();
					value = size ? min(10., size) / 10. : -1.;
				}
				else if(commodity == SHOW_OUTFITTER)
				{
					double size = 0;
					for(const StellarObject &object : system.Objects())
						if(object.HasSprite() && object.HasValidPlanet())
							size += object.GetPlanet()->Outfitter().size();
					value = size ? min(60., size) / 60. : -1.;
				}
				else if(commodity == SHOW_VISITED)
				{
					bool all = true;
					bool some = false;
					colorSystem = false;
					for(const StellarObject &object : system.Objects())
						if(object.HasSprite() && object.HasValidPlanet() && !object.GetPlanet()->IsWormhole()
							&& object.GetPlanet()->IsAccessible(player.Flagship()))
						{
							bool visited = player.HasVisited(*object.GetPlanet());
							all &= visited;
							some |= visited;
							colorSystem = true;
						}
					value = -1 + some + all;
				}
				else
					value = SystemValue(&system);

				if(colorSystem)
					color = MapColor(value);
			}
			else if(commodity == SHOW_GOVERNMENT)
			{
				const Government *gov = system.GetGovernment();
				color = GovernmentColor(gov);
			}
			else
			{
				double reputation = system.GetGovernment()->Reputation();

				// A system should show up as dominated if it contains at least
				// one inhabited planet and all inhabited planets have been
				// dominated. It should show up as restricted if you cannot land
				// on any of the planets that have spaceports.
				bool hasDominated = true;
				bool isInhabited = false;
				bool canLand = false;
				bool hasSpaceport = false;
				for(const StellarObject &object : system.Objects())
					if(object.HasSprite() && object.HasValidPlanet())
					{
						const Planet *planet = object.GetPlanet();
						hasSpaceport |= !planet->IsWormhole() && planet->HasSpaceport();
						if(planet->IsWormhole() || !planet->IsAccessible(player.Flagship()))
							continue;
						canLand |= planet->CanLand() && planet->HasSpaceport();
						isInhabited |= planet->IsInhabited();
						hasDominated &= (!planet->IsInhabited()
							|| GameData::GetPolitics().HasDominated(planet));
					}
				hasDominated &= (isInhabited && canLand);
				// Some systems may count as "inhabited" but not contain any
				// planets with spaceports. Color those as if they're
				// uninhabited to make it clear that no fuel is available there.
				if(hasSpaceport || hasDominated)
					color = ReputationColor(reputation, canLand, hasDominated);
			}
		}

		nodes.emplace_back(system.Position(), color,
			player.KnowsName(system) ? system.Name() : "",
			(&system == &playerSystem) ? closeNameColor : farNameColor,
			player.HasVisited(system) ? system.GetGovernment() : nullptr);
	}

	// Now, update the cache of the links.
	links.clear();

	// The link color depends on whether it's connected to the current system or not.
	const Color &closeColor = *GameData::Colors().Get("map link");
	const Color &farColor = closeColor.Transparent(.5);
	for(const auto &it : GameData::Systems())
	{
		const System *system = &it.second;
		if(!system->IsValid() || !player.HasSeen(*system))
			continue;

		for(const System *link : system->Links())
			if(link < system || !player.HasSeen(*link))
			{
				// Only draw links between two systems if one of the two is
				// visited. Also, avoid drawing twice by only drawing in the
				// direction of increasing pointer values.
				if((!player.HasVisited(*system) && !player.HasVisited(*link)) || !link->IsValid())
					continue;

				bool isClose = (system == &playerSystem || link == &playerSystem);
				links.emplace_back(system->Position(), link->Position(), isClose ? closeColor : farColor);
			}
	}
}



void MapPanel::DrawTravelPlan()
{
	const Set<Color> &colors = GameData::Colors();
	const Color &defaultColor = *colors.Get("map travel ok flagship");
	const Color &outOfFlagshipFuelRangeColor = *colors.Get("map travel ok none");
	const Color &withinFleetFuelRangeColor = *colors.Get("map travel ok fleet");
	const Color &wormholeColor = *colors.Get("map used wormhole");

	// At each point in the path, keep track of how many ships in the
	// fleet are able to make it this far.
	const Ship *flagship = player.Flagship();
	if(!flagship)
		return;

	bool stranded = false;
	bool hasEscort = false;
	map<const Ship *, double> fuel;
	for(const shared_ptr<Ship> &it : player.Ships())
		if(!it->IsParked() && !it->CanBeCarried() && it->GetSystem() == flagship->GetSystem())
		{
			if(it->IsDisabled())
			{
				stranded = true;
				continue;
			}

			fuel[it.get()] = it->Fuel() * it->Attributes().Get("fuel capacity");
			hasEscort |= (it.get() != flagship);
		}
	stranded |= !hasEscort;

	const System *previous = &playerSystem;
	double jumpRange = flagship->JumpNavigation().JumpRange();
	for(int i = player.TravelPlan().size() - 1; i >= 0; --i)
	{
		const System *next = player.TravelPlan()[i];
		bool isHyper = previous->Links().count(next);
		bool isJump = !isHyper && previous->JumpNeighbors(jumpRange).count(next);
		bool isWormhole = false;
		for(const StellarObject &object : previous->Objects())
			isWormhole |= (object.HasSprite() && object.HasValidPlanet()
				&& object.GetPlanet()->IsWormhole()
				&& player.HasVisited(*object.GetPlanet())
				&& object.GetPlanet()->GetWormhole()->IsMappable()
				&& player.HasVisited(*previous) && player.HasVisited(*next)
				&& &object.GetPlanet()->GetWormhole()->WormholeDestination(*previous) == next);

		if(!isHyper && !isJump && !isWormhole)
			break;

		// Wormholes cost nothing to go through. If this is not a wormhole,
		// check how much fuel every ship will expend to go through it.
		if(!isWormhole)
			for(auto &it : fuel)
				if(it.second >= 0.)
				{
					double cost = it.first->JumpNavigation().GetCheapestJumpType(previous, next).second;
					if(!cost || cost > it.second)
					{
						it.second = -1.;
						stranded = true;
					}
					else
						it.second -= cost;
				}

		// Color the path green if all ships can make it. Color it yellow if
		// the flagship can make it, and red if the flagship cannot.
		Color drawColor = outOfFlagshipFuelRangeColor;
		if(isWormhole)
			drawColor = wormholeColor;
		else if(!stranded)
			drawColor = withinFleetFuelRangeColor;
		else if(fuel[flagship] >= 0.)
			drawColor = defaultColor;

		Point from = Zoom() * (next->Position() + center);
		Point to = Zoom() * (previous->Position() + center);
		Point unit = (from - to).Unit() * LINK_OFFSET;
		LineShader::Draw(from - unit, to + unit, 3.f, drawColor);

		previous = next;
	}
}



// Communicate the location of non-destroyed, player-owned ships.
void MapPanel::DrawEscorts()
{
	if(escortSystems.empty())
		return;

	// Fill in the center of any system containing the player's ships, if the
	// player knows about that system (since escorts may use unknown routes).
	const Color &active = *GameData::Colors().Get("map link");
	const Color &parked = *GameData::Colors().Get("dim");
	double zoom = Zoom();
	for(const auto &squad : escortSystems)
		if(player.HasSeen(*squad.first) || squad.first == specialSystem)
		{
			Point pos = zoom * (squad.first->Position() + center);

			// Active and parked ships are drawn/indicated by a ring in the center.
			if(squad.second.activeShips || squad.second.parkedShips)
				RingShader::Draw(pos, INNER - 1.f, 0.f, squad.second.activeShips ? active : parked);

			if(squad.second.outfits.size())
				// Stored outfits are drawn/indicated by 8 short rays out of the system center.
				for(int i = 0; i < 8; ++i)
				{
					// Starting at 7.5 degrees to intentionally mis-align with mission pointers.
					Angle angle = Angle(7.5f + 45.f * i);
					Point from = pos + angle.Unit() * OUTER;
					Point to = from + angle.Unit() * 4.f;
					LineShader::Draw(from, to, 2.f, active);
				}
		}
}



void MapPanel::DrawWormholes()
{
	// Keep track of what arrows and links need to be drawn.
	set<pair<const System *, const System *>> arrowsToDraw;

	// A system can host more than one set of wormholes (e.g. Cardea), and some wormholes may even
	// share a link vector.
	for(auto &&it : GameData::Wormholes())
	{
		if(!it.second.IsValid())
			continue;

		const Planet &p = *it.second.GetPlanet();
		if(!p.IsValid() || !player.HasVisited(p) || !it.second.IsMappable())
			continue;

		for(auto &&link : it.second.Links())
			if(p.IsInSystem(link.first)
					&& player.HasVisited(*link.first) && player.HasVisited(*link.second))
				arrowsToDraw.emplace(link.first, link.second);
	}

	const Color &wormholeDim = *GameData::Colors().Get("map unused wormhole");
	const Color &arrowColor = *GameData::Colors().Get("map used wormhole");
	static const double ARROW_LENGTH = 4.;
	static const double ARROW_RATIO = .3;
	static const Angle LEFT(30.);
	static const Angle RIGHT(-30.);
	const double zoom = Zoom();

	for(const pair<const System *, const System *> &link : arrowsToDraw)
	{
		// Compute the start and end positions of the wormhole link.
		Point from = zoom * (link.first->Position() + center);
		Point to = zoom * (link.second->Position() + center);
		Point offset = (from - to).Unit() * LINK_OFFSET;
		from -= offset;
		to += offset;

		// If an arrow is being drawn, the link will always be drawn too. Draw
		// the link only for the first instance of it in this set.
		if(link.first < link.second || !arrowsToDraw.count(make_pair(link.second, link.first)))
			LineShader::Draw(from, to, LINK_WIDTH, wormholeDim);

		// Compute the start and end positions of the arrow edges.
		Point arrowStem = zoom * ARROW_LENGTH * offset;
		Point arrowLeft = arrowStem - ARROW_RATIO * LEFT.Rotate(arrowStem);
		Point arrowRight = arrowStem - ARROW_RATIO * RIGHT.Rotate(arrowStem);

		// Draw the arrowhead.
		Point fromTip = from - arrowStem;
		LineShader::Draw(from, fromTip, LINK_WIDTH, arrowColor);
		LineShader::Draw(from - arrowLeft, fromTip, LINK_WIDTH, arrowColor);
		LineShader::Draw(from - arrowRight, fromTip, LINK_WIDTH, arrowColor);
	}
}



void MapPanel::DrawLinks()
{
	double zoom = Zoom();
	for(const Link &link : links)
	{
		Point from = zoom * (link.start + center);
		Point to = zoom * (link.end + center);
		Point unit = (from - to).Unit() * LINK_OFFSET;
		from -= unit;
		to += unit;

		LineShader::Draw(from, to, LINK_WIDTH, link.color);
	}
}



void MapPanel::DrawSystems()
{
	if(commodity != cachedCommodity)
		UpdateCache();

	// If coloring by government, we need to keep track of which ones are the
	// closest to the center of the window because those will be the ones that
	// are shown in the map key.
	if(commodity == SHOW_GOVERNMENT)
		closeGovernments.clear();

	// Draw the circles for the systems.
	double zoom = Zoom();
	for(const Node &node : nodes)
	{
		Point pos = zoom * (node.position + center);
		RingShader::Draw(pos, OUTER, INNER, node.color);

		if(commodity == SHOW_GOVERNMENT && node.government && node.government->GetName() != "Uninhabited")
		{
			// For every government that is drawn, keep track of how close it
			// is to the center of the view. The four closest governments
			// will be displayed in the key.
			double distance = pos.Length();
			auto it = closeGovernments.find(node.government);
			if(it == closeGovernments.end())
				closeGovernments[node.government] = distance;
			else
				it->second = min(it->second, distance);
		}
	}
}



void MapPanel::DrawNames()
{
	// Don't draw if too small.
	double zoom = Zoom();
	if(zoom <= 0.5)
		return;

	// Draw names for all systems you have visited.
	bool useBigFont = (zoom > 2.);
	const Font &font = FontSet::Get(useBigFont ? 18 : 14);
	Point offset(useBigFont ? 8. : 6., -.5 * font.Height());
	for(const Node &node : nodes)
		font.Draw(node.name, zoom * (node.position + center) + offset, node.nameColor);
}



void MapPanel::DrawMissions()
{
	// Draw a pointer for each active or available mission.
	map<const System *, PointerDrawCount> missionCount;

	const Set<Color> &colors = GameData::Colors();
	const Color &availableColor = *colors.Get("available job");
	const Color &unavailableColor = *colors.Get("unavailable job");
	const Color &currentColor = *colors.Get("active mission");
	const Color &blockedColor = *colors.Get("blocked mission");
	const Color &specialColor = *colors.Get("special mission");
	const Color &waypointColor = *colors.Get("waypoint");
	if(specialSystem)
	{
		// The special system pointer is larger than the others.
		++missionCount[specialSystem].drawn;
		Angle a = Angle(MISSION_POINTERS_ANGLE_DELTA * missionCount[specialSystem].drawn);
		Point pos = Zoom() * (specialSystem->Position() + center);
		PointerShader::Draw(pos, a.Unit(), 20.f, 27.f, -4.f, black);
		PointerShader::Draw(pos, a.Unit(), 11.5f, 21.5f, -6.f, specialColor);
	}
	// Calculate the available (and unavailable) jobs, but don't draw them yet.
	for(const Mission &mission : player.AvailableJobs())
	{
<<<<<<< HEAD
		const System *system = mission.Destination().GetSystem();
=======
		const System *system = mission.Destination()->GetSystem();
		if(!system)
			continue;
>>>>>>> 6ce22ca6
		auto &it = missionCount[system];
		if(mission.CanAccept(player))
			++it.available;
		else
			++it.unavailable;
	}
	for(const Mission &mission : player.Missions())
	{
		if(!mission.IsVisible())
			continue;

<<<<<<< HEAD
		const System *system = mission.Destination().GetSystem();
=======
		const System *system = mission.Destination()->GetSystem();
		if(!system)
			continue;
>>>>>>> 6ce22ca6

		// Reserve a maximum of half of the slots for available missions.
		auto &&it = missionCount[system];
		int reserved = min(MAX_MISSION_POINTERS_DRAWN / 2, it.available + it.unavailable);
		if(it.drawn >= MAX_MISSION_POINTERS_DRAWN - reserved)
			continue;

		bool blink = false;
		if(mission.Deadline())
		{
			int days = min(5, mission.Deadline() - player.GetDate()) + 1;
			if(days > 0)
				blink = (step % (10 * days) > 5 * days);
		}
		bool isSatisfied = IsSatisfied(player, mission);
		DrawPointer(system, it.drawn, blink ? black : isSatisfied ? currentColor : blockedColor, isSatisfied);

		for(const System *waypoint : mission.Waypoints())
			DrawPointer(waypoint, missionCount[waypoint].drawn, waypointColor);
		for(const Planet *stopover : mission.Stopovers())
			DrawPointer(stopover->GetSystem(), missionCount[stopover->GetSystem()].drawn, waypointColor);
	}
	// Draw the available and unavailable jobs.
	for(auto &&it : missionCount)
	{
		const auto &system = it.first;
		auto &&counters = it.second;
		for(unsigned i = 0; i < counters.available; ++i)
			DrawPointer(system, counters.drawn, availableColor);
		for(unsigned i = 0; i < counters.unavailable; ++i)
			DrawPointer(system, counters.drawn, unavailableColor);
	}
}



void MapPanel::DrawTooltips()
{
	if(!hoverSystem || hoverCount < HOVER_TIME)
		return;

	// Create the tooltip text.
	if(tooltip.empty())
	{
		MapPanel::SystemTooltipData t = escortSystems.at(hoverSystem);

		if(hoverSystem == &playerSystem)
		{
			if(player.Flagship())
				--t.activeShips;
			if(t.activeShips || t.parkedShips || !t.outfits.empty())
				tooltip = "You are here, with:\n";
			else
				tooltip = "You are here.";
		}
		// If you have both active and parked escorts, call the active ones
		// "active escorts." Otherwise, just call them "escorts."
		if(t.activeShips && t.parkedShips)
			tooltip += to_string(t.activeShips) + (t.activeShips == 1 ? " active escort\n" : " active escorts\n");
		else if(t.activeShips)
			tooltip += to_string(t.activeShips) + (t.activeShips == 1 ? " escort" : " escorts");
		if(t.parkedShips)
			tooltip += to_string(t.parkedShips) + (t.parkedShips == 1 ? " parked escort" : " parked escorts");
		if(!t.outfits.empty())
		{
			if(t.activeShips || t.parkedShips)
				tooltip += "\n";

			unsigned sum = 0;
			for(const auto &it : t.outfits)
				sum += it.second;

			tooltip += to_string(sum) + (sum == 1 ? " stored outfit" : " stored outfits");

			if(HasMultipleLandablePlanets(*hoverSystem) || t.outfits.size() > 1)
				for(const auto &it : t.outfits)
					tooltip += "\n - " + to_string(it.second) + " on " + it.first->Name();
		}

		hoverText.Wrap(tooltip);
	}
	if(!tooltip.empty())
	{
		// Add 10px margin to all sides of the text.
		Point size(hoverText.WrapWidth(), hoverText.Height() - hoverText.ParagraphBreak());
		size += Point(20., 20.);
		Point topLeft = (hoverSystem->Position() + center) * Zoom();
		// Do not overflow the screen dimensions.
		if(topLeft.X() + size.X() > Screen::Right())
			topLeft.X() -= size.X();
		if(topLeft.Y() + size.Y() > Screen::Bottom())
			topLeft.Y() -= size.Y();
		// Draw the background fill and the tooltip text.
		FillShader::Fill(topLeft + .5 * size, size, *GameData::Colors().Get("tooltip background"));
		hoverText.Draw(topLeft + Point(10., 10.), *GameData::Colors().Get("medium"));
	}
}



void MapPanel::DrawPointer(const System *system, unsigned &systemCount, const Color &color, bool bigger)
{
	DrawPointer(Zoom() * (system->Position() + center), systemCount, color, true, bigger);
}



void MapPanel::DrawPointer(Point position, unsigned &systemCount, const Color &color, bool drawBack, bool bigger)
{
	if(++systemCount > MAX_MISSION_POINTERS_DRAWN)
		return;
	Angle angle = Angle(MISSION_POINTERS_ANGLE_DELTA * systemCount);
	if(drawBack)
		PointerShader::Draw(position, angle.Unit(), 14.f + bigger, 19.f + 2 * bigger, -4.f, black);
	PointerShader::Draw(position, angle.Unit(), 8.f + bigger, 15.f + 2 * bigger, -6.f, color);
}<|MERGE_RESOLUTION|>--- conflicted
+++ resolved
@@ -1194,13 +1194,9 @@
 	// Calculate the available (and unavailable) jobs, but don't draw them yet.
 	for(const Mission &mission : player.AvailableJobs())
 	{
-<<<<<<< HEAD
 		const System *system = mission.Destination().GetSystem();
-=======
-		const System *system = mission.Destination()->GetSystem();
 		if(!system)
 			continue;
->>>>>>> 6ce22ca6
 		auto &it = missionCount[system];
 		if(mission.CanAccept(player))
 			++it.available;
@@ -1212,13 +1208,9 @@
 		if(!mission.IsVisible())
 			continue;
 
-<<<<<<< HEAD
 		const System *system = mission.Destination().GetSystem();
-=======
-		const System *system = mission.Destination()->GetSystem();
 		if(!system)
 			continue;
->>>>>>> 6ce22ca6
 
 		// Reserve a maximum of half of the slots for available missions.
 		auto &&it = missionCount[system];
