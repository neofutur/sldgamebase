--- conflicted
+++ resolved
@@ -47,12 +47,8 @@
 	static const int SHOW_SPECIAL = -4;
 	static const int SHOW_GOVERNMENT = -5;
 	static const int SHOW_REPUTATION = -6;
-<<<<<<< HEAD
 	static const int SHOW_DANGER = -7;
-	
-=======
 
->>>>>>> a2b231a3
 	static const float OUTER;
 	static const float INNER;
 	static const float LINK_WIDTH;
