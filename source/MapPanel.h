/* MapPanel.h
Copyright (c) 2014 by Michael Zahniser

Endless Sky is free software: you can redistribute it and/or modify it under the
terms of the GNU General Public License as published by the Free Software
Foundation, either version 3 of the License, or (at your option) any later version.

Endless Sky is distributed in the hope that it will be useful, but WITHOUT ANY
WARRANTY; without even the implied warranty of MERCHANTABILITY or FITNESS FOR A
PARTICULAR PURPOSE.  See the GNU General Public License for more details.
*/

#ifndef MAP_PANEL_H_
#define MAP_PANEL_H_

#include "Panel.h"

#include "Color.h"
#include "DistanceMap.h"
#include "Point.h"
#include "text/WrappedText.h"

#include <map>
#include <string>
#include <utility>
#include <vector>

class Angle;
class Government;
class Mission;
class Planet;
class PlayerInfo;
class System;



// This class provides the base class for both the "map details" panel and the
// missions panel, and handles drawing of the underlying starmap and coloring
// the systems based on a selected criterion. It also handles finding and
// drawing routes in between systems.
class MapPanel : public Panel {
public:
	// Enumeration for how the systems should be colored:
	static const int SHOW_SHIPYARD = -1;
	static const int SHOW_OUTFITTER = -2;
	static const int SHOW_VISITED = -3;
	static const int SHOW_SPECIAL = -4;
	static const int SHOW_GOVERNMENT = -5;
	static const int SHOW_REPUTATION = -6;

	static const float OUTER;
	static const float INNER;
	static const float LINK_WIDTH;
	static const float LINK_OFFSET;
<<<<<<< HEAD
	
	class SystemTooltipData {
	public:
		// Number of ships that are in flight
		unsigned activeShips = 0;
		// Number of ships that are parked
		unsigned parkedShips = 0;
		// Maps planet to number of outfits on that planet
		std::map<const Planet *, unsigned> outfits;
	};
	
=======


>>>>>>> cf2f8511
public:
	explicit MapPanel(PlayerInfo &player, int commodity = SHOW_REPUTATION, const System *special = nullptr);

	virtual void Step() override;
	virtual void Draw() override;

	void DrawButtons(const std::string &condition);
	static void DrawMiniMap(const PlayerInfo &player, float alpha, const System *const jump[2], int step);

	// Map panels allow fast-forward to stay active.
	bool AllowsFastForward() const noexcept final;


protected:
	// Only override the ones you need; the default action is to return false.
	virtual bool KeyDown(SDL_Keycode key, Uint16 mod, const Command &command, bool isNewPress) override;
	virtual bool Click(int x, int y, int clicks) override;
	virtual bool Hover(int x, int y) override;
	virtual bool Drag(double dx, double dy) override;
	virtual bool Scroll(double dx, double dy) override;

	// Get the color mapping for various system attributes.
	static Color MapColor(double value);
	static Color ReputationColor(double reputation, bool canLand, bool hasDominated);
	static Color GovernmentColor(const Government *government);
	static Color UninhabitedColor();
	static Color UnexploredColor();

	virtual double SystemValue(const System *system) const;

	void Select(const System *system);
	void Find(const std::string &name);

	double Zoom() const;

	// Check whether the NPC and waypoint conditions of the given mission have
	// been satisfied.
	bool IsSatisfied(const Mission &mission) const;
	static bool IsSatisfied(const PlayerInfo &player, const Mission &mission);

	// Function for the "find" dialogs:
	static int Search(const std::string &str, const std::string &sub);


protected:
	PlayerInfo &player;

	DistanceMap distance;

	// The system in which the player is located.
	const System &playerSystem;
	// The (non-null) system which is currently selected.
	const System *selectedSystem;
	// The selected planet, if any.
	const Planet *selectedPlanet = nullptr;
	// A system associated with a dialog or conversation.
	const System *specialSystem;

	double playerJumpDistance;

	Point center;
	Point recenterVector;
	int recentering = 0;
	int commodity;
	int step = 0;
	std::string buttonCondition;

	// Distance from the screen center to the nearest owned system,
	// for use in determining which governments are in the legend.
	std::map<const Government *, double> closeGovernments;
	// Systems in which your (active and parked) escorts and stored outfits are located.
	std::map<const System *, SystemTooltipData> escortSystems;
	// Center the view on the given system (may actually be slightly offset
	// to account for panels on the screen).
	void CenterOnSystem(const System *system, bool immediate = false);

	// Cache the map layout, so it doesn't have to be re-calculated every frame.
	// The cache must be updated when the coloring mode changes.
	void UpdateCache();

	// For tooltips:
	int hoverCount = 0;
	const System *hoverSystem = nullptr;
	std::string tooltip;
	WrappedText hoverText;


private:
	void DrawTravelPlan();
	// Indicate which other systems have player escorts.
	void DrawEscorts();
	void DrawWormholes();
	void DrawLinks();
	// Draw systems in accordance to the set commodity color scheme.
	void DrawSystems();
	void DrawNames();
	void DrawMissions();
	void DrawTooltips();
	void DrawPointer(const System *system, Angle &angle, const Color &color, bool bigger = false);
	static void DrawPointer(Point position, Angle &angle, const Color &color, bool drawBack = true, bool bigger = false);


private:
	// This is the coloring mode currently used in the cache.
	int cachedCommodity = -10;

	class Node {
	public:
		Node(const Point &position, const Color &color, const std::string &name, const Color &nameColor, const Government *government)
			: position(position), color(color), name(name), nameColor(nameColor), government(government) {}

		Point position;
		Color color;
		std::string name;
		Color nameColor;
		const Government *government;
	};
	std::vector<Node> nodes;

	class Link {
	public:
		Link(const Point &start, const Point &end, const Color &color)
			: start(start), end(end), color(color) {}

		Point start;
		Point end;
		Color color;
	};
	std::vector<Link> links;
};



#endif<|MERGE_RESOLUTION|>--- conflicted
+++ resolved
@@ -52,8 +52,7 @@
 	static const float INNER;
 	static const float LINK_WIDTH;
 	static const float LINK_OFFSET;
-<<<<<<< HEAD
-	
+
 	class SystemTooltipData {
 	public:
 		// Number of ships that are in flight
@@ -63,11 +62,9 @@
 		// Maps planet to number of outfits on that planet
 		std::map<const Planet *, unsigned> outfits;
 	};
-	
-=======
-
-
->>>>>>> cf2f8511
+
+
+
 public:
 	explicit MapPanel(PlayerInfo &player, int commodity = SHOW_REPUTATION, const System *special = nullptr);
 
