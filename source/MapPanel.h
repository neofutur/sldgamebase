--- conflicted
+++ resolved
@@ -140,16 +140,11 @@
 	const System *hoverSystem = nullptr;
 	std::string tooltip;
 	WrappedText hoverText;
-<<<<<<< HEAD
 	// Minimum and maximum color ranges used by mapColor.
 	static double minColor;
 	static double maxColor;
 	
 	
-=======
-
-
->>>>>>> f40324f3
 private:
 	void DrawTravelPlan();
 	// Indicate which other systems have player escorts.
