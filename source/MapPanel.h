--- conflicted
+++ resolved
@@ -163,17 +163,10 @@
 	void DrawNames();
 	void DrawMissions();
 	void DrawTooltips();
-<<<<<<< HEAD
 	void DrawPointer(const System *system, int &systemCount, const Color &color, bool bigger = false);
 	static void DrawPointer(Point position, int &systemCount, const Color &color, bool drawBack = true, bool bigger = false);
-	
-	
-=======
-	void DrawPointer(const System *system, Angle &angle, const Color &color, bool bigger = false);
-	static void DrawPointer(Point position, Angle &angle, const Color &color, bool drawBack = true, bool bigger = false);
-
-
->>>>>>> 246d4258
+
+
 private:
 	// This is the coloring mode currently used in the cache.
 	int cachedCommodity = -10;
