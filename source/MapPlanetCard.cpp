--- conflicted
+++ resolved
@@ -28,11 +28,8 @@
 #include "Screen.h"
 #include "SpriteShader.h"
 #include "StellarObject.h"
-<<<<<<< HEAD
-=======
 #include "System.h"
 #include "text/WrappedText.h"
->>>>>>> 37022606
 
 using namespace std;
 
