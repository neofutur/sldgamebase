/* Mask.cpp
Copyright (c) 2014 by Michael Zahniser

Endless Sky is free software: you can redistribute it and/or modify it under the
terms of the GNU General Public License as published by the Free Software
Foundation, either version 3 of the License, or (at your option) any later version.

Endless Sky is distributed in the hope that it will be useful, but WITHOUT ANY
WARRANTY; without even the implied warranty of MERCHANTABILITY or FITNESS FOR A
PARTICULAR PURPOSE.  See the GNU General Public License for more details.
*/

#include "Mask.h"

#include "Files.h"
#include "ImageBuffer.h"

#include <algorithm>
#include <cmath>
#include <limits>

using namespace std;

namespace {
	// Trace out outlines from an image frame.
	void Trace(const ImageBuffer &image, int frame, vector<vector<Point>> &raw)
	{
		const uint32_t on = 0xFF000000;
		const int width = image.Width();
		const int height = image.Height();
		const int numPixels = width * height;
		const uint32_t *begin = image.Pixels() + frame * numPixels;
		auto LogError = [width, height](string reason) {
			Files::LogError("Unable to create mask for " + to_string(width) + "x" + to_string(height) + " px image: " + std::move(reason));
		};
		raw.clear();
		
		// Trace multiple outlines.
		auto hasOutline = vector<bool>(numPixels, false);
		vector<int> directions;
		vector<Point> points;
		int start = 0;
		while(start < numPixels)
		{
			directions.clear();
			points.clear();
			
			// Find a non-empty pixel that has no outline.
			for( ; start < numPixels; ++start)
			{
				if(begin[start] & on)
				{
					// The pixel is occupied and not an outline, start tracing.
					if(!hasOutline[start])
						break;
					// Skip to the next unoccupied pixel.
					for(++start ; start < numPixels; ++start)
						if(!(begin[start] & on))
							break;
				}
			}
			if(start == numPixels)
			{
				if(raw.empty())
					LogError("no border pixels found! Collision masks require a transparent outline!");
				return;
			}
			
			// We will step around the outline in these 8 basic directions:
			static const int step[8][2] = {
				{0, -1}, {1, -1}, {1, 0}, {1, 1},
				{0, 1}, {-1, 1}, {-1, 0}, {-1, -1}};
			const int off[8] = {
				-width, -width + 1, 1, width + 1,
				width, width - 1, -1, -width - 1};
			static const double scale[2] = { 1., 1. / sqrt(2.) };
			
			// Loop until we come back to the start and record directions.
			int x = start % width;
			int y = start / width;
			int pos = start;
			int d = 7;
			do {
				hasOutline[pos] = true;
				int firstD = d;
				int nextX;
				int nextY;
				bool isAlone = false;
				while(true)
				{
					nextX = x + step[d][0];
					nextY = y + step[d][1];
					// Use padded comparisons in case errors somehow accumulate and
					// the doubles are no longer canceling out to 0.
					if((nextX >= 0) & (nextY >= 0) & (nextX < width) & (nextY < height))
						if(begin[pos + off[d]] & on)
							break;
					
					// Advance to the next direction.
					d = (d + 1) & 7;
					// If this point is alone, bail out.
					if(d == firstD)
					{
						isAlone = true;
						LogError("lone point found at (" + to_string(x) + ", " + to_string(y) + ")");
						// TODO: Should this be a `break`?
						return;
					}
				}
				if(isAlone)
					break;
				
				x = nextX;
				y = nextY;
				pos += off[d];
				directions.push_back(d);
				
				// Rotate the direction backward ninety degrees.
				d = (d + 6) & 7;
				
				// Loop until we are back where we started.
			} while(pos != start);
			
			// At least 4 points are needed to circle a transparent pixel.
			if(directions.size() < 4)
				continue;
			
			// Interpolate points from directions and alpha values.
			points.reserve(directions.size());
			x = start % width;
			y = start / width;
			pos = start;
			int prev = directions.back();
			for(int next : directions)
			{
				// Face outside by rotating direction backward ninety degrees.
				int out0 = (prev + 6) & 7;
				int out1 = (next + 6) & 7;
				
				// Adjust position.
				Point point = Point(
					step[out0][0] * scale[out0 & 1] + step[out1][0] * scale[out1 & 1],
					step[out0][1] * scale[out0 & 1] + step[out1][1] * scale[out1 & 1]).Unit();
				point *= ((begin[pos] & on) >> 24) * (1. / 255.) - .5;
				point.X() += x;
				point.Y() += y;
				points.push_back(point);
				
				x += step[next][0];
				y += step[next][1];
				pos += off[next];
				prev = next;
			}
			raw.push_back(points);
		}
	}
	
	
	void SmoothAndCenter(vector<Point> &raw, Point size)
	{
		// Smooth out the outline by averaging neighboring points.
		Point prev = raw.back();
		for(Point &p : raw)
		{
			prev += p;
			prev -= size;
			// Since we'll always be using these sprites at 50% scale, do that
			// scaling here.
			prev *= .25;
			swap(prev, p);
		}
	}
	
	
	// Distance from a point to a line, squared.
	double DistanceSquared(Point p, Point a, Point b)
	{
		// Convert to a coordinate system where a is the origin.
		p -= a;
		b -= a;
		double length = b.LengthSquared();
		if(length)
		{
			// Find out how far along the line the tangent to p intersects.
			double u = b.Dot(p) / length;
			// If it is beyond one of the endpoints, use that endpoint.
			p -= max(0., min(1., u)) * b;
		}
		return p.LengthSquared();
	}
	
	
	void Simplify(const vector<Point> &p, int first, int last, vector<Point> &result)
	{
		// Find the most divergent point.
		double dmax = 0.;
		int imax = 0;
		
		for(int i = first + 1; true; ++i)
		{
			if(static_cast<unsigned>(i) == p.size())
				i = 0;
			if(i == last)
				break;
			
			double d = DistanceSquared(p[i], p[first], p[last]);
			// Enforce symmetry by using y position as a tiebreaker rather than
			// just the order in the list.
			if(d > dmax || (d == dmax && p[i].Y() > p[imax].Y()))
			{
				dmax = d;
				imax = i;
			}
		}
		
		// If the most divergent point is close enough to the outline, stop.
		double lengthSquared = max(1., (p[last] - p[first]).LengthSquared());
		if(dmax * lengthSquared < 100.)
			return;
		
		// Recursively simplify the lines to both sides of that point.
		Simplify(p, first, imax, result);
	
		result.push_back(p[imax]);
	
		Simplify(p, imax, last, result);
	}
	
	
	// Simplify the given outline using the Ramer-Douglas-Peucker algorithm.
	vector<Point> Simplify(const vector<Point> &raw)
	{
		// Out of all the top-most and bottom-most pixels, find the ones that
		// are closest to the center of the image.
		int top = -1;
		int bottom = -1;
		for(int i = 0; static_cast<unsigned>(i) < raw.size(); ++i)
		{
			double ax = fabs(raw[i].X());
			double y = raw[i].Y();
			if(top == -1)
				top = bottom = i;
			else if(y > raw[bottom].Y() || (y == raw[bottom].Y() && ax < fabs(raw[bottom].X())))
				bottom = i;
			else if(y < raw[top].Y() || (y == raw[top].Y() && ax < fabs(raw[top].X())))
				top = i;
		}
		
		auto result = vector<Point>{};
		if(top != bottom)
		{
			result.push_back(raw[top]);
			Simplify(raw, top, bottom, result);
			result.push_back(raw[bottom]);
			Simplify(raw, bottom, top, result);
		}
		return result;
	}
	
	
	// Find the radius of the object.
	double ComputeRadius(const vector<Point> &outline)
	{
		double radius = 0.;
		for(const Point &p : outline)
			radius = max(radius, p.LengthSquared());
		return sqrt(radius);
	}
}



// Construct a mask from the alpha channel of an RGBA-formatted image.
void Mask::Create(const ImageBuffer &image, int frame)
{
	outlines.clear();
	radius = 0.;
	
	vector<vector<Point>> raw;
	Trace(image, frame, raw);
	if(raw.empty())
		return;
	
	outlines.reserve(raw.size());
	for(auto &edge : raw)
	{
		SmoothAndCenter(edge, Point(image.Width(), image.Height()));
		
		auto outline = Simplify(edge);
		// Skip any outlines that have no area.
		if(outline.size() <= 2)
			continue;
		
		radius = max(radius, ComputeRadius(outline));
		outlines.push_back(move(outline));
		outlines.back().shrink_to_fit();
	}
	outlines.shrink_to_fit();
}



// Check whether a mask was successfully generated from the image.
bool Mask::IsLoaded() const
{
	return !outlines.empty();
}



// Check if this mask intersects the given line segment (from sA to vA). If
// it does, return the fraction of the way along the segment where the
// intersection occurs. The sA should be relative to this object's center.
// If this object contains the given point, the return value is 0. If there
// is no collision, the return value is 1.
double Mask::Collide(Point sA, Point vA, Angle facing, double scale) const
{
	// Bail out if we're too far away to possibly be touching.
	double distance = sA.Length();
<<<<<<< HEAD
	if(outline.empty() || distance > radius * scale + vA.Length())
=======
	if(!IsLoaded() || distance > radius + vA.Length())
>>>>>>> 68e2a66c
		return 1.;
	
	// Rotate into the mask's frame of reference.
	sA = (-facing).Rotate(sA);
	vA = (-facing).Rotate(vA);
	
	// If this point is contained within the mask, a ray drawn out from it will
	// intersect the mask an even number of times. If that ray coincides with an
	// edge, ignore that edge, and count all segments as closed at the start and
	// open at the end to avoid double-counting.
	
	// For simplicity, use a ray pointing straight downwards. A segment then
	// intersects only if its x coordinates span the point's coordinates.
	if(distance <= radius * scale && Contains(sA, scale))
		return 0.;
	
	return Intersection(sA, vA, scale);
}



// Check whether the mask contains the given point.
bool Mask::Contains(Point point, Angle facing, double scale) const
{
<<<<<<< HEAD
	if(outline.empty() || point.Length() > radius * scale)
=======
	if(!IsLoaded() || point.Length() > radius)
>>>>>>> 68e2a66c
		return false;
	
	// Rotate into the mask's frame of reference.
	return Contains((-facing).Rotate(point), scale);
}



// Find out whether this object is touching a ring defined by the given
// inner and outer ranges.
bool Mask::WithinRing(Point point, Angle facing, double scale, double inner, double outer) const
{
	// Bail out if the object is too far away to possibly be touched.
<<<<<<< HEAD
	if(outline.empty() || inner > point.Length() + radius * scale || outer < point.Length() - radius * scale)
=======
	if(!IsLoaded() || inner > point.Length() + radius || outer < point.Length() - radius)
>>>>>>> 68e2a66c
		return false;
	
	// Rotate into the mask's frame of reference.
	point = (-facing).Rotate(point);
	// For efficiency, compare to range^2 instead of range.
	inner *= inner;
	outer *= outer;
	
<<<<<<< HEAD
	for(const Point &p : outline)
	{
		double pSquared = (p * scale).DistanceSquared(point);
		if(pSquared < outer && pSquared > inner)
			return true;
	}
=======
	for(auto &&outline : outlines)
		for(auto &&p : outline)
		{
			double pSquared = p.DistanceSquared(point);
			if(pSquared < outer && pSquared > inner)
				return true;
		}
>>>>>>> 68e2a66c
	
	return false;
}



// Find out how close the given point is to the mask.
double Mask::Range(Point point, Angle facing, double scale) const
{
	double range = numeric_limits<double>::infinity();
	if(!IsLoaded())
		return range;
	
	// Rotate into the mask's frame of reference.
	point = (-facing).Rotate(point);
	if(Contains(point, scale))
		return 0.;
	
<<<<<<< HEAD
	for(const Point &p : outline)
		range = min(range, (p * scale).Distance(point));
=======
	for(auto &&outline : outlines)
		for(auto &&p : outline)
			range = min(range, p.Distance(point));
>>>>>>> 68e2a66c
	
	return range;
}



double Mask::Radius() const
{
	return radius;
}



// Get the individual outlines that comprise this mask.
const vector<vector<Point>> &Mask::Outlines() const
{
	return outlines;
}



double Mask::Intersection(Point sA, Point vA, double scale) const
{
	// Keep track of the closest intersection point found.
	double closest = 1.;
	
<<<<<<< HEAD
	Point scaledPrev = outline.back() * scale;
	for(const Point &next : outline)
	{
		Point scaledNext = next * scale;
		// Check if there is an intersection. (If not, the cross would be 0.) If
		// there is, handle it only if it is a point where the segment is
		// entering the polygon rather than exiting it (i.e. cross > 0).
		Point vB = scaledNext - scaledPrev;
		double cross = vB.Cross(vA);
		if(cross > 0.)
		{
			Point vS = scaledPrev - sA;
			double uB = vA.Cross(vS);
			double uA = vB.Cross(vS);
			// If the intersection occurs somewhere within this segment of the
			// outline, find out how far along the query vector it occurs and
			// remember it if it is the closest so far.
			if((uB >= 0.) & (uB < cross) & (uA >= 0.))
				closest = min(closest, uA / cross);
		}
		
		scaledPrev = scaledNext;
=======
	for(auto &&outline : outlines)
	{
		Point prev = outline.back();
		for(auto &&next : outline)
		{
			// Check if there is an intersection. (If not, the cross would be 0.) If
			// there is, handle it only if it is a point where the segment is
			// entering the polygon rather than exiting it (i.e. cross > 0).
			Point vB = next - prev;
			double cross = vB.Cross(vA);
			if(cross > 0.)
			{
				Point vS = prev - sA;
				double uB = vA.Cross(vS);
				double uA = vB.Cross(vS);
				// If the intersection occurs somewhere within this segment of the
				// outline, find out how far along the query vector it occurs and
				// remember it if it is the closest so far.
				if((uB >= 0.) & (uB < cross) & (uA >= 0.))
					closest = min(closest, uA / cross);
			}
			
			prev = next;
		}
>>>>>>> 68e2a66c
	}
	return closest;
}



bool Mask::Contains(Point point, double scale) const
{
	if(!IsLoaded())
		return false;
	
	// If this point is contained within the mask, a ray drawn out from it will
	// intersect the mask an odd number of times. If that ray coincides with an
	// edge, ignore that edge, and count all segments as closed at the start and
	// open at the end to avoid double-counting.
	
	// For simplicity, use a ray pointing straight downwards. A segment then
	// intersects only if its x coordinates span the point's coordinates.
	// Compute the number of intersections across all outlines, not just one, as the
	// outlines may be nested (i.e. holes) or discontinuous (multiple separate shapes).
	int intersections = 0;
<<<<<<< HEAD
	Point scaledPrev = outline.back() * scale;
	for(const Point &next : outline)
	{
		Point scaledNext = next * scale;
		if(scaledPrev.X() != scaledNext.X())
			if((scaledPrev.X() <= point.X()) == (point.X() < scaledNext.X()))
			{
				double y = scaledPrev.Y() + (scaledNext.Y() - scaledPrev.Y()) *
					(point.X() - scaledPrev.X()) / (scaledNext.X() - scaledPrev.X());
				intersections += (y >= point.Y());
			}
		scaledPrev = scaledNext;
=======
	for(auto &&outline : outlines)
	{
		Point prev = outline.back();
		for(auto &&next : outline)
		{
			if(prev.X() != next.X())
				if((prev.X() <= point.X()) == (point.X() < next.X()))
				{
					double y = prev.Y() + (next.Y() - prev.Y()) *
						(point.X() - prev.X()) / (next.X() - prev.X());
					intersections += (y >= point.Y());
				}
			prev = next;
		}
>>>>>>> 68e2a66c
	}
	// If the number of intersections is odd, the point is within the mask.
	return (intersections & 1);
}<|MERGE_RESOLUTION|>--- conflicted
+++ resolved
@@ -317,11 +317,7 @@
 {
 	// Bail out if we're too far away to possibly be touching.
 	double distance = sA.Length();
-<<<<<<< HEAD
-	if(outline.empty() || distance > radius * scale + vA.Length())
-=======
-	if(!IsLoaded() || distance > radius + vA.Length())
->>>>>>> 68e2a66c
+	if(!IsLoaded() || distance > radius * scale + vA.Length())
 		return 1.;
 	
 	// Rotate into the mask's frame of reference.
@@ -346,11 +342,7 @@
 // Check whether the mask contains the given point.
 bool Mask::Contains(Point point, Angle facing, double scale) const
 {
-<<<<<<< HEAD
-	if(outline.empty() || point.Length() > radius * scale)
-=======
-	if(!IsLoaded() || point.Length() > radius)
->>>>>>> 68e2a66c
+	if(!IsLoaded() || point.Length() > radius * scale)
 		return false;
 	
 	// Rotate into the mask's frame of reference.
@@ -364,11 +356,7 @@
 bool Mask::WithinRing(Point point, Angle facing, double scale, double inner, double outer) const
 {
 	// Bail out if the object is too far away to possibly be touched.
-<<<<<<< HEAD
-	if(outline.empty() || inner > point.Length() + radius * scale || outer < point.Length() - radius * scale)
-=======
-	if(!IsLoaded() || inner > point.Length() + radius || outer < point.Length() - radius)
->>>>>>> 68e2a66c
+	if(!IsLoaded() || inner > point.Length() + radius * scale || outer < point.Length() - radius * scale)
 		return false;
 	
 	// Rotate into the mask's frame of reference.
@@ -377,22 +365,13 @@
 	inner *= inner;
 	outer *= outer;
 	
-<<<<<<< HEAD
-	for(const Point &p : outline)
-	{
-		double pSquared = (p * scale).DistanceSquared(point);
-		if(pSquared < outer && pSquared > inner)
-			return true;
-	}
-=======
 	for(auto &&outline : outlines)
 		for(auto &&p : outline)
 		{
-			double pSquared = p.DistanceSquared(point);
+			double pSquared = (p * scale).DistanceSquared(point);
 			if(pSquared < outer && pSquared > inner)
 				return true;
 		}
->>>>>>> 68e2a66c
 	
 	return false;
 }
@@ -411,14 +390,9 @@
 	if(Contains(point, scale))
 		return 0.;
 	
-<<<<<<< HEAD
-	for(const Point &p : outline)
-		range = min(range, (p * scale).Distance(point));
-=======
 	for(auto &&outline : outlines)
 		for(auto &&p : outline)
-			range = min(range, p.Distance(point));
->>>>>>> 68e2a66c
+			range = min(range, (p * scale).Distance(point));
 	
 	return range;
 }
@@ -445,35 +419,12 @@
 	// Keep track of the closest intersection point found.
 	double closest = 1.;
 	
-<<<<<<< HEAD
-	Point scaledPrev = outline.back() * scale;
-	for(const Point &next : outline)
-	{
-		Point scaledNext = next * scale;
-		// Check if there is an intersection. (If not, the cross would be 0.) If
-		// there is, handle it only if it is a point where the segment is
-		// entering the polygon rather than exiting it (i.e. cross > 0).
-		Point vB = scaledNext - scaledPrev;
-		double cross = vB.Cross(vA);
-		if(cross > 0.)
-		{
-			Point vS = scaledPrev - sA;
-			double uB = vA.Cross(vS);
-			double uA = vB.Cross(vS);
-			// If the intersection occurs somewhere within this segment of the
-			// outline, find out how far along the query vector it occurs and
-			// remember it if it is the closest so far.
-			if((uB >= 0.) & (uB < cross) & (uA >= 0.))
-				closest = min(closest, uA / cross);
-		}
-		
-		scaledPrev = scaledNext;
-=======
 	for(auto &&outline : outlines)
 	{
-		Point prev = outline.back();
+		Point prev = outline.back() * scale;
 		for(auto &&next : outline)
 		{
+      next *= scale;
 			// Check if there is an intersection. (If not, the cross would be 0.) If
 			// there is, handle it only if it is a point where the segment is
 			// entering the polygon rather than exiting it (i.e. cross > 0).
@@ -493,7 +444,6 @@
 			
 			prev = next;
 		}
->>>>>>> 68e2a66c
 	}
 	return closest;
 }
@@ -515,25 +465,12 @@
 	// Compute the number of intersections across all outlines, not just one, as the
 	// outlines may be nested (i.e. holes) or discontinuous (multiple separate shapes).
 	int intersections = 0;
-<<<<<<< HEAD
-	Point scaledPrev = outline.back() * scale;
-	for(const Point &next : outline)
-	{
-		Point scaledNext = next * scale;
-		if(scaledPrev.X() != scaledNext.X())
-			if((scaledPrev.X() <= point.X()) == (point.X() < scaledNext.X()))
-			{
-				double y = scaledPrev.Y() + (scaledNext.Y() - scaledPrev.Y()) *
-					(point.X() - scaledPrev.X()) / (scaledNext.X() - scaledPrev.X());
-				intersections += (y >= point.Y());
-			}
-		scaledPrev = scaledNext;
-=======
 	for(auto &&outline : outlines)
 	{
-		Point prev = outline.back();
+		Point prev = outline.back() * scale;
 		for(auto &&next : outline)
 		{
+      next *= scale;
 			if(prev.X() != next.X())
 				if((prev.X() <= point.X()) == (point.X() < next.X()))
 				{
@@ -543,7 +480,6 @@
 				}
 			prev = next;
 		}
->>>>>>> 68e2a66c
 	}
 	// If the number of intersections is odd, the point is within the mask.
 	return (intersections & 1);
