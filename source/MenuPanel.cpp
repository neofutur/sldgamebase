/* MenuPanel.cpp
Copyright (c) 2014 by Michael Zahniser

Endless Sky is free software: you can redistribute it and/or modify it under the
terms of the GNU General Public License as published by the Free Software
Foundation, either version 3 of the License, or (at your option) any later version.

Endless Sky is distributed in the hope that it will be useful, but WITHOUT ANY
WARRANTY; without even the implied warranty of MERCHANTABILITY or FITNESS FOR A
PARTICULAR PURPOSE.  See the GNU General Public License for more details.
*/

#include "MenuPanel.h"

#include "Command.h"
#include "ConversationPanel.h"
#include "Files.h"
#include "text/Font.h"
#include "text/FontSet.h"
#include "text/Format.h"
#include "GameData.h"
#include "Interface.h"
#include "Information.h"
#include "LoadPanel.h"
#include "MainPanel.h"
#include "Planet.h"
#include "PlayerInfo.h"
#include "Point.h"
#include "PointerShader.h"
#include "PreferencesPanel.h"
#include "Ship.h"
#include "ShipyardPanel.h"
#include "Sprite.h"
#include "SpriteShader.h"
#include "StarField.h"
#include "StartConditionsPanel.h"
#include "System.h"
#include "UI.h"

#include "opengl.h"

#include <algorithm>
#include <cassert>
#include <stdexcept>

using namespace std;

namespace {
	float alpha = 1.f;
	const int scrollSpeed = 2;
}



MenuPanel::MenuPanel(PlayerInfo &player, UI &gamePanels)
	: player(player), gamePanels(gamePanels), scroll(0.)
{
	assert(GameData::IsLoaded() && "MenuPanel should only be created after all data is fully loaded");
	SetIsFullScreen(true);

	credits = Format::Split(Files::Read(Files::Resources() + "credits.txt"), "\n");
	if(gamePanels.IsEmpty())
	{
		gamePanels.Push(new MainPanel(player));
		// It takes one step to figure out the planet panel should be created, and
		// another step to actually place it. So, take two steps to avoid a flicker.
		gamePanels.StepAll();
		gamePanels.StepAll();
	}
}



void MenuPanel::Step()
{
<<<<<<< HEAD
	progress = static_cast<int>(GameData::Progress() * 60.);
	if(GameData::IsLoaded() && gamePanels.IsEmpty())
	{
		gamePanels.Push(new MainPanel(player));
		// It takes one step to figure out the planet panel should be created, and
		// another step to actually place it. So, take two steps to avoid a flicker.
		gamePanels.StepAll();
		gamePanels.StepAll();
=======
	if(GetUI()->IsTop(this) && alpha < 1.f)
	{
		++scroll;
		if(scroll >= (20 * credits.size() + 300) * scrollSpeed)
			scroll = 0;
>>>>>>> b1b1a78a
	}
}



void MenuPanel::Draw(double deltaTime)
{
	glClear(GL_COLOR_BUFFER_BIT);
	GameData::Background().Draw(Point(), Point());
	const Font &font = FontSet::Get(14);

	Information info;
	if(player.IsLoaded() && !player.IsDead())
	{
		info.SetCondition("pilot loaded");
		info.SetString("pilot", player.FirstName() + " " + player.LastName());
		if(player.Flagship())
		{
			const Ship &flagship = *player.Flagship();
			info.SetSprite("ship sprite", flagship.GetSprite());
			info.SetString("ship", flagship.Name());
		}
		if(player.GetSystem())
			info.SetString("system", player.GetSystem()->Name());
		if(player.GetPlanet())
			info.SetString("planet", player.GetPlanet()->Name());
		info.SetString("credits", Format::Credits(player.Accounts().Credits()));
		info.SetString("date", player.GetDate().ToString());
		info.SetString("playtime", Format::PlayTime(player.GetPlayTime()));
	}
	else if(player.IsLoaded())
	{
		info.SetCondition("no pilot loaded");
		info.SetString("pilot", player.FirstName() + " " + player.LastName());
		info.SetString("ship", "You have died.");
	}
	else
	{
		info.SetCondition("no pilot loaded");
		info.SetString("pilot", "No Pilot Loaded");
	}

	GameData::Interfaces().Get("menu background")->Draw(info, this);
	GameData::Interfaces().Get("main menu")->Draw(info, this);
	GameData::Interfaces().Get("menu player info")->Draw(info, this);
<<<<<<< HEAD
	
	if(progress == 60)
		alpha -= .02f / (1000.f / 60.f) * deltaTime;
=======

	// TODO: move this animation (e.g. to a non-fullscreen panel).
	alpha -= .02f;
>>>>>>> b1b1a78a
	if(alpha > 0.f)
	{
		Angle da(6.);
		Angle a(0.);
		for(int i = 0; i < 60; ++i)
		{
			Color color(.5f * alpha, 0.f);
			PointerShader::Draw(Point(), a.Unit(), 8.f, 20.f, 140.f * alpha, color);
			a += da;
		}
	}
<<<<<<< HEAD
	
	if(GetUI()->IsTop(this) && alpha < 1.f)
	{
		scroll += 60. * deltaTime / 1000.;
		if(scroll >= (20 * credits.size() + 300) * scrollSpeed)
			scroll = 0;
	}

=======
	// END animation TODO

	// TODO: allow pausing the credits scroll
>>>>>>> b1b1a78a
	int y = 120 - scroll / scrollSpeed;
	for(const string &line : credits)
	{
		float fade = 1.f;
		if(y < -145)
			fade = max(0.f, (y + 165) / 20.f);
		else if(y > 95)
			fade = max(0.f, (115 - y) / 20.f);
		if(fade)
		{
			Color color(((line.empty() || line[0] == ' ') ? .2f : .4f) * fade, 0.f);
			font.Draw(line, Point(-470., y), color);
		}
		y += 20;
	}
}



bool MenuPanel::KeyDown(SDL_Keycode key, Uint16 mod, const Command &command, bool isNewPress)
{
	if(player.IsLoaded() && (key == 'e' || command.Has(Command::MENU)))
	{
		gamePanels.CanSave(true);
		GetUI()->Pop(this);
	}
	else if(key == 'p')
		GetUI()->Push(new PreferencesPanel());
	else if(key == 'l')
		GetUI()->Push(new LoadPanel(player, gamePanels));
	else if(key == 'n' && (!player.IsLoaded() || player.IsDead()))
	{
		// If no player is loaded, the "Enter Ship" button becomes "New Pilot."
		// Request that the player chooses a start scenario.
		// StartConditionsPanel also handles the case where there's no scenarios.
		GetUI()->Push(new StartConditionsPanel(player, gamePanels, GameData::StartOptions(), nullptr));
	}
	else if(key == 'q')
		GetUI()->Quit();
	else
		return false;

	return true;
}<|MERGE_RESOLUTION|>--- conflicted
+++ resolved
@@ -71,29 +71,6 @@
 
 
 
-void MenuPanel::Step()
-{
-<<<<<<< HEAD
-	progress = static_cast<int>(GameData::Progress() * 60.);
-	if(GameData::IsLoaded() && gamePanels.IsEmpty())
-	{
-		gamePanels.Push(new MainPanel(player));
-		// It takes one step to figure out the planet panel should be created, and
-		// another step to actually place it. So, take two steps to avoid a flicker.
-		gamePanels.StepAll();
-		gamePanels.StepAll();
-=======
-	if(GetUI()->IsTop(this) && alpha < 1.f)
-	{
-		++scroll;
-		if(scroll >= (20 * credits.size() + 300) * scrollSpeed)
-			scroll = 0;
->>>>>>> b1b1a78a
-	}
-}
-
-
-
 void MenuPanel::Draw(double deltaTime)
 {
 	glClear(GL_COLOR_BUFFER_BIT);
@@ -134,15 +111,9 @@
 	GameData::Interfaces().Get("menu background")->Draw(info, this);
 	GameData::Interfaces().Get("main menu")->Draw(info, this);
 	GameData::Interfaces().Get("menu player info")->Draw(info, this);
-<<<<<<< HEAD
-	
-	if(progress == 60)
-		alpha -= .02f / (1000.f / 60.f) * deltaTime;
-=======
 
 	// TODO: move this animation (e.g. to a non-fullscreen panel).
-	alpha -= .02f;
->>>>>>> b1b1a78a
+	alpha -= .02f / (1000.f / 60.f) * deltaTime;
 	if(alpha > 0.f)
 	{
 		Angle da(6.);
@@ -154,8 +125,8 @@
 			a += da;
 		}
 	}
-<<<<<<< HEAD
-	
+	// END animation TODO
+
 	if(GetUI()->IsTop(this) && alpha < 1.f)
 	{
 		scroll += 60. * deltaTime / 1000.;
@@ -163,11 +134,7 @@
 			scroll = 0;
 	}
 
-=======
-	// END animation TODO
-
 	// TODO: allow pausing the credits scroll
->>>>>>> b1b1a78a
 	int y = 120 - scroll / scrollSpeed;
 	for(const string &line : credits)
 	{
