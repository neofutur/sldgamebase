--- conflicted
+++ resolved
@@ -88,12 +88,9 @@
 
 	// Remaining "hull" strength of the object, before it is destroyed.
 	double hull = 1000.;
-<<<<<<< HEAD
 	double durability = 1000.;
-=======
 	// A random amount the hull of the object deviates by.
 	double randomHull = 0.;
->>>>>>> 604fe9de
 	// Material released when this object is destroyed. Each payload item only
 	// has a 25% chance of surviving, meaning that usually the yield is much
 	// lower than the defined limit but occasionally you get quite lucky.
