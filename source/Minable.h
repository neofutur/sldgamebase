--- conflicted
+++ resolved
@@ -70,14 +70,11 @@
 	// Determine what flotsam this asteroid will create.
 	const std::map<const Outfit *, int> &Payload() const;
 
-<<<<<<< HEAD
 	// Get the expected value of the flotsams this minable will create when destroyed.
 	const int64_t &GetValue() const;
 
-=======
 	// Get hull remaining of this asteroid, as a fraction between 0 and 1.
 	double Hull() const;
->>>>>>> 4b067cf4
 
 private:
 	std::string name;
