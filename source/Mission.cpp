--- conflicted
+++ resolved
@@ -808,16 +808,12 @@
 		if(!stopovers.empty())
 			return false;
 	}
-<<<<<<< HEAD
+	if(trigger == ABORT && HasFailed(player))
+		return false;
 	if(trigger == WAYPOINT && !waypoints.empty())
 		return false;
 	
 	// Don't update any conditions if this action exists and can't be completed.
-=======
-	if(trigger == ABORT && HasFailed(player))
-		return false;
-	
->>>>>>> c9675217
 	auto it = actions.find(trigger);
 	// If this mission was aborted but no ABORT action exists, look for a FAIL
 	// action instead. This is done for backwards compatibility purposes from
