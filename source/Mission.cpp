/* Mission.cpp
Copyright (c) 2014 by Michael Zahniser

Endless Sky is free software: you can redistribute it and/or modify it under the
terms of the GNU General Public License as published by the Free Software
Foundation, either version 3 of the License, or (at your option) any later version.

Endless Sky is distributed in the hope that it will be useful, but WITHOUT ANY
WARRANTY; without even the implied warranty of MERCHANTABILITY or FITNESS FOR A
PARTICULAR PURPOSE. See the GNU General Public License for more details.

You should have received a copy of the GNU General Public License along with
this program. If not, see <https://www.gnu.org/licenses/>.
*/

#include "Mission.h"

#include "DataNode.h"
#include "DataWriter.h"
#include "Dialog.h"
#include "DistanceMap.h"
#include "text/Format.h"
#include "GameData.h"
#include "Government.h"
#include "Logger.h"
#include "Messages.h"
#include "Planet.h"
#include "PlayerInfo.h"
#include "Random.h"
#include "Ship.h"
#include "ShipEvent.h"
#include "System.h"
#include "UI.h"

#include <cmath>
#include <sstream>

using namespace std;

namespace {
	// Pick a random commodity that would make sense to be exported from the
	// first system to the second.
	const Trade::Commodity *PickCommodity(const System &from, const System &to)
	{
		vector<int> weight;
		int total = 0;
		for(const Trade::Commodity &commodity : GameData::Commodities())
		{
			// For every 100 credits in profit you can make, double the chance
			// of this commodity being chosen.
			double profit = to.Trade(commodity.name) - from.Trade(commodity.name);
			int w = max<int>(1, 100. * pow(2., profit * .01));
			weight.push_back(w);
			total += w;
		}
		total += !total;
		// Pick a random commodity based on those weights.
		int r = Random::Int(total);
		for(unsigned i = 0; i < weight.size(); ++i)
		{
			r -= weight[i];
			if(r < 0)
				return &GameData::Commodities()[i];
		}
		// Control will never reach here, but to satisfy the compiler:
		return nullptr;
	}

	// If a source, destination, waypoint, or stopover supplies more than one explicit choice
	// or a mixture of explicit choice and location filter, print a warning.
	void ParseMixedSpecificity(const DataNode &node, string &&kind, int expected)
	{
		if(node.Size() >= expected + 1)
			node.PrintTrace("Warning: use a location filter to choose from multiple " + kind + "s:");
		if(node.HasChildren())
			node.PrintTrace("Warning: location filter ignored due to use of explicit " + kind + ":");
	}

	string TriggerToText(Mission::Trigger trigger)
	{
		switch(trigger)
		{
			case Mission::Trigger::ABORT:
				return "on abort";
			case Mission::Trigger::ACCEPT:
				return "on accept";
			case Mission::Trigger::COMPLETE:
				return "on complete";
			case Mission::Trigger::DECLINE:
				return "on decline";
			case Mission::Trigger::DEFER:
				return "on defer";
			case Mission::Trigger::FAIL:
				return "on fail";
			case Mission::Trigger::OFFER:
				return "on offer";
			case Mission::Trigger::STOPOVER:
				return "on stopover";
			case Mission::Trigger::VISIT:
				return "on visit";
			case Mission::Trigger::WAYPOINT:
				return "on waypoint";
			case Mission::Trigger::DAILY:
				return "on daily";
			default:
				return "unknown trigger";
		}
	}
}



// Construct and Load() at the same time.
Mission::Mission(const DataNode &node)
{
	Load(node);
}



// Load a mission, either from the game data or from a saved game.
void Mission::Load(const DataNode &node)
{
	// All missions need a name.
	if(node.Size() < 2)
	{
		node.PrintTrace("Error: No name specified for mission:");
		return;
	}
	// If a mission object is "loaded" twice, that is most likely an error (e.g.
	// due to a plugin containing a mission with the same name as the base game
	// or another plugin). This class is not designed to allow merging or
	// overriding of mission data from two different definitions.
	if(!name.empty())
	{
		node.PrintTrace("Error: Duplicate definition of mission:");
		return;
	}
	name = node.Token(1);

	for(const DataNode &child : node)
	{
		if(child.Token(0) == "name" && child.Size() >= 2)
			displayName = child.Token(1);
		else if(child.Token(0) == "uuid" && child.Size() >= 2)
			uuid = EsUuid::FromString(child.Token(1));
		else if(child.Token(0) == "description" && child.Size() >= 2)
			description = child.Token(1);
		else if(child.Token(0) == "blocked" && child.Size() >= 2)
			blocked = child.Token(1);
		else if(child.Token(0) == "deadline" && child.Size() >= 4)
			deadline = Date(child.Value(1), child.Value(2), child.Value(3));
		else if(child.Token(0) == "deadline")
		{
			if(child.Size() == 1)
				deadlineMultiplier += 2;
			if(child.Size() >= 2)
				deadlineBase += child.Value(1);
			if(child.Size() >= 3)
				deadlineMultiplier += child.Value(2);
		}
		else if(child.Token(0) == "cargo" && child.Size() >= 3)
		{
			cargo = child.Token(1);
			cargoSize = child.Value(2);
			if(child.Size() >= 4)
				cargoLimit = child.Value(3);
			if(child.Size() >= 5)
				cargoProb = child.Value(4);

			for(const DataNode &grand : child)
			{
				if(!ParseContraband(grand))
					grand.PrintTrace("Skipping unrecognized attribute:");
				else
					grand.PrintTrace("Warning: Deprecated use of \"stealth\" and \"illegal\" as a child of \"cargo\"."
						" They are now mission-level properties:");
			}
		}
		else if(child.Token(0) == "passengers" && child.Size() >= 2)
		{
			passengers = child.Value(1);
			if(child.Size() >= 3)
				passengerLimit = child.Value(2);
			if(child.Size() >= 4)
				passengerProb = child.Value(3);
		}
		else if(child.Token(0) == "apparent payment" && child.Size() >= 2)
			paymentApparent = child.Value(1);
		else if(ParseContraband(child))
		{
			// This was an "illegal" or "stealth" entry. It has already been
			// parsed, so nothing more needs to be done here.
		}
		else if(child.Token(0) == "invisible")
			isVisible = false;
		else if(child.Token(0) == "priority")
			hasPriority = true;
		else if(child.Token(0) == "minor")
			isMinor = true;
		else if(child.Token(0) == "autosave")
			autosave = true;
		else if(child.Token(0) == "job")
			location = JOB;
		else if(child.Token(0) == "landing")
			location = LANDING;
		else if(child.Token(0) == "assisting")
			location = ASSISTING;
		else if(child.Token(0) == "boarding")
			location = BOARDING;
		else if(child.Token(0) == "shipyard")
			location = SHIPYARD;
		else if(child.Token(0) == "outfitter")
			location = OUTFITTER;
		else if(child.Token(0) == "repeat")
			repeat = (child.Size() == 1 ? 0 : static_cast<int>(child.Value(1)));
		else if(child.Token(0) == "clearance")
		{
			clearance = (child.Size() == 1 ? "auto" : child.Token(1));
			clearanceFilter.Load(child);
		}
		else if(child.Token(0) == "infiltrating")
			hasFullClearance = false;
		else if(child.Token(0) == "failed")
			hasFailed = true;
		else if(child.Token(0) == "to" && child.Size() >= 2)
		{
			if(child.Token(1) == "offer")
				toOffer.Load(child);
			else if(child.Token(1) == "complete")
				toComplete.Load(child);
			else if(child.Token(1) == "fail")
				toFail.Load(child);
			else if(child.Token(1) == "accept")
				toAccept.Load(child);
			else
				child.PrintTrace("Skipping unrecognized attribute:");
		}
		else if(child.Token(0) == "source" && child.Size() >= 2)
		{
			source = GameData::Planets().Get(child.Token(1));
			ParseMixedSpecificity(child, "planet", 2);
		}
		else if(child.Token(0) == "source")
			sourceFilter.Load(child);
		else if(child.Token(0) == "destination" && child.Size() == 2)
		{
			destination = GameData::Planets().Get(child.Token(1));
			ParseMixedSpecificity(child, "planet", 2);
		}
		else if(child.Token(0) == "destination")
			destinationFilter.Load(child);
		else if(child.Token(0) == "waypoint" && child.Size() >= 2)
		{
			bool visited = child.Size() >= 3 && child.Token(2) == "visited";
			set<const System *> &set = visited ? visitedWaypoints : waypoints;
			set.insert(GameData::Systems().Get(child.Token(1)));
			ParseMixedSpecificity(child, "system", 2 + visited);
		}
		else if(child.Token(0) == "waypoint" && child.HasChildren())
			waypointFilters.emplace_back(child);
		else if(child.Token(0) == "stopover" && child.Size() >= 2)
		{
			bool visited = child.Size() >= 3 && child.Token(2) == "visited";
			set<const Planet *> &set = visited ? visitedStopovers : stopovers;
			set.insert(GameData::Planets().Get(child.Token(1)));
			ParseMixedSpecificity(child, "planet", 2 + visited);
		}
		else if(child.Token(0) == "stopover" && child.HasChildren())
			stopoverFilters.emplace_back(child);
		else if(child.Token(0) == "substitutions" && child.HasChildren())
			substitutions.Load(child);
		else if(child.Token(0) == "npc")
			npcs.emplace_back(child);
		else if(child.Token(0) == "on" && child.Size() >= 2 && child.Token(1) == "enter")
		{
			// "on enter" nodes may either name a specific system or use a LocationFilter
			// to control the triggering system.
			if(child.Size() >= 3)
			{
				MissionAction &action = onEnter[GameData::Systems().Get(child.Token(2))];
				action.Load(child, name);
			}
			else
				genericOnEnter.emplace_back(child, name);
		}
		else if(child.Token(0) == "on" && child.Size() >= 2)
		{
			static const map<string, Trigger> trigger = {
				{"complete", COMPLETE},
				{"offer", OFFER},
				{"accept", ACCEPT},
				{"decline", DECLINE},
				{"fail", FAIL},
				{"abort", ABORT},
				{"defer", DEFER},
				{"visit", VISIT},
				{"stopover", STOPOVER},
				{"waypoint", WAYPOINT},
				{"daily", DAILY},
			};
			auto it = trigger.find(child.Token(1));
			if(it != trigger.end())
				actions[it->second].Load(child, name);
			else
				child.PrintTrace("Skipping unrecognized attribute:");
		}
		else
			child.PrintTrace("Skipping unrecognized attribute:");
	}

	if(displayName.empty())
		displayName = name;
	if(hasPriority && location == LANDING)
		node.PrintTrace("Warning: \"priority\" tag has no effect on \"landing\" missions:");
}



// Save a mission. It is safe to assume that any mission that is being saved
// is already "instantiated," so only a subset of the data must be saved.
void Mission::Save(DataWriter &out, const string &tag) const
{
	out.Write(tag, name);
	out.BeginChild();
	{
		out.Write("name", displayName);
		out.Write("uuid", uuid.ToString());
		if(!description.empty())
			out.Write("description", description);
		if(!blocked.empty())
			out.Write("blocked", blocked);
		if(deadline)
			out.Write("deadline", deadline.Day(), deadline.Month(), deadline.Year());
		if(cargoSize)
			out.Write("cargo", cargo, cargoSize);
		if(passengers)
			out.Write("passengers", passengers);
		if(paymentApparent)
			out.Write("apparent payment", paymentApparent);
		if(illegalCargoFine)
			out.Write("illegal", illegalCargoFine, illegalCargoMessage);
		if(failIfDiscovered)
			out.Write("stealth");
		if(!isVisible)
			out.Write("invisible");
		if(hasPriority)
			out.Write("priority");
		if(isMinor)
			out.Write("minor");
		if(autosave)
			out.Write("autosave");
		if(location == LANDING)
			out.Write("landing");
		if(location == ASSISTING)
			out.Write("assisting");
		if(location == BOARDING)
			out.Write("boarding");
		if(location == JOB)
			out.Write("job");
		if(!clearance.empty())
		{
			out.Write("clearance", clearance);
			clearanceFilter.Save(out);
		}
		if(!hasFullClearance)
			out.Write("infiltrating");
		if(hasFailed)
			out.Write("failed");
		if(repeat != 1)
			out.Write("repeat", repeat);

		if(!toOffer.IsEmpty())
		{
			out.Write("to", "offer");
			out.BeginChild();
			{
				toOffer.Save(out);
			}
			out.EndChild();
		}
		if(!toAccept.IsEmpty())
		{
			out.Write("to", "accept");
			out.BeginChild();
			{
				toAccept.Save(out);
			}
			out.EndChild();
		}
		if(!toComplete.IsEmpty())
		{
			out.Write("to", "complete");
			out.BeginChild();
			{
				toComplete.Save(out);
			}
			out.EndChild();
		}
		if(!toFail.IsEmpty())
		{
			out.Write("to", "fail");
			out.BeginChild();
			{
				toFail.Save(out);
			}
			out.EndChild();
		}
		if(destination)
			out.Write("destination", destination->Name());
		for(const System *system : waypoints)
			out.Write("waypoint", system->Name());
		for(const System *system : visitedWaypoints)
			out.Write("waypoint", system->Name(), "visited");

		for(const Planet *planet : stopovers)
			out.Write("stopover", planet->TrueName());
		for(const Planet *planet : visitedStopovers)
			out.Write("stopover", planet->TrueName(), "visited");

		for(const NPC &npc : npcs)
			npc.Save(out);

		// Save all the actions, because this might be an "available mission" that
		// has not been received yet but must still be included in the saved game.
		for(const auto &it : actions)
			it.second.Save(out);
		// Save any "on enter" actions that have not been performed.
		for(const auto &it : onEnter)
			if(!didEnter.count(&it.second))
				it.second.Save(out);
		for(const MissionAction &action : genericOnEnter)
			if(!didEnter.count(&action))
				action.Save(out);
	}
	out.EndChild();
}



void Mission::NeverOffer()
{
	// Add the equivalent "never" condition, `"'" != 0`.
	toOffer.Add("has", "'");
}



// Basic mission information.
const EsUuid &Mission::UUID() const noexcept
{
	return uuid;
}



const string &Mission::Name() const
{
	return displayName;
}



const string &Mission::Description() const
{
	return description;
}



// Check if this mission should be shown in your mission list. If not, the
// player will not know this mission exists (which is sometimes useful).
bool Mission::IsVisible() const
{
	return isVisible;
}



// Check if this instantiated mission uses any systems, planets, or ships that are
// not fully defined. If everything is fully defined, this is a valid mission.
bool Mission::IsValid() const
{
	// Planets must be defined and in a system. However, a source system does not necessarily exist.
	if(source && !source->IsValid())
		return false;
	// Every mission is required to have a destination.
	if(!destination || !destination->IsValid())
		return false;
	// All stopovers must be valid.
	for(auto &&planet : Stopovers())
		if(!planet->IsValid())
			return false;
	for(auto &&planet : VisitedStopovers())
		if(!planet->IsValid())
			return false;

	// Systems must have a defined position.
	for(auto &&system : Waypoints())
		if(!system->IsValid())
			return false;
	for(auto &&system : VisitedWaypoints())
		if(!system->IsValid())
			return false;

	// Actions triggered when entering a system should reference valid systems.
	for(auto &&it : onEnter)
		if(!it.first->IsValid() || !it.second.Validate().empty())
			return false;
	for(auto &&it : actions)
		if(!it.second.Validate().empty())
			return false;
	// Generic "on enter" may use a LocationFilter that exclusively references invalid content.
	for(auto &&action : genericOnEnter)
		if(!action.Validate().empty())
			return false;
	if(!clearanceFilter.IsValid())
		return false;

	// The instantiated NPCs should also be valid.
	for(auto &&npc : NPCs())
		if(!npc.Validate().empty())
			return false;

	return true;
}



// Check if this mission has high priority. If any high-priority missions
// are available, no others will be shown at landing or in the spaceport.
// This is to be used for missions that are part of a series.
bool Mission::HasPriority() const
{
	return hasPriority;
}



// Check if this mission is a "minor" mission. Minor missions will only be
// offered if no other missions (minor or otherwise) are being offered.
bool Mission::IsMinor() const
{
	return isMinor;
}



bool Mission::IsAtLocation(Location location) const
{
	return (this->location == location);
}



// Information about what you are doing.
const Planet *Mission::Destination() const
{
	return destination;
}



const set<const System *> &Mission::Waypoints() const
{
	return waypoints;
}



const set<const System *> &Mission::VisitedWaypoints() const
{
	return visitedWaypoints;
}



const set<const Planet *> &Mission::Stopovers() const
{
	return stopovers;
}



const set<const Planet *> &Mission::VisitedStopovers() const
{
	return visitedStopovers;
}



const string &Mission::Cargo() const
{
	return cargo;
}



int Mission::CargoSize() const
{
	return cargoSize;
}



int Mission::IllegalCargoFine() const
{
	return illegalCargoFine;
}



string Mission::IllegalCargoMessage() const
{
	return illegalCargoMessage;
}



bool Mission::FailIfDiscovered() const
{
	return failIfDiscovered;
}



int Mission::Passengers() const
{
	return passengers;
}



int64_t Mission::DisplayedPayment() const
{
	return paymentApparent ? paymentApparent : GetAction(Mission::Trigger::COMPLETE).Payment();
}



const int Mission::ExpectedJumps() const
{
	return expectedJumps;
}



// The mission must be completed by this deadline (if there is a deadline).
const Date &Mission::Deadline() const
{
	return deadline;
}



// If this mission's deadline was before the given date and it has not been
// marked as failing already, mark it and return true.
bool Mission::CheckDeadline(const Date &today)
{
	if(!hasFailed && deadline && deadline < today)
	{
		hasFailed = true;
		return true;
	}
	return false;
}



// Check if you have special clearance to land on your destination.
bool Mission::HasClearance(const Planet *planet) const
{
	if(clearance.empty())
		return false;
	if(planet == destination || stopovers.count(planet) || visitedStopovers.count(planet))
		return true;
	return (!clearanceFilter.IsEmpty() && clearanceFilter.Matches(planet));
}



// Get the string to be shown in the destination planet's hailing dialog. If
// this is "auto", you don't have to hail them to get landing permission.
const string &Mission::ClearanceMessage() const
{
	return clearance;
}



// Check whether we have full clearance to land and use the planet's
// services, or whether we are landing in secret ("infiltrating").
bool Mission::HasFullClearance() const
{
	return hasFullClearance;
}



// Check if it's possible to offer or complete this mission right now.
bool Mission::CanOffer(const PlayerInfo &player, const shared_ptr<Ship> &boardingShip) const
{
	if(location == BOARDING || location == ASSISTING)
	{
		if(!boardingShip)
			return false;

		if(!sourceFilter.Matches(*boardingShip))
			return false;
	}
	else
	{
		if(source && source != player.GetPlanet())
			return false;

		if(!sourceFilter.Matches(player.GetPlanet()))
			return false;
	}

	const auto &playerConditions = player.Conditions();
	if(!toOffer.Test(playerConditions))
		return false;

	if(!toFail.IsEmpty() && toFail.Test(playerConditions))
		return false;

	if(repeat && playerConditions.Get(name + ": offered") >= repeat)
		return false;

	auto it = actions.find(OFFER);
	if(it != actions.end() && !it->second.CanBeDone(player, boardingShip))
		return false;

	it = actions.find(ACCEPT);
	if(it != actions.end() && !it->second.CanBeDone(player, boardingShip))
		return false;

	it = actions.find(DECLINE);
	if(it != actions.end() && !it->second.CanBeDone(player, boardingShip))
		return false;

	it = actions.find(DEFER);
	if(it != actions.end() && !it->second.CanBeDone(player, boardingShip))
		return false;

	return true;
}



bool Mission::CanAccept(const PlayerInfo &player) const
{
	const auto &playerConditions = player.Conditions();
	if(!toAccept.Test(playerConditions))
		return false;

	auto it = actions.find(OFFER);
	if(it != actions.end() && !it->second.CanBeDone(player))
		return false;

	it = actions.find(ACCEPT);
	if(it != actions.end() && !it->second.CanBeDone(player))
		return false;
	return HasSpace(player);
}



bool Mission::HasSpace(const PlayerInfo &player) const
{
	int extraCrew = 0;
	if(player.Flagship())
		extraCrew = player.Flagship()->Crew() - player.Flagship()->RequiredCrew();
	return (cargoSize <= player.Cargo().Free() + player.Cargo().CommoditiesSize()
		&& passengers <= player.Cargo().BunksFree() + extraCrew);
}



// Check if this mission's cargo can fit entirely on the referenced ship.
bool Mission::HasSpace(const Ship &ship) const
{
	return (cargoSize <= ship.Cargo().Free() && passengers <= ship.Cargo().BunksFree());
}



bool Mission::CanComplete(const PlayerInfo &player) const
{
	if(player.GetPlanet() != destination)
		return false;

	return IsSatisfied(player);
}



// This function dictates whether missions on the player's map are shown in
// bright or dim text colors, and may be called while in-flight or landed.
bool Mission::IsSatisfied(const PlayerInfo &player) const
{
	if(!waypoints.empty() || !stopovers.empty())
		return false;

	// Test the completion conditions for this mission.
	if(!toComplete.Test(player.Conditions()))
		return false;

	// Determine if any fines or outfits that must be transferred, can.
	auto it = actions.find(COMPLETE);
	if(it != actions.end() && !it->second.CanBeDone(player))
		return false;

	// NPCs which must be accompanied or evaded must be present (or not),
	// and any needed scans, boarding, or assisting must also be completed.
	for(const NPC &npc : npcs)
		if(!npc.HasSucceeded(player.GetSystem()))
			return false;

	// If any of the cargo for this mission is being carried by a ship that is
	// not in this system, the mission cannot be completed right now.
	for(const auto &ship : player.Ships())
	{
		// Skip in-system ships, and carried ships whose parent is in-system.
		if(ship->GetSystem() == player.GetSystem() || (!ship->GetSystem() && ship->CanBeCarried()
				&& ship->GetParent() && ship->GetParent()->GetSystem() == player.GetSystem()))
			continue;

		if(ship->Cargo().GetPassengers(this))
			return false;
		// Check for all mission cargo, including that which has 0 mass.
		auto &cargo = ship->Cargo().MissionCargo();
		if(cargo.find(this) != cargo.end())
			return false;
	}

	return true;
}



bool Mission::HasFailed(const PlayerInfo &player) const
{
	if(!toFail.IsEmpty() && toFail.Test(player.Conditions()))
		return true;

	for(const NPC &npc : npcs)
		if(npc.HasFailed())
			return true;

	return hasFailed;
}



bool Mission::IsFailed() const
{
	return hasFailed;
}



// Mark a mission failed (e.g. due to a "fail" action in another mission).
void Mission::Fail()
{
	hasFailed = true;
}



// Get a string to show if this mission is "blocked" from being offered
// because it requires you to have more passenger or cargo space free. After
// calling this function, any future calls to it will return an empty string
// so that you do not display the same message multiple times.
string Mission::BlockedMessage(const PlayerInfo &player)
{
	if(blocked.empty())
		return "";

	int extraCrew = 0;
	const Ship *flagship = player.Flagship();
	// You cannot fire crew in space.
	if(flagship && player.GetPlanet())
		extraCrew = flagship->Crew() - flagship->RequiredCrew();

	int cargoNeeded = cargoSize;
	int bunksNeeded = passengers;
	if(player.GetPlanet())
	{
		cargoNeeded -= (player.Cargo().Free() + player.Cargo().CommoditiesSize());
		bunksNeeded -= (player.Cargo().BunksFree() + extraCrew);
	}
	else
	{
		// Boarding a ship, so only use the flagship's space.
		cargoNeeded -= flagship->Cargo().Free();
		bunksNeeded -= flagship->Cargo().BunksFree();
	}

	map<string, string> subs;
	GameData::GetTextReplacements().Substitutions(subs, player.Conditions());
	substitutions.Substitutions(subs, player.Conditions());
	subs["<first>"] = player.FirstName();
	subs["<last>"] = player.LastName();
	if(flagship)
		subs["<ship>"] = flagship->Name();

	const auto &playerConditions = player.Conditions();
	subs["<conditions>"] = toAccept.Test(playerConditions) ? "meet" : "do not meet";

	ostringstream out;
	if(bunksNeeded > 0)
		out << (bunksNeeded == 1 ? "another bunk" : to_string(bunksNeeded) + " more bunks");
	if(bunksNeeded > 0 && cargoNeeded > 0)
		out << " and ";
	if(cargoNeeded > 0)
		out << (cargoNeeded == 1 ? "another ton" : to_string(cargoNeeded) + " more tons") << " of cargo space";
	if(bunksNeeded <= 0 && cargoNeeded <= 0)
		out << "no additional space";
	subs["<capacity>"] = out.str();

	string message = Format::Replace(blocked, subs);
	blocked.clear();
	return message;
}



// Check if this mission recommends that the game be autosaved when it is
// accepted. This should be set for main story line missions that have a
// high chance of failing, such as escort missions.
bool Mission::RecommendsAutosave() const
{
	return autosave;
}



// Check if this mission is unique, i.e. not something that will be offered
// over and over again in different variants.
bool Mission::IsUnique() const
{
	return (repeat == 1);
}



// When the state of this mission changes, it may make changes to the player
// information or show new UI panels. PlayerInfo::MissionCallback() will be
// used as the callback for any UI panel that returns a value.
bool Mission::Do(Trigger trigger, PlayerInfo &player, UI *ui, const shared_ptr<Ship> &boardingShip)
{
	if(trigger == STOPOVER)
	{
		// If this is not one of this mission's stopover planets, or if it is
		// not the very last one that must be visited, do nothing.
		auto it = stopovers.find(player.GetPlanet());
		if(it == stopovers.end())
			return false;

		for(const NPC &npc : npcs)
			if(npc.IsLeftBehind(player.GetSystem()))
			{
				ui->Push(new Dialog("This is a stop for one of your missions, but you have left a ship behind."));
				return false;
			}

		visitedStopovers.insert(*it);
		stopovers.erase(it);
		if(!stopovers.empty())
			return false;
	}
	if(trigger == ABORT && HasFailed(player))
		return false;
	if(trigger == WAYPOINT && !waypoints.empty())
		return false;

	auto it = actions.find(trigger);
	// If this mission was aborted but no ABORT action exists, look for a FAIL
	// action instead. This is done for backwards compatibility purposes from
	// when aborting a mission activated the FAIL trigger.
	if(trigger == ABORT && it == actions.end())
		it = actions.find(FAIL);

	// Fail and abort conditions get updated regardless of whether the action
	// can be done, as a fail or abort action not being able to be done does
	// not prevent a mission from being failed or aborted.
	if(trigger == FAIL)
	{
		--player.Conditions()[name + ": active"];
		++player.Conditions()[name + ": failed"];
	}
	else if(trigger == ABORT)
	{
		--player.Conditions()[name + ": active"];
		++player.Conditions()[name + ": aborted"];
		// Set the failed mission condition here as well for
		// backwards compatibility.
		++player.Conditions()[name + ": failed"];
	}

	// Don't update any further conditions if this action exists and can't be completed.
	if(it != actions.end() && !it->second.CanBeDone(player, boardingShip))
		return false;

	if(trigger == ACCEPT)
	{
		++player.Conditions()[name + ": offered"];
		++player.Conditions()[name + ": active"];
		// Any potential on offer conversation has been finished, so update
		// the active NPCs for the first time.
		UpdateNPCs(player);
	}
	else if(trigger == DECLINE)
	{
		++player.Conditions()[name + ": offered"];
		++player.Conditions()[name + ": declined"];
	}
	else if(trigger == COMPLETE)
	{
		--player.Conditions()[name + ": active"];
		++player.Conditions()[name + ": done"];
	}

	// "Jobs" should never show dialogs when offered, nor should they call the
	// player's mission callback.
	if(trigger == OFFER && location == JOB)
		ui = nullptr;

	// If this trigger has actions tied to it, perform them. Otherwise, check
	// if this is a non-job mission that just got offered and if so,
	// automatically accept it.
	// Actions that are performed only receive the mission destination
	// system if the mission is visible. This is because the purpose of
	// a MissionAction being given the destination system is for drawing
	// a special marker at the destination if the map is opened during any
	// mission dialog or conversation. Invisible missions don't show this
	// marker.
	if(it != actions.end())
		it->second.Do(player, ui, (destination && isVisible) ? destination->GetSystem() : nullptr, boardingShip, IsUnique());
	else if(trigger == OFFER && location != JOB)
		player.MissionCallback(Conversation::ACCEPT);

	return true;
}



bool Mission::RequiresGiftedShip(const string &shipId) const
{
<<<<<<< HEAD
	auto RequiresGiftedShip = [this, &shipId](Trigger trigger) -> bool
	{
		const auto &it = actions.find(trigger);
		if(it != actions.end() && it->second.RequiresGiftedShip(shipId))
			return true;
		return false;
	};

	// Check if any uncompleted actions required for the mission needs this ship.
	if(RequiresGiftedShip(Trigger::COMPLETE) ||
			(!stopovers.empty() && RequiresGiftedShip(Trigger::STOPOVER)) ||
			(!waypoints.empty() && RequiresGiftedShip(Trigger::WAYPOINT)))
		return true;
=======
	// Check if any uncompleted actions required for the mission needs this ship.
	set<Trigger> requiredActions;
	{
		set.insert(Trigger::COMPLETE);
		if(!stopovers.empty())
			requiredActions.insert(Trigger::STOPOVER);
		if(!waypoints.empty())
			requiredActions.insert(Trigger::WAYPOINT);
	}
	for(const auto &it : actions)
		if(requiredActions.count(it.first) && it.second.RequiresShip(shipId))
			return true;
>>>>>>> 80a3553a

	return false;
}



// Get a list of NPCs associated with this mission. Every time the player
// takes off from a planet, they should be added to the active ships.
const list<NPC> &Mission::NPCs() const
{
	return npcs;
}



// Update which NPCs are active based on their spawn and despawn conditions.
void Mission::UpdateNPCs(const PlayerInfo &player)
{
	for(auto &npc : npcs)
		npc.UpdateSpawning(player);
}



// Checks if the given ship belongs to one of the mission's NPCs.
bool Mission::HasShip(const shared_ptr<Ship> &ship) const
{
	for(const auto &npc : npcs)
		for(const auto &npcShip : npc.Ships())
			if(npcShip == ship)
				return true;
	return false;
}



// If any event occurs between two ships, check to see if this mission cares
// about it. This may affect the mission status or display a message.
void Mission::Do(const ShipEvent &event, PlayerInfo &player, UI *ui)
{
	if(event.TargetGovernment()->IsPlayer() && !hasFailed)
	{
		bool failed = false;
		string message = "Your ship '" + event.Target()->Name() + "' has been ";
		if(event.Type() & ShipEvent::DESTROY)
		{
			// Destroyed ships carrying mission cargo result in failed missions.
			// Mission cargo may have a quantity of zero (i.e. 0 mass).
			for(const auto &it : event.Target()->Cargo().MissionCargo())
				failed |= (it.first == this);
			// If any mission passengers were present, this mission is failed.
			for(const auto &it : event.Target()->Cargo().PassengerList())
				failed |= (it.first == this && it.second);
			if(failed)
				message += "lost. ";
		}
		else if(event.Type() & ShipEvent::BOARD)
		{
			// Fail missions whose cargo is stolen by a boarding vessel.
			for(const auto &it : event.Actor()->Cargo().MissionCargo())
				failed |= (it.first == this);
			if(failed)
				message += "plundered. ";
		}

		if(failed)
		{
			hasFailed = true;
			if(isVisible)
				Messages::Add(message + "Mission failed: \"" + displayName + "\".", Messages::Importance::Highest);
		}
	}

	// Jump events are only created for the player's flagship.
	if((event.Type() & ShipEvent::JUMP) && event.Actor())
	{
		const System *system = event.Actor()->GetSystem();
		// If this was a waypoint, clear it.
		if(waypoints.erase(system))
		{
			visitedWaypoints.insert(system);
			Do(WAYPOINT, player, ui);
		}

		// Perform an "on enter" action for this system, if possible, and if
		// any was performed, update this mission's NPC spawn states.
		if(Enter(system, player, ui))
			UpdateNPCs(player);
	}

	for(NPC &npc : npcs)
		npc.Do(event, player, ui, isVisible);
}



// Get the internal name used for this mission. This name is unique and is
// never modified by string substitution, so it can be used in condition
// variables, etc.
const string &Mission::Identifier() const
{
	return name;
}



// Get a specific mission action from this mission.
// If a mission action is not found for the given trigger, returns an empty
// mission action.
const MissionAction &Mission::GetAction(Trigger trigger) const
{
	auto ait = actions.find(trigger);
	static const MissionAction EMPTY{};
	return ait != actions.end() ? ait->second : EMPTY;
}



// "Instantiate" a mission by replacing randomly selected values and places
// with a single choice, and then replacing any wildcard text as well.
Mission Mission::Instantiate(const PlayerInfo &player, const shared_ptr<Ship> &boardingShip) const
{
	Mission result;
	// If anything goes wrong below, this mission should not be offered.
	result.hasFailed = true;
	result.isVisible = isVisible;
	result.hasPriority = hasPriority;
	result.isMinor = isMinor;
	result.autosave = autosave;
	result.location = location;
	result.repeat = repeat;
	result.name = name;
	result.waypoints = waypoints;
	// Handle waypoint systems that are chosen randomly.
	const System *const sourceSystem = player.GetSystem();
	for(const LocationFilter &filter : waypointFilters)
	{
		const System *system = filter.PickSystem(sourceSystem);
		if(!system)
			return result;
		result.waypoints.insert(system);
	}
	// If one of the waypoints is the current system, it is already visited.
	if(result.waypoints.erase(sourceSystem))
		result.visitedWaypoints.insert(sourceSystem);

	// Copy the template's stopovers, and add planets that match the template's filters.
	result.stopovers = stopovers;
	// Make sure they all exist in a valid system.
	for(auto it = result.stopovers.begin(); it != result.stopovers.end(); )
	{
		if((*it)->IsValid())
			++it;
		else
			it = result.stopovers.erase(it);
	}
	for(const LocationFilter &filter : stopoverFilters)
	{
		// Unlike destinations, we can allow stopovers on planets that don't have a spaceport.
		const Planet *planet = filter.PickPlanet(sourceSystem, !clearance.empty(), false);
		if(!planet)
			return result;
		result.stopovers.insert(planet);
	}

	// First, pick values for all the variables.

	// If a specific destination is not specified in the mission, pick a random
	// one out of all the destinations that satisfy the mission requirements.
	result.destination = destination;
	if(!result.destination && !destinationFilter.IsEmpty())
	{
		result.destination = destinationFilter.PickPlanet(sourceSystem, !clearance.empty());
		if(!result.destination)
			return result;
	}
	// If no destination is specified, it is the same as the source planet. Also
	// use the source planet if the given destination is not a valid planet.
	if(!result.destination || !result.destination->IsValid())
	{
		if(player.GetPlanet())
			result.destination = player.GetPlanet();
		else
			return result;
	}

	// If cargo is being carried, see if we are supposed to replace a generic
	// cargo name with something more specific.
	if(!cargo.empty())
	{
		const Trade::Commodity *commodity = nullptr;
		if(cargo == "random")
			commodity = PickCommodity(*sourceSystem, *result.destination->GetSystem());
		else
		{
			for(const Trade::Commodity &option : GameData::Commodities())
				if(option.name == cargo)
				{
					commodity = &option;
					break;
				}
			for(const Trade::Commodity &option : GameData::SpecialCommodities())
				if(option.name == cargo)
				{
					commodity = &option;
					break;
				}
		}
		if(commodity)
			result.cargo = commodity->items[Random::Int(commodity->items.size())];
		else
			result.cargo = cargo;
	}
	// Pick a random cargo amount, if requested.
	if(cargoSize || cargoLimit)
	{
		if(cargoProb)
			result.cargoSize = Random::Polya(cargoLimit, cargoProb) + cargoSize;
		else if(cargoLimit > cargoSize)
			result.cargoSize = cargoSize + Random::Int(cargoLimit - cargoSize + 1);
		else
			result.cargoSize = cargoSize;
	}
	// Pick a random passenger count, if requested.
	if(passengers || passengerLimit)
	{
		if(passengerProb)
			result.passengers = Random::Polya(passengerLimit, passengerProb) + passengers;
		else if(passengerLimit > passengers)
			result.passengers = passengers + Random::Int(passengerLimit - passengers + 1);
		else
			result.passengers = passengers;
	}
	result.paymentApparent = paymentApparent;
	result.illegalCargoFine = illegalCargoFine;
	result.illegalCargoMessage = illegalCargoMessage;
	result.failIfDiscovered = failIfDiscovered;

	int jumps = result.CalculateJumps(sourceSystem);

	int64_t payload = static_cast<int64_t>(result.cargoSize) + 10 * static_cast<int64_t>(result.passengers);

	// Set the deadline, if requested.
	if(deadlineBase || deadlineMultiplier)
		result.deadline = player.GetDate() + deadlineBase + deadlineMultiplier * jumps;

	// Copy the conditions. The offer conditions must be copied too, because they
	// may depend on a condition that other mission offers might change.
	result.toOffer = toOffer;
	result.toAccept = toAccept;
	result.toComplete = toComplete;
	result.toFail = toFail;

	// Generate the substitutions map.
	map<string, string> subs;
	GameData::GetTextReplacements().Substitutions(subs, player.Conditions());
	substitutions.Substitutions(subs, player.Conditions());
	subs["<commodity>"] = result.cargo;
	subs["<tons>"] = to_string(result.cargoSize) + (result.cargoSize == 1 ? " ton" : " tons");
	subs["<cargo>"] = subs["<tons>"] + " of " + subs["<commodity>"];
	subs["<bunks>"] = to_string(result.passengers);
	subs["<passengers>"] = (result.passengers == 1) ? "passenger" : "passengers";
	subs["<fare>"] = (result.passengers == 1) ? "a passenger" : (subs["<bunks>"] + " passengers");
	if(player.GetPlanet())
		subs["<origin>"] = player.GetPlanet()->Name();
	else if(boardingShip)
		subs["<origin>"] = boardingShip->Name();
	subs["<planet>"] = result.destination ? result.destination->Name() : "";
	subs["<system>"] = result.destination ? result.destination->GetSystem()->Name() : "";
	subs["<destination>"] = subs["<planet>"] + " in the " + subs["<system>"] + " system";
	subs["<date>"] = result.deadline.ToString();
	subs["<day>"] = result.deadline.LongString();
	// Stopover and waypoint substitutions: iterate by reference to the
	// pointers so we can check when we're at the very last one in the set.
	// Stopovers: "<name> in the <system name> system" with "," and "and".
	if(!result.stopovers.empty())
	{
		string planets;
		const Planet * const *last = &*--result.stopovers.end();
		int count = 0;
		for(const Planet * const &planet : result.stopovers)
		{
			if(count++)
				planets += (&planet != last) ? ", " : (count > 2 ? ", and " : " and ");
			planets += planet->Name() + " in the " + planet->GetSystem()->Name() + " system";
		}
		subs["<stopovers>"] = planets;
	}
	// Waypoints: "<system name>" with "," and "and".
	if(!result.waypoints.empty())
	{
		string systems;
		const System * const *last = &*--result.waypoints.end();
		int count = 0;
		for(const System * const &system : result.waypoints)
		{
			if(count++)
				systems += (&system != last) ? ", " : (count > 2 ? ", and " : " and ");
			systems += system->Name();
		}
		subs["<waypoints>"] = systems;
	}

	// Instantiate the NPCs. This also fills in the "<npc>" substitution.
	string reason;
	for(auto &&n : npcs)
		reason = n.Validate(true);
	if(!reason.empty())
	{
		Logger::LogError("Instantiation Error: NPC template in mission \""
			+ Identifier() + "\" uses invalid " + std::move(reason));
		return result;
	}
	for(const NPC &npc : npcs)
		result.npcs.push_back(npc.Instantiate(subs, sourceSystem, result.destination->GetSystem()));

	// Instantiate the actions. The "complete" action is always first so that
	// the "<payment>" substitution can be filled in.
	auto ait = actions.begin();
	for( ; ait != actions.end(); ++ait)
	{
		reason = ait->second.Validate();
		if(!reason.empty())
			break;
	}
	if(ait != actions.end())
	{
		Logger::LogError("Instantiation Error: Action \"" + TriggerToText(ait->first) + "\" in mission \""
			+ Identifier() + "\" uses invalid " + std::move(reason));
		return result;
	}
	for(const auto &it : actions)
		result.actions[it.first] = it.second.Instantiate(subs, sourceSystem, jumps, payload);

	auto oit = onEnter.begin();
	for( ; oit != onEnter.end(); ++oit)
	{
		reason = oit->first->IsValid() ? oit->second.Validate() : "trigger system";
		if(!reason.empty())
			break;
	}
	if(oit != onEnter.end())
	{
		Logger::LogError("Instantiation Error: Action \"on enter '" + oit->first->Name() + "'\" in mission \""
			+ Identifier() + "\" uses invalid " + std::move(reason));
		return result;
	}
	for(const auto &it : onEnter)
		result.onEnter[it.first] = it.second.Instantiate(subs, sourceSystem, jumps, payload);

	auto eit = genericOnEnter.begin();
	for( ; eit != genericOnEnter.end(); ++eit)
	{
		reason = eit->Validate();
		if(!reason.empty())
			break;
	}
	if(eit != genericOnEnter.end())
	{
		Logger::LogError("Instantiation Error: Generic \"on enter\" action in mission \""
			+ Identifier() + "\" uses invalid " + std::move(reason));
		return result;
	}
	for(const MissionAction &action : genericOnEnter)
		result.genericOnEnter.emplace_back(action.Instantiate(subs, sourceSystem, jumps, payload));

	// Perform substitution in the name and description.
	result.displayName = Format::Replace(displayName, subs);
	result.description = Format::Replace(description, subs);
	result.clearance = Format::Replace(clearance, subs);
	result.blocked = Format::Replace(blocked, subs);
	result.clearanceFilter = clearanceFilter;
	result.hasFullClearance = hasFullClearance;

	result.hasFailed = false;
	return result;
}



int Mission::CalculateJumps(const System *sourceSystem)
{
	expectedJumps = 0;

	// Estimate how far the player will have to travel to visit all the waypoints
	// and stopovers and then to land on the destination planet. Rather than a
	// full traveling salesman path, just calculate a greedy approximation.
	list<const System *> destinations;
	for(const System *system : waypoints)
		destinations.push_back(system);
	for(const Planet *planet : stopovers)
		destinations.push_back(planet->GetSystem());

	while(!destinations.empty())
	{
		// Find the closest destination to this location.
		DistanceMap distance(sourceSystem);
		auto it = destinations.begin();
		auto bestIt = it;
		for(++it; it != destinations.end(); ++it)
			if(distance.Days(*it) < distance.Days(*bestIt))
				bestIt = it;

		sourceSystem = *bestIt;
		expectedJumps += distance.Days(*bestIt);
		destinations.erase(bestIt);
	}
	DistanceMap distance(sourceSystem);
	expectedJumps += distance.Days(destination->GetSystem());

	return expectedJumps;
}



// Perform an "on enter" MissionAction associated with the current system.
// Returns true if an action was performed.
bool Mission::Enter(const System *system, PlayerInfo &player, UI *ui)
{
	const auto eit = onEnter.find(system);
	const auto originalSize = didEnter.size();
	if(eit != onEnter.end() && !didEnter.count(&eit->second) && eit->second.CanBeDone(player))
	{
		eit->second.Do(player, ui);
		didEnter.insert(&eit->second);
	}
	// If no specific `on enter` was performed, try matching to a generic "on enter,"
	// which may use a LocationFilter to govern which systems it can be performed in.
	else
		for(MissionAction &action : genericOnEnter)
			if(!didEnter.count(&action) && action.CanBeDone(player))
			{
				action.Do(player, ui);
				didEnter.insert(&action);
				break;
			}

	return didEnter.size() > originalSize;
}



// For legacy code, contraband definitions can be placed in two different
// locations, so move that parsing out to a helper function.
bool Mission::ParseContraband(const DataNode &node)
{
	if(node.Token(0) == "illegal" && node.Size() == 2)
		illegalCargoFine = node.Value(1);
	else if(node.Token(0) == "illegal" && node.Size() == 3)
	{
		illegalCargoFine = node.Value(1);
		illegalCargoMessage = node.Token(2);
	}
	else if(node.Token(0) == "stealth")
		failIfDiscovered = true;
	else
		return false;

	return true;
}<|MERGE_RESOLUTION|>--- conflicted
+++ resolved
@@ -1048,34 +1048,18 @@
 
 bool Mission::RequiresGiftedShip(const string &shipId) const
 {
-<<<<<<< HEAD
-	auto RequiresGiftedShip = [this, &shipId](Trigger trigger) -> bool
-	{
-		const auto &it = actions.find(trigger);
-		if(it != actions.end() && it->second.RequiresGiftedShip(shipId))
-			return true;
-		return false;
-	};
-
-	// Check if any uncompleted actions required for the mission needs this ship.
-	if(RequiresGiftedShip(Trigger::COMPLETE) ||
-			(!stopovers.empty() && RequiresGiftedShip(Trigger::STOPOVER)) ||
-			(!waypoints.empty() && RequiresGiftedShip(Trigger::WAYPOINT)))
-		return true;
-=======
 	// Check if any uncompleted actions required for the mission needs this ship.
 	set<Trigger> requiredActions;
 	{
-		set.insert(Trigger::COMPLETE);
+		requiredActions.insert(Trigger::COMPLETE);
 		if(!stopovers.empty())
 			requiredActions.insert(Trigger::STOPOVER);
 		if(!waypoints.empty())
 			requiredActions.insert(Trigger::WAYPOINT);
 	}
 	for(const auto &it : actions)
-		if(requiredActions.count(it.first) && it.second.RequiresShip(shipId))
+		if(requiredActions.count(it.first) && it.second.RequiresGiftedShip(shipId))
 			return true;
->>>>>>> 80a3553a
 
 	return false;
 }
