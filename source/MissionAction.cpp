--- conflicted
+++ resolved
@@ -29,105 +29,6 @@
 using namespace std;
 
 namespace {
-<<<<<<< HEAD
-	void DoGift(PlayerInfo &player, const Ship *model, const string &name)
-	{
-		if(model->ModelName().empty())
-			return;
-		
-		player.BuyShip(model, name, true);
-		Messages::Add("The " + model->ModelName() + " \"" + name + "\" was added to your fleet.");
-	}
-	
-	void DoGift(PlayerInfo &player, const Outfit *outfit, int count, UI *ui)
-	{
-		// Special case: map
-		int mapSize = outfit->Get("map");
-		if(mapSize > 0)
-		{
-			if(player.HasMapped(mapSize))
-				return;
-
-			player.Map(mapSize);
-			Messages::Add("You received a map of nearby systems");
-			return;
-		}
-
-		Ship *flagship = player.Flagship();
-		bool isSingle = (abs(count) == 1);
-		string nameWas = (isSingle ? outfit->Name() : outfit->PluralName());
-		if(!flagship || !count || nameWas.empty())
-			return;
-		
-		nameWas += (isSingle ? " was" : " were");
-		string message;
-		if(isSingle)
-		{
-			char c = tolower(nameWas.front());
-			bool isVowel = (c == 'a' || c == 'e' || c == 'i' || c == 'o' || c == 'u');
-			message = (isVowel ? "An " : "A ");
-		}
-		else
-			message = to_string(abs(count)) + " ";
-		
-		message += nameWas;
-		if(count > 0)
-			message += " added to your ";
-		else
-			message += " removed from your ";
-		
-		bool didCargo = false;
-		bool didShip = false;
-		// If not landed, transfers must be done into the flagship's CargoHold.
-		CargoHold &cargo = (player.GetPlanet() ? player.Cargo() : flagship->Cargo());
-		int cargoCount = cargo.Get(outfit);
-		if(count < 0 && cargoCount)
-		{
-			int moved = min(cargoCount, -count);
-			count += moved;
-			cargo.Remove(outfit, moved);
-			didCargo = true;
-		}
-		while(count)
-		{
-			int moved = (count > 0) ? 1 : -1;
-			if(flagship->Attributes().CanAdd(*outfit, moved))
-			{
-				flagship->AddOutfit(outfit, moved);
-				didShip = true;
-			}
-			else
-				break;
-			count -= moved;
-		}
-		if(count > 0)
-		{
-			// Ignore cargo size limits.
-			int size = cargo.Size();
-			cargo.SetSize(-1);
-			cargo.Add(outfit, count);
-			cargo.SetSize(size);
-			didCargo = true;
-			if(ui)
-			{
-				string special = "The " + nameWas;
-				special += " put in your cargo hold because there is not enough space to install ";
-				special += (isSingle ? "it" : "them");
-				special += " in your ship.";
-				ui->Push(new Dialog(special));
-			}
-		}
-		if(didCargo && didShip)
-			message += "cargo hold and your flagship.";
-		else if(didCargo)
-			message += "cargo hold.";
-		else
-			message += "flagship.";
-		Messages::Add(message);
-	}
-	
-=======
->>>>>>> 65251c87
 	int CountInCargo(const Outfit *outfit, const PlayerInfo &player)
 	{
 		int available = 0;
