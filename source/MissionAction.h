/* MissionAction.h
Copyright (c) 2014 by Michael Zahniser

Endless Sky is free software: you can redistribute it and/or modify it under the
terms of the GNU General Public License as published by the Free Software
Foundation, either version 3 of the License, or (at your option) any later version.

Endless Sky is distributed in the hope that it will be useful, but WITHOUT ANY
WARRANTY; without even the implied warranty of MERCHANTABILITY or FITNESS FOR A
PARTICULAR PURPOSE.  See the GNU General Public License for more details.
*/

#ifndef MISSION_ACTION_H_
#define MISSION_ACTION_H_

#include "ConditionSet.h"
#include "Conversation.h"
#include "OutfitGroup.h"

#include <map>
#include <set>
#include <string>

class DataNode;
class DataWriter;
class GameEvent;
class Outfit;
class PlayerInfo;
class System;
class UI;



// A MissionAction represents what happens when a mission reaches a certain
// milestone: offered, accepted, declined, completed or failed. Actions might
// include showing a dialog or conversation, giving the player payment or a
// special item, modifying condition flags, or queueing an event to occur.
class MissionAction {
public:
	void Load(const DataNode &node, const std::string &missionName);
	// Note: the Save() function can assume this is an instantiated mission, not
	// a template, so it only has to save a subset of the data.
	void Save(DataWriter &out) const;
	
	int Payment() const;
	// Tell this object what the default payment for this mission turned out to
	// be. It will ignore this information if it is not giving default payment.
	void SetDefaultPayment(int credits);
	
	// Check if this action can be completed right now. It cannot be completed
	// if it takes away money or outfits that the player does not have.
	bool CanBeDone(const PlayerInfo &player) const;
	// Perform this action. If a conversation is shown, the given destination
	// will be highlighted in the map if you bring it up.
	void Do(PlayerInfo &player, UI *ui = nullptr, const System *destination = nullptr) const;
	
	// "Instantiate" this action by filling in the wildcard text for the actual
	// destination, payment, cargo, etc.
	MissionAction Instantiate(std::map<std::string, std::string> &subs, int jumps, int payload) const;
	
	
	
private:
	std::string trigger;
	std::string system;
	
	std::string dialogText;
	
	const Conversation *stockConversation = nullptr;
	Conversation conversation;
	
	std::map<std::string, int> events;
<<<<<<< HEAD
	OutfitGroup gifts;
	int payment = 0;
	int paymentMultiplier = 0;
=======
	std::map<const Outfit *, int> gifts;
	int64_t payment = 0;
	int64_t paymentMultiplier = 0;
>>>>>>> aec35618
	
	// When this action is performed, the missions with these names fail.
	std::set<std::string> fail;
	
	ConditionSet conditions;
};



#endif<|MERGE_RESOLUTION|>--- conflicted
+++ resolved
@@ -70,15 +70,9 @@
 	Conversation conversation;
 	
 	std::map<std::string, int> events;
-<<<<<<< HEAD
 	OutfitGroup gifts;
-	int payment = 0;
-	int paymentMultiplier = 0;
-=======
-	std::map<const Outfit *, int> gifts;
 	int64_t payment = 0;
 	int64_t paymentMultiplier = 0;
->>>>>>> aec35618
 	
 	// When this action is performed, the missions with these names fail.
 	std::set<std::string> fail;
