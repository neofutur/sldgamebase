--- conflicted
+++ resolved
@@ -146,24 +146,7 @@
 				break;
 	}
 
-<<<<<<< HEAD
-	// Auto select the destination system for the current mission.
-	if(availableIt != available.end())
-	{
-		selectedSystem = availableIt->Destination().GetSystem();
-		DoScroll(available, availableIt, availableScroll, false);
-	}
-	else if(acceptedIt != accepted.end())
-	{
-		selectedSystem = acceptedIt->Destination().GetSystem();
-		DoScroll(accepted, acceptedIt, acceptedScroll, true);
-	}
-
-	// Center on the selected system.
-	CenterOnSystem(selectedSystem, true);
-=======
 	SetSelectedScrollAndCenter(true);
->>>>>>> 675a955f
 }
 
 
@@ -354,21 +337,7 @@
 
 	// To reach here, we changed the selected mission. Scroll the active
 	// mission list, update the selected system, and pan the map.
-<<<<<<< HEAD
-	if(availableIt != available.end())
-	{
-		selectedSystem = availableIt->Destination().GetSystem();
-		DoScroll(available, availableIt, availableScroll, false);
-	}
-	else if(acceptedIt != accepted.end())
-	{
-		selectedSystem = acceptedIt->Destination().GetSystem();
-		DoScroll(accepted, acceptedIt, acceptedScroll, true);
-	}
-	CenterOnSystem(selectedSystem);
-=======
 	SetSelectedScrollAndCenter();
->>>>>>> 675a955f
 
 	return true;
 }
@@ -420,13 +389,7 @@
 				++availableIt;
 			acceptedIt = accepted.end();
 			dragSide = -1;
-<<<<<<< HEAD
-			selectedSystem = availableIt->Destination().GetSystem();
-			DoScroll(available, availableIt, availableScroll, false);
-			CenterOnSystem(selectedSystem);
-=======
 			SetSelectedScrollAndCenter();
->>>>>>> 675a955f
 			return true;
 		}
 	}
@@ -444,13 +407,7 @@
 			}
 			availableIt = available.end();
 			dragSide = 1;
-<<<<<<< HEAD
-			selectedSystem = acceptedIt->Destination().GetSystem();
-			DoScroll(accepted, acceptedIt, acceptedScroll, true);
-			CenterOnSystem(selectedSystem);
-=======
 			SetSelectedScrollAndCenter();
->>>>>>> 675a955f
 			return true;
 		}
 	}
