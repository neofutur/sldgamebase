/* MissionPanel.cpp
Copyright (c) 2014 by Michael Zahniser

Endless Sky is free software: you can redistribute it and/or modify it under the
terms of the GNU General Public License as published by the Free Software
Foundation, either version 3 of the License, or (at your option) any later version.

Endless Sky is distributed in the hope that it will be useful, but WITHOUT ANY
WARRANTY; without even the implied warranty of MERCHANTABILITY or FITNESS FOR A
PARTICULAR PURPOSE. See the GNU General Public License for more details.

You should have received a copy of the GNU General Public License along with
this program. If not, see <https://www.gnu.org/licenses/>.
*/



#include "MissionPanel.h"

#include "text/alignment.hpp"
#include "Command.h"
#include "CoreStartData.h"
#include "Dialog.h"
#include "text/DisplayText.h"
#include "FillShader.h"
#include "text/Font.h"
#include "text/FontSet.h"
#include "text/Format.h"
#include "GameData.h"
#include "Information.h"
#include "Interface.h"
#include "text/layout.hpp"
#include "LineShader.h"
#include "Mission.h"
#include "Planet.h"
#include "PlayerInfo.h"
#include "PointerShader.h"
#include "Preferences.h"
#include "RingShader.h"
#include "Screen.h"
#include "Ship.h"
#include "Sprite.h"
#include "SpriteSet.h"
#include "SpriteShader.h"
#include "System.h"
#include "text/truncate.hpp"
#include "UI.h"
#include "Wormhole.h"

#include <algorithm>
#include <cmath>
#include <sstream>

using namespace std;

namespace {
	constexpr int SIDE_WIDTH = 280;

	// Hovering over sort buttons for this many frames activates the tooltip.
	const int HOVER_TIME = 60;

	// Check if the mission involves the given system,
	bool Involves(const Mission &mission, const System *system)
	{
		if(!system)
			return false;

		if(mission.Destination()->IsInSystem(system))
			return true;

		for(const System *waypoint : mission.Waypoints())
			if(waypoint == system)
				return true;

		for(const Planet *stopover : mission.Stopovers())
			if(stopover->IsInSystem(system))
				return true;

		return false;
	}

	size_t MaxDisplayedMissions(bool onRight)
	{
		return static_cast<unsigned>(max(0, static_cast<int>(floor((Screen::Height() - (onRight ? 160. : 190.)) / 20.))));
	}

	// Compute the required scroll amount for the given list of jobs/missions.
	void DoScroll(const list<Mission> &missionList, const list<Mission>::const_iterator &it,
		double &sideScroll, bool checkVisibility)
	{
		// We don't need to scroll at all if the selection must be within the viewport. The current
		// scroll could be non-zero if missions were added/aborted, so return the delta that will reset it.
		const auto maxViewable = MaxDisplayedMissions(checkVisibility);
		const auto missionCount = missionList.size();
		if(missionCount < maxViewable)
			sideScroll = 0;
		else
		{
			const auto countBefore = static_cast<size_t>(checkVisibility
					? count_if(missionList.begin(), it, [](const Mission &m) { return m.IsVisible(); })
					: distance(missionList.begin(), it));

			const auto maximumScroll = (missionCount - maxViewable) * 20.;
			const auto pageScroll = maxViewable * 20.;
			const auto desiredScroll = countBefore * 20.;
			const auto bottomOfPage = sideScroll + pageScroll;
			if(desiredScroll < sideScroll)
			{
				// Scroll upwards.
				sideScroll = desiredScroll;
			}
			else if(desiredScroll > bottomOfPage)
			{
				// Scroll downwards (but not so far that the list's bottom sprite comes upwards further than needed).
				sideScroll = min(maximumScroll, sideScroll + (desiredScroll - bottomOfPage));
			}
		}
	}
}



// Open the missions panel directly.
MissionPanel::MissionPanel(PlayerInfo &player)
	: MapPanel(player),
	available(player.AvailableJobs()),
	accepted(player.Missions()),
	availableIt(player.AvailableJobs().begin()),
	acceptedIt(player.AvailableJobs().empty() ? accepted.begin() : accepted.end())
{
	// Re-do job sorting since something could have changed
	player.SortAvailable();

	while(acceptedIt != accepted.end() && !acceptedIt->IsVisible())
		++acceptedIt;

	wrap.SetWrapWidth(380);
	wrap.SetFont(FontSet::Get(14));
	wrap.SetAlignment(Alignment::JUSTIFIED);

	// Select the first available or accepted mission in the currently selected
	// system, or along the travel plan.
	if(!FindMissionForSystem(selectedSystem) && player.HasTravelPlan())
	{
		const auto &tp = player.TravelPlan();
		for(auto it = tp.crbegin(); it != tp.crend(); ++it)
			if(FindMissionForSystem(*it))
				break;
	}

	SetSelectedScrollAndCenter(true);
}



// Switch to the missions panel from another map panel.
MissionPanel::MissionPanel(const MapPanel &panel)
	: MapPanel(panel),
	available(player.AvailableJobs()),
	accepted(player.Missions()),
	availableIt(player.AvailableJobs().begin()),
	acceptedIt(player.AvailableJobs().empty() ? accepted.begin() : accepted.end()),
	availableScroll(0), acceptedScroll(0), dragSide(0)
{
	// Re-do job sorting since something could have changed
	player.SortAvailable();

	// In this view, always color systems based on player reputation.
	commodity = SHOW_REPUTATION;

	while(acceptedIt != accepted.end() && !acceptedIt->IsVisible())
		++acceptedIt;

	wrap.SetWrapWidth(380);
	wrap.SetFont(FontSet::Get(14));
	wrap.SetAlignment(Alignment::JUSTIFIED);

	// Select the first available or accepted mission in the currently selected
	// system, or along the travel plan.
	if(!FindMissionForSystem(selectedSystem)
		&& !(player.GetSystem() != selectedSystem && FindMissionForSystem(player.GetSystem()))
		&& player.HasTravelPlan())
	{
		const auto &tp = player.TravelPlan();
		for(auto it = tp.crbegin(); it != tp.crend(); ++it)
			if(FindMissionForSystem(*it))
				break;
	}

	SetSelectedScrollAndCenter();
}



void MissionPanel::Step()
{
	MapPanel::Step();
	if(GetUI()->IsTop(this) && player.GetPlanet() && player.GetDate() >= player.StartData().GetDate() + 12)
		DoHelp("map advanced");
	DoHelp("jobs");
}



void MissionPanel::Draw()
{
	MapPanel::Draw();

	// Update the tooltip timer [0-60].
	hoverSortCount += hoverSort >= 0 ? (hoverSortCount < HOVER_TIME) : (hoverSortCount ? -1 : 0);

	const Set<Color> &colors = GameData::Colors();

	const Color &routeColor = *colors.Get("mission route");
	const Ship *flagship = player.Flagship();
	const double jumpRange = flagship ? flagship->JumpNavigation().JumpRange() : 0.;
	const System *previous = nullptr;
	const System *next = selectedSystem;
	for(; distance.Days(next) > 0; next = previous)
	{
		previous = distance.Route(next);

		bool isJump, isWormhole, isMappable;
		if(!GetTravelInfo(previous, next, jumpRange, isJump, isWormhole, isMappable, nullptr))
			break;
		if(isWormhole && !isMappable)
			continue;

		Point from = Zoom() * (previous->Position() + center);
		Point to = Zoom() * (next->Position() + center);
		const Point unit = (to - from).Unit();
		from += LINK_OFFSET * unit;
		to -= LINK_OFFSET * unit;

		// Non-hyperspace jumps are drawn with a dashed line.
		if(isJump)
			LineShader::DrawDashed(from, to, unit, 5.f, routeColor, 11., 4.);
		else
			LineShader::Draw(from, to, 5.f, routeColor);
	}

	const Color &availableColor = *colors.Get("available back");
	const Color &unavailableColor = *colors.Get("unavailable back");
	const Color &currentColor = *colors.Get("active back");
	const Color &blockedColor = *colors.Get("blocked back");
	if(availableIt != available.end() && availableIt->Destination())
		DrawMissionSystem(*availableIt, CanAccept() ? availableColor : unavailableColor);
	if(acceptedIt != accepted.end() && acceptedIt->Destination())
		DrawMissionSystem(*acceptedIt, IsSatisfied(*acceptedIt) ? currentColor : blockedColor);

	Point pos;
	if(player.GetPlanet())
	{
		pos = DrawPanel(
			Screen::TopLeft() + Point(0., -availableScroll),
			"Missions available here:",
			available.size(),
			true);
		DrawList(available, pos, availableIt, true);
	}

	pos = DrawPanel(
		Screen::TopRight() + Point(-SIDE_WIDTH, -acceptedScroll),
		"Your current missions:",
		AcceptedVisible());
	DrawList(accepted, pos, acceptedIt);

	// Now that the mission lists and map elements are drawn, draw the top-most UI elements.
	DrawKey();
	DrawSelectedSystem();
	DrawMissionInfo();
	DrawTooltips();
	FinishDrawing("is missions");
}



// Only override the ones you need; the default action is to return false.
bool MissionPanel::KeyDown(SDL_Keycode key, Uint16 mod, const Command &command, bool isNewPress)
{
	if(key == 'a' && CanAccept())
	{
		Accept((mod & KMOD_CTRL));
		return true;
	}
	else if(key == 'A' || (key == 'a' && (mod & KMOD_SHIFT)))
	{
		if(acceptedIt != accepted.end() && acceptedIt->IsVisible())
			GetUI()->Push(new Dialog(this, &MissionPanel::AbortMission,
				"Abort mission \"" + acceptedIt->Name() + "\"?"));
		return true;
	}
	else if(key == SDLK_LEFT && availableIt == available.end())
	{
		// Switch to the first mission in the "available missions" list.
		acceptedIt = accepted.end();
		availableIt = available.begin();
	}
	else if(key == SDLK_RIGHT && acceptedIt == accepted.end() && AcceptedVisible())
	{
		// Switch to the first mission in the "accepted missions" list.
		availableIt = available.end();
		acceptedIt = accepted.begin();
		while(acceptedIt != accepted.end() && !acceptedIt->IsVisible())
			++acceptedIt;
	}
	else if(key == SDLK_UP)
	{
		SelectAnyMission();
		// Select the previous mission, which may be at the end of the list.
		if(availableIt != available.end())
		{
			// All available missions are, by definition, visible.
			if(availableIt == available.begin())
				availableIt = available.end();
			--availableIt;
		}
		else if(acceptedIt != accepted.end())
		{
			// Skip over any invisible, accepted missions.
			do {
				if(acceptedIt == accepted.begin())
					acceptedIt = accepted.end();
				--acceptedIt;
			} while(!acceptedIt->IsVisible());
		}
	}
	else if(key == SDLK_DOWN)
	{
		if(SelectAnyMission())
		{
			// A mission was just auto-selected. Nothing else to do here.
		}
		else if(availableIt != available.end())
		{
			++availableIt;
			if(availableIt == available.end())
				availableIt = available.begin();
		}
		else if(acceptedIt != accepted.end())
		{
			do {
				++acceptedIt;
				if(acceptedIt == accepted.end())
					acceptedIt = accepted.begin();
			} while(!acceptedIt->IsVisible());
		}
	}
	else
		return MapPanel::KeyDown(key, mod, command, isNewPress);

	// To reach here, we changed the selected mission. Scroll the active
	// mission list, update the selected system, and pan the map.
	SetSelectedScrollAndCenter();

	return true;
}



bool MissionPanel::Click(int x, int y, int clicks)
{
	dragSide = 0;

	if(x > Screen::Right() - 80 && y > Screen::Bottom() - 50)
		return DoKey('p');

	if(x < Screen::Left() + SIDE_WIDTH)
	{
		// Panel header
		if(y + static_cast<int>(availableScroll) < Screen::Top() + 30)
		{
			dragSide = -1;
			if(y + static_cast<int>(availableScroll) < Screen::Top() + 10)
			{
				// empty space
				return false;
			}
			// Sorter buttons
			else if(hoverSort >= 0)
			{
				if(hoverSort == 0)
					player.ToggleSortSeparateDeadline();
				else if(hoverSort == 1)
					player.ToggleSortSeparatePossible();
				else if(hoverSort == 2)
				{
					player.NextAvailableSortType();
					tooltip.clear();
				}
				else if(hoverSort == 3)
					player.ToggleSortAscending();
				return true;
			}
			return false;
		}
		// Available missions
		unsigned index = max(0, (y + static_cast<int>(availableScroll) - 36 - Screen::Top()) / 20);
		if(index < available.size())
		{
			const auto lastAvailableIt = availableIt;
			availableIt = available.begin();
			while(index--)
				++availableIt;
			acceptedIt = accepted.end();
			dragSide = -1;
			if(availableIt == lastAvailableIt)
			{
				CycleInvolvedSystems(*availableIt);
				return true;
			}
			SetSelectedScrollAndCenter();
			return true;
		}
	}
	else if(x >= Screen::Right() - SIDE_WIDTH)
	{
		// Accepted missions
		int index = max(0, (y + static_cast<int>(acceptedScroll) - 36 - Screen::Top()) / 20);
		if(index < AcceptedVisible())
		{
			const auto lastAcceptedIt = acceptedIt;
			acceptedIt = accepted.begin();
			while(index || !acceptedIt->IsVisible())
			{
				index -= acceptedIt->IsVisible();
				++acceptedIt;
			}
			availableIt = available.end();
			dragSide = 1;
			if(lastAcceptedIt == acceptedIt)
			{
				CycleInvolvedSystems(*acceptedIt);
				return true;
			}
			SetSelectedScrollAndCenter();
			return true;
		}
	}

	// Figure out if a system was clicked on.
	Point click = Point(x, y) / Zoom() - center;
	const System *system = nullptr;
	for(const auto &it : GameData::Systems())
		if(it.second.IsValid() && click.Distance(it.second.Position()) < 10.
				&& (player.HasSeen(it.second) || &it.second == specialSystem))
		{
			system = &it.second;
			break;
		}
	if(system)
	{
		Select(system);
		int options = available.size() + accepted.size();
		// If you just aborted your last mission, it is possible that neither
		// iterator is valid. In that case, start over from the beginning.
		if(availableIt == available.end() && acceptedIt == accepted.end())
		{
			if(!available.empty())
				availableIt = available.begin();
			else
				acceptedIt = accepted.begin();
		}

		// When clicking a new system, select the first available mission
		// (instead of continuing from wherever the iterator happens to be)
		if((availableIt != available.end() && !Involves(*availableIt, system)) ||
			(acceptedIt != accepted.end() && !Involves(*acceptedIt, system)))
		{
			auto firstExistingIt = find_if(available.begin(), available.end(),
				[&system](const Mission &m) { return Involves(m, system); });

			if(firstExistingIt != available.end())
			{
				availableIt = firstExistingIt;
				acceptedIt = accepted.end();
			}
			else
			{
				firstExistingIt = find_if(accepted.begin(), accepted.end(),
					[&system](const Mission &m) { return m.IsVisible() && Involves(m, system); });

				if(firstExistingIt != accepted.end())
				{
					availableIt = available.end();
					acceptedIt = firstExistingIt;
				}
			}
		}
		else while(options--)
		{
			if(availableIt != available.end())
			{
				++availableIt;
				if(availableIt == available.end())
				{
					if(!accepted.empty())
						acceptedIt = accepted.begin();
					else
						availableIt = available.begin();
				}
			}
			else if(acceptedIt != accepted.end())
			{
				++acceptedIt;
				if(acceptedIt == accepted.end())
				{
					if(!available.empty())
						availableIt = available.begin();
					else
						acceptedIt = accepted.begin();
				}
			}
			if(acceptedIt != accepted.end() && !acceptedIt->IsVisible())
				continue;

			if(availableIt != available.end() && Involves(*availableIt, system))
				break;
			if(acceptedIt != accepted.end() && Involves(*acceptedIt, system))
				break;
		}
		// Make sure invisible missions are never selected, even if there were
		// no other missions in this system.
		if(acceptedIt != accepted.end() && !acceptedIt->IsVisible())
			acceptedIt = accepted.end();
		// Scroll the relevant panel so that the mission highlighted is visible.
		if(availableIt != available.end())
			DoScroll(available, availableIt, availableScroll, false);
		else if(acceptedIt != accepted.end())
			DoScroll(accepted, acceptedIt, acceptedScroll, true);
	}

	return true;
}



bool MissionPanel::Drag(double dx, double dy)
{
	if(dragSide < 0)
	{
		availableScroll = max(0.,
			min(available.size() * 20. + 190. - Screen::Height(),
				availableScroll - dy));
	}
	else if(dragSide > 0)
	{
		acceptedScroll = max(0.,
			min(accepted.size() * 20. + 160. - Screen::Height(),
				acceptedScroll - dy));
	}
	else
		MapPanel::Drag(dx, dy);

	return true;
}



// Check to see if the mouse is over either of the mission lists.
bool MissionPanel::Hover(int x, int y)
{
	dragSide = 0;
	int oldSort = hoverSort;
	hoverSort = -1;
	unsigned index = max(0, (y + static_cast<int>(availableScroll) - 36 - Screen::Top()) / 20);
	if(x < Screen::Left() + SIDE_WIDTH)
	{
		if(index < available.size())
		{
			dragSide = -1;

			// Hovering over sort buttons
			if(y + static_cast<int>(availableScroll) < Screen::Top() + 30 && y >= Screen::Top() + 10
				&& x >= Screen::Left() + SIDE_WIDTH - 110)
			{
				hoverSort = (x - Screen::Left() - SIDE_WIDTH + 110) / 30;
				if(hoverSort > 3)
					hoverSort = -1;
			}
		}
	}
	else if(x >= Screen::Right() - SIDE_WIDTH)
	{
		if(static_cast<int>(index) < AcceptedVisible())
			dragSide = 1;
	}

	if(oldSort != hoverSort)
		tooltip.clear();

	return dragSide ? true : MapPanel::Hover(x, y);
}



bool MissionPanel::Scroll(double dx, double dy)
{
	if(dragSide)
		return Drag(0., dy * Preferences::ScrollSpeed());

	return MapPanel::Scroll(dx, dy);
}



void MissionPanel::SetSelectedScrollAndCenter(bool immediate)
{
	// Auto select the destination system for the current mission.
	if(availableIt != available.end())
	{
		selectedSystem = availableIt->Destination()->GetSystem();
		DoScroll(available, availableIt, availableScroll, false);
	}
	else if(acceptedIt != accepted.end())
	{
		selectedSystem = acceptedIt->Destination()->GetSystem();
		DoScroll(accepted, acceptedIt, acceptedScroll, true);
	}

	// Center on the selected system.
	CenterOnSystem(selectedSystem, immediate);

	cycleInvolvedIndex = 0;
}



void MissionPanel::DrawKey() const
{
	const Sprite *back = SpriteSet::Get("ui/mission key");
	SpriteShader::Draw(back, Screen::BottomLeft() + .5 * Point(back->Width(), -back->Height()));

	const Font &font = FontSet::Get(14);
	Point angle = Point(1., 1.).Unit();

	const int ROWS = 5;
	Point pos(Screen::Left() + 10., Screen::Bottom() - ROWS * 20. + 5.);
	Point pointerOff(5., 5.);
	Point textOff(8., -.5 * font.Height());

	const Set<Color> &colors = GameData::Colors();
	const Color &bright = *colors.Get("bright");
	const Color &dim = *colors.Get("dim");
	const Color COLOR[ROWS] = {
		*colors.Get("available job"),
		*colors.Get("unavailable job"),
		*colors.Get("active mission"),
		*colors.Get("blocked mission"),
		*colors.Get("waypoint")
	};
	static const string LABEL[ROWS] = {
		"Available job; can accept",
		"Too little space to accept",
		"Active job; go here to complete",
		"Has unfinished requirements",
		"Waypoint you must visit"
	};
	int selected = -1;
	if(availableIt != available.end())
		selected = 0 + !CanAccept();
	if(acceptedIt != accepted.end() && acceptedIt->Destination())
		selected = 2 + !IsSatisfied(*acceptedIt);

	for(int i = 0; i < ROWS; ++i)
	{
		PointerShader::Draw(pos + pointerOff, angle, 10.f, 18.f, 0.f, COLOR[i]);
		font.Draw(LABEL[i], pos + textOff, i == selected ? bright : dim);
		pos.Y() += 20.;
	}
}



// Fill in the top-middle header bar that names the selected system, and indicates its distance.
void MissionPanel::DrawSelectedSystem() const
{
	const Sprite *sprite = SpriteSet::Get("ui/selected system");
	SpriteShader::Draw(sprite, Point(0., Screen::Top() + .5f * sprite->Height()));

	string text;
	if(!player.KnowsName(*selectedSystem))
		text = "Selected system: unexplored system";
	else
		text = "Selected system: " + selectedSystem->Name();

	int jumps = 0;
	const vector<const System *> &plan = player.TravelPlan();
	auto it = find(plan.begin(), plan.end(), selectedSystem);
	if(it != plan.end())
		jumps = plan.end() - it;
	else if(distance.HasRoute(selectedSystem))
		jumps = distance.Days(selectedSystem);

	if(jumps == 1)
		text += " (1 jump away)";
	else if(jumps > 0)
		text += " (" + to_string(jumps) + " jumps away)";

	const Font &font = FontSet::Get(14);
	Point pos(-175., Screen::Top() + .5 * (30. - font.Height()));
	font.Draw({text, {350, Alignment::CENTER, Truncate::MIDDLE}},
		pos, *GameData::Colors().Get("bright"));
}



// Highlight the systems associated with the given mission (i.e. destination and
// waypoints) by drawing colored rings around them.
void MissionPanel::DrawMissionSystem(const Mission &mission, const Color &color) const
{
	auto toVisit = set<const System *>{mission.Waypoints()};
	for(const Planet *planet : mission.Stopovers())
		toVisit.insert(planet->GetSystem());
	auto hasVisited = set<const System *>{mission.VisitedWaypoints()};
	for(const Planet *planet : mission.VisitedStopovers())
		hasVisited.insert(planet->GetSystem());

	const Color &waypoint = *GameData::Colors().Get("waypoint back");
	const Color &visited = *GameData::Colors().Get("faint");

	double zoom = Zoom();
	auto drawRing = [&](const System *system, const Color &drawColor)
		{ RingShader::Add(zoom * (system->Position() + center), 22.f, 20.5f, drawColor); };

	RingShader::Bind();
	{
		// Draw a colored ring around the destination system.
		drawRing(mission.Destination()->GetSystem(), color);
		// Draw bright rings around systems that still need to be visited.
		for(const System *system : toVisit)
			drawRing(system, waypoint);
		// Draw faint rings around systems already visited for this mission.
		for(const System *system : hasVisited)
			drawRing(system, visited);
	}
	RingShader::Unbind();
}



// Draw the background for the lists of available and accepted missions (based on pos).
Point MissionPanel::DrawPanel(Point pos, const string &label, int entries, bool sorter) const
{
	const Color &back = *GameData::Colors().Get("map side panel background");
	const Color &text = *GameData::Colors().Get("medium");
	const Color separatorLine = text.Opaque();
	const Color &title = *GameData::Colors().Get("bright");
	const Color &highlight = *GameData::Colors().Get("dim");

	// Draw the panel.
	Point size(SIDE_WIDTH, 20 * entries + 40);
	FillShader::Fill(pos + .5 * size, size, back);

	// Edges:
	const Sprite *bottom = SpriteSet::Get("ui/bottom edge");
	Point edgePos = pos + Point(.5 * size.X(), size.Y());
	Point bottomOff(0., .5 * bottom->Height());
	SpriteShader::Draw(bottom, edgePos + bottomOff);

	const Sprite *left = SpriteSet::Get("ui/left edge");
	const Sprite *right = SpriteSet::Get("ui/right edge");
	double dy = .5 * left->Height();
	Point leftOff(-.5 * (size.X() + left->Width()), 0.);
	Point rightOff(.5 * (size.X() + right->Width()), 0.);
	while(dy && edgePos.Y() > Screen::Top())
	{
		edgePos.Y() -= dy;
		SpriteShader::Draw(left, edgePos + leftOff);
		SpriteShader::Draw(right, edgePos + rightOff);
		edgePos.Y() -= dy;
	}

	const Font &font = FontSet::Get(14);
	pos += Point(10., 10. + (20. - font.Height()) * .5);

	// Panel sorting
	const Sprite *rush[2] = {
			SpriteSet::Get("ui/sort rush include"), SpriteSet::Get("ui/sort rush separate") };
	const Sprite *acceptable[2] = {
			SpriteSet::Get("ui/sort unacceptable include"), SpriteSet::Get("ui/sort unacceptable separate") };
	const Sprite *sortIcon[4] = {
			SpriteSet::Get("ui/sort abc"), SpriteSet::Get("ui/sort pay"),
			SpriteSet::Get("ui/sort speed"), SpriteSet::Get("ui/sort convenient") };
	const Sprite *arrow[2] = {
			SpriteSet::Get("ui/sort descending"), SpriteSet::Get("ui/sort ascending") };

	// Draw Sorting Columns
	if(entries && sorter)
	{
		SpriteShader::Draw(arrow[player.ShouldSortAscending()], pos + Point(SIDE_WIDTH - 15., 7.5));

		SpriteShader::Draw(sortIcon[player.GetAvailableSortType()], pos + Point(SIDE_WIDTH - 45., 7.5));

		SpriteShader::Draw(acceptable[player.ShouldSortSeparatePossible()], pos + Point(SIDE_WIDTH - 75., 7.5));

		SpriteShader::Draw(rush[player.ShouldSortSeparateDeadline()], pos + Point(SIDE_WIDTH - 105., 7.5));

		if(hoverSort >= 0)
			FillShader::Fill(pos + Point(SIDE_WIDTH - 105. + 30 * hoverSort, 7.5), Point(22., 16.), highlight);
	}

	// Panel title
	font.Draw(label, pos, title);
	FillShader::Fill(
		pos + Point(.5 * size.X() - 5., 15.),
		Point(size.X() - 10., 1.),
		separatorLine);

	pos.Y() += 5.;

	return pos;
}



Point MissionPanel::DrawList(const list<Mission> &list, Point pos, const std::list<Mission>::const_iterator &selectIt,
	bool separateDeadlineOrPossible) const
{
	const Font &font = FontSet::Get(14);
	const Color &highlight = *GameData::Colors().Get("faint");
	const Color &unselected = *GameData::Colors().Get("medium");
	const Color &selected = *GameData::Colors().Get("bright");
	const Color &dim = *GameData::Colors().Get("dim");
	const Sprite *fast = SpriteSet::Get("ui/fast forward");
	bool separated = false;

	for(auto it = list.begin(); it != list.end(); ++it)
	{
		if(!it->IsVisible())
			continue;

		pos.Y() += 20.;
		if(separateDeadlineOrPossible && !separated
				&& ((player.ShouldSortSeparateDeadline() && it->Deadline())
						|| (player.ShouldSortSeparatePossible() && !it->CanAccept(player))))
		{
			pos.Y() += 8.;
			separated = true;
		}

		bool isSelected = it == selectIt;
		if(isSelected)
			FillShader::Fill(
				pos + Point(.5 * SIDE_WIDTH - 5., 8.),
				Point(SIDE_WIDTH - 10., 20.),
				highlight);

		if(it->Deadline())
			SpriteShader::Draw(fast, pos + Point(-4., 8.));

		bool canAccept = (&list == &available ? it->CanAccept(player) : IsSatisfied(*it));
		font.Draw({it->Name(), {SIDE_WIDTH - 11, Truncate::BACK}},
			pos, (!canAccept ? dim : isSelected ? selected : unselected));
	}

	return pos;
}



void MissionPanel::DrawMissionInfo()
{
	Information info;

	// The "accept / abort" button text and activation depends on what mission,
	// if any, is selected, and whether missions are available.
	if(CanAccept())
		info.SetCondition("can accept");
	else if(acceptedIt != accepted.end())
		info.SetCondition("can abort");

	info.SetString("cargo free", to_string(player.Cargo().Free()) + " tons");
	info.SetString("bunks free", to_string(player.Cargo().BunksFree()) + " bunks");

	info.SetString("today", player.GetDate().ToString());

	GameData::Interfaces().Get("mission")->Draw(info, this);

	// If a mission is selected, draw its descriptive text.
	if(availableIt != available.end())
		wrap.Wrap(availableIt->Description());
	else if(acceptedIt != accepted.end())
		wrap.Wrap(acceptedIt->Description());
	else
		return;
	wrap.Draw(Point(-190., Screen::Bottom() - 213.), *GameData::Colors().Get("bright"));
}



void MissionPanel::DrawTooltips()
{
	if(hoverSort < 0 || hoverSortCount < HOVER_TIME)
		return;

	// Create the tooltip text.
	if(tooltip.empty())
	{
		if(hoverSort == 0)
			tooltip = "Filter out missions with a deadline";
		else if(hoverSort == 1)
			tooltip = "Filter out missions that you can't accept";
		else if(hoverSort == 2)
		{
			switch(player.GetAvailableSortType())
			{
				case 0:
					tooltip = "Sort alphabetically";
					break;
				case 1:
					tooltip = "Sort by payment";
					break;
				case 2:
					tooltip = "Sort by distance";
					break;
				case 3:
					tooltip = "Sort by convenience: "
							"Prioritize missions going to a planet or system that is already a destination of one of your missions";
					break;
			}
		}
		else if(hoverSort == 3)
			tooltip = "Sort direction";

		hoverText.Wrap(tooltip);
	}
	if(!tooltip.empty())
	{
		// Add 10px margin to all sides of the text.
		Point size(hoverText.WrapWidth(), hoverText.Height() - hoverText.ParagraphBreak());
		size += Point(20., 20.);
		Point topLeft = Point(Screen::Left() + SIDE_WIDTH - 120. + 30 * hoverSort, Screen::Top() + 30.);
		// Draw the background fill and the tooltip text.
		FillShader::Fill(topLeft + .5 * size, size, *GameData::Colors().Get("tooltip background"));
		hoverText.Draw(topLeft + Point(10., 10.), *GameData::Colors().Get("medium"));
	}
}



bool MissionPanel::CanAccept() const
{
	if(availableIt == available.end())
		return false;

	return availableIt->CanAccept(player);
}



void MissionPanel::Accept(bool force)
{
	const Mission &toAccept = *availableIt;
	int cargoToSell = 0;
	if(toAccept.CargoSize())
		cargoToSell = toAccept.CargoSize() - player.Cargo().Free();
	int crewToFire = 0;
	if(toAccept.Passengers())
		crewToFire = toAccept.Passengers() - player.Cargo().BunksFree();
	if(cargoToSell > 0 || crewToFire > 0)
	{
		if(force)
		{
			MakeSpaceAndAccept();
			return;
		}
		ostringstream out;
		if(cargoToSell > 0 && crewToFire > 0)
			out << "You must fire " << crewToFire << " of your flagship's non-essential crew members and sell "
				<< Format::CargoString(cargoToSell, "ordinary commodities") << " to make room for this mission. Continue?";
		else if(crewToFire > 0)
			out << "You must fire " << crewToFire
				<< " of your flagship's non-essential crew members to make room for this mission. Continue?";
		else
			out << "You must sell " << Format::CargoString(cargoToSell, "ordinary commodities")
				<< " to make room for this mission. Continue?";
		GetUI()->Push(new Dialog(this, &MissionPanel::MakeSpaceAndAccept, out.str()));
		return;
	}

	++availableIt;
	player.AcceptJob(toAccept, GetUI());
<<<<<<< HEAD
	if(toAccept.GetAction(Mission::ACCEPT).HasRelocation())
		GetUI()->Pop(this);
	if(availableIt == available.end() && !available.empty())
=======

	cycleInvolvedIndex = 0;

	if(available.empty())
		return;

	if(availableIt == available.end())
>>>>>>> acbfd156
		--availableIt;

	// Check if any other jobs are available with the same destination. Prefer
	// jobs that also have the same destination planet.
	if(toAccept.Destination())
	{
		const Planet *planet = toAccept.Destination();
		const System *system = planet->GetSystem();
		bool stillLooking = true;

		// Updates availableIt if matching system found, returns true if planet also matches.
		auto SelectNext = [this, planet, system, &stillLooking](list<Mission>::const_iterator &it) -> bool
		{
			if(it->Destination() && it->Destination()->IsInSystem(system))
			{
				if(it->Destination() == planet)
				{
					availableIt = it;
					return true;
				}
				else if(stillLooking)
				{
					stillLooking = false;
					availableIt = it;
				}
			}
			return false;
		};

		const list<Mission>::const_iterator startHere = availableIt;
		for(auto it = startHere; it != available.end(); ++it)
			if(SelectNext(it))
				return;
		for(auto it = startHere; it != available.begin(); )
			if(SelectNext(--it))
				return;
	}
}



void MissionPanel::MakeSpaceAndAccept()
{
	const Mission &toAccept = *availableIt;
	int cargoToSell = toAccept.CargoSize() - player.Cargo().Free();
	int crewToFire = toAccept.Passengers() - player.Cargo().BunksFree();

	if(crewToFire > 0)
		player.Flagship()->AddCrew(-crewToFire);

	for(const auto &it : player.Cargo().Commodities())
	{
		if(cargoToSell <= 0)
			break;

		int toSell = min(cargoToSell, it.second);
		int64_t price = player.GetSystem()->Trade(it.first);

		int64_t basis = player.GetBasis(it.first, toSell);
		player.AdjustBasis(it.first, -basis);
		player.Cargo().Remove(it.first, toSell);
		player.Accounts().AddCredits(toSell * price);
		cargoToSell -= toSell;
	}

	player.UpdateCargoCapacities();
	Accept();
}



void MissionPanel::AbortMission()
{
	if(acceptedIt != accepted.end())
	{
		const Mission &toAbort = *acceptedIt;
		++acceptedIt;
		player.RemoveMission(Mission::ABORT, toAbort, GetUI());
		if(acceptedIt == accepted.end() && !accepted.empty())
			--acceptedIt;
		if(acceptedIt != accepted.end() && !acceptedIt->IsVisible())
			acceptedIt = accepted.end();
	}
}



int MissionPanel::AcceptedVisible() const
{
	int count = 0;
	for(const Mission &mission : accepted)
		count += mission.IsVisible();
	return count;
}



bool MissionPanel::FindMissionForSystem(const System *system)
{
	if(!system)
		return false;

	acceptedIt = accepted.end();

	for(availableIt = available.begin(); availableIt != available.end(); ++availableIt)
		if(availableIt->Destination()->IsInSystem(system))
			return true;
	for(acceptedIt = accepted.begin(); acceptedIt != accepted.end(); ++acceptedIt)
		if(acceptedIt->IsVisible() && acceptedIt->Destination()->IsInSystem(system))
			return true;

	return false;
}



bool MissionPanel::SelectAnyMission()
{
	if(availableIt == available.end() && acceptedIt == accepted.end())
	{
		// No previous selected mission, so select the first job/mission for any system.
		if(!available.empty())
			availableIt = available.begin();
		else
		{
			acceptedIt = accepted.begin();
			while(acceptedIt != accepted.end() && !acceptedIt->IsVisible())
				++acceptedIt;
		}
		return availableIt != available.end() || acceptedIt != accepted.end();
	}
	return false;
}



void MissionPanel::CycleInvolvedSystems(const Mission &mission)
{
	cycleInvolvedIndex++;

	int index = 0;
	for(const System *waypoint : mission.Waypoints())
		if(++index == cycleInvolvedIndex)
		{
			CenterOnSystem(waypoint);
			return;
		}

	for(const Planet *stopover : mission.Stopovers())
		if(++index == cycleInvolvedIndex)
		{
			CenterOnSystem(stopover->GetSystem());
			return;
		}


	cycleInvolvedIndex = 0;
	CenterOnSystem(mission.Destination()->GetSystem());
}<|MERGE_RESOLUTION|>--- conflicted
+++ resolved
@@ -981,11 +981,9 @@
 
 	++availableIt;
 	player.AcceptJob(toAccept, GetUI());
-<<<<<<< HEAD
 	if(toAccept.GetAction(Mission::ACCEPT).HasRelocation())
 		GetUI()->Pop(this);
-	if(availableIt == available.end() && !available.empty())
-=======
+
 
 	cycleInvolvedIndex = 0;
 
@@ -993,7 +991,6 @@
 		return;
 
 	if(availableIt == available.end())
->>>>>>> acbfd156
 		--availableIt;
 
 	// Check if any other jobs are available with the same destination. Prefer
