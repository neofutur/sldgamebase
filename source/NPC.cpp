/* NPC.cpp
Copyright (c) 2014 by Michael Zahniser

Endless Sky is free software: you can redistribute it and/or modify it under the
terms of the GNU General Public License as published by the Free Software
Foundation, either version 3 of the License, or (at your option) any later version.

Endless Sky is distributed in the hope that it will be useful, but WITHOUT ANY
WARRANTY; without even the implied warranty of MERCHANTABILITY or FITNESS FOR A
PARTICULAR PURPOSE. See the GNU General Public License for more details.

You should have received a copy of the GNU General Public License along with
this program. If not, see <https://www.gnu.org/licenses/>.
*/

#include "NPC.h"

#include "ConversationPanel.h"
#include "DataNode.h"
#include "DataWriter.h"
#include "Dialog.h"
#include "text/Format.h"
#include "GameData.h"
#include "Government.h"
#include "Logger.h"
#include "Messages.h"
#include "MissionAction.h"
#include "Planet.h"
#include "PlayerInfo.h"
#include "Random.h"
#include "Ship.h"
#include "ShipEvent.h"
#include "System.h"
#include "UI.h"

#include <algorithm>
#include <vector>

using namespace std;

namespace {
	string TriggerToText(NPC::Trigger trigger)
	{
		switch(trigger)
		{
			case NPC::Trigger::KILL:
				return "on kill";
			case NPC::Trigger::BOARD:
				return "on board";
			case NPC::Trigger::ASSIST:
				return "on assist";
			case NPC::Trigger::DISABLE:
				return "on disable";
			case NPC::Trigger::SCAN_CARGO:
				return "on 'scan cargo'";
			case NPC::Trigger::SCAN_OUTFITS:
				return "on 'scan outfits'";
			case NPC::Trigger::CAPTURE:
				return "on capture";
			case NPC::Trigger::PROVOKE:
				return "on provoke";
			default:
				return "unknown trigger";
		}
	}
}



// Construct and Load() at the same time.
NPC::NPC(const DataNode &node, const string &missionName)
{
	Load(node, missionName);
}



void NPC::Load(const DataNode &node, const string &missionName)
{
	// Any tokens after the "npc" tag list the things that must happen for this
	// mission to succeed.
	for(int i = 1; i < node.Size(); ++i)
	{
		if(node.Token(i) == "save")
			failIf |= ShipEvent::DESTROY;
		else if(node.Token(i) == "kill")
			succeedIf |= ShipEvent::DESTROY;
		else if(node.Token(i) == "board")
			succeedIf |= ShipEvent::BOARD;
		else if(node.Token(i) == "assist")
			succeedIf |= ShipEvent::ASSIST;
		else if(node.Token(i) == "disable")
			succeedIf |= ShipEvent::DISABLE;
		else if(node.Token(i) == "scan cargo")
			succeedIf |= ShipEvent::SCAN_CARGO;
		else if(node.Token(i) == "scan outfits")
			succeedIf |= ShipEvent::SCAN_OUTFITS;
		else if(node.Token(i) == "capture")
			succeedIf |= ShipEvent::CAPTURE;
		else if(node.Token(i) == "provoke")
			succeedIf |= ShipEvent::PROVOKE;
		else if(node.Token(i) == "evade")
			mustEvade = true;
		else if(node.Token(i) == "accompany")
			mustAccompany = true;
		else
			node.PrintTrace("Warning: Skipping unrecognized NPC completion condition \"" + node.Token(i) + "\":");
	}

	// Check for incorrect objective combinations.
	if(failIf & ShipEvent::DESTROY && (succeedIf & ShipEvent::DESTROY || succeedIf & ShipEvent::CAPTURE))
		node.PrintTrace("Error: conflicting NPC mission objective to save and destroy or capture.");
	if(mustEvade && mustAccompany)
		node.PrintTrace("Warning: NPC mission objective to accompany and evade is synonymous with kill.");
	if(mustEvade && (succeedIf & ShipEvent::DESTROY || succeedIf & ShipEvent::CAPTURE))
		node.PrintTrace("Warning: redundant NPC mission objective to evade and destroy or capture.");

	for(const DataNode &child : node)
	{
		if(child.Token(0) == "system")
		{
			if(child.Size() >= 2)
			{
				if(child.Token(1) == "destination")
					isAtDestination = true;
				else
					system = GameData::Systems().Get(child.Token(1));
			}
			else
				location.Load(child);
		}
		else if(child.Token(0) == "uuid" && child.Size() >= 2)
			uuid = EsUuid::FromString(child.Token(1));
		else if(child.Token(0) == "planet" && child.Size() >= 2)
			planet = GameData::Planets().Get(child.Token(1));
		else if(child.Token(0) == "succeed" && child.Size() >= 2)
			succeedIf = child.Value(1);
		else if(child.Token(0) == "fail" && child.Size() >= 2)
			failIf = child.Value(1);
		else if(child.Token(0) == "evade")
			mustEvade = true;
		else if(child.Token(0) == "accompany")
			mustAccompany = true;
		else if(child.Token(0) == "government" && child.Size() >= 2)
			government = GameData::Governments().Get(child.Token(1));
		else if(child.Token(0) == "personality")
			personality.Load(child);
		else if(child.Token(0) == "cargo settings" && child.HasChildren())
		{
			cargo.Load(child);
			overrideFleetCargo = true;
		}
		else if(child.Token(0) == "dialog")
		{
			bool hasValue = (child.Size() > 1);
			// Dialog text may be supplied from a stock named phrase, a
			// private unnamed phrase, or directly specified.
			if(hasValue && child.Token(1) == "phrase")
			{
				if(!child.HasChildren() && child.Size() == 3)
					dialogPhrase = ExclusiveItem<Phrase>(GameData::Phrases().Get(child.Token(2)));
				else
					child.PrintTrace("Skipping unsupported dialog phrase syntax:");
			}
			else if(!hasValue && child.HasChildren() && (*child.begin()).Token(0) == "phrase")
			{
				const DataNode &firstGrand = (*child.begin());
				if(firstGrand.Size() == 1 && firstGrand.HasChildren())
					dialogPhrase = ExclusiveItem<Phrase>(Phrase(firstGrand));
				else
					firstGrand.PrintTrace("Skipping unsupported dialog phrase syntax:");
			}
			else
				Dialog::ParseTextNode(child, 1, dialogText);
		}
		else if(child.Token(0) == "conversation" && child.HasChildren())
			conversation = ExclusiveItem<Conversation>(Conversation(child));
		else if(child.Token(0) == "conversation" && child.Size() > 1)
			conversation = ExclusiveItem<Conversation>(GameData::Conversations().Get(child.Token(1)));
		else if(child.Token(0) == "to" && child.Size() >= 2)
		{
			if(child.Token(1) == "spawn")
				toSpawn.Load(child);
			else if(child.Token(1) == "despawn")
				toDespawn.Load(child);
			else
				child.PrintTrace("Skipping unrecognized attribute:");
		}
		else if(child.Token(0) == "on" && child.Size() >= 2)
		{
			static const map<string, Trigger> trigger = {
				{"kill", KILL},
				{"board", BOARD},
				{"assist", ASSIST},
				{"disable", DISABLE},
				{"scan cargo", SCAN_CARGO},
				{"scan outfits", SCAN_OUTFITS},
				{"capture", CAPTURE},
				{"provoke", PROVOKE},
			};
			auto it = trigger.find(child.Token(1));
			if(it != trigger.end())
				npcActions[it->second].Load(child, missionName);
			else
				child.PrintTrace("Skipping unrecognized attribute:");
		}
		else if(child.Token(0) == "ship")
		{
			if(child.HasChildren() && child.Size() == 2)
			{
				// Loading an NPC from a save file, or an entire ship specification.
				// The latter may result in references to non-instantiated outfits.
				ships.emplace_back(make_shared<Ship>(child));
				for(const DataNode &grand : child)
					if(grand.Token(0) == "actions" && grand.Size() >= 2)
						shipEvents[ships.back().get()] = grand.Value(1);
			}
			else if(child.Size() >= 2)
			{
				// Loading a ship managed by GameData, i.e. "base models" and variants.
				stockShips.push_back(GameData::Ships().Get(child.Token(1)));
				shipNames.push_back(child.Token(1 + (child.Size() > 2)));
			}
			else
			{
				string message = "Error: Skipping unsupported use of a ship token and child nodes: ";
				if(child.Size() >= 3)
					message += "to both name and customize a ship, create a variant and then reference it here.";
				else
					message += "the \'ship\' token must be followed by the name of a ship, e.g. ship \"Bulk Freighter\"";
				child.PrintTrace(message);
			}
		}
		else if(child.Token(0) == "fleet")
		{
			if(child.HasChildren())
			{
				if(child.Size() >= 2)
					fleets.emplace_back(ExclusiveItem<Fleet>(Fleet(child)), child.AsCondition(1));
				else
					fleets.emplace_back(ExclusiveItem<Fleet>(Fleet(child)), Condition<int>(1));
			}
			else if(child.Size() >= 2)
			{
				if(child.Size() >= 3)
					fleets.emplace_back(ExclusiveItem<Fleet>(GameData::Fleets().Get(child.Token(1))),
						child.AsCondition(2));
				else
					fleets.emplace_back(ExclusiveItem<Fleet>(GameData::Fleets().Get(child.Token(1))), Condition<int>(1));
			}
		}
		else
			child.PrintTrace("Skipping unrecognized attribute:");
	}

	// Empty spawning conditions imply that an instantiated NPC has spawned (or
	// if this is an NPC template, that any NPCs created from this will spawn).
	passedSpawnConditions = toSpawn.IsEmpty();
	// (Any non-empty `toDespawn` set is guaranteed to evaluate to false, otherwise the NPC would never
	// have been serialized. Thus, `passedDespawnConditions` is always false if the NPC is being Loaded.)

	// Since a ship's government is not serialized, set it now.
	for(const shared_ptr<Ship> &ship : ships)
	{
		ship->SetGovernment(government);
		ship->SetPersonality(personality);
		ship->SetIsSpecial();
		ship->FinishLoading(false);
	}
}



// Note: the Save() function can assume this is an instantiated NPC, not
// a template, so fleets will be replaced by individual ships already.
void NPC::Save(DataWriter &out) const
{
	// If this NPC should no longer appear in-game, don't serialize it.
	if(passedDespawnConditions)
		return;

	out.Write("npc");
	out.BeginChild();
	{
		out.Write("uuid", uuid.ToString());
		if(succeedIf)
			out.Write("succeed", succeedIf);
		if(failIf)
			out.Write("fail", failIf);
		if(mustEvade)
			out.Write("evade");
		if(mustAccompany)
			out.Write("accompany");

		// Only save out spawn conditions if they have yet to be met.
		// This is so that if a player quits the game and returns, NPCs that
		// were spawned do not then become despawned because they no longer
		// pass the spawn conditions.
		if(!toSpawn.IsEmpty() && !passedSpawnConditions)
		{
			out.Write("to", "spawn");
			out.BeginChild();
			{
				toSpawn.Save(out);
			}
			out.EndChild();
		}
		if(!toDespawn.IsEmpty())
		{
			out.Write("to", "despawn");
			out.BeginChild();
			{
				toDespawn.Save(out);
			}
			out.EndChild();
		}

		for(auto &it : npcActions)
			it.second.Save(out);

		if(government)
			out.Write("government", government->GetTrueName());
		personality.Save(out);

		if(!dialogText.empty())
		{
			out.Write("dialog");
			out.BeginChild();
			{
				// Break the text up into paragraphs.
				for(const string &line : Format::Split(dialogText, "\n\t"))
					out.Write(line);
			}
			out.EndChild();
		}
		if(!conversation->IsEmpty())
			conversation->Save(out);

		for(const shared_ptr<Ship> &ship : ships)
		{
			ship->Save(out);
			auto it = shipEvents.find(ship.get());
			if(it != shipEvents.end() && it->second)
			{
				// Append an "actions" tag to the end of the ship data.
				out.BeginChild();
				{
					out.Write("actions", it->second);
				}
				out.EndChild();
			}
		}
	}
	out.EndChild();
}



string NPC::Validate(bool asTemplate) const
{
	// An NPC with no government will take the player's government

	// NPC templates have certain fields to validate that instantiated NPCs do not:
	if(asTemplate)
	{
		// A location filter may be used to set the starting system.
		// If given, it must be able to resolve to a valid system.
		if(!location.IsValid())
			return "location filter";

		// A null system reference is allowed, since it will be set during
		// instantiation if not given explicitly.
		if(system && !system->IsValid())
			return "system \"" + system->Name() + "\"";

		// A planet is optional, but if given must be valid.
		if(planet && !planet->IsValid())
			return "planet \"" + planet->TrueName() + "\"";

		// If a stock phrase or conversation is given, it must not be empty.
		if(dialogPhrase.IsStock() && dialogPhrase->IsEmpty())
			return "stock phrase";
		if(conversation.IsStock() && conversation->IsEmpty())
			return "stock conversation";

		// NPC fleets, unlike stock fleets, do not need a valid government
		// since they will unconditionally inherit this NPC's government.
		for(auto &&fleetCount : fleets)
			if(!fleetCount.first->IsValid(false))
				return fleetCount.first.IsStock() ? "stock fleet" : "custom fleet";
	}

	// Ships must always be valid.
	for(auto &&ship : ships)
		if(!ship->IsValid())
			return "ship \"" + ship->Name() + "\"";
	for(auto &&ship : stockShips)
		if(!ship->IsValid())
			return "stock model \"" + ship->VariantName() + "\"";

	return "";
}



const EsUuid &NPC::UUID() const noexcept
{
	return uuid;
}



// Update spawning and despawning for this NPC.
void NPC::UpdateSpawning(const PlayerInfo &player)
{
	checkedSpawnConditions = true;
	// The conditions are tested every time this function is called until
	// they pass. This is so that a change in a player's conditions don't
	// cause an NPC to "un-spawn" or "un-despawn." Despawn conditions are
	// only checked after the spawn conditions have passed so that an NPC
	// doesn't "despawn" before spawning in the first place.
	if(!passedSpawnConditions)
		passedSpawnConditions = toSpawn.Test(player.Conditions());

	// It is allowable for an NPC to pass its spawning conditions and then immediately pass its despawning
	// conditions. (Any such NPC will never be spawned in-game.)
	if(passedSpawnConditions && !toDespawn.IsEmpty() && !passedDespawnConditions)
		passedDespawnConditions = toDespawn.Test(player.Conditions());
}



// Determine if this NPC should be placed in-flight.
bool NPC::ShouldSpawn() const
{
	return passedSpawnConditions && !passedDespawnConditions;
}



// Get the ships associated with this set of NPCs.
const list<shared_ptr<Ship>> NPC::Ships() const
{
	return ships;
}



// Handle the given ShipEvent.
void NPC::Do(const ShipEvent &event, PlayerInfo &player, UI *ui, bool isVisible)
{
	// First, check if this ship is part of this NPC. If not, do nothing. If it
	// is an NPC and it just got captured, replace it with a destroyed copy of
	// itself so that this class thinks the ship is destroyed.
	shared_ptr<Ship> ship;
	int type = event.Type();
	for(shared_ptr<Ship> &ptr : ships)
		if(ptr == event.Target())
		{
			// If a mission ship is captured, let it live on under its new
			// ownership but mark our copy of it as destroyed. This must be done
			// before we check the mission's success status because otherwise
			// momentarily reactivating a ship you're supposed to evade would
			// clear the success status and cause the success message to be
			// displayed a second time below.
			if(event.Type() & ShipEvent::CAPTURE)
			{
				Ship *copy = new Ship(*ptr);
				copy->SetUUID(ptr->UUID());
				copy->Destroy();
				shipEvents[copy] = shipEvents[ptr.get()];
				// Count this ship as destroyed, as well as captured.
				type |= ShipEvent::DESTROY;
				ptr.reset(copy);
			}
			ship = ptr;
			break;
		}
	if(!ship)
		return;

	// Determine if this NPC is already in the succeeded state,
	// regardless of whether it will despawn on the next landing.
	bool alreadySucceeded = HasSucceeded(player.GetSystem(), false);
	bool alreadyFailed = HasFailed();

	// If this event was "ASSIST", the ship is now known as not disabled.
	if(type == ShipEvent::ASSIST)
		shipEvents[ship.get()] &= ~(ShipEvent::DISABLE);

	// Certain events only count towards the NPC's status if originated by
	// the player: scanning, boarding, assisting, capturing, or provoking.
	if(!event.ActorGovernment() || !event.ActorGovernment()->IsPlayer())
		type &= ~(ShipEvent::SCAN_CARGO | ShipEvent::SCAN_OUTFITS | ShipEvent::ASSIST
				| ShipEvent::BOARD | ShipEvent::CAPTURE | ShipEvent::PROVOKE);

	// Determine if this event is new for this ship.
	bool newEvent = ~(shipEvents[ship.get()]) & type;
	// Apply this event to the ship and any ships it is carrying.
	shipEvents[ship.get()] |= type;
	for(const Ship::Bay &bay : ship->Bays())
		if(bay.ship)
			shipEvents[bay.ship.get()] |= type;

	// Run any mission actions that trigger on this event.
	DoActions(event, newEvent, player, ui);

	// Check if the success status has changed. If so, display a message.
	if(isVisible && !alreadyFailed && HasFailed())
		Messages::Add("Mission failed.", Messages::Importance::Highest);
	else if(ui && !alreadySucceeded && HasSucceeded(player.GetSystem(), false))
	{
		// If "completing" this NPC displays a conversation, reference
		// it, to allow the completing event's target to be destroyed.
		if(!conversation->IsEmpty())
			ui->Push(new ConversationPanel(player, *conversation, nullptr, ship));
		if(!dialogText.empty())
			ui->Push(new Dialog(dialogText));
	}
}



bool NPC::HasSucceeded(const System *playerSystem, bool ignoreIfDespawnable) const
{
	// If this NPC has not yet spawned, or has fully despawned, then ignore its
	// objectives. An NPC that will despawn on landing is allowed to still enter
	// a "completed" state and trigger related completion events.
	if(checkedSpawnConditions && (!passedSpawnConditions
			|| (ignoreIfDespawnable && passedDespawnConditions)))
		return true;

	if(HasFailed())
		return false;

	// Evaluate the status of each ship in this NPC block. If it has `accompany`
	// and is alive then it cannot be disabled and must be in the player's system.
	// If the NPC block has `evade`, the ship can be disabled, destroyed, captured,
	// or not present.
	if(mustEvade || mustAccompany)
		for(const shared_ptr<Ship> &ship : ships)
		{
			auto it = shipEvents.find(ship.get());
			// If a derelict ship has not received any ShipEvents, it is immobile.
			bool isImmobile = ship->GetPersonality().IsDerelict();
			// The success status calculation can only be based on recorded
			// events (and the current system).
			if(it != shipEvents.end())
			{
				// Captured or destroyed ships have either succeeded or no longer count.
				if(it->second & (ShipEvent::DESTROY | ShipEvent::CAPTURE))
					continue;
				// A ship that was disabled is considered 'immobile'.
				isImmobile = (it->second & ShipEvent::DISABLE);
				// If this NPC is 'derelict' and has no ASSIST on record, it is immobile.
				isImmobile |= ship->GetPersonality().IsDerelict()
					&& !(it->second & ShipEvent::ASSIST);
			}
			bool isHere = false;
			// If this ship is being carried, check the parent's system.
			if(!ship->GetSystem() && ship->CanBeCarried() && ship->GetParent())
				isHere = ship->GetParent()->GetSystem() == playerSystem;
			else
				isHere = (!ship->GetSystem() || ship->GetSystem() == playerSystem);
			if((isHere && !isImmobile) ^ mustAccompany)
				return false;
		}

	if(!succeedIf)
		return true;

	for(const shared_ptr<Ship> &ship : ships)
	{
		auto it = shipEvents.find(ship.get());
		if(it == shipEvents.end() || (it->second & succeedIf) != succeedIf)
			return false;
	}

	return true;
}



// Check if the NPC is supposed to be accompanied and is not.
bool NPC::IsLeftBehind(const System *playerSystem) const
{
	if(HasFailed())
		return true;
	if(!mustAccompany)
		return false;

	for(const shared_ptr<Ship> &ship : ships)
		if(ship->IsDisabled() || ship->GetSystem() != playerSystem)
			return true;

	return false;
}



bool NPC::HasFailed() const
{
	// An unspawned NPC, one which will despawn on landing, or that has
	// already despawned, is not considered "failed."
	if(!passedSpawnConditions || passedDespawnConditions)
		return false;

	for(const auto &it : shipEvents)
	{
		if(it.second & failIf)
			return true;

		// If we still need to perform an action on this NPC, then that ship
		// being destroyed should cause the mission to fail.
		if((~it.second & succeedIf) && (it.second & ShipEvent::DESTROY))
			return true;
	}

	return false;
}



// Create a copy of this NPC but with the fleets replaced by the actual
// ships they represent, wildcards in the conversation text replaced, etc.
NPC NPC::Instantiate(map<string, string> &subs, const System *origin, const System *destination,
		int jumps, int64_t payload) const
{
	NPC result;
	result.government = government;
	if(!result.government)
		result.government = GameData::PlayerGovernment();
	result.personality = personality;
	result.succeedIf = succeedIf;
	result.failIf = failIf;
	result.mustEvade = mustEvade;
	result.mustAccompany = mustAccompany;

	result.passedSpawnConditions = passedSpawnConditions;
	result.toSpawn = toSpawn;
	result.toDespawn = toDespawn;

	// Instantiate the actions.
	string reason;
	auto ait = npcActions.begin();
	for( ; ait != npcActions.end(); ++ait)
	{
		reason = ait->second.Validate();
		if(!reason.empty())
			break;
	}
	if(ait != npcActions.end())
	{
		Logger::LogError("Instantiation Error: Action \"" + TriggerToText(ait->first) +
				"\" in NPC uses invalid " + std::move(reason));
		return result;
	}
	for(const auto &it : npcActions)
		result.npcActions[it.first] = it.second.Instantiate(subs, origin, jumps, payload);

	// Pick the system for this NPC to start out in.
	result.system = system;
	if(!result.system && !location.IsEmpty())
		result.system = location.PickSystem(origin);
	if(!result.system)
		result.system = (isAtDestination && destination) ? destination : origin;
	// If a planet was specified in the template, it must be in this system.
	if(planet && result.system->FindStellar(planet))
		result.planet = planet;

	// Convert fleets into instances of ships.
	for(const shared_ptr<Ship> &ship : ships)
	{
		// This ship is being defined from scratch.
		result.ships.push_back(make_shared<Ship>(*ship));
		result.ships.back()->FinishLoading(true);
	}
	auto shipIt = stockShips.begin();
	auto nameIt = shipNames.begin();
	for( ; shipIt != stockShips.end() && nameIt != shipNames.end(); ++shipIt, ++nameIt)
	{
		result.ships.push_back(make_shared<Ship>(**shipIt));
		result.ships.back()->SetName(*nameIt);
	}
<<<<<<< HEAD
	for(const auto &fleetCount : fleets)
	{
		const auto &fleet = fleetCount.first;
		Condition<int> count = fleetCount.second;
		count.UpdateConditions();
		if(count <= 0)
			continue;
		else if(fleet->HasConditions())
		{
			Fleet instantiated(*fleet);
			instantiated.UpdateConditions();
			if(instantiated.HasActiveVariants())
				for(int i = 0; i < count; ++i)
					instantiated.Place(*result.system, result.ships, false);
		}
		else if(fleet->HasActiveVariants())
			for(int i = 0; i < count; ++i)
				fleet->Place(*result.system, result.ships, false);
	}
=======
	for(const ExclusiveItem<Fleet> &fleet : fleets)
		fleet->Place(*result.system, result.ships, false, !overrideFleetCargo);
>>>>>>> a72e7b21
	// Ships should either "enter" the system or start out there.
	for(const shared_ptr<Ship> &ship : result.ships)
	{
		ship->SetGovernment(result.government);
		ship->SetIsSpecial();
		ship->SetPersonality(result.personality);
		if(result.personality.IsDerelict())
			ship->Disable();

		if(personality.IsEntering())
			Fleet::Enter(*result.system, *ship);
		else if(result.planet)
		{
			// A valid planet was specified in the template, so these NPCs start out landed.
			ship->SetSystem(result.system);
			ship->SetPlanet(result.planet);
		}
		else
			Fleet::Place(*result.system, *ship);
	}

	// Set the cargo for each ship in the NPC if the NPC itself has cargo settings.
	if(overrideFleetCargo)
		for(auto ship : result.ships)
			cargo.SetCargo(&*ship);

	// String replacement:
	if(!result.ships.empty())
	{
		subs["<npc>"] = result.ships.front()->Name();
		subs["<npc model>"] = result.ships.front()->ModelName();
	}
	// Do string replacement on any dialog or conversation.
	string dialogText = !dialogPhrase->IsEmpty() ? dialogPhrase->Get() : this->dialogText;
	if(!dialogText.empty())
		result.dialogText = Format::Replace(Phrase::ExpandPhrases(dialogText), subs);

	if(!conversation->IsEmpty())
		result.conversation = ExclusiveItem<Conversation>(conversation->Instantiate(subs));

	return result;
}



// Handle any NPC mission actions that may have been triggered by a ShipEvent.
void NPC::DoActions(const ShipEvent &event, bool newEvent, PlayerInfo &player, UI *ui)
{
	// Map the ShipEvent that was received to the Triggers it could flip.
	static const map<int, vector<Trigger>> eventTriggers = {
		{ShipEvent::DESTROY, {KILL}},
		{ShipEvent::BOARD, {BOARD}},
		{ShipEvent::ASSIST, {ASSIST}},
		{ShipEvent::DISABLE, {DISABLE}},
		{ShipEvent::SCAN_CARGO, {SCAN_CARGO}},
		{ShipEvent::SCAN_OUTFITS, {SCAN_OUTFITS}},
		{ShipEvent::CAPTURE, {CAPTURE}},
		{ShipEvent::PROVOKE, {PROVOKE}},
	};

	int type = event.Type();

	// Ships are capable of receiving multiple DESTROY events. Only
	// handle the first such event, because a ship can't actually be
	// destroyed multiple times.
	if(type == ShipEvent::DESTROY && !newEvent)
		return;

	// Get the actions for the Triggers that could potentially run.
	auto triggers = eventTriggers.find(type);
	if(triggers == eventTriggers.end())
		return;

	for(Trigger trigger : triggers->second)
	{
		auto it = npcActions.find(trigger);
		if(it == npcActions.end())
			continue;

		// The PROVOKE Trigger only requires a single ship to receive the
		// event in order to run. All other Triggers require that all ships
		// be affected.
		if(trigger == PROVOKE || all_of(ships.begin(), ships.end(),
				[&](const shared_ptr<Ship> &ship) -> bool
				{
					auto it = shipEvents.find(ship.get());
					return it != shipEvents.end() && it->second & type;
				}))
		{
			it->second.Do(player, ui);
			// All actions are currently one-time-use. Erase the action from
			// the map so that it can't be reused.
			npcActions.erase(it);
		}
	}
}<|MERGE_RESOLUTION|>--- conflicted
+++ resolved
@@ -682,7 +682,6 @@
 		result.ships.push_back(make_shared<Ship>(**shipIt));
 		result.ships.back()->SetName(*nameIt);
 	}
-<<<<<<< HEAD
 	for(const auto &fleetCount : fleets)
 	{
 		const auto &fleet = fleetCount.first;
@@ -696,16 +695,12 @@
 			instantiated.UpdateConditions();
 			if(instantiated.HasActiveVariants())
 				for(int i = 0; i < count; ++i)
-					instantiated.Place(*result.system, result.ships, false);
+					instantiated.Place(*result.system, result.ships, false, !overrideFleetCargo);
 		}
 		else if(fleet->HasActiveVariants())
 			for(int i = 0; i < count; ++i)
-				fleet->Place(*result.system, result.ships, false);
-	}
-=======
-	for(const ExclusiveItem<Fleet> &fleet : fleets)
-		fleet->Place(*result.system, result.ships, false, !overrideFleetCargo);
->>>>>>> a72e7b21
+				fleet->Place(*result.system, result.ships, false, !overrideFleetCargo);
+	}
 	// Ships should either "enter" the system or start out there.
 	for(const shared_ptr<Ship> &ship : result.ships)
 	{
