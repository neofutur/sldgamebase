--- conflicted
+++ resolved
@@ -208,6 +208,7 @@
 	{
 		strings["display name"] = &displayName;
 		strings["category"] = &category;
+		strings["series"] = &series;
 		strings["plural"] = &pluralName;
 		strings["description"] = &description;
 
@@ -235,23 +236,9 @@
 
 	for(const DataNode &child : node)
 	{
-<<<<<<< HEAD
 		// Checks if the given node has a token at the given index and returns its value.
 		// If no such token exists, returns 1.
 		static auto GetOptionalValue = [](const DataNode &node, int expectedIndex) -> double
-=======
-		if(child.Token(0) == "display name" && child.Size() >= 2)
-			displayName = child.Token(1);
-		else if(child.Token(0) == "category" && child.Size() >= 2)
-			category = child.Token(1);
-		else if(child.Token(0) == "series" && child.Size() >= 2)
-			series = child.Token(1);
-		else if(child.Token(0) == "index" && child.Size() >= 2)
-			index = child.Value(1);
-		else if(child.Token(0) == "plural" && child.Size() >= 2)
-			pluralName = child.Token(1);
-		else if(child.Token(0) == "flare sprite" && child.Size() >= 2)
->>>>>>> dde9d659
 		{
 			if(node.Size() > expectedIndex)
 				return node.Value(expectedIndex);
@@ -338,7 +325,9 @@
 				audioIt->second->clear();
 				continue;
 			}
-			if(key == "thumbnail")
+			if(key == "index")
+				index = 0;
+			else if(key == "thumbnail")
 				thumbnail = nullptr;
 			else if(key == "ammo")
 			{
@@ -373,6 +362,8 @@
 		{
 			// Not all attributes support 'add'.
 			static const set<string> cannotAdd = {
+				"series",
+				"index",
 				"flotsam sprite",
 				"thumbnail",
 				"ammo"
@@ -425,7 +416,9 @@
 					++(*audioIt->second)[Audio::Get(valueStr)];
 				continue;
 			}
-			if(key == "flotsam sprite")
+			if(key == "index")
+				index = child.Value(valueIndex);
+			else if(key == "flotsam sprite")
 				flotsamSprite = SpriteSet::Get(valueStr);
 			else if(key == "thumbnail")
 				thumbnail = SpriteSet::Get(valueStr);
