--- conflicted
+++ resolved
@@ -198,7 +198,6 @@
 
 	for(const DataNode &child : node)
 	{
-<<<<<<< HEAD
 		if(child.Token(0) == "remove" && child.Size() == 2)
 		{
 			string key = child.Token(1);
@@ -296,10 +295,8 @@
 			else
 				attributes[key] += child.Value(2);
 		}
-=======
-		if(child.Token(0) == "display name" && child.Size() >= 2)
+		else if(child.Token(0) == "display name" && child.Size() >= 2)
 			displayName = child.Token(1);
->>>>>>> f5e4503a
 		else if(child.Token(0) == "category" && child.Size() >= 2)
 			category = child.Token(1);
 		else if(child.Token(0) == "plural" && child.Size() >= 2)
