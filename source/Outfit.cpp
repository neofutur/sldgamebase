--- conflicted
+++ resolved
@@ -39,7 +39,6 @@
 		{"shield energy", 0.},
 		{"shield fuel", 0.},
 		{"shield heat", 0.},
-<<<<<<< HEAD
 		{"disruption resistance energy", 0.},
 		{"disruption resistance fuel", 0.},
 		{"disruption resistance heat", 0.},
@@ -48,8 +47,7 @@
 		{"ion resistance heat", 0.},
 		{"slowing resistance energy", 0.},
 		{"slowing resistance fuel", 0.},
-		{"slowing resistance heat", 0.}
-=======
+		{"slowing resistance heat", 0.},
 		
 		{"hull repair multiplier", -1.},
 		{"hull energy multiplier", -1.},
@@ -59,7 +57,6 @@
 		{"shield energy multiplier", -1.},
 		{"shield fuel multiplier", -1.},
 		{"shield heat multiplier", -1.}
->>>>>>> 9ea5c2f5
 	};
 }
 
