/* OutfitInfoDisplay.cpp
Copyright (c) 2014 by Michael Zahniser

Endless Sky is free software: you can redistribute it and/or modify it under the
terms of the GNU General Public License as published by the Free Software
Foundation, either version 3 of the License, or (at your option) any later version.

Endless Sky is distributed in the hope that it will be useful, but WITHOUT ANY
WARRANTY; without even the implied warranty of MERCHANTABILITY or FITNESS FOR A
PARTICULAR PURPOSE.  See the GNU General Public License for more details.
*/

#include "OutfitInfoDisplay.h"

#include "Depreciation.h"
#include "text/Format.h"
#include "Outfit.h"
#include "PlayerInfo.h"

#include <algorithm>
#include <cmath>
#include <map>
#include <set>
#include <sstream>

using namespace std;

namespace {
	const vector<pair<double, string>> SCALE_LABELS = {
		make_pair(60., ""),
		make_pair(60. * 60., ""),
		make_pair(60. * 100., ""),
		make_pair(100., "%"),
		make_pair(100., ""),
		make_pair(1. / 60., "")
	};

	const map<string, int> SCALE = {
		{"active cooling", 0},
		{"afterburner shields", 0},
		{"afterburner hull", 0},
		{"afterburner energy", 0},
		{"afterburner fuel", 0},
		{"afterburner heat", 0},
		{"burn resistance energy", 0},
		{"burn resistance fuel", 0},
		{"burn resistance heat", 0},
		{"cloak", 0},
		{"cloaking energy", 0},
		{"cloaking fuel", 0},
		{"cloaking heat", 0},
		{"cooling", 0},
		{"cooling energy", 0},
		{"corrosion resistance energy", 0},
		{"corrosion resistance fuel", 0},
		{"corrosion resistance heat", 0},
		{"discharge resistance energy", 0},
		{"discharge resistance fuel", 0},
		{"discharge resistance heat", 0},
		{"disruption resistance energy", 0},
		{"disruption resistance fuel", 0},
		{"disruption resistance heat", 0},
		{"energy consumption", 0},
		{"energy generation", 0},
		{"fuel consumption", 0},
		{"fuel energy", 0},
		{"fuel generation", 0},
		{"fuel heat", 0},
		{"heat generation", 0},
		{"heat dissipation", 0},
		{"hull repair rate", 0},
		{"hull energy", 0},
		{"hull fuel", 0},
		{"hull heat", 0},
		{"ion resistance energy", 0},
		{"ion resistance fuel", 0},
		{"ion resistance heat", 0},
		{"jump speed", 0},
		{"leak resistance energy", 0},
		{"leak resistance fuel", 0},
		{"leak resistance heat", 0},
		{"overheat damage rate", 0},
		{"reverse thrusting shields", 0},
		{"reverse thrusting hull", 0},
		{"reverse thrusting energy", 0},
		{"reverse thrusting fuel", 0},
		{"reverse thrusting heat", 0},
		{"scram drive", 0},
		{"shield generation", 0},
		{"shield energy", 0},
		{"shield fuel", 0},
		{"shield heat", 0},
		{"slowing resistance energy", 0},
		{"slowing resistance fuel", 0},
		{"slowing resistance heat", 0},
		{"solar collection", 0},
		{"solar heat", 0},
		{"thrusting shields", 0},
		{"thrusting hull", 0},
		{"thrusting energy", 0},
		{"thrusting fuel", 0},
		{"thrusting heat", 0},
		{"turn", 0},
		{"turning shields", 0},
		{"turning hull", 0},
		{"turning energy", 0},
		{"turning fuel", 0},
		{"turning heat", 0},

		{"thrust", 1},
		{"reverse thrust", 1},
		{"afterburner thrust", 1},

		{"afterburner discharge", 2},
		{"afterburner corrosion", 2},
		{"afterburner ion", 2},
		{"afterburner leakage", 2},
		{"afterburner burn", 2},
		{"afterburner slowing", 2},
		{"afterburner disruption", 2},

		{"reverse thrusting discharge", 2},
		{"reverse thrusting corrosion", 2},
		{"reverse thrusting ion", 2},
		{"reverse thrusting leakage", 2},
		{"reverse thrusting burn", 2},
		{"reverse thrusting slowing", 2},
		{"reverse thrusting disruption", 2},

		{"thrusting discharge", 2},
		{"thrusting corrosion", 2},
		{"thrusting ion", 2},
		{"thrusting leakage", 2},
		{"thrusting burn", 2},
		{"thrusting slowing", 2},
		{"thrusting disruption", 2},

		{"turning discharge", 2},
		{"turning corrosion", 2},
		{"turning ion", 2},
		{"turning leakage", 2},
		{"turning burn", 2},
		{"turning slowing", 2},
		{"turning disruption", 2},

		{"ion resistance", 2},
		{"disruption resistance", 2},
		{"slowing resistance", 2},
		{"discharge resistance", 2},
		{"corrosion resistance", 2},
		{"leak resistance", 2},
		{"burn resistance", 2},

		{"hull repair multiplier", 3},
		{"hull energy multiplier", 3},
		{"hull fuel multiplier", 3},
		{"hull heat multiplier", 3},
		{"piercing resistance", 3},
		{"shield generation multiplier", 3},
		{"shield energy multiplier", 3},
		{"shield fuel multiplier", 3},
		{"shield heat multiplier", 3},
		{"threshold percentage", 3},
		{"overheat damage threshold", 3},

		{"burn protection", 4},
		{"corrosion protection", 4},
		{"discharge protection", 4},
		{"disruption protection", 4},
		{"energy protection", 4},
		{"force protection", 4},
		{"fuel protection", 4},
		{"heat protection", 4},
		{"hull protection", 4},
		{"ion protection", 4},
		{"leak protection", 4},
		{"piercing protection", 4},
		{"shield protection", 4},
		{"slowing protection", 4},

		{"repair delay", 5},
		{"disabled repair delay", 5},
		{"shield delay", 5},
		{"depleted shield delay", 5}
	};

	const map<string, string> BOOLEAN_ATTRIBUTES = {
		{"unplunderable", "This outfit cannot be plundered."},
		{"installable", "This is not an installable item."},
		{"hyperdrive", "Allows you to make hyperjumps."},
		{"jump drive", "Lets you jump to any nearby system."},
		{"minable", "This item is mined from asteroids."},
		{"atrocity", "This outfit is considered an atrocity."}
	};
}



OutfitInfoDisplay::OutfitInfoDisplay(const Outfit &outfit, const PlayerInfo &player, bool canSell)
{
	Update(outfit, player, canSell);
}



// Call this every time the ship changes.
void OutfitInfoDisplay::Update(const Outfit &outfit, const PlayerInfo &player, bool canSell)
{
	UpdateDescription(outfit.Description(), outfit.Licenses(), false);
	UpdateRequirements(outfit, player, canSell);
	UpdateAttributes(outfit);

	maximumHeight = max(descriptionHeight, max(requirementsHeight, attributesHeight));
}



int OutfitInfoDisplay::RequirementsHeight() const
{
	return requirementsHeight;
}



void OutfitInfoDisplay::DrawRequirements(const Point &topLeft) const
{
	Draw(topLeft, requirementLabels, requirementValues);
}



void OutfitInfoDisplay::UpdateRequirements(const Outfit &outfit, const PlayerInfo &player, bool canSell)
{
	requirementLabels.clear();
	requirementValues.clear();
	requirementsHeight = 20;

	int day = player.GetDate().DaysSinceEpoch();
	int64_t cost = outfit.Cost();
	int64_t buyValue = player.StockDepreciation().Value(&outfit, day);
	int64_t sellValue = player.FleetDepreciation().Value(&outfit, day);

	if(buyValue == cost)
		requirementLabels.push_back("cost:");
	else
	{
		ostringstream out;
		out << "cost (" << (100 * buyValue) / cost << "%):";
		requirementLabels.push_back(out.str());
	}
	requirementValues.push_back(buyValue ? Format::Credits(buyValue) : "free");
	requirementsHeight += 20;

	if(canSell && sellValue != buyValue)
	{
		if(sellValue == cost)
			requirementLabels.push_back("sells for:");
		else
		{
			ostringstream out;
			out << "sells for (" << (100 * sellValue) / cost << "%):";
			requirementLabels.push_back(out.str());
		}
		requirementValues.push_back(Format::Credits(sellValue));
		requirementsHeight += 20;
	}

	if(outfit.Mass())
	{
		requirementLabels.emplace_back("mass:");
		requirementValues.emplace_back(Format::Number(outfit.Mass()));
		requirementsHeight += 20;
	}

	bool hasContent = true;
	static const vector<string> NAMES = {
		"", "",
		"outfit space needed:", "outfit space",
		"weapon capacity needed:", "weapon capacity",
		"engine capacity needed:", "engine capacity",
		"", "",
		"gun ports needed:", "gun ports",
		"turret mounts needed:", "turret mounts"
	};
	for(unsigned i = 0; i + 1 < NAMES.size(); i += 2)
	{
		if(NAMES[i].empty() && hasContent)
		{
			requirementLabels.emplace_back();
			requirementValues.emplace_back();
			requirementsHeight += 10;
			hasContent = false;
		}
		else if(outfit.Get(NAMES[i + 1]))
		{
			requirementLabels.push_back(NAMES[i]);
			requirementValues.push_back(Format::Number(-outfit.Get(NAMES[i + 1])));
			requirementsHeight += 20;
			hasContent = true;
		}
	}
}



void OutfitInfoDisplay::UpdateAttributes(const Outfit &outfit)
{
	attributeLabels.clear();
	attributeValues.clear();
	attributesHeight = 20;

	bool hasNormalAttributes = false;
	for(const pair<const char *, double> &it : outfit.Attributes())
	{
		static const set<string> SKIP = {
			"outfit space", "weapon capacity", "engine capacity", "gun ports", "turret mounts"
		};
		if(SKIP.count(it.first))
			continue;

		auto sit = SCALE.find(it.first);
		double scale = (sit == SCALE.end() ? 1. : SCALE_LABELS[sit->second].first);
		string units = (sit == SCALE.end() ? "" : SCALE_LABELS[sit->second].second);

		auto bit = BOOLEAN_ATTRIBUTES.find(it.first);
		if(bit != BOOLEAN_ATTRIBUTES.end())
		{
			attributeLabels.emplace_back(bit->second);
			attributeValues.emplace_back(" ");
			attributesHeight += 20;
		}
		else
		{
			attributeLabels.emplace_back(static_cast<string>(it.first) + ":");
			attributeValues.emplace_back(Format::Number(it.second * scale) + units);
			attributesHeight += 20;
		}
		hasNormalAttributes = true;
	}

	if(!outfit.IsWeapon())
		return;

	// Insert padding if any normal attributes were listed above.
	if(hasNormalAttributes)
	{
		attributeLabels.emplace_back();
		attributeValues.emplace_back();
		attributesHeight += 10;
	}

	if(outfit.Ammo())
	{
		attributeLabels.emplace_back("ammo:");
		attributeValues.emplace_back(outfit.Ammo()->Name());
		attributesHeight += 20;
		if(outfit.AmmoUsage() != 1)
		{
			attributeLabels.emplace_back("ammo usage:");
			attributeValues.emplace_back(Format::Number(outfit.AmmoUsage()));
			attributesHeight += 20;
		}
	}

	if(outfit.Range() > 0)
	{
		attributeLabels.emplace_back("range:");
		attributeValues.emplace_back(Format::Number(outfit.Range()));
		attributesHeight += 20;
	}

	static const vector<pair<string, string>> VALUE_NAMES = {
		{"shield damage", ""},
		{"hull damage", ""},
		{"minable damage", ""},
		{"fuel damage", ""},
		{"heat damage", ""},
		{"energy damage", ""},
		{"ion damage", ""},
		{"slowing damage", ""},
		{"disruption damage", ""},
		{"discharge damage", ""},
		{"corrosion damage", ""},
		{"leak damage", ""},
		{"burn damage", ""},
		{"% shield damage", "%"},
		{"% hull damage", "%"},
		{"% minable damage", "%"},
		{"% fuel damage", "%"},
		{"% heat damage", "%"},
		{"% energy damage", "%"},
		{"firing energy", ""},
		{"firing heat", ""},
		{"firing fuel", ""},
		{"firing hull", ""},
		{"firing shields", ""},
		{"firing ion", ""},
		{"firing slowing", ""},
		{"firing disruption", ""},
		{"firing discharge", ""},
		{"firing corrosion", ""},
		{"firing leak", ""},
		{"firing burn", ""},
		{"% firing energy", "%"},
		{"% firing heat", "%"},
		{"% firing fuel", "%"},
		{"% firing hull", "%"},
		{"% firing shields", "%"}
	};

	vector<double> values = {
		outfit.ShieldDamage(),
		outfit.HullDamage(),
		outfit.MinableDamage() != outfit.HullDamage() ? outfit.MinableDamage() : 0.,
		outfit.FuelDamage(),
		outfit.HeatDamage(),
		outfit.EnergyDamage(),
		outfit.IonDamage() * 100.,
		outfit.SlowingDamage() * 100.,
		outfit.DisruptionDamage() * 100.,
		outfit.DischargeDamage() * 100.,
		outfit.CorrosionDamage() * 100.,
		outfit.LeakDamage() * 100.,
		outfit.BurnDamage() * 100.,
		outfit.RelativeShieldDamage() * 100.,
		outfit.RelativeHullDamage() * 100.,
		outfit.RelativeMinableDamage() != outfit.RelativeHullDamage() ? outfit.RelativeMinableDamage() * 100. : 0.,
		outfit.RelativeFuelDamage() * 100.,
		outfit.RelativeHeatDamage() * 100.,
		outfit.RelativeEnergyDamage() * 100.,
		outfit.FiringEnergy(),
		outfit.FiringHeat(),
		outfit.FiringFuel(),
		outfit.FiringHull(),
		outfit.FiringShields(),
		outfit.FiringIon() * 100.,
		outfit.FiringSlowing() * 100.,
		outfit.FiringDisruption() * 100.,
		outfit.FiringDischarge() * 100.,
		outfit.FiringCorrosion() * 100.,
		outfit.FiringLeak() * 100.,
		outfit.FiringBurn() * 100.,
		outfit.RelativeFiringEnergy() * 100.,
		outfit.RelativeFiringHeat() * 100.,
		outfit.RelativeFiringFuel() * 100.,
		outfit.RelativeFiringHull() * 100.,
		outfit.RelativeFiringShields() * 100.
	};

	// Add any per-second values to the table.
	double reload = outfit.Reload();
	if(reload)
	{
		static const string PER_SECOND = " / second:";
		for(unsigned i = 0; i < values.size(); ++i)
			if(values[i])
			{
				attributeLabels.emplace_back(VALUE_NAMES[i].first + PER_SECOND);
				attributeValues.emplace_back(Format::Number(60. * values[i] / reload) + VALUE_NAMES[i].second);
				attributesHeight += 20;
			}
	}

<<<<<<< HEAD
	bool isContinuous = (reload <= 1);
	// Don't show anything if continuous range is 0.
	if(outfit.Range() > 0 || !isContinuous)
	{
		attributeLabels.emplace_back("shots / second:");
		if(isContinuous)
			attributeValues.emplace_back("continuous");
		else
			attributeValues.emplace_back(Format::Number(60. / reload));
		attributesHeight += 20;
	}
=======
	bool oneFrame = (outfit.TotalLifetime() == 1.);
	bool isContinuous = (reload <= 1. && oneFrame);
	bool isContinuousBurst = (outfit.BurstCount() > 1 && outfit.BurstReload() <= 1. && oneFrame);
	attributeLabels.emplace_back("shots / second:");
	if(isContinuous)
		attributeValues.emplace_back("continuous");
	else if(isContinuousBurst)
		attributeValues.emplace_back("continuous (" + Format::Number(lround(outfit.BurstReload() * 100. / reload)) + "%)");
	else
		attributeValues.emplace_back(Format::Number(60. / reload));
	attributesHeight += 20;
>>>>>>> a0c306f3

	double turretTurn = outfit.TurretTurn() * 60.;
	if(turretTurn)
	{
		attributeLabels.emplace_back("turret turn rate:");
		attributeValues.emplace_back(Format::Number(turretTurn));
		attributesHeight += 20;
	}
	int homing = outfit.Homing();
	if(homing)
	{
		static const string skill[] = {
			"none",
			"poor",
			"fair",
			"good",
			"excellent"
		};
		attributeLabels.emplace_back("homing:");
		attributeValues.push_back(skill[max(0, min(4, homing))]);
		attributesHeight += 20;
	}
	static const vector<string> PERCENT_NAMES = {
		"tracking:",
		"optical tracking:",
		"infrared tracking:",
		"radar tracking:",
		"piercing:"
	};
	vector<double> percentValues = {
		outfit.Tracking(),
		outfit.OpticalTracking(),
		outfit.InfraredTracking(),
		outfit.RadarTracking(),
		outfit.Piercing()
	};
	for(unsigned i = 0; i < PERCENT_NAMES.size(); ++i)
		if(percentValues[i])
		{
			int percent = lround(100. * percentValues[i]);
			attributeLabels.push_back(PERCENT_NAMES[i]);
			attributeValues.push_back(Format::Number(percent) + "%");
			attributesHeight += 20;
		}

	// Pad the table.
	attributeLabels.emplace_back();
	attributeValues.emplace_back();
	attributesHeight += 10;

	// Add per-shot values to the table. If the weapon fires continuously,
	// the values have already been added.
	if(!isContinuous && !isContinuousBurst)
	{
		static const string PER_SHOT = " / shot:";
		for(unsigned i = 0; i < VALUE_NAMES.size(); ++i)
			if(values[i])
			{
				attributeLabels.emplace_back(VALUE_NAMES[i].first + PER_SHOT);
				attributeValues.emplace_back(Format::Number(values[i]) + VALUE_NAMES[i].second);
				attributesHeight += 20;
			}
	}

	static const vector<string> OTHER_NAMES = {
		"inaccuracy:",
		"blast radius:",
		"missile strength:",
		"anti-missile:"
	};
	vector<double> otherValues = {
		outfit.Inaccuracy(),
		outfit.BlastRadius(),
		static_cast<double>(outfit.MissileStrength()),
		static_cast<double>(outfit.AntiMissile())
	};

	for(unsigned i = 0; i < OTHER_NAMES.size(); ++i)
		if(otherValues[i])
		{
			attributeLabels.emplace_back(OTHER_NAMES[i]);
			attributeValues.emplace_back(Format::Number(otherValues[i]));
			attributesHeight += 20;
		}

	if(outfit.IsBay())
	{
		string bayLabel = (outfit.IsDroneBay()) ? "Drone bay:" : "Fighter bay:";
		attributeLabels.emplace_back(bayLabel);
		attributeValues.emplace_back(Format::Number(1));
		attributesHeight += 20;
	}
}<|MERGE_RESOLUTION|>--- conflicted
+++ resolved
@@ -461,31 +461,21 @@
 			}
 	}
 
-<<<<<<< HEAD
-	bool isContinuous = (reload <= 1);
+	bool oneFrame = (outfit.TotalLifetime() == 1.);
+	bool isContinuous = (reload <= 1. && oneFrame);
+	bool isContinuousBurst = (outfit.BurstCount() > 1 && outfit.BurstReload() <= 1. && oneFrame);
 	// Don't show anything if continuous range is 0.
 	if(outfit.Range() > 0 || !isContinuous)
 	{
 		attributeLabels.emplace_back("shots / second:");
 		if(isContinuous)
 			attributeValues.emplace_back("continuous");
+		else if(isContinuousBurst)
+			attributeValues.emplace_back("continuous (" + Format::Number(lround(outfit.BurstReload() * 100. / reload)) + "%)");
 		else
 			attributeValues.emplace_back(Format::Number(60. / reload));
 		attributesHeight += 20;
 	}
-=======
-	bool oneFrame = (outfit.TotalLifetime() == 1.);
-	bool isContinuous = (reload <= 1. && oneFrame);
-	bool isContinuousBurst = (outfit.BurstCount() > 1 && outfit.BurstReload() <= 1. && oneFrame);
-	attributeLabels.emplace_back("shots / second:");
-	if(isContinuous)
-		attributeValues.emplace_back("continuous");
-	else if(isContinuousBurst)
-		attributeValues.emplace_back("continuous (" + Format::Number(lround(outfit.BurstReload() * 100. / reload)) + "%)");
-	else
-		attributeValues.emplace_back(Format::Number(60. / reload));
-	attributesHeight += 20;
->>>>>>> a0c306f3
 
 	double turretTurn = outfit.TurretTurn() * 60.;
 	if(turretTurn)
