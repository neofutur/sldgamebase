--- conflicted
+++ resolved
@@ -45,15 +45,9 @@
 	// Provided by ItemInfoDisplay:
 	// void DrawDescription(const Point &topLeft) const;
 	// void DrawAttributes(const Point &topLeft) const;
-<<<<<<< HEAD
 	void DrawRequirements(double deltaTime, const Point &topLeft) const;
-	
-	
-=======
-	void DrawRequirements(const Point &topLeft) const;
 
 
->>>>>>> b1b1a78a
 private:
 	void UpdateRequirements(const Outfit &outfit, const PlayerInfo &player, bool canSell);
 	void UpdateAttributes(const Outfit &outfit);
