/* OutfitterPanel.cpp
Copyright (c) 2014 by Michael Zahniser

Endless Sky is free software: you can redistribute it and/or modify it under the
terms of the GNU General Public License as published by the Free Software
Foundation, either version 3 of the License, or (at your option) any later version.

Endless Sky is distributed in the hope that it will be useful, but WITHOUT ANY
WARRANTY; without even the implied warranty of MERCHANTABILITY or FITNESS FOR A
PARTICULAR PURPOSE. See the GNU General Public License for more details.

You should have received a copy of the GNU General Public License along with
this program. If not, see <https://www.gnu.org/licenses/>.
*/

#include "OutfitterPanel.h"

#include "text/alignment.hpp"
#include "comparators/BySeriesAndIndex.h"
#include "Color.h"
#include "Dialog.h"
#include "text/DisplayText.h"
#include "text/Font.h"
#include "text/FontSet.h"
#include "text/Format.h"
#include "GameData.h"
#include "Hardpoint.h"
#include "text/layout.hpp"
#include "Mission.h"
#include "Outfit.h"
#include "Planet.h"
#include "PlayerInfo.h"
#include "Point.h"
#include "Screen.h"
#include "Ship.h"
#include "Sprite.h"
#include "SpriteSet.h"
#include "SpriteShader.h"
#include "text/truncate.hpp"
#include "UI.h"

#include <algorithm>
#include <limits>
#include <memory>

using namespace std;

namespace {
	// Label for the decription field of the detail pane.
	const string DESCRIPTION = "description";

	// Determine the refillable ammunition a particular ship consumes or stores.
	set<const Outfit *> GetRefillableAmmunition(const Ship &ship) noexcept
	{
		auto toRefill = set<const Outfit *>{};
		auto armed = set<const Outfit *>{};
		for(auto &&it : ship.Weapons())
			if(it.GetOutfit())
			{
				const Outfit *weapon = it.GetOutfit();
				armed.emplace(weapon);
				if(weapon->Ammo() && weapon->AmmoUsage() > 0)
					toRefill.emplace(weapon->Ammo());
			}

		// Carriers may be configured to supply ammunition for carried ships found
		// within the fleet. Since a particular ammunition outfit is not bound to
		// any particular weapon (i.e. one weapon may consume it, while another may
		// only require it be installed), we always want to restock these outfits.
		for(auto &&it : ship.Outfits())
		{
			const Outfit *outfit = it.first;
			if(outfit->Ammo() && !outfit->IsWeapon() && !armed.count(outfit))
				toRefill.emplace(outfit->Ammo());
		}
		return toRefill;
	}
}



OutfitterPanel::OutfitterPanel(PlayerInfo &player)
	: ShopPanel(player, true)
{
	for(const pair<const string, Outfit> &it : GameData::Outfits())
		catalog[it.second.Category()].push_back(it.first);

	for(pair<const string, vector<string>> &it : catalog)
		sort(it.second.begin(), it.second.end(), BySeriesAndIndex<Outfit>());

	if(player.GetPlanet())
		outfitter = player.GetPlanet()->Outfitter();
}



void OutfitterPanel::Step()
{
	CheckRefill();
	ShopPanel::Step();
	ShopPanel::CheckForMissions(Mission::OUTFITTER);
	if(GetUI()->IsTop(this) && !checkedHelp)
		// Use short-circuiting to only display one of them at a time.
		// (The first valid condition encountered will make us skip the others.)
		if(DoHelp("outfitter") || DoHelp("cargo management") || DoHelp("uninstalling and storage") || true)
			// Either a help message was freshly displayed, or all of them have already been seen.
			checkedHelp = true;
}



int OutfitterPanel::TileSize() const
{
	return OUTFIT_SIZE;
}



int OutfitterPanel::VisibilityCheckboxesSize() const
{
	return 30;
}



bool OutfitterPanel::HasItem(const string &name) const
{
	const Outfit *outfit = GameData::Outfits().Get(name);
	if(showForSale && (outfitter.Has(outfit) || player.Stock(outfit) > 0))
		return true;

	if(showCargo && player.Cargo().Get(outfit))
		return true;

	if(showStorage && player.Storage() && player.Storage()->Get(outfit))
		return true;

	for(const Ship *ship : shipSelection.AllSelected())
		if(ship->OutfitCount(outfit))
			return true;

	if(showForSale && HasLicense(name))
		return true;

	return false;
}



void OutfitterPanel::DrawItem(const string &name, const Point &point)
{
	const Outfit *outfit = GameData::Outfits().Get(name);
	zones.emplace_back(point, Point(OUTFIT_SIZE, OUTFIT_SIZE), outfit);
	if(point.Y() + OUTFIT_SIZE / 2 < Screen::Top() || point.Y() - OUTFIT_SIZE / 2 > Screen::Bottom())
		return;

	bool isSelected = (outfit == selectedOutfit);
	bool isOwned = shipSelection.Selected() && shipSelection.Selected()->OutfitCount(outfit);
	DrawOutfit(*outfit, point, isSelected, isOwned);

	// Check if this outfit is a "license".
	bool isLicense = IsLicense(name);
	int mapSize = outfit->Get("map");

	const Font &font = FontSet::Get(14);
	const Color &bright = *GameData::Colors().Get("bright");
	if(shipSelection.Selected() || isLicense || mapSize)
	{
		int minCount = numeric_limits<int>::max();
		int maxCount = 0;
		if(isLicense)
			minCount = maxCount = player.HasLicense(LicenseRoot(name));
		else if(mapSize)
			minCount = maxCount = player.HasMapped(mapSize);
		else
		{
			for(const Ship *ship : shipSelection.AllSelected())
			{
				int count = ship->OutfitCount(outfit);
				minCount = min(minCount, count);
				maxCount = max(maxCount, count);
			}
		}

		if(maxCount)
		{
			string label = "installed: " + to_string(minCount);
			if(maxCount > minCount)
				label += " - " + to_string(maxCount);

			Point labelPos = point + Point(-OUTFIT_SIZE / 2 + 20, OUTFIT_SIZE / 2 - 38);
			font.Draw(label, labelPos, bright);
		}
	}
	// Don't show the "in stock" amount if the outfit has an unlimited stock or
	// if it is not something that you can buy.
	int stock = 0;
	if(!outfitter.Has(outfit) && outfit->Get("installable") >= 0.)
		stock = max(0, player.Stock(outfit));
	int cargo = player.Cargo().Get(outfit);
	int storage = player.Storage() ? player.Storage()->Get(outfit) : 0;

	string message;
	if(cargo && storage && stock)
		message = "cargo+stored: " + to_string(cargo + storage) + ", in stock: " + to_string(stock);
	else if(cargo && storage)
		message = "in cargo: " + to_string(cargo) + ", in storage: " + to_string(storage);
	else if(cargo && stock)
		message = "in cargo: " + to_string(cargo) + ", in stock: " + to_string(stock);
	else if(storage && stock)
		message = "in storage: " + to_string(storage) + ", in stock: " + to_string(stock);
	else if(cargo)
		message = "in cargo: " + to_string(cargo);
	else if(storage)
		message = "in storage: " + to_string(storage);
	else if(stock)
		message = "in stock: " + to_string(stock);
	else if(!outfitter.Has(outfit))
		message = "(not sold here)";
	if(!message.empty())
	{
		Point pos = point + Point(
			OUTFIT_SIZE / 2 - 20 - font.Width(message),
			OUTFIT_SIZE / 2 - 24);
		font.Draw(message, pos, bright);
	}
}



int OutfitterPanel::DividerOffset() const
{
	return 80;
}



int OutfitterPanel::DetailWidth() const
{
	return 3 * outfitInfo.PanelWidth();
}



int OutfitterPanel::DrawDetails(const Point &center)
{
	string selectedItem = "Nothing Selected";
	const Font &font = FontSet::Get(14);

	int heightOffset = 20;

	if(selectedOutfit)
	{
		outfitInfo.Update(*selectedOutfit, player, CanSell(), collapsed.count(DESCRIPTION));
		selectedItem = selectedOutfit->DisplayName();

		const Sprite *thumbnail = selectedOutfit->Thumbnail();
		const float tileSize = thumbnail
			? max(thumbnail->Height(), static_cast<float>(TileSize()))
			: static_cast<float>(TileSize());
		const Point thumbnailCenter(center.X(), center.Y() + 20 + static_cast<int>(tileSize / 2));
		const Point startPoint(center.X() - INFOBAR_WIDTH / 2 + 20, center.Y() + 20 + tileSize);

		const Sprite *background = SpriteSet::Get("ui/outfitter selected");
		SpriteShader::Draw(background, thumbnailCenter);
		if(thumbnail)
			SpriteShader::Draw(thumbnail, thumbnailCenter);

		const bool hasDescription = outfitInfo.DescriptionHeight();

		double descriptionOffset = hasDescription ? 40. : 0.;

		if(hasDescription)
		{
			// Maintenance note: This can be replaced with collapsed.contains() in C++20
			if(!collapsed.count(DESCRIPTION))
			{
				descriptionOffset = outfitInfo.DescriptionHeight();
				outfitInfo.DrawDescription(startPoint);
			}
			else
			{
				const Color &dim = *GameData::Colors().Get("medium");
				font.Draw(DESCRIPTION, startPoint + Point(35., 12.), dim);
				const Sprite *collapsedArrow = SpriteSet::Get("ui/collapsed");
				SpriteShader::Draw(collapsedArrow, startPoint + Point(20., 20.));
			}

			// Calculate the ClickZone for the description and add it.
			const Point descriptionDimensions(INFOBAR_WIDTH, descriptionOffset);
			const Point descriptionCenter(center.X(), startPoint.Y() + descriptionOffset / 2);
			ClickZone<string> collapseDescription = ClickZone<string>(
				descriptionCenter, descriptionDimensions, DESCRIPTION);
			categoryZones.emplace_back(collapseDescription);
		}

		const Point requirementsPoint(startPoint.X(), startPoint.Y() + descriptionOffset);
		const Point attributesPoint(startPoint.X(), requirementsPoint.Y() + outfitInfo.RequirementsHeight());
		outfitInfo.DrawRequirements(requirementsPoint);
		outfitInfo.DrawAttributes(attributesPoint);

		heightOffset = attributesPoint.Y() + outfitInfo.AttributesHeight();
	}

	// Draw this string representing the selected item (if any), centered in the details side panel
	const Color &bright = *GameData::Colors().Get("bright");
	Point selectedPoint(center.X() - INFOBAR_WIDTH / 2, center.Y());
	font.Draw({selectedItem, {INFOBAR_WIDTH, Alignment::CENTER, Truncate::MIDDLE}},
		selectedPoint, bright);

	return heightOffset;
}



ShopPanel::BuyResult OutfitterPanel::CanBuy(bool onlyOwned) const
{
	if(!planet || !selectedOutfit)
		return false;

	// Check special unique outfits, if you already have them.
	int mapSize = selectedOutfit->Get("map");
	if(mapSize > 0 && player.HasMapped(mapSize))
		return "You have already mapped all the systems shown by this map, "
			"so there is no reason to buy another.";

	if(HasLicense(selectedOutfit->TrueName()))
		return "You already have one of these licenses, "
			"so there is no reason to buy another.";

	// Check that the player has any necessary licenses.
	int64_t licenseCost = LicenseCost(selectedOutfit, onlyOwned);
	if(licenseCost < 0)
		return "You cannot buy this outfit, because it requires a license that you don't have.";

	// Check if the outfit is available to get at all.
	const bool isInCargo = player.Cargo().Get(selectedOutfit);
	const bool isInStorage = player.Storage() && player.Storage()->Get(selectedOutfit);
	const bool isInStore = outfitter.Has(selectedOutfit) || player.Stock(selectedOutfit) > 0;
	const bool isShipSelected = shipSelection.Selected();

	if(isInStorage && (onlyOwned || isInStore || isShipSelected))
	{
		// In storage, the outfit is certainly available to get,
		// except for this one case: 'b' does not move storage to cargo.
	}
	else if(isInCargo && isShipSelected)
	{
		// Installing to a ship will work from cargo.
	}
	else if(onlyOwned)
	{
		// Not using the store, there's nowhere to get this outfit.
		if(isInStore)
		{
			// Player hit 'i' or 'c' when they should've hit 'b'.
			if(isShipSelected)
				return "You'll need to buy this outfit to install it (using \"b\").";
			else
				return "You'll need to buy this outfit to put it in your cargo hold (using \"b\").";
		}
		else
		{
			// Player hit 'i' or 'c' to install, with no outfit to use.
			if(isShipSelected)
				return "You do not have any of these outfits available to install.";
			else
				return "You do not have any of these outfits in storage to move to your cargo hold.";
		}
	}
	else if(!isInStore)
	{
		// The store doesn't have it.
		return "You cannot buy this outfit here. "
			"It is being shown in the list because you have one, "
			"but this " + planet->Noun() + " does not sell them.";
	}

	// Check if you need to pay, and can't afford it.
	if(!onlyOwned)
	{
		// Determine what you will have to pay to buy this outfit.
		int64_t cost = player.StockDepreciation().Value(selectedOutfit, day);
		int64_t credits = player.Accounts().Credits();

		if(cost > credits)
			return "You cannot buy this outfit, because it costs "
				+ Format::CreditString(cost) + ", and you only have "
				+ Format::Credits(credits) + ".";

		// Add the cost to buy the required license.
		if(cost + licenseCost > credits)
			return "You don't have enough money to buy this outfit, because it will cost you an extra "
				+ Format::CreditString(licenseCost) + " to buy the necessary licenses.";
	}

	// Check if the outfit will fit
	if(!shipSelection.Selected())
	{
		// Buying into cargo, so check cargo space vs mass.
		double mass = selectedOutfit->Mass();
		double freeCargo = player.Cargo().FreePrecise();
		if(!mass || freeCargo >= mass)
			return true;

		return "You cannot " + string(onlyOwned ? "load" : "buy") + " this outfit, because it takes up "
			+ Format::CargoString(mass, "mass") + " and your fleet has "
			+ Format::CargoString(freeCargo, "cargo space") + " free.";
	}
	else
	{
		// Find if any ship can install the outfit.
		for(const Ship *ship : shipSelection.AllSelected())
			if(ShipCanBuy(ship, selectedOutfit))
				return true;

		const Ship &selectedShip = *shipSelection.Selected();

		// If no selected ship can install the outfit,
		// report error based on playerShip.
		double outfitNeeded = -selectedOutfit->Get("outfit space");
		double outfitSpace = selectedShip.Attributes().Get("outfit space");
		if(outfitNeeded > outfitSpace)
			return "You cannot install this outfit, because it takes up "
				+ Format::CargoString(outfitNeeded, "outfit space") + ", and this ship has "
				+ Format::MassString(outfitSpace) + " free.";

		double weaponNeeded = -selectedOutfit->Get("weapon capacity");
		double weaponSpace = selectedShip.Attributes().Get("weapon capacity");
		if(weaponNeeded > weaponSpace)
			return "Only part of your ship's outfit capacity is usable for weapons. "
				"You cannot install this outfit, because it takes up "
				+ Format::CargoString(weaponNeeded, "weapon space") + ", and this ship has "
				+ Format::MassString(weaponSpace) + " free.";

		double engineNeeded = -selectedOutfit->Get("engine capacity");
		double engineSpace = selectedShip.Attributes().Get("engine capacity");
		if(engineNeeded > engineSpace)
			return "Only part of your ship's outfit capacity is usable for engines. "
				"You cannot install this outfit, because it takes up "
				+ Format::CargoString(engineNeeded, "engine space") + ", and this ship has "
				+ Format::MassString(engineSpace) + " free.";

		if(selectedOutfit->Category() == "Ammunition")
			return !selectedShip.OutfitCount(selectedOutfit) ?
				"This outfit is ammunition for a weapon. "
				"You cannot install it without first installing the appropriate weapon."
				: "You already have the maximum amount of ammunition for this weapon. "
				"If you want to install more ammunition, you must first install another of these weapons.";

		int mountsNeeded = -selectedOutfit->Get("turret mounts");
		int mountsFree = selectedShip.Attributes().Get("turret mounts");
		if(mountsNeeded && !mountsFree)
			return "This weapon is designed to be installed on a turret mount, "
				"but your ship does not have any unused turret mounts available.";

		int gunsNeeded = -selectedOutfit->Get("gun ports");
		int gunsFree = selectedShip.Attributes().Get("gun ports");
		if(gunsNeeded && !gunsFree)
			return "This weapon is designed to be installed in a gun port, "
				"but your ship does not have any unused gun ports available.";

		if(selectedOutfit->Get("installable") < 0.)
			return "This item is not an outfit that can be installed in a ship.";

		// For unhandled outfit requirements, show a catch-all error message.
		return "You cannot install this outfit in your ship, "
			"because it would reduce one of your ship's attributes to a negative amount. "
			"For example, it may use up more cargo space than you have left.";
	}
}



void OutfitterPanel::Buy(bool onlyOwned)
{
	int64_t licenseCost = LicenseCost(selectedOutfit, onlyOwned);
	if(licenseCost)
	{
		player.Accounts().AddCredits(-licenseCost);
		for(const string &licenseName : selectedOutfit->Licenses())
			if(!player.HasLicense(licenseName))
				player.AddLicense(licenseName);
	}

	// Special case: maps.
	int mapSize = selectedOutfit->Get("map");
	if(mapSize)
	{
		player.Map(mapSize);
		player.Accounts().AddCredits(-selectedOutfit->Cost());
		return;
	}

	// Special case: licenses.
	if(IsLicense(selectedOutfit->TrueName()))
	{
		player.AddLicense(LicenseRoot(selectedOutfit->TrueName()));
		player.Accounts().AddCredits(-selectedOutfit->Cost());
		return;
	}

	int modifier = Modifier();
	for(int i = 0; i < modifier && CanBuy(onlyOwned); ++i)
	{
		// Buying into cargo, either from storage or from stock/supply.
		if(!shipSelection.Selected())
		{
			if(onlyOwned)
			{
				if(!player.Storage() || !player.Storage()->Get(selectedOutfit))
					continue;
				player.Cargo().Add(selectedOutfit);
				player.Storage()->Remove(selectedOutfit);
			}
			else
			{
				// Check if the outfit is for sale or in stock so that we can actually buy it.
				if(!outfitter.Has(selectedOutfit) && player.Stock(selectedOutfit) <= 0)
					continue;
				player.Cargo().Add(selectedOutfit);
				int64_t price = player.StockDepreciation().Value(selectedOutfit, day);
				player.Accounts().AddCredits(-price);
				player.AddStock(selectedOutfit, -1);
				continue;
			}
		}

		// Find the ships with the fewest number of these outfits.
		const vector<Ship *> shipsToOutfit = GetShipsToOutfit(true);

		for(Ship *ship : shipsToOutfit)
		{
			if(!CanBuy(onlyOwned))
				return;

			if(player.Cargo().Get(selectedOutfit))
				player.Cargo().Remove(selectedOutfit);
			else if(player.Storage() && player.Storage()->Get(selectedOutfit))
				player.Storage()->Remove(selectedOutfit);
			else if(onlyOwned || !(player.Stock(selectedOutfit) > 0 || outfitter.Has(selectedOutfit)))
				break;
			else
			{
				int64_t price = player.StockDepreciation().Value(selectedOutfit, day);
				player.Accounts().AddCredits(-price);
				player.AddStock(selectedOutfit, -1);
			}
			ship->AddOutfit(selectedOutfit, 1);
			int required = selectedOutfit->Get("required crew");
			if(required && ship->Crew() + required <= static_cast<int>(ship->Attributes().Get("bunks")))
				ship->AddCrew(required);
			ship->Recharge();
		}
	}
}



bool OutfitterPanel::CanSell(bool toStorage) const
{
	if(!planet || !selectedOutfit)
		return false;

	if(player.Cargo().Get(selectedOutfit))
		return true;

	if(!toStorage && player.Storage() && player.Storage()->Get(selectedOutfit))
		return true;

	for(const Ship *ship : shipSelection.AllSelected())
		if(ShipCanSell(ship, selectedOutfit))
			return true;

	return false;
}



void OutfitterPanel::Sell(bool toStorage)
{
	// Retrieve the players storage. If we want to store to storage, then
	// we also request storage to be created if possible.
	// Will be nullptr if no storage is available.
	CargoHold *storage = player.Storage(toStorage);

	if(player.Cargo().Get(selectedOutfit))
	{
		player.Cargo().Remove(selectedOutfit);
		if(toStorage && storage && storage->Add(selectedOutfit))
		{
			// Transfer to planetary storage completed.
			// The storage->Add() function should never fail as long as
			// planetary storage has unlimited size.
		}
		else
		{
			int64_t price = player.FleetDepreciation().Value(selectedOutfit, day);
			player.Accounts().AddCredits(price);
			player.AddStock(selectedOutfit, 1);
		}
		return;
	}

	// Get the ships that have the most of this outfit installed.
	// If there are no ships that have this outfit, then sell from storage.
	const vector<Ship *> shipsToOutfit = GetShipsToOutfit();

	if(shipsToOutfit.size() > 0)
	{
		for(Ship *ship : shipsToOutfit)
		{
			ship->AddOutfit(selectedOutfit, -1);
			if(selectedOutfit->Get("required crew"))
				ship->AddCrew(-selectedOutfit->Get("required crew"));
			ship->Recharge();

			if(toStorage && storage && storage->Add(selectedOutfit))
			{
				// Transfer to planetary storage completed.
			}
			else if(toStorage)
			{
				// No storage available; transfer to cargo even if it
				// would exceed the cargo capacity.
				int size = player.Cargo().Size();
				player.Cargo().SetSize(-1);
				player.Cargo().Add(selectedOutfit);
				player.Cargo().SetSize(size);
			}
			else
			{
				int64_t price = player.FleetDepreciation().Value(selectedOutfit, day);
				player.Accounts().AddCredits(price);
				player.AddStock(selectedOutfit, 1);
			}

			const Outfit *ammo = selectedOutfit->Ammo();
			if(ammo && ship->OutfitCount(ammo))
			{
				// Determine how many of this ammo I must sell to also sell the launcher.
				int mustSell = 0;
				for(const pair<const char *, double> &it : ship->Attributes().Attributes())
					if(it.second < 0.)
						mustSell = max<int>(mustSell, it.second / ammo->Get(it.first));

				if(mustSell)
				{
					ship->AddOutfit(ammo, -mustSell);
					if(toStorage && storage)
						mustSell -= storage->Add(ammo, mustSell);
					if(mustSell)
					{
						int64_t price = player.FleetDepreciation().Value(ammo, day, mustSell);
						player.Accounts().AddCredits(price);
						player.AddStock(ammo, mustSell);
					}
				}
			}
		}
		return;
	}

	if(!toStorage && storage && storage->Get(selectedOutfit))
	{
		storage->Remove(selectedOutfit);
		int64_t price = player.FleetDepreciation().Value(selectedOutfit, day);
		player.Accounts().AddCredits(price);
		player.AddStock(selectedOutfit, 1);
	}
}



void OutfitterPanel::FailSell(bool toStorage) const
{
	const string &verb = toStorage ? "uninstall" : "sell";
	if(!planet || !selectedOutfit)
		return;
	else if(selectedOutfit->Get("map"))
		GetUI()->Push(new Dialog("You cannot " + verb + " maps. Once you buy one, it is yours permanently."));
	else if(HasLicense(selectedOutfit->TrueName()))
		GetUI()->Push(new Dialog("You cannot " + verb + " licenses. Once you obtain one, it is yours permanently."));
	else
	{
		bool hasOutfit = player.Cargo().Get(selectedOutfit);
		hasOutfit = hasOutfit || (!toStorage && player.Storage() && player.Storage()->Get(selectedOutfit));
		for(const Ship *ship : shipSelection.AllSelected())
			if(ship->OutfitCount(selectedOutfit))
			{
				hasOutfit = true;
				break;
			}
		if(!hasOutfit)
			GetUI()->Push(new Dialog("You do not have any of these outfits to " + verb + "."));
		else
		{
			for(const Ship *ship : shipSelection.AllSelected())
				for(const pair<const char *, double> &it : selectedOutfit->Attributes())
					if(ship->Attributes().Get(it.first) < it.second)
					{
						for(const auto &sit : ship->Outfits())
							if(sit.first->Get(it.first) < 0.)
							{
								GetUI()->Push(new Dialog("You cannot " + verb + " this outfit, "
									"because that would cause your ship's \"" + it.first +
									"\" value to be reduced to less than zero. "
									"To " + verb + " this outfit, you must " + verb + " the " +
									sit.first->DisplayName() + " outfit first."));
								return;
							}
						GetUI()->Push(new Dialog("You cannot " + verb + " this outfit, "
							"because that would cause your ship's \"" + it.first +
							"\" value to be reduced to less than zero."));
						return;
					}
			GetUI()->Push(new Dialog("You cannot " + verb + " this outfit, "
				"because something else in your ship depends on it."));
		}
	}
}



bool OutfitterPanel::ShouldHighlight(const Ship *ship)
{
	if(!selectedOutfit)
		return false;

	if(hoverButton == 'b')
		return CanBuy() && ShipCanBuy(ship, selectedOutfit);
	else if(hoverButton == 's')
		return CanSell() && ShipCanSell(ship, selectedOutfit);

	return false;
}



void OutfitterPanel::DrawKey()
{
	const Sprite *back = SpriteSet::Get("ui/outfitter key");
	SpriteShader::Draw(back, Screen::BottomLeft() + .5 * Point(back->Width(), -back->Height()));

	const Font &font = FontSet::Get(14);
	Color color[2] = {*GameData::Colors().Get("medium"), *GameData::Colors().Get("bright")};
	const Sprite *box[2] = {SpriteSet::Get("ui/unchecked"), SpriteSet::Get("ui/checked")};

	Point pos = Screen::BottomLeft() + Point(10., -VisibilityCheckboxesSize() - 20.);
	Point off = Point(10., -.5 * font.Height());
	SpriteShader::Draw(box[showForSale], pos);
	font.Draw("Show outfits for sale", pos + off, color[showForSale]);
	AddZone(Rectangle(pos + Point(80., 0.), Point(180., 20.)), [this](){ ToggleForSale(); });

	pos.Y() += 20.;
	SpriteShader::Draw(box[showCargo], pos);
	font.Draw("Show outfits in cargo", pos + off, color[showCargo]);
	AddZone(Rectangle(pos + Point(80., 0.), Point(180., 20.)), [this](){ ToggleCargo(); });

	pos.Y() += 20.;
	SpriteShader::Draw(box[showStorage], pos);
	font.Draw("Show outfits in storage", pos + off, color[showStorage]);
	AddZone(Rectangle(pos + Point(80., 0.), Point(180., 20.)), [this](){ ToggleStorage(); });
}



void OutfitterPanel::ToggleForSale()
{
	showForSale = !showForSale;
	ShopPanel::ToggleForSale();
}



void OutfitterPanel::ToggleStorage()
{
	showStorage = !showStorage;
	ShopPanel::ToggleStorage();
}



void OutfitterPanel::ToggleCargo()
{
	showCargo = !showCargo;

<<<<<<< HEAD
	if(selectedOutfit && !HasItem(selectedOutfit->TrueName()))
		selectedOutfit = nullptr;

	if(shipSelection.Selected())
		shipSelection.Set(nullptr);
=======
	if(playerShip)
	{
		playerShip = nullptr;
		playerShips.clear();
	}
>>>>>>> a5767442
	else
		shipSelection.Set(player.Flagship());

	ShopPanel::ToggleCargo();
}



bool OutfitterPanel::ShipCanBuy(const Ship *ship, const Outfit *outfit)
{
	return (ship->Attributes().CanAdd(*outfit, 1) > 0);
}



bool OutfitterPanel::ShipCanSell(const Ship *ship, const Outfit *outfit)
{
	if(!ship->OutfitCount(outfit))
		return false;

	// If this outfit requires ammo, check if we could sell it if we sold all
	// the ammo for it first.
	const Outfit *ammo = outfit->Ammo();
	if(ammo && ship->OutfitCount(ammo))
	{
		Outfit attributes = ship->Attributes();
		attributes.Add(*ammo, -ship->OutfitCount(ammo));
		return attributes.CanAdd(*outfit, -1);
	}

	// Now, check whether this ship can sell this outfit.
	return ship->Attributes().CanAdd(*outfit, -1);
}



void OutfitterPanel::DrawOutfit(const Outfit &outfit, const Point &center, bool isSelected, bool isOwned)
{
	const Sprite *thumbnail = outfit.Thumbnail();
	const Sprite *back = SpriteSet::Get(
		isSelected ? "ui/outfitter selected" : "ui/outfitter unselected");
	SpriteShader::Draw(back, center);
	SpriteShader::Draw(thumbnail, center);

	// Draw the outfit name.
	const string &name = outfit.DisplayName();
	const Font &font = FontSet::Get(14);
	Point offset(-.5 * OUTFIT_SIZE, -.5 * OUTFIT_SIZE + 10.);
	font.Draw({name, {OUTFIT_SIZE, Alignment::CENTER, Truncate::MIDDLE}},
		center + offset, Color((isSelected | isOwned) ? .8 : .5, 0.));
}



bool OutfitterPanel::IsLicense(const string &name) const
{
	static const string &LICENSE = " License";
	if(name.length() < LICENSE.length())
		return false;
	if(name.compare(name.length() - LICENSE.length(), LICENSE.length(), LICENSE))
		return false;

	return true;
}



bool OutfitterPanel::HasLicense(const string &name) const
{
	return (IsLicense(name) && player.HasLicense(LicenseRoot(name)));
}



string OutfitterPanel::LicenseRoot(const string &name) const
{
	static const string &LICENSE = " License";
	return name.substr(0, name.length() - LICENSE.length());
}



void OutfitterPanel::CheckRefill()
{
	if(checkedRefill)
		return;
	checkedRefill = true;

	int count = 0;
	map<const Outfit *, int> needed;
	for(const shared_ptr<Ship> &ship : player.Ships())
	{
		// Skip ships in other systems and those that were unable to land in-system.
		if(ship->GetSystem() != player.GetSystem() || ship->IsDisabled())
			continue;

		++count;
		auto toRefill = GetRefillableAmmunition(*ship);
		for(const Outfit *outfit : toRefill)
		{
			int amount = ship->Attributes().CanAdd(*outfit, numeric_limits<int>::max());
			if(amount > 0 && (outfitter.Has(outfit) || player.Stock(outfit) > 0 || player.Cargo().Get(outfit)))
				needed[outfit] += amount;
		}
	}

	int64_t cost = 0;
	for(auto &it : needed)
	{
		// Don't count cost of anything installed from cargo.
		it.second = max(0, it.second - player.Cargo().Get(it.first));
		if(!outfitter.Has(it.first))
			it.second = min(it.second, max(0, player.Stock(it.first)));
		cost += player.StockDepreciation().Value(it.first, day, it.second);
	}
	if(!needed.empty() && cost < player.Accounts().Credits())
	{
		string message = "Do you want to reload all the ammunition for your ship";
		message += (count == 1) ? "?" : "s?";
		if(cost)
			message += " It will cost " + Format::CreditString(cost) + ".";
		GetUI()->Push(new Dialog(this, &OutfitterPanel::Refill, message));
	}
}



void OutfitterPanel::Refill()
{
	for(const shared_ptr<Ship> &ship : player.Ships())
	{
		// Skip ships in other systems and those that were unable to land in-system.
		if(ship->GetSystem() != player.GetSystem() || ship->IsDisabled())
			continue;

		auto toRefill = GetRefillableAmmunition(*ship);
		for(const Outfit *outfit : toRefill)
		{
			int neededAmmo = ship->Attributes().CanAdd(*outfit, numeric_limits<int>::max());
			if(neededAmmo > 0)
			{
				// Fill first from any stockpiles in cargo.
				int fromCargo = player.Cargo().Remove(outfit, neededAmmo);
				neededAmmo -= fromCargo;
				// Then, buy at reduced (or full) price.
				int available = outfitter.Has(outfit) ? neededAmmo : min<int>(neededAmmo, max<int>(0, player.Stock(outfit)));
				if(neededAmmo && available > 0)
				{
					int64_t price = player.StockDepreciation().Value(outfit, day, available);
					player.Accounts().AddCredits(-price);
					player.AddStock(outfit, -available);
				}
				ship->AddOutfit(outfit, available + fromCargo);
			}
		}
	}
}



// Determine which ships of the selected ships should be referenced in this
// iteration of Buy / Sell.
const vector<Ship *> OutfitterPanel::GetShipsToOutfit(bool isBuy) const
{
	vector<Ship *> shipsToOutfit;
	int compareValue = isBuy ? numeric_limits<int>::max() : 0;
	int compareMod = 2 * isBuy - 1;
	for(Ship *ship : shipSelection.AllSelected())
	{
		if((isBuy && !ShipCanBuy(ship, selectedOutfit))
				|| (!isBuy && !ShipCanSell(ship, selectedOutfit)))
			continue;

		int count = ship->OutfitCount(selectedOutfit);
		if(compareMod * count < compareMod * compareValue)
		{
			shipsToOutfit.clear();
			compareValue = count;
		}
		if(count == compareValue)
			shipsToOutfit.push_back(ship);
	}

	return shipsToOutfit;
}<|MERGE_RESOLUTION|>--- conflicted
+++ resolved
@@ -785,19 +785,11 @@
 {
 	showCargo = !showCargo;
 
-<<<<<<< HEAD
 	if(selectedOutfit && !HasItem(selectedOutfit->TrueName()))
 		selectedOutfit = nullptr;
 
 	if(shipSelection.Selected())
 		shipSelection.Set(nullptr);
-=======
-	if(playerShip)
-	{
-		playerShip = nullptr;
-		playerShips.clear();
-	}
->>>>>>> a5767442
 	else
 		shipSelection.Set(player.Flagship());
 
