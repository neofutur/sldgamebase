/* OutfitterPanel.cpp
Copyright (c) 2014 by Michael Zahniser

Endless Sky is free software: you can redistribute it and/or modify it under the
terms of the GNU General Public License as published by the Free Software
Foundation, either version 3 of the License, or (at your option) any later version.

Endless Sky is distributed in the hope that it will be useful, but WITHOUT ANY
WARRANTY; without even the implied warranty of MERCHANTABILITY or FITNESS FOR A
PARTICULAR PURPOSE.  See the GNU General Public License for more details.
*/

#include "OutfitterPanel.h"

#include "text/alignment.hpp"
#include "Color.h"
#include "Dialog.h"
#include "text/DisplayText.h"
#include "text/Font.h"
#include "text/FontSet.h"
#include "text/Format.h"
#include "GameData.h"
#include "Hardpoint.h"
#include "text/layout.hpp"
#include "Outfit.h"
#include "Planet.h"
#include "PlayerInfo.h"
#include "Point.h"
#include "Screen.h"
#include "Ship.h"
#include "Sprite.h"
#include "SpriteSet.h"
#include "SpriteShader.h"
#include "text/truncate.hpp"
#include "UI.h"

#include <algorithm>
#include <limits>
#include <memory>

using namespace std;

namespace {
	string Tons(int tons)
	{
		return to_string(tons) + (tons == 1 ? " ton" : " tons");
	}

	// Determine the refillable ammunition a particular ship consumes or stores.
	set<const Outfit *> GetRefillableAmmunition(const Ship &ship) noexcept
	{
		auto toRefill = set<const Outfit *>{};
		auto armed = set<const Outfit *>{};
		for(auto &&it : ship.Weapons())
			if(it.GetOutfit())
			{
				const Outfit *weapon = it.GetOutfit();
				armed.emplace(weapon);
				if(weapon->Ammo() && weapon->AmmoUsage() > 0)
					toRefill.emplace(weapon->Ammo());
			}

		// Carriers may be configured to supply ammunition for carried ships found
		// within the fleet. Since a particular ammunition outfit is not bound to
		// any particular weapon (i.e. one weapon may consume it, while another may
		// only require it be installed), we always want to restock these outfits.
		for(auto &&it : ship.Outfits())
		{
			const Outfit *outfit = it.first;
			if(outfit->Ammo() && !outfit->IsWeapon() && !armed.count(outfit))
				toRefill.emplace(outfit->Ammo());
		}
		return toRefill;
	};
}



OutfitterPanel::OutfitterPanel(PlayerInfo &player)
	: ShopPanel(player, true)
{
	for(const pair<const string, Outfit> &it : GameData::Outfits())
		catalog[it.second.Category()].insert(it.first);

	// Add owned licenses
	const string PREFIX = "license: ";
	for(auto it = player.Conditions().PrimariesBegin(); it != player.Conditions().PrimariesEnd(); ++it)
		if(it->first.compare(0, PREFIX.length(), PREFIX) == 0 && it->second > 0)
		{
			const string name = it->first.substr(PREFIX.length()) + " License";
			const Outfit *outfit = GameData::Outfits().Get(name);
			if(outfit)
				catalog[outfit->Category()].insert(name);
		}

	if(player.GetPlanet())
		outfitter = player.GetPlanet()->Outfitter();
}



void OutfitterPanel::Step()
{
	CheckRefill();
	ShopPanel::Step();
	if(GetUI()->IsTop(this) && !checkedHelp)
		if(!DoHelp("outfitter") && !DoHelp("outfitter 2") && !DoHelp("outfitter 3"))
			// All help messages have now been displayed.
			checkedHelp = true;
}



int OutfitterPanel::TileSize() const
{
	return OUTFIT_SIZE;
}



int OutfitterPanel::VisiblityCheckboxesSize() const
{
	return 60;
}



int OutfitterPanel::DrawPlayerShipInfo(const Point &point)
{
	shipInfo.Update(*playerShip, player.FleetDepreciation(), day);
	shipInfo.DrawAttributes(point);

	return shipInfo.AttributesHeight();
}



bool OutfitterPanel::HasItem(const string &name) const
{
	const Outfit *outfit = GameData::Outfits().Get(name);
	if(showForSale && (outfitter.Has(outfit) || player.Stock(outfit) > 0))
		return true;

	if(showCargo && player.Cargo().Get(outfit))
		return true;

	if(showStorage && player.Storage() && player.Storage()->Get(outfit))
		return true;

	for(const Ship *ship : playerShips)
		if(ship->OutfitCount(outfit))
			return true;

	if(showForSale && HasLicense(name))
		return true;

	return false;
}



void OutfitterPanel::DrawItem(const string &name, const Point &point, int scrollY)
{
	const Outfit *outfit = GameData::Outfits().Get(name);
	zones.emplace_back(point, Point(OUTFIT_SIZE, OUTFIT_SIZE), outfit, scrollY);
	if(point.Y() + OUTFIT_SIZE / 2 < Screen::Top() || point.Y() - OUTFIT_SIZE / 2 > Screen::Bottom())
		return;

	bool isSelected = (outfit == selectedOutfit);
	bool isOwned = playerShip && playerShip->OutfitCount(outfit);
	DrawOutfit(*outfit, point, isSelected, isOwned);

	// Check if this outfit is a "license".
	bool isLicense = IsLicense(name);
	int mapSize = outfit->Get("map");

	const Font &font = FontSet::Get(14);
	const Color &bright = *GameData::Colors().Get("bright");
	if(playerShip || isLicense || mapSize)
	{
		int minCount = numeric_limits<int>::max();
		int maxCount = 0;
		if(isLicense)
			minCount = maxCount = player.Conditions().Get(LicenseName(name));
		else if(mapSize)
			minCount = maxCount = player.HasMapped(mapSize);
		else
		{
			for(const Ship *ship : playerShips)
			{
				int count = ship->OutfitCount(outfit);
				minCount = min(minCount, count);
				maxCount = max(maxCount, count);
			}
		}

		if(maxCount)
		{
			string label = "installed: " + to_string(minCount);
			if(maxCount > minCount)
				label += " - " + to_string(maxCount);

			Point labelPos = point + Point(-OUTFIT_SIZE / 2 + 20, OUTFIT_SIZE / 2 - 38);
			font.Draw(label, labelPos, bright);
		}
	}
	// Don't show the "in stock" amount if the outfit has an unlimited stock or
	// if it is not something that you can buy.
	int stock = 0;
	if(!outfitter.Has(outfit) && outfit->Get("installable") >= 0.)
		stock = max(0, player.Stock(outfit));
	int cargo = player.Cargo().Get(outfit);
	int storage = player.Storage() ? player.Storage()->Get(outfit) : 0;

	string message;
	if(cargo && storage && stock)
		message = "cargo+stored: " + to_string(cargo + storage) + ", in stock: " + to_string(stock);
	else if(cargo && storage)
		message = "in cargo: " + to_string(cargo) + ", in storage: " + to_string(storage);
	else if(cargo && stock)
		message = "in cargo: " + to_string(cargo) + ", in stock: " + to_string(stock);
	else if(storage && stock)
		message = "in storage: " + to_string(storage) + ", in stock: " + to_string(stock);
	else if(cargo)
		message = "in cargo: " + to_string(cargo);
	else if(storage)
		message = "in storage: " + to_string(storage);
	else if(stock)
		message = "in stock: " + to_string(stock);
	else if(!outfitter.Has(outfit))
		message = "(not sold here)";
	if(!message.empty())
	{
		Point pos = point + Point(
			OUTFIT_SIZE / 2 - 20 - font.Width(message),
			OUTFIT_SIZE / 2 - 24);
		font.Draw(message, pos, bright);
	}
}



int OutfitterPanel::DividerOffset() const
{
	return 80;
}



int OutfitterPanel::DetailWidth() const
{
	return 3 * outfitInfo.PanelWidth();
}



int OutfitterPanel::DrawDetails(const Point &center)
{
	string selectedItem = "Nothing Selected";
	const Font &font = FontSet::Get(14);
	const Color &bright = *GameData::Colors().Get("bright");
	const Color &dim = *GameData::Colors().Get("medium");
	const Sprite *collapsedArrow = SpriteSet::Get("ui/collapsed");

	int heightOffset = 20;

	if(selectedOutfit)
	{
		outfitInfo.Update(*selectedOutfit, player, CanSell());
		selectedItem = selectedOutfit->DisplayName();

		const Sprite *thumbnail = selectedOutfit->Thumbnail();
		const Sprite *background = SpriteSet::Get("ui/outfitter selected");

		float tileSize = thumbnail
			? max(thumbnail->Height(), static_cast<float>(TileSize()))
			: static_cast<float>(TileSize());

		Point thumbnailCenter(center.X(), center.Y() + 20 + tileSize / 2);

		Point startPoint(center.X() - INFOBAR_WIDTH / 2 + 20, center.Y() + 20 + tileSize);

		double descriptionOffset = 35.;
		Point descCenter(Screen::Right() - SIDE_WIDTH + INFOBAR_WIDTH / 2, startPoint.Y() + 20.);

		// Maintenance note: This can be replaced with collapsed.contains() in C++20
		if(!collapsed.count("description"))
		{
			descriptionOffset = outfitInfo.DescriptionHeight();
			outfitInfo.DrawDescription(startPoint);
		}
		else
		{
			std::string label = "description";
			font.Draw(label, startPoint + Point(35., 12.), dim);
			SpriteShader::Draw(collapsedArrow, startPoint + Point(20., 20.));
		}

		// Calculate the new ClickZone for the description.
		Point descDimensions(INFOBAR_WIDTH, descriptionOffset + 10.);
		ClickZone<std::string> collapseDescription = ClickZone<std::string>(descCenter, descDimensions, std::string("description"));

		// Find the old zone, and replace it with the new zone.
		for(auto it = categoryZones.begin(); it != categoryZones.end(); ++it)
		{
			if(it->Value() == "description")
			{
				categoryZones.erase(it);
				break;
			}
		}
		categoryZones.emplace_back(collapseDescription);

		Point attrPoint(startPoint.X(), startPoint.Y() + descriptionOffset);
		Point reqsPoint(startPoint.X(), attrPoint.Y() + outfitInfo.AttributesHeight());

		SpriteShader::Draw(background, thumbnailCenter);
		if(thumbnail)
			SpriteShader::Draw(thumbnail, thumbnailCenter);

		outfitInfo.DrawAttributes(attrPoint);
		outfitInfo.DrawRequirements(reqsPoint);

		heightOffset = reqsPoint.Y() + outfitInfo.RequirementsHeight();
	}

	// Draw this string representing the selected item (if any), centered in the details side panel
	Point selectedPoint(center.X() - .5 * INFOBAR_WIDTH, center.Y());
	font.Draw({selectedItem, {INFOBAR_WIDTH - 20, Alignment::CENTER, Truncate::MIDDLE}},
		selectedPoint, bright);

	return heightOffset;
}



bool OutfitterPanel::CanBuy(bool checkAlreadyOwned) const
{
	if(!planet || !selectedOutfit)
		return false;

	bool isAlreadyOwned = checkAlreadyOwned && IsAlreadyOwned();
	if(!(outfitter.Has(selectedOutfit) || player.Stock(selectedOutfit) > 0 || isAlreadyOwned))
		return false;

	int mapSize = selectedOutfit->Get("map");
	if(mapSize > 0 && player.HasMapped(mapSize))
		return false;

	// Determine what you will have to pay to buy this outfit.
	int64_t cost = player.StockDepreciation().Value(selectedOutfit, day);
	// Check that the player has any necessary licenses.
	int64_t licenseCost = LicenseCost(selectedOutfit);
	if(licenseCost < 0)
		return false;
	cost += licenseCost;
	// If you have this in your cargo hold or in planetary storage, installing it is free.
	if(cost > player.Accounts().Credits() && !isAlreadyOwned)
		return false;

	if(HasLicense(selectedOutfit->TrueName()))
		return false;

	if(!playerShip)
	{
		double mass = selectedOutfit->Mass();
		return (!mass || player.Cargo().Free() >= mass);
	}

	for(const Ship *ship : playerShips)
		if(ShipCanBuy(ship, selectedOutfit))
			return true;

	return false;
}



void OutfitterPanel::Buy(bool alreadyOwned)
{
	int64_t licenseCost = LicenseCost(selectedOutfit);
	auto &playerConditions = player.Conditions();
	if(licenseCost)
	{
		player.Accounts().AddCredits(-licenseCost);
		for(const string &licenseName : selectedOutfit->Licenses())
			if(!playerConditions.Get("license: " + licenseName))
				playerConditions.Set("license: " + licenseName, true);
	}

	int modifier = Modifier();
	for(int i = 0; i < modifier && CanBuy(alreadyOwned); ++i)
	{
		// Special case: maps.
		int mapSize = selectedOutfit->Get("map");
		if(mapSize > 0)
		{
			if(!player.HasMapped(mapSize))
			{
				player.Map(mapSize);
				int64_t price = player.StockDepreciation().Value(selectedOutfit, day);
				player.Accounts().AddCredits(-price);
			}
			return;
		}

		// Special case: licenses.
		if(IsLicense(selectedOutfit->TrueName()))
		{
<<<<<<< HEAD
			auto &entry = player.Conditions()[LicenseName(selectedOutfit->TrueName())];
=======
			auto &entry = playerConditions[LicenseName(selectedOutfit->Name())];
>>>>>>> c723da74
			if(entry <= 0)
			{
				entry = true;
				int64_t price = player.StockDepreciation().Value(selectedOutfit, day);
				player.Accounts().AddCredits(-price);
			}
			return;
		}

		// Buying into cargo, either from storage or from stock/supply.
		if(!playerShip)
		{
			if(alreadyOwned)
			{
				if(!player.Storage() || !player.Storage()->Get(selectedOutfit))
					continue;
				player.Cargo().Add(selectedOutfit);
				player.Storage()->Remove(selectedOutfit);
			}
			else
			{
				// Check if the outfit is for sale or in stock so that we can actually buy it.
				if(!outfitter.Has(selectedOutfit) && player.Stock(selectedOutfit) <= 0)
					continue;
				player.Cargo().Add(selectedOutfit);
				int64_t price = player.StockDepreciation().Value(selectedOutfit, day);
				player.Accounts().AddCredits(-price);
				player.AddStock(selectedOutfit, -1);
				continue;
			}
		}

		// Find the ships with the fewest number of these outfits.
		const vector<Ship *> shipsToOutfit = GetShipsToOutfit(true);

		for(Ship *ship : shipsToOutfit)
		{
			if(!CanBuy(alreadyOwned))
				return;

			if(player.Cargo().Get(selectedOutfit))
				player.Cargo().Remove(selectedOutfit);
			else if(player.Storage() && player.Storage()->Get(selectedOutfit))
				player.Storage()->Remove(selectedOutfit);
			else if(alreadyOwned || !(player.Stock(selectedOutfit) > 0 || outfitter.Has(selectedOutfit)))
				break;
			else
			{
				int64_t price = player.StockDepreciation().Value(selectedOutfit, day);
				player.Accounts().AddCredits(-price);
				player.AddStock(selectedOutfit, -1);
			}
			ship->AddOutfit(selectedOutfit, 1);
			int required = selectedOutfit->Get("required crew");
			if(required && ship->Crew() + required <= static_cast<int>(ship->Attributes().Get("bunks")))
				ship->AddCrew(required);
			ship->Recharge();
		}
	}
}



void OutfitterPanel::FailBuy() const
{
	if(!selectedOutfit)
		return;

	int64_t cost = player.StockDepreciation().Value(selectedOutfit, day);
	int64_t credits = player.Accounts().Credits();
	bool isInCargo = player.Cargo().Get(selectedOutfit);
	bool isInStorage = player.Storage() && player.Storage()->Get(selectedOutfit);
	if(!isInCargo && !isInStorage && cost > credits)
	{
		GetUI()->Push(new Dialog("You cannot buy this outfit, because it costs "
			+ Format::Credits(cost) + " credits, and you only have "
			+ Format::Credits(credits) + "."));
		return;
	}
	// Check that the player has any necessary licenses.
	int64_t licenseCost = LicenseCost(selectedOutfit);
	if(licenseCost < 0)
	{
		GetUI()->Push(new Dialog(
			"You cannot buy this outfit, because it requires a license that you don't have."));
		return;
	}
	if(!isInCargo && !isInStorage && cost + licenseCost > credits)
	{
		GetUI()->Push(new Dialog(
			"You don't have enough money to buy this outfit, because it will cost you an extra "
			+ Format::Credits(licenseCost) + " credits to buy the necessary licenses."));
		return;
	}

	if(!(outfitter.Has(selectedOutfit) || player.Stock(selectedOutfit) > 0 || isInCargo || isInStorage))
	{
		GetUI()->Push(new Dialog("You cannot buy this outfit here. "
			"It is being shown in the list because you have one installed in your ship, "
			"but this " + planet->Noun() + " does not sell them."));
		return;
	}

	if(selectedOutfit->Get("map"))
	{
		GetUI()->Push(new Dialog("You have already mapped all the systems shown by this map, "
			"so there is no reason to buy another."));
		return;
	}

	if(HasLicense(selectedOutfit->TrueName()))
	{
		GetUI()->Push(new Dialog("You already have one of these licenses, "
			"so there is no reason to buy another."));
		return;
	}

	if(!playerShip)
	{
		double mass = selectedOutfit->Mass();
		double freeCargo = player.Cargo().Free();

		GetUI()->Push(new Dialog("You cannot buy this outfit, because it takes up "
			+ Tons(mass) + " of mass, and your fleet has "
			+ Tons(freeCargo) + " of cargo space free."));
		return;
	}


	double outfitNeeded = -selectedOutfit->Get("outfit space");
	double outfitSpace = playerShip->Attributes().Get("outfit space");
	if(outfitNeeded > outfitSpace)
	{
		GetUI()->Push(new Dialog("You cannot install this outfit, because it takes up "
			+ Tons(outfitNeeded) + " of outfit space, and this ship has "
			+ Tons(outfitSpace) + " free."));
		return;
	}

	double weaponNeeded = -selectedOutfit->Get("weapon capacity");
	double weaponSpace = playerShip->Attributes().Get("weapon capacity");
	if(weaponNeeded > weaponSpace)
	{
		GetUI()->Push(new Dialog("Only part of your ship's outfit capacity is usable for weapons. "
			"You cannot install this outfit, because it takes up "
			+ Tons(weaponNeeded) + " of weapon space, and this ship has "
			+ Tons(weaponSpace) + " free."));
		return;
	}

	double engineNeeded = -selectedOutfit->Get("engine capacity");
	double engineSpace = playerShip->Attributes().Get("engine capacity");
	if(engineNeeded > engineSpace)
	{
		GetUI()->Push(new Dialog("Only part of your ship's outfit capacity is usable for engines. "
			"You cannot install this outfit, because it takes up "
			+ Tons(engineNeeded) + " of engine space, and this ship has "
			+ Tons(engineSpace) + " free."));
		return;
	}

	if(selectedOutfit->Category() == "Ammunition")
	{
		if(!playerShip->OutfitCount(selectedOutfit))
			GetUI()->Push(new Dialog("This outfit is ammunition for a weapon. "
				"You cannot install it without first installing the appropriate weapon."));
		else
			GetUI()->Push(new Dialog("You already have the maximum amount of ammunition for this weapon. "
				"If you want to install more ammunition, you must first install another of these weapons."));
		return;
	}

	int mountsNeeded = -selectedOutfit->Get("turret mounts");
	int mountsFree = playerShip->Attributes().Get("turret mounts");
	if(mountsNeeded && !mountsFree)
	{
		GetUI()->Push(new Dialog("This weapon is designed to be installed on a turret mount, "
			"but your ship does not have any unused turret mounts available."));
		return;
	}

	int gunsNeeded = -selectedOutfit->Get("gun ports");
	int gunsFree = playerShip->Attributes().Get("gun ports");
	if(gunsNeeded && !gunsFree)
	{
		GetUI()->Push(new Dialog("This weapon is designed to be installed in a gun port, "
			"but your ship does not have any unused gun ports available."));
		return;
	}

	if(selectedOutfit->Get("installable") < 0.)
	{
		GetUI()->Push(new Dialog("This item is not an outfit that can be installed in a ship."));
		return;
	}

	if(!playerShip->Attributes().CanAdd(*selectedOutfit, 1))
	{
		GetUI()->Push(new Dialog("You cannot install this outfit in your ship, "
			"because it would reduce one of your ship's attributes to a negative amount. "
			"For example, it may use up more cargo space than you have left."));
		return;
	}
}



bool OutfitterPanel::CanSell(bool toStorage) const
{
	if(!planet || !selectedOutfit)
		return false;

	if(player.Cargo().Get(selectedOutfit))
		return true;

	if(!toStorage && player.Storage() && player.Storage()->Get(selectedOutfit))
		return true;

	for(const Ship *ship : playerShips)
		if(ShipCanSell(ship, selectedOutfit))
			return true;

	return false;
}



void OutfitterPanel::Sell(bool toStorage)
{
	// Retrieve the players storage. If we want to store to storage, then
	// we also request storage to be created if possible.
	// Will be nullptr if no storage is available.
	CargoHold *storage = player.Storage(toStorage);

	if(player.Cargo().Get(selectedOutfit))
	{
		player.Cargo().Remove(selectedOutfit);
		if(toStorage && storage && storage->Add(selectedOutfit))
		{
			// Transfer to planetary storage completed.
			// The storage->Add() function should never fail as long as
			// planetary storage has unlimited size.
		}
		else
		{
			int64_t price = player.FleetDepreciation().Value(selectedOutfit, day);
			player.Accounts().AddCredits(price);
			player.AddStock(selectedOutfit, 1);
		}
		return;
	}

	// Get the ships that have the most of this outfit installed.
	// If there are no ships that have this outfit, then sell from storage.
	const vector<Ship *> shipsToOutfit = GetShipsToOutfit();

	if(shipsToOutfit.size() > 0)
	{
		for(Ship *ship : shipsToOutfit)
		{
			ship->AddOutfit(selectedOutfit, -1);
			if(selectedOutfit->Get("required crew"))
				ship->AddCrew(-selectedOutfit->Get("required crew"));
			ship->Recharge();

			if(toStorage && storage && storage->Add(selectedOutfit))
			{
				// Transfer to planetary storage completed.
			}
			else if(toStorage)
			{
				// No storage available; transfer to cargo even if it
				// would exceed the cargo capacity.
				int size = player.Cargo().Size();
				player.Cargo().SetSize(-1);
				player.Cargo().Add(selectedOutfit);
				player.Cargo().SetSize(size);
			}
			else
			{
				int64_t price = player.FleetDepreciation().Value(selectedOutfit, day);
				player.Accounts().AddCredits(price);
				player.AddStock(selectedOutfit, 1);
			}

			const Outfit *ammo = selectedOutfit->Ammo();
			if(ammo && ship->OutfitCount(ammo))
			{
				// Determine how many of this ammo I must sell to also sell the launcher.
				int mustSell = 0;
				for(const pair<const char *, double> &it : ship->Attributes().Attributes())
					if(it.second < 0.)
						mustSell = max<int>(mustSell, it.second / ammo->Get(it.first));

				if(mustSell)
				{
					ship->AddOutfit(ammo, -mustSell);
					if(toStorage && storage)
						mustSell -= storage->Add(ammo, mustSell);
					if(mustSell)
					{
						int64_t price = player.FleetDepreciation().Value(ammo, day, mustSell);
						player.Accounts().AddCredits(price);
						player.AddStock(ammo, mustSell);
					}
				}
			}
		}
		return;
	}

	if(!toStorage && storage && storage->Get(selectedOutfit))
	{
		storage->Remove(selectedOutfit);
		int64_t price = player.FleetDepreciation().Value(selectedOutfit, day);
		player.Accounts().AddCredits(price);
		player.AddStock(selectedOutfit, 1);
	}
}



void OutfitterPanel::FailSell(bool toStorage) const
{
	const string &verb = toStorage ? "uninstall" : "sell";
	if(!planet || !selectedOutfit)
		return;
	else if(selectedOutfit->Get("map"))
		GetUI()->Push(new Dialog("You cannot " + verb + " maps. Once you buy one, it is yours permanently."));
	else if(HasLicense(selectedOutfit->TrueName()))
		GetUI()->Push(new Dialog("You cannot " + verb + " licenses. Once you obtain one, it is yours permanently."));
	else
	{
		bool hasOutfit = player.Cargo().Get(selectedOutfit);
		hasOutfit = hasOutfit || (!toStorage && player.Storage() && player.Storage()->Get(selectedOutfit));
		for(const Ship *ship : playerShips)
			if(ship->OutfitCount(selectedOutfit))
			{
				hasOutfit = true;
				break;
			}
		if(!hasOutfit)
			GetUI()->Push(new Dialog("You do not have any of these outfits to " + verb + "."));
		else
		{
			for(const Ship *ship : playerShips)
				for(const pair<const char *, double> &it : selectedOutfit->Attributes())
					if(ship->Attributes().Get(it.first) < it.second)
					{
						for(const auto &sit : ship->Outfits())
							if(sit.first->Get(it.first) < 0.)
							{
								GetUI()->Push(new Dialog("You cannot " + verb + " this outfit, "
									"because that would cause your ship's \"" + it.first +
									"\" value to be reduced to less than zero. "
									"To " + verb + " this outfit, you must " + verb + " the " +
									sit.first->DisplayName() + " outfit first."));
								return;
							}
						GetUI()->Push(new Dialog("You cannot " + verb + " this outfit, "
							"because that would cause your ship's \"" + it.first +
							"\" value to be reduced to less than zero."));
						return;
					}
			GetUI()->Push(new Dialog("You cannot " + verb + " this outfit, "
				"because something else in your ship depends on it."));
		}
	}
}



bool OutfitterPanel::ShouldHighlight(const Ship *ship)
{
	if(!selectedOutfit)
		return false;

	if(hoverButton == 'b')
		return CanBuy() && ShipCanBuy(ship, selectedOutfit);
	else if(hoverButton == 's')
		return CanSell() && ShipCanSell(ship, selectedOutfit);

	return false;
}



void OutfitterPanel::DrawKey()
{
	const Sprite *back = SpriteSet::Get("ui/outfitter key");
	SpriteShader::Draw(back, Screen::BottomLeft() + .5 * Point(back->Width(), -back->Height()));

	const Font &font = FontSet::Get(14);
	Color color[2] = {*GameData::Colors().Get("medium"), *GameData::Colors().Get("bright")};
	const Sprite *box[2] = {SpriteSet::Get("ui/unchecked"), SpriteSet::Get("ui/checked")};

	Point pos = Screen::BottomLeft() + Point(10., -VisiblityCheckboxesSize() + 10.);
	Point off = Point(10., -.5 * font.Height());
	SpriteShader::Draw(box[showForSale], pos);
	font.Draw("Show outfits for sale", pos + off, color[showForSale]);
	AddZone(Rectangle(pos + Point(80., 0.), Point(180., 20.)), [this](){ ToggleForSale(); });

	pos.Y() += 20.;
	SpriteShader::Draw(box[showCargo], pos);
	font.Draw("Show outfits in cargo", pos + off, color[showCargo]);
	AddZone(Rectangle(pos + Point(80., 0.), Point(180., 20.)), [this](){ ToggleCargo(); });

	pos.Y() += 20.;
	SpriteShader::Draw(box[showStorage], pos);
	font.Draw("Show outfits in storage", pos + off, color[showStorage]);
	AddZone(Rectangle(pos + Point(80., 0.), Point(180., 20.)), [this](){ ToggleStorage(); });
}



void OutfitterPanel::ToggleForSale()
{
	showForSale = !showForSale;

	if(selectedOutfit && !HasItem(selectedOutfit->TrueName()))
	{
		selectedOutfit = nullptr;
	}

	ShopPanel::ToggleForSale();
}



void OutfitterPanel::ToggleStorage()
{
	showStorage = !showStorage;

	if(selectedOutfit && !HasItem(selectedOutfit->TrueName()))
	{
		selectedOutfit = nullptr;
	}

	ShopPanel::ToggleStorage();
}



void OutfitterPanel::ToggleCargo()
{
	showCargo = !showCargo;

	if(selectedOutfit && !HasItem(selectedOutfit->TrueName()))
	{
		selectedOutfit = nullptr;
	}

	if(playerShip)
	{
		playerShip = nullptr;
		playerShips.clear();
	}
	else
	{
		playerShip = player.Flagship();
		if(playerShip)
			playerShips.insert(playerShip);
	}

	ShopPanel::ToggleCargo();
}



bool OutfitterPanel::ShipCanBuy(const Ship *ship, const Outfit *outfit)
{
	return (ship->Attributes().CanAdd(*outfit, 1) > 0);
}



bool OutfitterPanel::ShipCanSell(const Ship *ship, const Outfit *outfit)
{
	if(!ship->OutfitCount(outfit))
		return false;

	// If this outfit requires ammo, check if we could sell it if we sold all
	// the ammo for it first.
	const Outfit *ammo = outfit->Ammo();
	if(ammo && ship->OutfitCount(ammo))
	{
		Outfit attributes = ship->Attributes();
		attributes.Add(*ammo, -ship->OutfitCount(ammo));
		return attributes.CanAdd(*outfit, -1);
	}

	// Now, check whether this ship can sell this outfit.
	return ship->Attributes().CanAdd(*outfit, -1);
}



void OutfitterPanel::DrawOutfit(const Outfit &outfit, const Point &center, bool isSelected, bool isOwned)
{
	const Sprite *thumbnail = outfit.Thumbnail();
	const Sprite *back = SpriteSet::Get(
		isSelected ? "ui/outfitter selected" : "ui/outfitter unselected");
	SpriteShader::Draw(back, center);
	SpriteShader::Draw(thumbnail, center);

	// Draw the outfit name.
	const string &name = outfit.DisplayName();
	const Font &font = FontSet::Get(14);
	Point offset(-.5 * OUTFIT_SIZE, -.5 * OUTFIT_SIZE + 10.);
	font.Draw({name, {OUTFIT_SIZE, Alignment::CENTER, Truncate::MIDDLE}},
		center + offset, Color((isSelected | isOwned) ? .8 : .5, 0.));
}



bool OutfitterPanel::IsLicense(const string &name) const
{
	static const string &LICENSE = " License";
	if(name.length() < LICENSE.length())
		return false;
	if(name.compare(name.length() - LICENSE.length(), LICENSE.length(), LICENSE))
		return false;

	return true;
}



bool OutfitterPanel::HasLicense(const string &name) const
{
	return (IsLicense(name) && player.Conditions().Get(LicenseName(name)) > 0);
}



string OutfitterPanel::LicenseName(const string &name) const
{
	static const string &LICENSE = " License";
	return "license: " + name.substr(0, name.length() - LICENSE.length());
}



void OutfitterPanel::CheckRefill()
{
	if(checkedRefill)
		return;
	checkedRefill = true;

	int count = 0;
	map<const Outfit *, int> needed;
	for(const shared_ptr<Ship> &ship : player.Ships())
	{
		// Skip ships in other systems and those that were unable to land in-system.
		if(ship->GetSystem() != player.GetSystem() || ship->IsDisabled())
			continue;

		++count;
		auto toRefill = GetRefillableAmmunition(*ship);
		for(const Outfit *outfit : toRefill)
		{
			int amount = ship->Attributes().CanAdd(*outfit, numeric_limits<int>::max());
			if(amount > 0 && (outfitter.Has(outfit) || player.Stock(outfit) > 0 || player.Cargo().Get(outfit)))
				needed[outfit] += amount;
		}
	}

	int64_t cost = 0;
	for(auto &it : needed)
	{
		// Don't count cost of anything installed from cargo.
		it.second = max(0, it.second - player.Cargo().Get(it.first));
		if(!outfitter.Has(it.first))
			it.second = min(it.second, max(0, player.Stock(it.first)));
		cost += player.StockDepreciation().Value(it.first, day, it.second);
	}
	if(!needed.empty() && cost < player.Accounts().Credits())
	{
		string message = "Do you want to reload all the ammunition for your ship";
		message += (count == 1) ? "?" : "s?";
		if(cost)
			message += " It will cost " + Format::Credits(cost) + " credits.";
		GetUI()->Push(new Dialog(this, &OutfitterPanel::Refill, message));
	}
}



void OutfitterPanel::Refill()
{
	for(const shared_ptr<Ship> &ship : player.Ships())
	{
		// Skip ships in other systems and those that were unable to land in-system.
		if(ship->GetSystem() != player.GetSystem() || ship->IsDisabled())
			continue;

		auto toRefill = GetRefillableAmmunition(*ship);
		for(const Outfit *outfit : toRefill)
		{
			int neededAmmo = ship->Attributes().CanAdd(*outfit, numeric_limits<int>::max());
			if(neededAmmo > 0)
			{
				// Fill first from any stockpiles in cargo.
				int fromCargo = player.Cargo().Remove(outfit, neededAmmo);
				neededAmmo -= fromCargo;
				// Then, buy at reduced (or full) price.
				int available = outfitter.Has(outfit) ? neededAmmo : min<int>(neededAmmo, max<int>(0, player.Stock(outfit)));
				if(neededAmmo && available > 0)
				{
					int64_t price = player.StockDepreciation().Value(outfit, day, available);
					player.Accounts().AddCredits(-price);
					player.AddStock(outfit, -available);
				}
				ship->AddOutfit(outfit, available + fromCargo);
			}
		}
	}
}



// Determine which ships of the selected ships should be referenced in this
// iteration of Buy / Sell.
const vector<Ship *> OutfitterPanel::GetShipsToOutfit(bool isBuy) const
{
	vector<Ship *> shipsToOutfit;
	int compareValue = isBuy ? numeric_limits<int>::max() : 0;
	int compareMod = 2 * isBuy - 1;
	for(Ship *ship : playerShips)
	{
		if((isBuy && !ShipCanBuy(ship, selectedOutfit))
				|| (!isBuy && !ShipCanSell(ship, selectedOutfit)))
			continue;

		int count = ship->OutfitCount(selectedOutfit);
		if(compareMod * count < compareMod * compareValue)
		{
			shipsToOutfit.clear();
			compareValue = count;
		}
		if(count == compareValue)
			shipsToOutfit.push_back(ship);
	}

	return shipsToOutfit;
}<|MERGE_RESOLUTION|>--- conflicted
+++ resolved
@@ -407,11 +407,7 @@
 		// Special case: licenses.
 		if(IsLicense(selectedOutfit->TrueName()))
 		{
-<<<<<<< HEAD
-			auto &entry = player.Conditions()[LicenseName(selectedOutfit->TrueName())];
-=======
-			auto &entry = playerConditions[LicenseName(selectedOutfit->Name())];
->>>>>>> c723da74
+			auto &entry = player.Conditions[LicenseName(selectedOutfit->TrueName())];
 			if(entry <= 0)
 			{
 				entry = true;
