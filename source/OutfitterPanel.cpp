/* OutfitterPanel.cpp
Copyright (c) 2014 by Michael Zahniser

Endless Sky is free software: you can redistribute it and/or modify it under the
terms of the GNU General Public License as published by the Free Software
Foundation, either version 3 of the License, or (at your option) any later version.

Endless Sky is distributed in the hope that it will be useful, but WITHOUT ANY
WARRANTY; without even the implied warranty of MERCHANTABILITY or FITNESS FOR A
PARTICULAR PURPOSE.  See the GNU General Public License for more details.
*/

#include "OutfitterPanel.h"

#include "text/alignment.hpp"
#include "Color.h"
#include "Dialog.h"
#include "text/DisplayText.h"
#include "text/Font.h"
#include "text/FontSet.h"
#include "text/Format.h"
#include "GameData.h"
#include "Hardpoint.h"
#include "text/layout.hpp"
#include "Outfit.h"
#include "Planet.h"
#include "PlayerInfo.h"
#include "Point.h"
#include "Screen.h"
#include "Ship.h"
#include "Sprite.h"
#include "SpriteSet.h"
#include "SpriteShader.h"
#include "text/truncate.hpp"
#include "UI.h"

#include <algorithm>
#include <limits>
#include <memory>

using namespace std;

namespace {
	string Tons(int tons)
	{
		return to_string(tons) + (tons == 1 ? " ton" : " tons");
	}

	// Determine the refillable ammunition a particular ship consumes or stores.
	set<const Outfit *> GetRefillableAmmunition(const Ship &ship) noexcept
	{
		auto toRefill = set<const Outfit *>{};
		auto armed = set<const Outfit *>{};
		for(auto &&it : ship.Weapons())
			if(it.GetOutfit())
			{
				const Outfit *weapon = it.GetOutfit();
				armed.emplace(weapon);
				if(weapon->Ammo() && weapon->AmmoUsage() > 0)
					toRefill.emplace(weapon->Ammo());
			}

		// Carriers may be configured to supply ammunition for carried ships found
		// within the fleet. Since a particular ammunition outfit is not bound to
		// any particular weapon (i.e. one weapon may consume it, while another may
		// only require it be installed), we always want to restock these outfits.
		for(auto &&it : ship.Outfits())
		{
			const Outfit *outfit = it.first;
			if(outfit->Ammo() && !outfit->IsWeapon() && !armed.count(outfit))
				toRefill.emplace(outfit->Ammo());
		}
		return toRefill;
	};
}



OutfitterPanel::OutfitterPanel(PlayerInfo &player)
	: ShopPanel(player, true)
{
	for(const pair<const string, Outfit> &it : GameData::Outfits())
		catalog[it.second.Category()].insert(it.first);

	// Add owned licenses
	const string PREFIX = "license: ";
	for(auto &it : player.Conditions())
		if(it.first.compare(0, PREFIX.length(), PREFIX) == 0 && it.second > 0)
		{
			const string name = it.first.substr(PREFIX.length()) + " License";
			const Outfit *outfit = GameData::Outfits().Get(name);
			if(outfit)
				catalog[outfit->Category()].insert(name);
		}

	if(player.GetPlanet())
		outfitter = player.GetPlanet()->Outfitter();
}



void OutfitterPanel::Step()
{
	CheckRefill();
	ShopPanel::Step();
	if(GetUI()->IsTop(this) && !checkedHelp)
		if(!DoHelp("outfitter") && !DoHelp("outfitter 2") && !DoHelp("outfitter 3"))
			// All help messages have now been displayed.
			checkedHelp = true;
}



int OutfitterPanel::TileSize() const
{
	return OUTFIT_SIZE;
}



int OutfitterPanel::VisiblityCheckboxesSize() const
{
	return 60;
}



int OutfitterPanel::DrawPlayerShipInfo(const Point &point)
{
	shipInfo.Update(*playerShip, player.FleetDepreciation(), day);
	shipInfo.DrawAttributes(point);

	return shipInfo.AttributesHeight();
}



bool OutfitterPanel::HasItem(const string &name) const
{
	const Outfit *outfit = GameData::Outfits().Get(name);
	if(showForSale && (outfitter.Has(outfit) || player.Stock(outfit) > 0))
		return true;

	if(showCargo && player.Cargo().Get(outfit))
		return true;

	if(showStorage && player.Storage() && player.Storage()->Get(outfit))
		return true;

	for(const Ship *ship : playerShips)
		if(ship->OutfitCount(outfit))
			return true;

	if(showForSale && HasLicense(name))
		return true;

	return false;
}



void OutfitterPanel::DrawItem(const string &name, const Point &point, int scrollY)
{
	const Outfit *outfit = GameData::Outfits().Get(name);
	zones.emplace_back(point, Point(OUTFIT_SIZE, OUTFIT_SIZE), outfit, scrollY);
	if(point.Y() + OUTFIT_SIZE / 2 < Screen::Top() || point.Y() - OUTFIT_SIZE / 2 > Screen::Bottom())
		return;

	bool isSelected = (outfit == selectedOutfit);
	bool isOwned = playerShip && playerShip->OutfitCount(outfit);
	DrawOutfit(*outfit, point, isSelected, isOwned);

	// Check if this outfit is a "license".
	bool isLicense = IsLicense(name);
	int mapSize = outfit->Get("map");

	const Font &font = FontSet::Get(14);
	const Color &bright = *GameData::Colors().Get("bright");
	if(playerShip || isLicense || mapSize)
	{
		int minCount = numeric_limits<int>::max();
		int maxCount = 0;
		if(isLicense)
			minCount = maxCount = player.GetCondition(LicenseName(name));
		else if(mapSize)
			minCount = maxCount = player.HasMapped(mapSize);
		else
		{
			for(const Ship *ship : playerShips)
			{
				int count = ship->OutfitCount(outfit);
				minCount = min(minCount, count);
				maxCount = max(maxCount, count);
			}
		}

		if(maxCount)
		{
			string label = "installed: " + to_string(minCount);
			if(maxCount > minCount)
				label += " - " + to_string(maxCount);

			Point labelPos = point + Point(-OUTFIT_SIZE / 2 + 20, OUTFIT_SIZE / 2 - 38);
			font.Draw(label, labelPos, bright);
		}
	}
	// Don't show the "in stock" amount if the outfit has an unlimited stock or
	// if it is not something that you can buy.
	int stock = 0;
	if(!outfitter.Has(outfit) && outfit->Get("installable") >= 0.)
		stock = max(0, player.Stock(outfit));
	int cargo = player.Cargo().Get(outfit);
	int storage = player.Storage() ? player.Storage()->Get(outfit) : 0;

	string message;
	if(cargo && storage && stock)
		message = "cargo+stored: " + to_string(cargo + storage) + ", in stock: " + to_string(stock);
	else if(cargo && storage)
		message = "in cargo: " + to_string(cargo) + ", in storage: " + to_string(storage);
	else if(cargo && stock)
		message = "in cargo: " + to_string(cargo) + ", in stock: " + to_string(stock);
	else if(storage && stock)
		message = "in storage: " + to_string(storage) + ", in stock: " + to_string(stock);
	else if(cargo)
		message = "in cargo: " + to_string(cargo);
	else if(storage)
		message = "in storage: " + to_string(storage);
	else if(stock)
		message = "in stock: " + to_string(stock);
	else if(!outfitter.Has(outfit))
		message = "(not sold here)";
	if(!message.empty())
	{
		Point pos = point + Point(
			OUTFIT_SIZE / 2 - 20 - font.Width(message),
			OUTFIT_SIZE / 2 - 24);
		font.Draw(message, pos, bright);
	}
}



int OutfitterPanel::DividerOffset() const
{
	return 80;
}



int OutfitterPanel::DetailWidth() const
{
	return 3 * outfitInfo.PanelWidth();
}



int OutfitterPanel::DrawDetails(const Point &center)
{
	string selectedItem = "Nothing Selected";
	const Font &font = FontSet::Get(14);
	const Color &bright = *GameData::Colors().Get("bright");
	const Color &dim = *GameData::Colors().Get("medium");
	const Sprite *collapsedArrow = SpriteSet::Get("ui/collapsed");

	int heightOffset = 20;

	if(selectedOutfit)
	{
		outfitInfo.Update(*selectedOutfit, player, CanSell());
		selectedItem = selectedOutfit->Name();

		const Sprite *thumbnail = selectedOutfit->Thumbnail();
		const Sprite *background = SpriteSet::Get("ui/outfitter selected");

		float tileSize = thumbnail
			? max(thumbnail->Height(), static_cast<float>(TileSize()))
			: static_cast<float>(TileSize());

		Point thumbnailCenter(center.X(), center.Y() + 20 + tileSize / 2);

		Point startPoint(center.X() - INFOBAR_WIDTH / 2 + 20, center.Y() + 20 + tileSize);

		double descriptionOffset = 35.;
		Point descCenter(Screen::Right() - SIDE_WIDTH + INFOBAR_WIDTH / 2, startPoint.Y() + 20.);

		// Maintenance note: This can be replaced with collapsed.contains() in C++20
		if(!collapsed.count("description"))
		{
			descriptionOffset = outfitInfo.DescriptionHeight();
			outfitInfo.DrawDescription(startPoint);
		}
		else
		{
			std::string label = "description";
			font.Draw(label, startPoint + Point(35., 12.), dim);
			SpriteShader::Draw(collapsedArrow, startPoint + Point(20., 20.));
		}

		// Calculate the new ClickZone for the description.
		Point descDimensions(INFOBAR_WIDTH, descriptionOffset + 10.);
		ClickZone<std::string> collapseDescription = ClickZone<std::string>(descCenter, descDimensions, std::string("description"));

		// Find the old zone, and replace it with the new zone.
		for(auto it = categoryZones.begin(); it != categoryZones.end(); ++it)
		{
			if(it->Value() == "description")
			{
				categoryZones.erase(it);
				break;
			}
		}
		categoryZones.emplace_back(collapseDescription);

		Point attrPoint(startPoint.X(), startPoint.Y() + descriptionOffset);
		Point reqsPoint(startPoint.X(), attrPoint.Y() + outfitInfo.AttributesHeight());

		SpriteShader::Draw(background, thumbnailCenter);
		if(thumbnail)
			SpriteShader::Draw(thumbnail, thumbnailCenter);

		outfitInfo.DrawAttributes(attrPoint);
		outfitInfo.DrawRequirements(reqsPoint);

		heightOffset = reqsPoint.Y() + outfitInfo.RequirementsHeight();
	}

	// Draw this string representing the selected item (if any), centered in the details side panel
	Point selectedPoint(center.X() - .5 * INFOBAR_WIDTH, center.Y());
	font.Draw({selectedItem, {INFOBAR_WIDTH - 20, Alignment::CENTER, Truncate::MIDDLE}},
		selectedPoint, bright);

	return heightOffset;
}



bool OutfitterPanel::CanBuy(bool checkAlreadyOwned) const
{
	if(!planet || !selectedOutfit)
		return false;

	bool isAlreadyOwned = checkAlreadyOwned && IsAlreadyOwned();
	if(!(outfitter.Has(selectedOutfit) || player.Stock(selectedOutfit) > 0 || isAlreadyOwned))
		return false;

	int mapSize = selectedOutfit->Get("map");
	if(mapSize > 0 && player.HasMapped(mapSize))
		return false;

	// Determine what you will have to pay to buy this outfit.
	int64_t cost = player.StockDepreciation().Value(selectedOutfit, day);
	// Check that the player has any necessary licenses.
	int64_t licenseCost = LicenseCost(selectedOutfit);
	if(licenseCost < 0)
		return false;
	cost += licenseCost;
	// If you have this in your cargo hold or in planetary storage, installing it is free.
	if(cost > player.Accounts().Credits() && !isAlreadyOwned)
		return false;

	if(HasLicense(selectedOutfit->TrueName()))
		return false;

	if(!playerShip)
	{
		double mass = selectedOutfit->Mass();
		return (!mass || player.Cargo().Free() >= mass);
	}

	for(const Ship *ship : playerShips)
		if(ShipCanBuy(ship, selectedOutfit))
			return true;

	return false;
}



void OutfitterPanel::Buy(bool alreadyOwned)
{
	int64_t licenseCost = LicenseCost(selectedOutfit);
	if(licenseCost)
	{
		player.Accounts().AddCredits(-licenseCost);
		for(const string &licenseName : selectedOutfit->Licenses())
			if(!player.GetCondition("license: " + licenseName))
				player.Conditions()["license: " + licenseName] = true;
	}

	int modifier = Modifier();
	for(int i = 0; i < modifier && CanBuy(alreadyOwned); ++i)
	{
		// Special case: maps.
		int mapSize = selectedOutfit->Get("map");
		if(mapSize > 0)
		{
			if(!player.HasMapped(mapSize))
			{
				player.Map(mapSize);
				int64_t price = player.StockDepreciation().Value(selectedOutfit, day);
				player.Accounts().AddCredits(-price);
			}
			return;
		}

		// Special case: licenses.
		if(IsLicense(selectedOutfit->TrueName()))
		{
			auto &entry = player.Conditions()[LicenseName(selectedOutfit->TrueName())];
			if(entry <= 0)
			{
				entry = true;
				int64_t price = player.StockDepreciation().Value(selectedOutfit, day);
				player.Accounts().AddCredits(-price);
			}
			return;
		}

		// Buying into cargo, either from storage or from stock/supply.
		if(!playerShip)
		{
			if(alreadyOwned)
			{
				if(!player.Storage() || !player.Storage()->Get(selectedOutfit))
					continue;
				player.Cargo().Add(selectedOutfit);
				player.Storage()->Remove(selectedOutfit);
			}
			else
			{
				// Check if the outfit is for sale or in stock so that we can actually buy it.
				if(!outfitter.Has(selectedOutfit) && player.Stock(selectedOutfit) <= 0)
					continue;
				player.Cargo().Add(selectedOutfit);
				int64_t price = player.StockDepreciation().Value(selectedOutfit, day);
				player.Accounts().AddCredits(-price);
				player.AddStock(selectedOutfit, -1);
				continue;
			}
		}

		// Find the ships with the fewest number of these outfits.
		const vector<Ship *> shipsToOutfit = GetShipsToOutfit(true);

		for(Ship *ship : shipsToOutfit)
		{
			if(!CanBuy(alreadyOwned))
				return;

			if(player.Cargo().Get(selectedOutfit))
				player.Cargo().Remove(selectedOutfit);
			else if(player.Storage() && player.Storage()->Get(selectedOutfit))
				player.Storage()->Remove(selectedOutfit);
			else if(alreadyOwned || !(player.Stock(selectedOutfit) > 0 || outfitter.Has(selectedOutfit)))
				break;
			else
			{
				int64_t price = player.StockDepreciation().Value(selectedOutfit, day);
				player.Accounts().AddCredits(-price);
				player.AddStock(selectedOutfit, -1);
			}
			ship->AddOutfit(selectedOutfit, 1);
			int required = selectedOutfit->Get("required crew");
			if(required && ship->Crew() + required <= static_cast<int>(ship->Attributes().Get("bunks")))
				ship->AddCrew(required);
			ship->Recharge();
		}
	}
}



void OutfitterPanel::FailBuy() const
{
	if(!selectedOutfit)
		return;

	int64_t cost = player.StockDepreciation().Value(selectedOutfit, day);
	int64_t credits = player.Accounts().Credits();
	bool isInCargo = player.Cargo().Get(selectedOutfit);
	bool isInStorage = player.Storage() && player.Storage()->Get(selectedOutfit);
	if(!isInCargo && !isInStorage && cost > credits)
	{
		GetUI()->Push(new Dialog("You cannot buy this outfit, because it costs "
			+ Format::Credits(cost) + " credits, and you only have "
			+ Format::Credits(credits) + "."));
		return;
	}
	// Check that the player has any necessary licenses.
	int64_t licenseCost = LicenseCost(selectedOutfit);
	if(licenseCost < 0)
	{
		GetUI()->Push(new Dialog(
			"You cannot buy this outfit, because it requires a license that you don't have."));
		return;
	}
	if(!isInCargo && !isInStorage && cost + licenseCost > credits)
	{
		GetUI()->Push(new Dialog(
			"You don't have enough money to buy this outfit, because it will cost you an extra "
			+ Format::Credits(licenseCost) + " credits to buy the necessary licenses."));
		return;
	}

	if(!(outfitter.Has(selectedOutfit) || player.Stock(selectedOutfit) > 0 || isInCargo || isInStorage))
	{
		GetUI()->Push(new Dialog("You cannot buy this outfit here. "
			"It is being shown in the list because you have one installed in your ship, "
			"but this " + planet->Noun() + " does not sell them."));
		return;
	}

	if(selectedOutfit->Get("map"))
	{
		GetUI()->Push(new Dialog("You have already mapped all the systems shown by this map, "
			"so there is no reason to buy another."));
		return;
	}

	if(HasLicense(selectedOutfit->TrueName()))
	{
		GetUI()->Push(new Dialog("You already have one of these licenses, "
			"so there is no reason to buy another."));
		return;
	}

	if(!playerShip)
	{
		double mass = selectedOutfit->Mass();
		double freeCargo = player.Cargo().Free();

		GetUI()->Push(new Dialog("You cannot buy this outfit, because it takes up "
			+ Tons(mass) + " of mass, and your fleet has "
			+ Tons(freeCargo) + " of cargo space free."));
		return;
	}


	double outfitNeeded = -selectedOutfit->Get("outfit space");
	double outfitSpace = playerShip->Attributes().Get("outfit space");
	if(outfitNeeded > outfitSpace)
	{
		GetUI()->Push(new Dialog("You cannot install this outfit, because it takes up "
			+ Tons(outfitNeeded) + " of outfit space, and this ship has "
			+ Tons(outfitSpace) + " free."));
		return;
	}

	double weaponNeeded = -selectedOutfit->Get("weapon capacity");
	double weaponSpace = playerShip->Attributes().Get("weapon capacity");
	if(weaponNeeded > weaponSpace)
	{
		GetUI()->Push(new Dialog("Only part of your ship's outfit capacity is usable for weapons. "
			"You cannot install this outfit, because it takes up "
			+ Tons(weaponNeeded) + " of weapon space, and this ship has "
			+ Tons(weaponSpace) + " free."));
		return;
	}

	double engineNeeded = -selectedOutfit->Get("engine capacity");
	double engineSpace = playerShip->Attributes().Get("engine capacity");
	if(engineNeeded > engineSpace)
	{
		GetUI()->Push(new Dialog("Only part of your ship's outfit capacity is usable for engines. "
			"You cannot install this outfit, because it takes up "
			+ Tons(engineNeeded) + " of engine space, and this ship has "
			+ Tons(engineSpace) + " free."));
		return;
	}

	if(selectedOutfit->Category() == "Ammunition")
	{
		if(!playerShip->OutfitCount(selectedOutfit))
			GetUI()->Push(new Dialog("This outfit is ammunition for a weapon. "
				"You cannot install it without first installing the appropriate weapon."));
		else
			GetUI()->Push(new Dialog("You already have the maximum amount of ammunition for this weapon. "
				"If you want to install more ammunition, you must first install another of these weapons."));
		return;
	}

	int mountsNeeded = -selectedOutfit->Get("turret mounts");
	int mountsFree = playerShip->Attributes().Get("turret mounts");
	if(mountsNeeded && !mountsFree)
	{
		GetUI()->Push(new Dialog("This weapon is designed to be installed on a turret mount, "
			"but your ship does not have any unused turret mounts available."));
		return;
	}

	int gunsNeeded = -selectedOutfit->Get("gun ports");
	int gunsFree = playerShip->Attributes().Get("gun ports");
	if(gunsNeeded && !gunsFree)
	{
		GetUI()->Push(new Dialog("This weapon is designed to be installed in a gun port, "
			"but your ship does not have any unused gun ports available."));
		return;
	}

	if(selectedOutfit->Get("installable") < 0.)
	{
		GetUI()->Push(new Dialog("This item is not an outfit that can be installed in a ship."));
		return;
	}

	if(!playerShip->Attributes().CanAdd(*selectedOutfit, 1))
	{
		GetUI()->Push(new Dialog("You cannot install this outfit in your ship, "
			"because it would reduce one of your ship's attributes to a negative amount. "
			"For example, it may use up more cargo space than you have left."));
		return;
	}
}



bool OutfitterPanel::CanSell(bool toStorage) const
{
	if(!planet || !selectedOutfit)
		return false;

	if(player.Cargo().Get(selectedOutfit))
		return true;

	if(!toStorage && player.Storage() && player.Storage()->Get(selectedOutfit))
		return true;

	for(const Ship *ship : playerShips)
		if(ShipCanSell(ship, selectedOutfit))
			return true;

	return false;
}



void OutfitterPanel::Sell(bool toStorage)
{
	// Retrieve the players storage. If we want to store to storage, then
	// we also request storage to be created if possible.
	// Will be nullptr if no storage is available.
	CargoHold *storage = player.Storage(toStorage);

	if(player.Cargo().Get(selectedOutfit))
	{
		player.Cargo().Remove(selectedOutfit);
		if(toStorage && storage && storage->Add(selectedOutfit))
		{
			// Transfer to planetary storage completed.
			// The storage->Add() function should never fail as long as
			// planetary storage has unlimited size.
		}
		else
		{
			int64_t price = player.FleetDepreciation().Value(selectedOutfit, day);
			player.Accounts().AddCredits(price);
			player.AddStock(selectedOutfit, 1);
		}
		return;
	}

	// Get the ships that have the most of this outfit installed.
	// If there are no ships that have this outfit, then sell from storage.
	const vector<Ship *> shipsToOutfit = GetShipsToOutfit();

	if(shipsToOutfit.size() > 0)
	{
		for(Ship *ship : shipsToOutfit)
		{
			ship->AddOutfit(selectedOutfit, -1);
			if(selectedOutfit->Get("required crew"))
				ship->AddCrew(-selectedOutfit->Get("required crew"));
			ship->Recharge();

			if(toStorage && storage && storage->Add(selectedOutfit))
			{
				// Transfer to planetary storage completed.
			}
			else if(toStorage)
			{
				// No storage available; transfer to cargo even if it
				// would exceed the cargo capacity.
				int size = player.Cargo().Size();
				player.Cargo().SetSize(-1);
				player.Cargo().Add(selectedOutfit);
				player.Cargo().SetSize(size);
			}
			else
			{
				int64_t price = player.FleetDepreciation().Value(selectedOutfit, day);
				player.Accounts().AddCredits(price);
				player.AddStock(selectedOutfit, 1);
			}

			const Outfit *ammo = selectedOutfit->Ammo();
			if(ammo && ship->OutfitCount(ammo))
			{
				// Determine how many of this ammo I must sell to also sell the launcher.
				int mustSell = 0;
				for(const pair<const char *, double> &it : ship->Attributes().Attributes())
					if(it.second < 0.)
						mustSell = max<int>(mustSell, it.second / ammo->Get(it.first));

				if(mustSell)
				{
					ship->AddOutfit(ammo, -mustSell);
					if(toStorage && storage)
						mustSell -= storage->Add(ammo, mustSell);
					if(mustSell)
					{
						int64_t price = player.FleetDepreciation().Value(ammo, day, mustSell);
						player.Accounts().AddCredits(price);
						player.AddStock(ammo, mustSell);
					}
				}
			}
		}
		return;
	}

	if(!toStorage && storage && storage->Get(selectedOutfit))
	{
		storage->Remove(selectedOutfit);
		int64_t price = player.FleetDepreciation().Value(selectedOutfit, day);
		player.Accounts().AddCredits(price);
		player.AddStock(selectedOutfit, 1);
	}
}



void OutfitterPanel::FailSell(bool toStorage) const
{
	const string &verb = toStorage ? "uninstall" : "sell";
	if(!planet || !selectedOutfit)
		return;
	else if(selectedOutfit->Get("map"))
		GetUI()->Push(new Dialog("You cannot " + verb + " maps. Once you buy one, it is yours permanently."));
	else if(HasLicense(selectedOutfit->TrueName()))
		GetUI()->Push(new Dialog("You cannot " + verb + " licenses. Once you obtain one, it is yours permanently."));
	else
	{
		bool hasOutfit = player.Cargo().Get(selectedOutfit);
		hasOutfit = hasOutfit || (!toStorage && player.Storage() && player.Storage()->Get(selectedOutfit));
		for(const Ship *ship : playerShips)
			if(ship->OutfitCount(selectedOutfit))
			{
				hasOutfit = true;
				break;
			}
		if(!hasOutfit)
			GetUI()->Push(new Dialog("You do not have any of these outfits to " + verb + "."));
		else
		{
			for(const Ship *ship : playerShips)
				for(const pair<const char *, double> &it : selectedOutfit->Attributes())
					if(ship->Attributes().Get(it.first) < it.second)
					{
						for(const auto &sit : ship->Outfits())
							if(sit.first->Get(it.first) < 0.)
							{
								GetUI()->Push(new Dialog("You cannot " + verb + " this outfit, "
									"because that would cause your ship's \"" + it.first +
									"\" value to be reduced to less than zero. "
									"To " + verb + " this outfit, you must " + verb + " the " +
									sit.first->Name() + " outfit first."));
								return;
							}
						GetUI()->Push(new Dialog("You cannot " + verb + " this outfit, "
							"because that would cause your ship's \"" + it.first +
							"\" value to be reduced to less than zero."));
						return;
					}
			GetUI()->Push(new Dialog("You cannot " + verb + " this outfit, "
				"because something else in your ship depends on it."));
		}
	}
}



bool OutfitterPanel::ShouldHighlight(const Ship *ship)
{
	if(!selectedOutfit)
		return false;

	if(hoverButton == 'b')
		return CanBuy() && ShipCanBuy(ship, selectedOutfit);
	else if(hoverButton == 's')
		return CanSell() && ShipCanSell(ship, selectedOutfit);

	return false;
}



void OutfitterPanel::DrawKey()
{
	const Sprite *back = SpriteSet::Get("ui/outfitter key");
	SpriteShader::Draw(back, Screen::BottomLeft() + .5 * Point(back->Width(), -back->Height()));

	const Font &font = FontSet::Get(14);
	Color color[2] = {*GameData::Colors().Get("medium"), *GameData::Colors().Get("bright")};
	const Sprite *box[2] = {SpriteSet::Get("ui/unchecked"), SpriteSet::Get("ui/checked")};

	Point pos = Screen::BottomLeft() + Point(10., -VisiblityCheckboxesSize() + 10.);
	Point off = Point(10., -.5 * font.Height());
	SpriteShader::Draw(box[showForSale], pos);
	font.Draw("Show outfits for sale", pos + off, color[showForSale]);
	AddZone(Rectangle(pos + Point(80., 0.), Point(180., 20.)), [this](){ ToggleForSale(); });

	pos.Y() += 20.;
	SpriteShader::Draw(box[showCargo], pos);
	font.Draw("Show outfits in cargo", pos + off, color[showCargo]);
	AddZone(Rectangle(pos + Point(80., 0.), Point(180., 20.)), [this](){ ToggleCargo(); });

	pos.Y() += 20.;
	SpriteShader::Draw(box[showStorage], pos);
	font.Draw("Show outfits in storage", pos + off, color[showStorage]);
	AddZone(Rectangle(pos + Point(80., 0.), Point(180., 20.)), [this](){ ToggleStorage(); });
}



void OutfitterPanel::ToggleForSale()
{
	showForSale = !showForSale;

<<<<<<< HEAD
	if (selectedOutfit && !HasItem(selectedOutfit->TrueName()))
=======
	if(selectedOutfit && !HasItem(selectedOutfit->Name()))
>>>>>>> 56caf736
	{
		selectedOutfit = nullptr;
	}

	ShopPanel::ToggleForSale();
}



void OutfitterPanel::ToggleStorage()
{
	showStorage = !showStorage;

<<<<<<< HEAD
	if (selectedOutfit && !HasItem(selectedOutfit->TrueName()))
=======
	if(selectedOutfit && !HasItem(selectedOutfit->Name()))
>>>>>>> 56caf736
	{
		selectedOutfit = nullptr;
	}

	ShopPanel::ToggleStorage();
}



void OutfitterPanel::ToggleCargo()
{
	showCargo = !showCargo;

<<<<<<< HEAD
	if (selectedOutfit && !HasItem(selectedOutfit->TrueName()))
=======
	if(selectedOutfit && !HasItem(selectedOutfit->Name()))
>>>>>>> 56caf736
	{
		selectedOutfit = nullptr;
	}

	if(playerShip)
	{
		playerShip = nullptr;
		playerShips.clear();
	}
	else
	{
		playerShip = player.Flagship();
		if(playerShip)
			playerShips.insert(playerShip);
	}

	ShopPanel::ToggleCargo();
}



bool OutfitterPanel::ShipCanBuy(const Ship *ship, const Outfit *outfit)
{
	return (ship->Attributes().CanAdd(*outfit, 1) > 0);
}



bool OutfitterPanel::ShipCanSell(const Ship *ship, const Outfit *outfit)
{
	if(!ship->OutfitCount(outfit))
		return false;

	// If this outfit requires ammo, check if we could sell it if we sold all
	// the ammo for it first.
	const Outfit *ammo = outfit->Ammo();
	if(ammo && ship->OutfitCount(ammo))
	{
		Outfit attributes = ship->Attributes();
		attributes.Add(*ammo, -ship->OutfitCount(ammo));
		return attributes.CanAdd(*outfit, -1);
	}

	// Now, check whether this ship can sell this outfit.
	return ship->Attributes().CanAdd(*outfit, -1);
}



void OutfitterPanel::DrawOutfit(const Outfit &outfit, const Point &center, bool isSelected, bool isOwned)
{
	const Sprite *thumbnail = outfit.Thumbnail();
	const Sprite *back = SpriteSet::Get(
		isSelected ? "ui/outfitter selected" : "ui/outfitter unselected");
	SpriteShader::Draw(back, center);
	SpriteShader::Draw(thumbnail, center);

	// Draw the outfit name.
	const string &name = outfit.Name();
	const Font &font = FontSet::Get(14);
	Point offset(-.5 * OUTFIT_SIZE, -.5 * OUTFIT_SIZE + 10.);
	font.Draw({name, {OUTFIT_SIZE, Alignment::CENTER, Truncate::MIDDLE}},
		center + offset, Color((isSelected | isOwned) ? .8 : .5, 0.));
}



bool OutfitterPanel::IsLicense(const string &name) const
{
	static const string &LICENSE = " License";
	if(name.length() < LICENSE.length())
		return false;
	if(name.compare(name.length() - LICENSE.length(), LICENSE.length(), LICENSE))
		return false;

	return true;
}



bool OutfitterPanel::HasLicense(const string &name) const
{
	return (IsLicense(name) && player.GetCondition(LicenseName(name)) > 0);
}



string OutfitterPanel::LicenseName(const string &name) const
{
	static const string &LICENSE = " License";
	return "license: " + name.substr(0, name.length() - LICENSE.length());
}



void OutfitterPanel::CheckRefill()
{
	if(checkedRefill)
		return;
	checkedRefill = true;

	int count = 0;
	map<const Outfit *, int> needed;
	for(const shared_ptr<Ship> &ship : player.Ships())
	{
		// Skip ships in other systems and those that were unable to land in-system.
		if(ship->GetSystem() != player.GetSystem() || ship->IsDisabled())
			continue;

		++count;
		auto toRefill = GetRefillableAmmunition(*ship);
		for(const Outfit *outfit : toRefill)
		{
			int amount = ship->Attributes().CanAdd(*outfit, numeric_limits<int>::max());
			if(amount > 0 && (outfitter.Has(outfit) || player.Stock(outfit) > 0 || player.Cargo().Get(outfit)))
				needed[outfit] += amount;
		}
	}

	int64_t cost = 0;
	for(auto &it : needed)
	{
		// Don't count cost of anything installed from cargo.
		it.second = max(0, it.second - player.Cargo().Get(it.first));
		if(!outfitter.Has(it.first))
			it.second = min(it.second, max(0, player.Stock(it.first)));
		cost += player.StockDepreciation().Value(it.first, day, it.second);
	}
	if(!needed.empty() && cost < player.Accounts().Credits())
	{
		string message = "Do you want to reload all the ammunition for your ship";
		message += (count == 1) ? "?" : "s?";
		if(cost)
			message += " It will cost " + Format::Credits(cost) + " credits.";
		GetUI()->Push(new Dialog(this, &OutfitterPanel::Refill, message));
	}
}



void OutfitterPanel::Refill()
{
	for(const shared_ptr<Ship> &ship : player.Ships())
	{
		// Skip ships in other systems and those that were unable to land in-system.
		if(ship->GetSystem() != player.GetSystem() || ship->IsDisabled())
			continue;

		auto toRefill = GetRefillableAmmunition(*ship);
		for(const Outfit *outfit : toRefill)
		{
			int neededAmmo = ship->Attributes().CanAdd(*outfit, numeric_limits<int>::max());
			if(neededAmmo > 0)
			{
				// Fill first from any stockpiles in cargo.
				int fromCargo = player.Cargo().Remove(outfit, neededAmmo);
				neededAmmo -= fromCargo;
				// Then, buy at reduced (or full) price.
				int available = outfitter.Has(outfit) ? neededAmmo : min<int>(neededAmmo, max<int>(0, player.Stock(outfit)));
				if(neededAmmo && available > 0)
				{
					int64_t price = player.StockDepreciation().Value(outfit, day, available);
					player.Accounts().AddCredits(-price);
					player.AddStock(outfit, -available);
				}
				ship->AddOutfit(outfit, available + fromCargo);
			}
		}
	}
}



// Determine which ships of the selected ships should be referenced in this
// iteration of Buy / Sell.
const vector<Ship *> OutfitterPanel::GetShipsToOutfit(bool isBuy) const
{
	vector<Ship *> shipsToOutfit;
	int compareValue = isBuy ? numeric_limits<int>::max() : 0;
	int compareMod = 2 * isBuy - 1;
	for(Ship *ship : playerShips)
	{
		if((isBuy && !ShipCanBuy(ship, selectedOutfit))
				|| (!isBuy && !ShipCanSell(ship, selectedOutfit)))
			continue;

		int count = ship->OutfitCount(selectedOutfit);
		if(compareMod * count < compareMod * compareValue)
		{
			shipsToOutfit.clear();
			compareValue = count;
		}
		if(count == compareValue)
			shipsToOutfit.push_back(ship);
	}

	return shipsToOutfit;
}<|MERGE_RESOLUTION|>--- conflicted
+++ resolved
@@ -826,11 +826,7 @@
 {
 	showForSale = !showForSale;
 
-<<<<<<< HEAD
-	if (selectedOutfit && !HasItem(selectedOutfit->TrueName()))
-=======
-	if(selectedOutfit && !HasItem(selectedOutfit->Name()))
->>>>>>> 56caf736
+	if(selectedOutfit && !HasItem(selectedOutfit->TrueName()))
 	{
 		selectedOutfit = nullptr;
 	}
@@ -844,11 +840,7 @@
 {
 	showStorage = !showStorage;
 
-<<<<<<< HEAD
-	if (selectedOutfit && !HasItem(selectedOutfit->TrueName()))
-=======
-	if(selectedOutfit && !HasItem(selectedOutfit->Name()))
->>>>>>> 56caf736
+	if(selectedOutfit && !HasItem(selectedOutfit->TrueName()))
 	{
 		selectedOutfit = nullptr;
 	}
@@ -862,11 +854,7 @@
 {
 	showCargo = !showCargo;
 
-<<<<<<< HEAD
-	if (selectedOutfit && !HasItem(selectedOutfit->TrueName()))
-=======
-	if(selectedOutfit && !HasItem(selectedOutfit->Name()))
->>>>>>> 56caf736
+	if(selectedOutfit && !HasItem(selectedOutfit->TrueName()))
 	{
 		selectedOutfit = nullptr;
 	}
