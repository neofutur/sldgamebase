--- conflicted
+++ resolved
@@ -123,21 +123,7 @@
 
 
 
-<<<<<<< HEAD
-int OutfitterPanel::DrawPlayerShipInfo(const Point &point)
-{
-	shipInfo.Update(*playerShip, player, collapsed.count("description"), true);
-	shipInfo.DrawAttributes(point);
-	const int attributesHeight = shipInfo.AttributesHeight();
-	shipInfo.DrawOutfits(Point(point.X(), point.Y() + attributesHeight));
-
-	return attributesHeight + shipInfo.OutfitsHeight();
-}
-
-
-
-=======
->>>>>>> fd241fe9
+
 bool OutfitterPanel::HasItem(const string &name) const
 {
 	const Outfit *outfit = GameData::Outfits().Get(name);
