--- conflicted
+++ resolved
@@ -278,13 +278,8 @@
 
 	if(selectedOutfit)
 	{
-<<<<<<< HEAD
 		outfitInfo.Update(*selectedOutfit, CanSell());
-		selectedItem = selectedOutfit->Name();
-=======
-		outfitInfo.Update(*selectedOutfit, player, CanSell());
 		selectedItem = selectedOutfit->DisplayName();
->>>>>>> ed134fcd
 
 		const Sprite *thumbnail = selectedOutfit->Thumbnail();
 		const Sprite *background = SpriteSet::Get("ui/outfitter selected");
