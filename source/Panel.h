--- conflicted
+++ resolved
@@ -40,17 +40,10 @@
 
 	// Move the state of this panel forward one game step.
 	virtual void Step();
-<<<<<<< HEAD
-	
+
 	// Draw this panel. Delta time is the time between frames rendered by the GPU.
 	virtual void Draw(double deltaTime);
-	
-=======
 
-	// Draw this panel.
-	virtual void Draw() = 0;
-
->>>>>>> b1b1a78a
 	// Return true if this is a full-screen panel, so there is no point in
 	// drawing any of the panels under it.
 	bool IsFullScreen() const noexcept;
