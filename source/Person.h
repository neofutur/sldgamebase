/* Person.h
Copyright (c) 2015 by Michael Zahniser

Endless Sky is free software: you can redistribute it and/or modify it under the
terms of the GNU General Public License as published by the Free Software
Foundation, either version 3 of the License, or (at your option) any later version.

Endless Sky is distributed in the hope that it will be useful, but WITHOUT ANY
WARRANTY; without even the implied warranty of MERCHANTABILITY or FITNESS FOR A
PARTICULAR PURPOSE.  See the GNU General Public License for more details.
*/

#ifndef PERSON_H_
#define PERSON_H_

#include "LocationFilter.h"
#include "Personality.h"
#include "Phrase.h"

#include <list>
#include <memory>

class DataNode;
class Government;
class Ship;
class System;



// A unique individual who may appear at random times in the game.
class Person {
public:
	void Load(const DataNode &node);
	// Finish loading all the ships in this person specification.
	void FinishLoading();
<<<<<<< HEAD
	// Prevent this person from being spawned in any system.
	void NeverSpawn();
	
=======

>>>>>>> c9cc144b
	// Find out how often this person should appear in the given system. If this
	// person is dead or already active, this will return zero.
	int Frequency(const System *system) const;

	// Get the person's characteristics. The ship object is persistent, i.e. it
	// will be recycled every time this person appears.
	const std::list<std::shared_ptr<Ship>> &Ships() const;
	const Government *GetGovernment() const;
	const Personality &GetPersonality() const;
	const Phrase &GetHail() const;
	// Check if a person has been destroyed or captured.
	bool IsDestroyed() const;
	// Mark this person as destroyed.
	void Destroy();
	// Mark this person as no longer destroyed.
	void Restore();
	// Check if a person is already placed somewhere.
	bool IsPlaced() const;
	// Mark this person as being no longer "placed" somewhere.
	void ClearPlacement();


private:
	LocationFilter location;
	int frequency = 100;

	std::list<std::shared_ptr<Ship>> ships;
	const Government *government = nullptr;
	Personality personality;
	Phrase hail;
};



#endif<|MERGE_RESOLUTION|>--- conflicted
+++ resolved
@@ -33,13 +33,9 @@
 	void Load(const DataNode &node);
 	// Finish loading all the ships in this person specification.
 	void FinishLoading();
-<<<<<<< HEAD
 	// Prevent this person from being spawned in any system.
 	void NeverSpawn();
-	
-=======
 
->>>>>>> c9cc144b
 	// Find out how often this person should appear in the given system. If this
 	// person is dead or already active, this will return zero.
 	int Frequency(const System *system) const;
