/* Personality.cpp
Copyright (c) 2014 by Michael Zahniser

Endless Sky is free software: you can redistribute it and/or modify it under the
terms of the GNU General Public License as published by the Free Software
Foundation, either version 3 of the License, or (at your option) any later version.

Endless Sky is distributed in the hope that it will be useful, but WITHOUT ANY
WARRANTY; without even the implied warranty of MERCHANTABILITY or FITNESS FOR A
PARTICULAR PURPOSE. See the GNU General Public License for more details.

You should have received a copy of the GNU General Public License along with
this program. If not, see <https://www.gnu.org/licenses/>.
*/

#include "Personality.h"

#include "Angle.h"
#include "DataNode.h"
#include "DataWriter.h"

#include <limits>
#include <map>

using namespace std;

namespace {
	const int PACIFIST = (1 << 0);
	const int FORBEARING = (1 << 1);
	const int TIMID = (1 << 2);
	const int DISABLES = (1 << 3);
	const int PLUNDERS = (1 << 4);
	const int DARING = (1 << 5);
	const int STAYING = (1 << 6);
	const int ENTERING = (1 << 7);
	const int NEMESIS = (1 << 8);
	const int SURVEILLANCE = (1 << 9);
	const int UNINTERESTED = (1 << 10);
	const int WAITING = (1 << 11);
	const int DERELICT = (1 << 12);
	const int FLEEING = (1 << 13);
	const int ESCORT = (1 << 14);
	const int FRUGAL = (1 << 15);
	const int COWARD = (1 << 16);
	const int VINDICTIVE = (1 << 17);
	const int SWARMING = (1 << 18);
	const int UNCONSTRAINED = (1 << 19);
	const int MINING = (1 << 20);
	const int HARVESTS = (1 << 21);
	const int APPEASING = (1 << 22);
	const int MUTE = (1 << 23);
	const int OPPORTUNISTIC = (1 << 24);
	const int MERCIFUL = (1 << 25);
	const int TARGET = (1 << 26);
	const int MARKED = (1 << 27);
	const int LAUNCHING = (1 << 28);

	const map<string, int> TOKEN = {
		{"pacifist", PACIFIST},
		{"forbearing", FORBEARING},
		{"timid", TIMID},
		{"disables", DISABLES},
		{"plunders", PLUNDERS},
		{"daring", DARING},
		{"staying", STAYING},
		{"entering", ENTERING},
		{"nemesis", NEMESIS},
		{"surveillance", SURVEILLANCE},
		{"uninterested", UNINTERESTED},
		{"waiting", WAITING},
		{"derelict", DERELICT},
		{"fleeing", FLEEING},
		{"escort", ESCORT},
		{"frugal", FRUGAL},
		{"coward", COWARD},
		{"vindictive", VINDICTIVE},
		{"swarming", SWARMING},
		{"unconstrained", UNCONSTRAINED},
		{"mining", MINING},
		{"harvests", HARVESTS},
		{"appeasing", APPEASING},
		{"mute", MUTE},
		{"opportunistic", OPPORTUNISTIC},
		{"merciful", MERCIFUL},
		{"target", TARGET},
		{"marked", MARKED},
<<<<<<< HEAD
		{"launching", LAUNCHING},
		{"daring", DARING}
	};

	// Tokens that combine two or more flags.
	const map<string, int> COMPOSITE_TOKEN = {
		{"heroic", DARING | RANGING}
=======
		{"launching", LAUNCHING}
>>>>>>> e68e12a9
	};

	const double DEFAULT_AGGRO_RANGE = 2000;
	const double DEFAULT_CONFUSION = 10.;
}



// Default settings for player's ships.
Personality::Personality() noexcept
	: flags(DISABLES), confusionMultiplier(DEFAULT_CONFUSION), aimMultiplier(1.),
	aggroRange(DEFAULT_AGGRO_RANGE)
{
}



void Personality::Load(const DataNode &node)
{
	bool add = (node.Token(0) == "add");
	bool remove = (node.Token(0) == "remove");
	if(!(add || remove))
		flags = 0;
	for(int i = 1 + (add || remove); i < node.Size(); ++i)
		Parse(node, i, remove);

	for(const DataNode &child : node)
	{
		if(child.Token(0) == "confusion")
		{
			if(add || remove)
				child.PrintTrace("Error: Cannot \"" + node.Token(0) + "\" a confusion value:");
			else if(child.Size() < 2)
				child.PrintTrace("Skipping \"confusion\" tag with no value specified:");
			else
				confusionMultiplier = child.Value(1);
		}
		else if(child.Size() > 1 && child.Token(0) == "aggro" && child.Token(1) == "range")
		{
			if(remove)
				aggroRange = DEFAULT_AGGRO_RANGE;
			else if(child.Size() > 2 && child.Token(2) == "infinity")
				aggroRange = -1;
			else if(child.Size() > 2 && child.IsNumber(2))
				aggroRange = max<double>(0,child.Value(2));
			else
				child.PrintTrace("Cannot parse this \"aggro range\" tag:");
		}
		else
		{
			for(int i = 0; i < child.Size(); ++i)
				Parse(child, i, remove);
		}
	}
	isDefined = true;
}



void Personality::Save(DataWriter &out) const
{
	out.Write("personality");
	out.BeginChild();
	{
		out.Write("confusion", confusionMultiplier);
		if(aggroRange == DEFAULT_AGGRO_RANGE)
		{
			// Do not write out the default aggro range (waste of a line)
		}
		else if(aggroRange > 0)
			out.Write("aggro", "range", aggroRange);
		else
			out.Write("aggro", "range", "infinity");
		for(const auto &it : TOKEN)
			if(flags & it.second)
				out.Write(it.first);
	}
	out.EndChild();
}



bool Personality::IsDefined() const
{
	return isDefined;
}



bool Personality::IsPacifist() const
{
	return flags & PACIFIST;
}



bool Personality::IsForbearing() const
{
	return flags & FORBEARING;
}



bool Personality::IsTimid() const
{
	return flags & TIMID;
}



bool Personality::IsDaring() const
{
	return flags & DARING;
}



bool Personality::IsNemesis() const
{
	return flags & NEMESIS;
}



bool Personality::IsFrugal() const
{
	return flags & FRUGAL;
}



bool Personality::Disables() const
{
	return flags & DISABLES;
}



bool Personality::Plunders() const
{
	return flags & PLUNDERS;
}



bool Personality::IsVindictive() const
{
	return flags & VINDICTIVE;
}



bool Personality::IsUnconstrained() const
{
	return flags & UNCONSTRAINED;
}



bool Personality::IsCoward() const
{
	return flags & COWARD;
}



bool Personality::IsAppeasing() const
{
	return flags & APPEASING;
}



bool Personality::IsOpportunistic() const
{
	return flags & OPPORTUNISTIC;
}



bool Personality::IsMerciful() const
{
	return flags & MERCIFUL;
}



bool Personality::IsStaying() const
{
	return flags & STAYING;
}



bool Personality::IsEntering() const
{
	return flags & ENTERING;
}



bool Personality::IsWaiting() const
{
	return flags & WAITING;
}



bool Personality::IsLaunching() const
{
	return flags & LAUNCHING;
}



bool Personality::IsFleeing() const
{
	return flags & FLEEING;
}



bool Personality::IsDerelict() const
{
	return flags & DERELICT;
}



bool Personality::IsUninterested() const
{
	return flags & UNINTERESTED;
}



bool Personality::IsSurveillance() const
{
	return flags & SURVEILLANCE;
}



bool Personality::IsMining() const
{
	return flags & MINING;
}



bool Personality::Harvests() const
{
	return flags & HARVESTS;
}



bool Personality::IsSwarming() const
{
	return flags & SWARMING;
}



bool Personality::IsEscort() const
{
	return flags & ESCORT;
}



bool Personality::IsTarget() const
{
	return flags & TARGET;
}



bool Personality::IsMarked() const
{
	return flags & MARKED;
}



bool Personality::IsMute() const
{
	return flags & MUTE;
}



const Point &Personality::Confusion() const
{
	return confusion;
}



void Personality::UpdateConfusion(bool isFiring)
{
	// If you're firing weapons, aiming accuracy should slowly improve until it
	// is 4 times more precise than it initially was.
	aimMultiplier = .99 * aimMultiplier + .01 * (isFiring ? .5 : 2.);

	// Try to correct for any error in the aim, but constantly introduce new
	// error and overcompensation so it oscillates around the origin. Apply
	// damping to the position and velocity to avoid extreme outliers, though.
	if(confusion.X() || confusion.Y())
		confusionVelocity -= .001 * confusion.Unit();
	confusionVelocity += .001 * Angle::Random().Unit();
	confusionVelocity *= .999;
	confusion += confusionVelocity * (confusionMultiplier * aimMultiplier);
	confusion *= .9999;
}



Personality Personality::Defender()
{
	Personality defender;
	defender.flags = STAYING | MARKED | DARING | UNCONSTRAINED | TARGET;
	defender.aggroRange = -1;
	return defender;
}



// Remove target and marked since the defender defeat check doesn't actually care
// about carried ships.
Personality Personality::DefenderFighter()
{
	Personality defender;
	defender.flags = STAYING | DARING | UNCONSTRAINED;
	defender.aggroRange = -1;
	return defender;
}



bool Personality::HasAggroRange() const
{
	return aggroRange > numeric_limits<double>::epsilon();
}



bool Personality::WithinAggroRange(double targetDistance) const
{
	return !(aggroRange > numeric_limits<double>::epsilon()) || targetDistance <= aggroRange;
}



void Personality::Parse(const DataNode &node, int index, bool remove)
{
	const string &token = node.Token(index);

	if(remove && token == "heroic")
	{
		flags &= ~DARING;
		aggroRange = DEFAULT_AGGRO_RANGE;
	}
	else if(remove && token == "hunting")
		aggroRange = DEFAULT_AGGRO_RANGE;
	else if(token == "heroic")
	{
		flags |= DARING;
		aggroRange = -1;
	}
	else if(token == "hunting")
		aggroRange = -1;
	else
	{
		auto it = TOKEN.find(token);
		if(it == TOKEN.end())
			node.PrintTrace("Warning: Skipping unrecognized personality \"" + token + "\":");
		else if(remove)
			flags &= ~it->second;
		else
			flags |= it->second;
	}

	return;
}<|MERGE_RESOLUTION|>--- conflicted
+++ resolved
@@ -84,17 +84,7 @@
 		{"merciful", MERCIFUL},
 		{"target", TARGET},
 		{"marked", MARKED},
-<<<<<<< HEAD
-		{"launching", LAUNCHING},
-		{"daring", DARING}
-	};
-
-	// Tokens that combine two or more flags.
-	const map<string, int> COMPOSITE_TOKEN = {
-		{"heroic", DARING | RANGING}
-=======
 		{"launching", LAUNCHING}
->>>>>>> e68e12a9
 	};
 
 	const double DEFAULT_AGGRO_RANGE = 2000;
