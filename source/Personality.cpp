--- conflicted
+++ resolved
@@ -49,17 +49,11 @@
 	const int APPEASING = (1 << 22);
 	const int MUTE = (1 << 23);
 	const int OPPORTUNISTIC = (1 << 24);
-<<<<<<< HEAD
-	const int TARGET = (1 << 25);
-	const int MARKED = (1 << 26);
-	const int LAUNCHING = (1 << 27);
-	const int SECRETIVE = (1 << 28);
-=======
 	const int MERCIFUL = (1 << 25);
 	const int TARGET = (1 << 26);
 	const int MARKED = (1 << 27);
 	const int LAUNCHING = (1 << 28);
->>>>>>> d9259751
+	const int SECRETIVE = (1 << 29);
 
 	const map<string, int> TOKEN = {
 		{"pacifist", PACIFIST},
