/* Personality.cpp
Copyright (c) 2014 by Michael Zahniser

Endless Sky is free software: you can redistribute it and/or modify it under the
terms of the GNU General Public License as published by the Free Software
Foundation, either version 3 of the License, or (at your option) any later version.

Endless Sky is distributed in the hope that it will be useful, but WITHOUT ANY
WARRANTY; without even the implied warranty of MERCHANTABILITY or FITNESS FOR A
PARTICULAR PURPOSE. See the GNU General Public License for more details.

You should have received a copy of the GNU General Public License along with
this program. If not, see <https://www.gnu.org/licenses/>.
*/

#include "Personality.h"

#include "Angle.h"
#include "DataNode.h"
#include "DataWriter.h"

#include <map>

using namespace std;

namespace {
	const int PACIFIST = (1 << 0);
	const int FORBEARING = (1 << 1);
	const int TIMID = (1 << 2);
	const int DISABLES = (1 << 3);
	const int PLUNDERS = (1 << 4);
	const int HUNTING = (1 << 5);
	const int STAYING = (1 << 6);
	const int ENTERING = (1 << 7);
	const int NEMESIS = (1 << 8);
	const int SURVEILLANCE = (1 << 9);
	const int UNINTERESTED = (1 << 10);
	const int WAITING = (1 << 11);
	const int DERELICT = (1 << 12);
	const int FLEEING = (1 << 13);
	const int ESCORT = (1 << 14);
	const int FRUGAL = (1 << 15);
	const int COWARD = (1 << 16);
	const int VINDICTIVE = (1 << 17);
	const int SWARMING = (1 << 18);
	const int UNCONSTRAINED = (1 << 19);
	const int MINING = (1 << 20);
	const int HARVESTS = (1 << 21);
	const int APPEASING = (1 << 22);
	const int MUTE = (1 << 23);
	const int OPPORTUNISTIC = (1 << 24);
	const int MERCIFUL = (1 << 25);
	const int TARGET = (1 << 26);
	const int MARKED = (1 << 27);
	const int LAUNCHING = (1 << 28);
<<<<<<< HEAD
	const int SECRETIVE = (1 << 29);
	const int UNRESTRICTED = (1 << 30);
=======
	const int DARING = (1 << 29);
	const int SECRETIVE = (1 << 30);
	const int RAMMING = (1 << 31);
>>>>>>> 0505ec77

	const map<string, int> TOKEN = {
		{"pacifist", PACIFIST},
		{"forbearing", FORBEARING},
		{"timid", TIMID},
		{"disables", DISABLES},
		{"plunders", PLUNDERS},
		{"hunting", HUNTING},
		{"staying", STAYING},
		{"entering", ENTERING},
		{"nemesis", NEMESIS},
		{"surveillance", SURVEILLANCE},
		{"uninterested", UNINTERESTED},
		{"waiting", WAITING},
		{"derelict", DERELICT},
		{"fleeing", FLEEING},
		{"escort", ESCORT},
		{"frugal", FRUGAL},
		{"coward", COWARD},
		{"vindictive", VINDICTIVE},
		{"swarming", SWARMING},
		{"unconstrained", UNCONSTRAINED},
		{"mining", MINING},
		{"harvests", HARVESTS},
		{"appeasing", APPEASING},
		{"mute", MUTE},
		{"opportunistic", OPPORTUNISTIC},
		{"merciful", MERCIFUL},
		{"target", TARGET},
		{"marked", MARKED},
		{"launching", LAUNCHING},
		{"daring", DARING},
		{"secretive", SECRETIVE},
<<<<<<< HEAD
		{"unrestricted", UNRESTRICTED}
=======
		{"ramming", RAMMING},
	};

	// Tokens that combine two or more flags.
	const map<string, int> COMPOSITE_TOKEN = {
		{"heroic", DARING | HUNTING}
>>>>>>> 0505ec77
	};

	const double DEFAULT_CONFUSION = 10.;
}



// Default settings for player's ships.
Personality::Personality() noexcept
	: flags(DISABLES), confusionMultiplier(DEFAULT_CONFUSION), aimMultiplier(1.)
{
}



void Personality::Load(const DataNode &node)
{
	bool add = (node.Token(0) == "add");
	bool remove = (node.Token(0) == "remove");
	if(!(add || remove))
		flags = 0;
	for(int i = 1 + (add || remove); i < node.Size(); ++i)
		Parse(node, i, remove);

	for(const DataNode &child : node)
	{
		if(child.Token(0) == "confusion")
		{
			if(add || remove)
				child.PrintTrace("Error: Cannot \"" + node.Token(0) + "\" a confusion value:");
			else if(child.Size() < 2)
				child.PrintTrace("Skipping \"confusion\" tag with no value specified:");
			else
				confusionMultiplier = child.Value(1);
		}
		else
		{
			for(int i = 0; i < child.Size(); ++i)
				Parse(child, i, remove);
		}
	}
	isDefined = true;
}



void Personality::Save(DataWriter &out) const
{
	out.Write("personality");
	out.BeginChild();
	{
		out.Write("confusion", confusionMultiplier);
		for(const auto &it : TOKEN)
			if(flags & it.second)
				out.Write(it.first);
	}
	out.EndChild();
}



bool Personality::IsDefined() const
{
	return isDefined;
}



bool Personality::IsPacifist() const
{
	return flags & PACIFIST;
}



bool Personality::IsForbearing() const
{
	return flags & FORBEARING;
}



bool Personality::IsTimid() const
{
	return flags & TIMID;
}



bool Personality::IsHunting() const
{
	return flags & HUNTING;
}



bool Personality::IsNemesis() const
{
	return flags & NEMESIS;
}



bool Personality::IsDaring() const
{
	return flags & DARING;
}




bool Personality::IsFrugal() const
{
	return flags & FRUGAL;
}



bool Personality::Disables() const
{
	return flags & DISABLES;
}



bool Personality::Plunders() const
{
	return flags & PLUNDERS;
}



bool Personality::IsVindictive() const
{
	return flags & VINDICTIVE;
}



bool Personality::IsUnconstrained() const
{
	return flags & UNCONSTRAINED;
}



bool Personality::IsUnrestricted() const
{
	return flags & UNRESTRICTED;
}



bool Personality::IsCoward() const
{
	return flags & COWARD;
}



bool Personality::IsAppeasing() const
{
	return flags & APPEASING;
}



bool Personality::IsOpportunistic() const
{
	return flags & OPPORTUNISTIC;
}



bool Personality::IsMerciful() const
{
	return flags & MERCIFUL;
}



bool Personality::IsRamming() const
{
	return flags & RAMMING;
}



bool Personality::IsStaying() const
{
	return flags & STAYING;
}



bool Personality::IsEntering() const
{
	return flags & ENTERING;
}



bool Personality::IsWaiting() const
{
	return flags & WAITING;
}



bool Personality::IsLaunching() const
{
	return flags & LAUNCHING;
}



bool Personality::IsFleeing() const
{
	return flags & FLEEING;
}



bool Personality::IsDerelict() const
{
	return flags & DERELICT;
}



bool Personality::IsUninterested() const
{
	return flags & UNINTERESTED;
}



bool Personality::IsSurveillance() const
{
	return flags & SURVEILLANCE;
}



bool Personality::IsMining() const
{
	return flags & MINING;
}



bool Personality::Harvests() const
{
	return flags & HARVESTS;
}



bool Personality::IsSwarming() const
{
	return flags & SWARMING;
}



bool Personality::IsSecretive() const
{
	return flags & SECRETIVE;
}



bool Personality::IsEscort() const
{
	return flags & ESCORT;
}



bool Personality::IsTarget() const
{
	return flags & TARGET;
}



bool Personality::IsMarked() const
{
	return flags & MARKED;
}



bool Personality::IsMute() const
{
	return flags & MUTE;
}



const Point &Personality::Confusion() const
{
	return confusion;
}



void Personality::UpdateConfusion(bool isFiring)
{
	// If you're firing weapons, aiming accuracy should slowly improve until it
	// is 4 times more precise than it initially was.
	aimMultiplier = .99 * aimMultiplier + .01 * (isFiring ? .5 : 2.);

	// Try to correct for any error in the aim, but constantly introduce new
	// error and overcompensation so it oscillates around the origin. Apply
	// damping to the position and velocity to avoid extreme outliers, though.
	if(confusion.X() || confusion.Y())
		confusionVelocity -= .001 * confusion.Unit();
	confusionVelocity += .001 * Angle::Random().Unit();
	confusionVelocity *= .999;
	confusion += confusionVelocity * (confusionMultiplier * aimMultiplier);
	confusion *= .9999;
}



Personality Personality::Defender()
{
	Personality defender;
	defender.flags = STAYING | MARKED | HUNTING | DARING | UNCONSTRAINED | TARGET;
	return defender;
}



// Remove target and marked since the defender defeat check doesn't actually care
// about carried ships.
Personality Personality::DefenderFighter()
{
	Personality defender;
	defender.flags = STAYING | HUNTING | DARING | UNCONSTRAINED;
	return defender;
}



void Personality::Parse(const DataNode &node, int index, bool remove)
{
	const string &token = node.Token(index);

	auto it = TOKEN.find(token);
	if(it == TOKEN.end())
	{
		it = COMPOSITE_TOKEN.find(token);
		if(it == COMPOSITE_TOKEN.end())
		{
			node.PrintTrace("Warning: Skipping unrecognized personality \"" + token + "\":");
			return;
		}
	}

	if(remove)
		flags &= ~it->second;
	else
		flags |= it->second;
}<|MERGE_RESOLUTION|>--- conflicted
+++ resolved
@@ -53,14 +53,10 @@
 	const int TARGET = (1 << 26);
 	const int MARKED = (1 << 27);
 	const int LAUNCHING = (1 << 28);
-<<<<<<< HEAD
-	const int SECRETIVE = (1 << 29);
-	const int UNRESTRICTED = (1 << 30);
-=======
 	const int DARING = (1 << 29);
 	const int SECRETIVE = (1 << 30);
 	const int RAMMING = (1 << 31);
->>>>>>> 0505ec77
+	const int UNRESTRICTED = (1 << 32);
 
 	const map<string, int> TOKEN = {
 		{"pacifist", PACIFIST},
@@ -94,16 +90,13 @@
 		{"launching", LAUNCHING},
 		{"daring", DARING},
 		{"secretive", SECRETIVE},
-<<<<<<< HEAD
-		{"unrestricted", UNRESTRICTED}
-=======
 		{"ramming", RAMMING},
+		{"unrestricted", UNRESTRICTED},
 	};
 
 	// Tokens that combine two or more flags.
 	const map<string, int> COMPOSITE_TOKEN = {
 		{"heroic", DARING | HUNTING}
->>>>>>> 0505ec77
 	};
 
 	const double DEFAULT_CONFUSION = 10.;
