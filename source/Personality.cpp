--- conflicted
+++ resolved
@@ -25,44 +25,6 @@
 using namespace std;
 
 namespace {
-<<<<<<< HEAD
-	const int64_t ONE = 1;
-	const int64_t PACIFIST = (ONE << 0);
-	const int64_t FORBEARING = (ONE << 1);
-	const int64_t TIMID = (ONE << 2);
-	const int64_t DISABLES = (ONE << 3);
-	const int64_t PLUNDERS = (ONE << 4);
-	const int64_t HUNTING = (ONE << 5);
-	const int64_t STAYING = (ONE << 6);
-	const int64_t ENTERING = (ONE << 7);
-	const int64_t NEMESIS = (ONE << 8);
-	const int64_t SURVEILLANCE = (ONE << 9);
-	const int64_t UNINTERESTED = (ONE << 10);
-	const int64_t WAITING = (ONE << 11);
-	const int64_t DERELICT = (ONE << 12);
-	const int64_t FLEEING = (ONE << 13);
-	const int64_t ESCORT = (ONE << 14);
-	const int64_t FRUGAL = (ONE << 15);
-	const int64_t COWARD = (ONE << 16);
-	const int64_t VINDICTIVE = (ONE << 17);
-	const int64_t SWARMING = (ONE << 18);
-	const int64_t UNCONSTRAINED = (ONE << 19);
-	const int64_t MINING = (ONE << 20);
-	const int64_t HARVESTS = (ONE << 21);
-	const int64_t APPEASING = (ONE << 22);
-	const int64_t MUTE = (ONE << 23);
-	const int64_t OPPORTUNISTIC = (ONE << 24);
-	const int64_t MERCIFUL = (ONE << 25);
-	const int64_t TARGET = (ONE << 26);
-	const int64_t MARKED = (ONE << 27);
-	const int64_t LAUNCHING = (ONE << 28);
-	const int64_t LINGERING = (ONE << 29);
-	const int64_t DARING = (ONE << 30);
-	const int64_t SECRETIVE = (ONE << 31);
-	const int64_t RAMMING = (ONE << 32);
-
-	const map<string, int64_t> TOKEN = {
-=======
 	enum PersonalityTrait {
 		PACIFIST,
 		FORBEARING,
@@ -93,13 +55,13 @@
 		TARGET,
 		MARKED,
 		LAUNCHING,
+		LINGERING,
 		DARING,
 		SECRETIVE,
 		RAMMING
 	};
 
 	const map<string, PersonalityTrait> TOKEN = {
->>>>>>> 2e713b14
 		{"pacifist", PACIFIST},
 		{"forbearing", FORBEARING},
 		{"timid", TIMID},
@@ -136,13 +98,8 @@
 	};
 
 	// Tokens that combine two or more flags.
-<<<<<<< HEAD
-	const map<string, int64_t> COMPOSITE_TOKEN = {
-		{"heroic", DARING | HUNTING}
-=======
 	const map<string, vector<PersonalityTrait>> COMPOSITE_TOKEN = {
 		{"heroic", {DARING, HUNTING}}
->>>>>>> 2e713b14
 	};
 
 	const double DEFAULT_CONFUSION = 10.;
@@ -403,7 +360,7 @@
 
 bool Personality::IsLingering() const
 {
-	return flags & LINGERING;
+	return flags.test(LINGERING);
 }
 
 
