--- conflicted
+++ resolved
@@ -96,13 +96,9 @@
 
 
 private:
-<<<<<<< HEAD
-	static const int PERSONALITY_COUNT = 33;
-=======
 	// Make sure this matches the number of items in PersonalityTrait,
 	// or the build will fail.
-	static const int PERSONALITY_COUNT = 32;
->>>>>>> 9bc0568e
+	static const int PERSONALITY_COUNT = 33;
 
 	bool isDefined = false;
 
