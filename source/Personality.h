/* Personality.h
Copyright (c) 2014 by Michael Zahniser

Endless Sky is free software: you can redistribute it and/or modify it under the
terms of the GNU General Public License as published by the Free Software
Foundation, either version 3 of the License, or (at your option) any later version.

Endless Sky is distributed in the hope that it will be useful, but WITHOUT ANY
WARRANTY; without even the implied warranty of MERCHANTABILITY or FITNESS FOR A
PARTICULAR PURPOSE. See the GNU General Public License for more details.

You should have received a copy of the GNU General Public License along with
this program. If not, see <https://www.gnu.org/licenses/>.
*/

#ifndef PERSONALITY_H_
#define PERSONALITY_H_

#include "Angle.h"
#include "Point.h"

#include <bitset>

class DataNode;
class DataWriter;



// Class defining an AI "personality": what actions it takes, and how skilled
// and aggressive it is in combat. This also includes some more specialized
// behaviors, like plundering ships or launching surveillance drones, that are
// used to make some fleets noticeably different from others.
class Personality {
public:
	Personality() noexcept;

	void Load(const DataNode &node);
	void Save(DataWriter &out) const;

	bool IsDefined() const;

	// Who a ship decides to attack:
	bool IsPacifist() const;
	bool IsForbearing() const;
	bool IsTimid() const;
	bool IsHunting() const;
	bool IsNemesis() const;
	bool IsDaring() const;

	// How they fight:
	bool IsFrugal() const;
	bool Disables() const;
	bool Plunders() const;
	bool IsVindictive() const;
	bool IsUnconstrained() const;
	bool IsUnrestricted() const;
	bool IsCoward() const;
	bool IsAppeasing() const;
	bool IsOpportunistic() const;
	bool IsMerciful() const;
	bool IsRamming() const;

	// Mission NPC states:
	bool IsStaying() const;
	bool IsEntering() const;
	bool IsWaiting() const;
	bool IsLaunching() const;
	bool IsFleeing() const;
	bool IsDerelict() const;
	bool IsUninterested() const;

	// Non-combat goals:
	bool IsSurveillance() const;
	bool IsMining() const;
	bool Harvests() const;
	bool IsSwarming() const;
	bool IsSecretive() const;

	// Special flags:
	bool IsEscort() const;
	bool IsTarget() const;
	bool IsMarked() const;
	bool IsMute() const;

	// Current inaccuracy in this ship's targeting:
	const Point &Confusion() const;
	void UpdateConfusion(bool isFiring);

	// Personality to use for ships defending a planet from domination:
	static Personality Defender();
	static Personality DefenderFighter();


private:
	void Parse(const DataNode &node, int index, bool remove);


private:
	static const int PERSONALITY_COUNT = 32;

	bool isDefined = false;

<<<<<<< HEAD
	int64_t flags;
=======
	std::bitset<PERSONALITY_COUNT> flags;
>>>>>>> 2e713b14
	double confusionMultiplier;
	double aimMultiplier;
	Point confusion;
	Point confusionVelocity;
};



#endif<|MERGE_RESOLUTION|>--- conflicted
+++ resolved
@@ -100,11 +100,7 @@
 
 	bool isDefined = false;
 
-<<<<<<< HEAD
-	int64_t flags;
-=======
 	std::bitset<PERSONALITY_COUNT> flags;
->>>>>>> 2e713b14
 	double confusionMultiplier;
 	double aimMultiplier;
 	Point confusion;
