--- conflicted
+++ resolved
@@ -93,7 +93,7 @@
 	for(const auto &sentence : sentences)
 		for(const auto &part : sentence)
 			for(const auto &choice : part.choices)
-				for(const auto &element : choice.first)
+				for(const auto &element : choice)
 					if(element.second && element.second->ReferencesPhrase(other))
 						return true;
 
@@ -174,17 +174,10 @@
 
 		if(child.Token(0) == "word")
 			for(const DataNode &grand : child)
-<<<<<<< HEAD
-				part.choices.emplace_back(Choice(grand), (grand.Size() >= 2) ? max<int>(1, grand.Value(1)) : 1);
-		else if(child.Token(0) == "phrase")
-			for(const DataNode &grand : child)
-				part.choices.emplace_back(Choice(grand, true), (grand.Size() >= 2) ? max<int>(1, grand.Value(1)) : 1);
-=======
 				part.choices.emplace_back((grand.Size() >= 2) ? max<int>(1, grand.Value(1)) : 1, grand);
 		else if(child.Token(0) == "phrase")
 			for(const DataNode &grand : child)
 				part.choices.emplace_back((grand.Size() >= 2) ? max<int>(1, grand.Value(1)) : 1, grand, true);
->>>>>>> fa54c6a3
 		else if(child.Token(0) == "replace")
 			for(const DataNode &grand : child)
 				part.replacements.emplace_back(grand.Token(0), (grand.Size() >= 2) ? grand.Token(1) : string{});
@@ -194,7 +187,7 @@
 		// Require any newly added phrases have no recursive references. Any recursions
 		// will instead yield an empty string, rather than possibly infinite text.
 		for(auto &choice : part.choices)
-			for(auto &element : choice.first)
+			for(auto &element : choice)
 				if(element.second && element.second->ReferencesPhrase(parent))
 				{
 					child.PrintTrace("Warning: Replaced recursive '" + element.second->Name() + "' phrase reference with \"\":");
