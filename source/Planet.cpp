/* Planet.cpp
Copyright (c) 2014 by Michael Zahniser

Endless Sky is free software: you can redistribute it and/or modify it under the
terms of the GNU General Public License as published by the Free Software
Foundation, either version 3 of the License, or (at your option) any later version.

Endless Sky is distributed in the hope that it will be useful, but WITHOUT ANY
WARRANTY; without even the implied warranty of MERCHANTABILITY or FITNESS FOR A
PARTICULAR PURPOSE.  See the GNU General Public License for more details.
*/

#include "Planet.h"

#include "DataNode.h"
#include "Format.h"
#include "GameData.h"
#include "Government.h"
#include "PlayerInfo.h"
#include "Politics.h"
#include "Random.h"
#include "Ship.h"
#include "ShipEvent.h"
#include "SpriteSet.h"
#include "System.h"

using namespace std;

namespace {
	static const string &WORMHOLE = "wormhole";
	static const string &PLANET = "planet";
}



// Load a planet's description from a file.
void Planet::Load(const DataNode &node, const Set<Sale<Ship>> &ships, const Set<Sale<Outfit>> &outfits)
{
	if(node.Size() < 2)
		return;
	name = node.Token(1);
	
	// If this planet has been loaded before, these sets of items should be
	// reset instead of appending to them:
	set<string> shouldOverwrite = {"attributes", "description", "spaceport"};
	
	for(const DataNode &child : node)
	{
		// Check for the "add" or "remove" keyword.
		bool add = (child.Token(0) == "add");
		bool remove = (child.Token(0) == "remove");
		if((add || remove) && child.Size() < 2)
		{
			child.PrintTrace("Skipping " + child.Token(0) + " with no key given:");
			continue;
		}
<<<<<<< HEAD
		else if(child.Token(0) == "language" && child.Size() >= 2)
		{
			if(child.Token(1) == "clear")
				language.clear();
			language = child.Token(1);
		}
		else if(child.Token(0) == "description" && child.Size() >= 2)
=======
		
		// Get the key and value (if any).
		const string &key = child.Token((add || remove) ? 1 : 0);
		int valueIndex = (add || remove) ? 2 : 1;
		bool hasValue = (child.Size() > valueIndex);
		const string &value = child.Token(hasValue ? valueIndex : 0);
		
		// Check for conditions that require clearing this key's current value.
		// "remove <key>" means to clear the key's previous contents.
		// "remove <key> <value>" means to remove just that value from the key.
		bool removeAll = (remove && !hasValue);
		// "<key> clear" is the deprecated way of writing "remove <key>."
		removeAll |= (!add && !remove && hasValue && value == "clear");
		// If this is the first entry for the given key, and we are not in "add"
		// or "remove" mode, its previous value should be cleared.
		bool overwriteAll = (!add && !remove && shouldOverwrite.count(key));
		// Clear the data of the given type.
		if(removeAll || overwriteAll)
>>>>>>> b99139e3
		{
			// Clear the data of the given type.
			if(key == "music")
				music.clear();
			else if(key == "attributes")
				attributes.clear();
			else if(key == "description")
				description.clear();
			else if(key == "spaceport")
				spaceport.clear();
			else if(key == "shipyard")
				shipSales.clear();
			else if(key == "outfitter")
				outfitSales.clear();
			else if(key == "government")
				government = nullptr;
			else if(key == "required reputation")
				requiredReputation = 0.;
			else if(key == "bribe")
				bribe = 0.;
			else if(key == "security")
				security = 0.;
			else if(key == "tribute")
				tribute = 0;
			
			// If not in "overwrite" mode, move on to the next node.
			if(overwriteAll)
				shouldOverwrite.erase(key);
			else
				continue;
		}
		
		// Handle the attributes which can be "removed."
		if(!hasValue)
		{
			child.PrintTrace("Expected key to have a value:");
			continue;
		}
		else if(key == "attributes")
		{
			if(remove)
				for(int i = valueIndex; i < child.Size(); ++i)
					attributes.erase(child.Token(i));
			else
				for(int i = valueIndex; i < child.Size(); ++i)
					attributes.insert(child.Token(i));
		}
		else if(key == "shipyard")
		{
			if(remove)
				shipSales.erase(ships.Get(value));
			else
				shipSales.insert(ships.Get(value));
		}
		else if(key == "outfitter")
		{
			if(remove)
				outfitSales.erase(outfits.Get(value));
			else
				outfitSales.insert(outfits.Get(value));
		}
		// Handle the attributes which cannot be "removed."
		else if(remove)
		{
			child.PrintTrace("Cannot \"remove\" a specific value from the given key:");
			continue;
		}
		else if(key == "landscape")
			landscape = SpriteSet::Get(value);
		else if(key == "music")
			music = value;
		else if(key == "description" || key == "spaceport")
		{
			string &text = (key == "description") ? description : spaceport;
			if(!text.empty() && !value.empty() && value[0] > ' ')
				text += '\t';
			text += value;
			text += '\n';
		}
		else if(key == "government")
			government = GameData::Governments().Get(value);
		else if(key == "required reputation")
			requiredReputation = child.Value(valueIndex);
		else if(key == "bribe")
			bribe = child.Value(valueIndex);
		else if(key == "security")
			security = child.Value(valueIndex);
		else if(key == "tribute")
		{
			tribute = child.Value(valueIndex);
			for(const DataNode &grand : child)
			{
				if(grand.Token(0) == "threshold" && grand.Size() >= 2)
					defenseThreshold = grand.Value(1);
				else if(grand.Token(0) == "fleet" && grand.Size() >= 3)
				{
					defenseCount = (grand.Size() >= 3 ? grand.Value(2) : 1);
					defenseFleet = GameData::Fleets().Get(grand.Token(1));
				}
				else
					grand.PrintTrace("Skipping unrecognized attribute:");
			}
		}
		else
			child.PrintTrace("Skipping unrecognized attribute:");
	}
}



// Get the name of the planet.
const string &Planet::Name() const
{
	static const string UNKNOWN = "???";
	if(IsWormhole())
		return UNKNOWN;
	return name;
}



// Get the name used for this planet in the data files.
const string &Planet::TrueName() const
{
	return name;
}



// Get the planet's descriptive text.
const string &Planet::Description() const
{
	return description;
}



// Get the landscape sprite.
const Sprite *Planet::Landscape() const
{
	return landscape;
}



// Get the name of the ambient audio to play on this planet.
const string &Planet::MusicName() const
{
	return music;
}



// Get the list of "attributes" of the planet.
const set<string> &Planet::Attributes() const
{
	return attributes;
}



// Get planet's noun descriptor from attributes
const string &Planet::Noun() const
{
	if(IsWormhole())
		return WORMHOLE;
	
	for(const string &attribute : attributes)
		if(attribute == "moon" || attribute == "station")
			return attribute;
	
	return PLANET;
}



// Check whether there is a spaceport (which implies that by default
// there is also trading, jobs, banking, and hiring).
bool Planet::HasSpaceport() const
{
	return !spaceport.empty();
}



// Get the spaceport's descriptive text.
const string &Planet::SpaceportDescription() const
{
	return spaceport;
}



// Check if this planet is inhabited (i.e. it has a spaceport, and does not
// have the "uninhabited" attribute).
bool Planet::IsInhabited() const
{
	return (HasSpaceport() || requiredReputation || defenseFleet) && !attributes.count("uninhabited");
}



// Check if this planet has trading (i.e. is inhabited and does not have "no trading" attribute)
bool Planet::HasTrading() const
{
	return IsInhabited() && GetSystem()->HasTrade() && !attributes.count("no trading");
}



// Check if this planet has a job board (i.e. is inhabited and does not have "no jobs" attribute)
bool Planet::HasJobs() const
{
	return IsInhabited() && !attributes.count("no jobs");
}



// Check if this planet has a bank (i.e. is inhabited and does not have "no banking" attribute)
bool Planet::HasBanking() const
{
	return IsInhabited() && !attributes.count("no banking");
}



// Check if this planet has crew (i.e. is inhabited and does not have "no crew" attribute)
bool Planet::HasCrew() const
{
	return IsInhabited() && !attributes.count("no crew");
}



// Check if this planet has a shipyard.
bool Planet::HasShipyard() const
{
	return !Shipyard().empty();
}



// Get the list of ships in the shipyard.
const Sale<Ship> &Planet::Shipyard() const
{
	shipyard.clear();
	for(const Sale<Ship> *sale : shipSales)
		shipyard.Add(*sale);
	
	return shipyard;
}



// Check if this planet has an outfitter.
bool Planet::HasOutfitter() const
{
	return !Outfitter().empty();
}



// Get the list of outfits available from the outfitter.
const Sale<Outfit> &Planet::Outfitter() const
{
	outfitter.clear();
	for(const Sale<Outfit> *sale : outfitSales)
		outfitter.Add(*sale);
	
	return outfitter;
}



// Get this planet's government. Most planets follow the government of the system they are in.
const Government *Planet::GetGovernment() const
{
	return government ? government : GetSystem()->GetGovernment();
}



// You need this good a reputation with this system's government to land here.
double Planet::RequiredReputation() const
{
	return requiredReputation;
}



// This is what fraction of your fleet's value you must pay as a bribe in
// order to land on this planet. (If zero, you cannot bribe it.)
double Planet::GetBribeFraction() const
{
	return bribe;
}



// This is how likely the planet's authorities are to notice if you are
// doing something illegal.
double Planet::Security() const
{
	return security;
}



const System *Planet::GetSystem() const
{
	return (systems.empty() ? nullptr : systems.front());
}



// Check if this planet is in the given system. Note that wormholes may be
// in more than one system.
bool Planet::IsInSystem(const System *system) const
{
	return (find(systems.begin(), systems.end(), system) != systems.end());
}



void Planet::SetSystem(const System *system)
{
	if(find(systems.begin(), systems.end(), system) == systems.end())
		systems.push_back(system);
}



// Remove the given system from the list of systems this planet is in. This
// must be done when game events rearrange the planets in a system.
void Planet::RemoveSystem(const System *system)
{
	auto it = find(systems.begin(), systems.end(), system);
	if(it != systems.end())
		systems.erase(it);
}



// Check if this is a wormhole (that is, it appears in multiple systems).
bool Planet::IsWormhole() const
{
	return (systems.size() > 1);
}



const System *Planet::WormholeSource(const System *to) const
{
	auto it = find(systems.begin(), systems.end(), to);
	if(it == systems.end())
		return to;
	
	return (it == systems.begin() ? systems.back() : *--it);
}




const System *Planet::WormholeDestination(const System *from) const
{
	auto it = find(systems.begin(), systems.end(), from);
	if(it == systems.end())
		return from;
	
	++it;
	return (it == systems.end() ? systems.front() : *it);
}



// Check if the given ship has all the attributes necessary to allow it to
// land on this planet.
bool Planet::IsAccessible(const Ship *ship) const
{
	// Check whether any of this planet's attributes are in the form of the
	// string "requires: <attribute>"; if so the ship must have that attribute.
	static const string PREFIX = "requires: ";
	static const string PREFIX_END = "requires:!";
	auto it = attributes.lower_bound(PREFIX);
	auto end = attributes.lower_bound(PREFIX_END);
	if(it == end)
		return true;
	if(!ship)
		return false;
	
	for( ; it != end; ++it)
		if(!ship->Attributes().Get(it->substr(PREFIX.length())))
			return false;
	
	return true;
}



// Below are convenience functions which access the game state in Politics,
// but do so with a less convoluted syntax:
bool Planet::CanLand(const Ship &ship) const
{
	return IsAccessible(&ship) && GameData::GetPolitics().CanLand(ship, this);
}



bool Planet::CanLand() const
{
	return GameData::GetPolitics().CanLand(this);
}



bool Planet::CanSpeakLanguage(const PlayerInfo &player) const
{
	string planetLanguage = language;
	if(planetLanguage.empty())
	{
		// Default to requring the language of the local government, if any.
		planetLanguage = GetGovernment()->Language();
		if(planetLanguage.empty())
			return true; // No language requirement.
	}
	return player.GetCondition("language: " + planetLanguage) > 0;
}



bool Planet::CanUseServices() const
{
	return GameData::GetPolitics().CanUseServices(this);
}



void Planet::Bribe(bool fullAccess) const
{
	GameData::GetPolitics().BribePlanet(this, fullAccess);
}



// Demand tribute, and get the planet's response.
string Planet::DemandTribute(PlayerInfo &player) const
{
	if(player.GetCondition("tribute: " + name))
		return "We are already paying you as much as we can afford.";
	if(!tribute || !defenseFleet || !defenseCount || player.GetCondition("combat rating") < defenseThreshold)
		return "Please don't joke about that sort of thing.";
	
	// The player is scary enough for this planet to take notice. Check whether
	// this is the first demand for tribute, or not.
	if(!isDefending)
	{
		isDefending = true;
		GameData::GetPolitics().Offend(defenseFleet->GetGovernment(), ShipEvent::PROVOKE);
		GameData::GetPolitics().Offend(GetGovernment(), ShipEvent::PROVOKE);
		return "Our defense fleet will make short work of you.";
	}
	
	// The player has already demanded tribute. Have they killed off the entire
	// defense fleet?
	bool isDefeated = (defenseDeployed == defenseCount);
	for(const shared_ptr<Ship> &ship : defenders)
		if(!ship->IsDisabled() && !ship->IsYours())
		{
			isDefeated = false;
			break;
		}
	
	if(!isDefeated)
		return "We're not ready to surrender yet.";
	
	player.Conditions()["tribute: " + name] = tribute;
	GameData::GetPolitics().DominatePlanet(this);
	return "We surrender. We will pay you " + Format::Number(tribute) + " credits per day to leave us alone.";
}



void Planet::DeployDefense(list<shared_ptr<Ship>> &ships) const
{
	if(!isDefending || Random::Int(60) || defenseDeployed == defenseCount)
		return;
	
	// Have another defense fleet take off from the planet.
	auto end = defenders.begin();
	defenseFleet->Enter(*GetSystem(), defenders, this);
	ships.insert(ships.begin(), defenders.begin(), end);
	
	// All defenders get a special personality.
	Personality defenderPersonality = Personality::Defender();
	for(auto it = defenders.begin(); it != end; ++it)
		(**it).SetPersonality(defenderPersonality);
	
	++defenseDeployed;
}



void Planet::ResetDefense() const
{
	isDefending = false;
	defenseDeployed = 0;
	defenders.clear();
}<|MERGE_RESOLUTION|>--- conflicted
+++ resolved
@@ -54,15 +54,6 @@
 			child.PrintTrace("Skipping " + child.Token(0) + " with no key given:");
 			continue;
 		}
-<<<<<<< HEAD
-		else if(child.Token(0) == "language" && child.Size() >= 2)
-		{
-			if(child.Token(1) == "clear")
-				language.clear();
-			language = child.Token(1);
-		}
-		else if(child.Token(0) == "description" && child.Size() >= 2)
-=======
 		
 		// Get the key and value (if any).
 		const string &key = child.Token((add || remove) ? 1 : 0);
@@ -81,7 +72,6 @@
 		bool overwriteAll = (!add && !remove && shouldOverwrite.count(key));
 		// Clear the data of the given type.
 		if(removeAll || overwriteAll)
->>>>>>> b99139e3
 		{
 			// Clear the data of the given type.
 			if(key == "music")
@@ -497,21 +487,6 @@
 
 
 
-bool Planet::CanSpeakLanguage(const PlayerInfo &player) const
-{
-	string planetLanguage = language;
-	if(planetLanguage.empty())
-	{
-		// Default to requring the language of the local government, if any.
-		planetLanguage = GetGovernment()->Language();
-		if(planetLanguage.empty())
-			return true; // No language requirement.
-	}
-	return player.GetCondition("language: " + planetLanguage) > 0;
-}
-
-
-
 bool Planet::CanUseServices() const
 {
 	return GameData::GetPolitics().CanUseServices(this);
