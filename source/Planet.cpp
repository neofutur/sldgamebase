--- conflicted
+++ resolved
@@ -126,13 +126,10 @@
 				security = 0.;
 			else if(key == "tribute")
 				tribute = 0;
-<<<<<<< HEAD
 			else if(key == "landing speed")
 				landingSpeed = 0.f;
-=======
 			else if(key == "wormhole")
 				wormhole = nullptr;
->>>>>>> d9259751
 
 			// If not in "overwrite" mode, move on to the next node.
 			if(overwriteAll)
