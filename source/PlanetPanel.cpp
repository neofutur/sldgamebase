/* PlanetPanel.cpp
Copyright (c) 2014 by Michael Zahniser

Endless Sky is free software: you can redistribute it and/or modify it under the
terms of the GNU General Public License as published by the Free Software
Foundation, either version 3 of the License, or (at your option) any later version.

Endless Sky is distributed in the hope that it will be useful, but WITHOUT ANY
WARRANTY; without even the implied warranty of MERCHANTABILITY or FITNESS FOR A
PARTICULAR PURPOSE. See the GNU General Public License for more details.

You should have received a copy of the GNU General Public License along with
this program. If not, see <https://www.gnu.org/licenses/>.
*/

#include "PlanetPanel.h"

#include "Information.h"

#include "text/alignment.hpp"
#include "BankPanel.h"
#include "Command.h"
#include "ConversationPanel.h"
#include "Dialog.h"
#include "text/FontSet.h"
#include "GameData.h"
#include "HiringPanel.h"
#include "Interface.h"
#include "MapDetailPanel.h"
#include "MissionPanel.h"
#include "OutfitterPanel.h"
#include "Planet.h"
#include "PlayerInfo.h"
#include "PlayerInfoPanel.h"
#include "Ship.h"
#include "ShipyardPanel.h"
#include "SpaceportPanel.h"
#include "System.h"
#include "TradingPanel.h"
#include "UI.h"

#include <sstream>

using namespace std;



PlanetPanel::PlanetPanel(PlayerInfo &player, function<void()> callback)
	: player(player), callback(callback),
	planet(*player.GetPlanet()), system(*player.GetSystem()),
	ui(*GameData::Interfaces().Get("planet"))
{
	trading.reset(new TradingPanel(player));
	bank.reset(new BankPanel(player));
	spaceport.reset(new SpaceportPanel(player));
	hiring.reset(new HiringPanel(player));

	text.SetFont(FontSet::Get(14));
	text.SetAlignment(Alignment::JUSTIFIED);
	text.SetWrapWidth(480);
	text.Wrap(planet.Description());

	// Since the loading of landscape images is deferred, make sure that the
	// landscapes for this system are loaded before showing the planet panel.
	GameData::Preload(planet.Landscape());
	GameData::FinishLoadingSprites();
}



void PlanetPanel::Step()
{
	// If the previous mission callback resulted in a "launch", take off now.
	const Ship *flagship = player.Flagship();
	if(flagship && flagship->CanBeFlagship() && (player.ShouldLaunch() || requestedLaunch))
	{
		TakeOffIfReady();
		return;
	}

	// If the player starts a new game, exits the shipyard without buying
	// anything, clicks to the bank, then returns to the shipyard and buys a
	// ship, make sure they are shown an intro mission.
	if(GetUI()->IsTop(this) || GetUI()->IsTop(bank.get()))
	{
		Mission *mission = player.MissionToOffer(Mission::LANDING);
		if(mission)
			mission->Do(Mission::OFFER, player, GetUI());
		else
			player.HandleBlockedMissions(Mission::LANDING, GetUI());
	}
}



void PlanetPanel::Draw()
{
	if(player.IsDead())
		return;

	Information info;
	info.SetSprite("land", planet.Landscape());

	const Ship *flagship = player.Flagship();
	if(flagship && flagship->CanBeFlagship())
		info.SetCondition("has ship");

	if(planet.CanUseServices())
	{
		if(planet.IsInhabited())
		{
			info.SetCondition("has bank");
			if(flagship)
			{
				info.SetCondition("is inhabited");
				if(system.HasTrade())
					info.SetCondition("has trade");
			}
		}

		if(flagship && planet.HasSpaceport())
			info.SetCondition("has spaceport");

		if(planet.HasShipyard())
			info.SetCondition("has shipyard");

		if(planet.HasOutfitter())
			for(const auto &it : player.Ships())
				if(it->GetSystem() == &system && !it->IsDisabled())
				{
					info.SetCondition("has outfitter");
					break;
				}
	}

	ui.Draw(info, this);

	if(!selectedPanel)
		text.Draw(Point(-300., 80.), *GameData::Colors().Get("bright"));
}



// Only override the ones you need; the default action is to return false.
bool PlanetPanel::KeyDown(SDL_Keycode key, Uint16 mod, const Command &command, bool isNewPress)
{
	Panel *oldPanel = selectedPanel;
	const Ship *flagship = player.Flagship();

	bool hasAccess = planet.CanUseServices();
	if(key == 'd' && flagship && flagship->CanBeFlagship())
	{
		requestedLaunch = true;
		return true;
	}
	else if(key == 'l')
		selectedPanel = nullptr;
	else if(key == 't' && hasAccess && flagship && planet.IsInhabited() && system.HasTrade())
	{
		selectedPanel = trading.get();
		GetUI()->Push(trading);
	}
	else if(key == 'b' && hasAccess && planet.IsInhabited())
	{
		selectedPanel = bank.get();
		GetUI()->Push(bank);
	}
	else if(key == 'p' && hasAccess && flagship && planet.HasSpaceport())
	{
		selectedPanel = spaceport.get();
		if(isNewPress)
			spaceport->UpdateNews();
		GetUI()->Push(spaceport);
	}
	else if(key == 's' && hasAccess && planet.HasShipyard())
	{
		GetUI()->Push(new ShipyardPanel(player));
		return true;
	}
	else if(key == 'o' && hasAccess && planet.HasOutfitter())
	{
		for(const auto &it : player.Ships())
			if(it->GetSystem() == &system && !it->IsDisabled())
			{
				GetUI()->Push(new OutfitterPanel(player));
				return true;
			}
	}
	else if(key == 'j' && hasAccess && flagship && planet.IsInhabited())
	{
		GetUI()->Push(new MissionPanel(player));
		return true;
	}
	else if(key == 'h' && hasAccess && flagship && planet.IsInhabited())
	{
		selectedPanel = hiring.get();
		GetUI()->Push(hiring);
	}
	else if(command.Has(Command::MAP))
	{
		GetUI()->Push(new MapDetailPanel(player));
		return true;
	}
	else if(command.Has(Command::INFO))
	{
		GetUI()->Push(new PlayerInfoPanel(player));
		return true;
	}
	else
		return false;

	// If we are here, it is because something happened to change the selected
	// planet UI panel. So, we need to pop the old selected panel:
	if(oldPanel)
		GetUI()->Pop(oldPanel);

	return true;
}



void PlanetPanel::TakeOffIfReady()
{
	// If we're currently showing a conversation or dialog, wait for it to close.
	if(!GetUI()->IsTop(this) && !GetUI()->IsTop(trading.get()) && !GetUI()->IsTop(bank.get())
			&& !GetUI()->IsTop(spaceport.get()) && !GetUI()->IsTop(hiring.get()))
		return;

	// If something happens here that cancels the order to take off, don't try
	// to take off until the button is clicked again.
	requestedLaunch = false;
<<<<<<< HEAD
	
	cannotFly.clear();
	
=======

>>>>>>> a601c877
	// Check for any landing missions that have not been offered.
	Mission *mission = player.MissionToOffer(Mission::LANDING);
	if(mission)
	{
		mission->Do(Mission::OFFER, player, GetUI());
		return;
	}

	// Check whether the player can be warned before takeoff.
	if(player.ShouldLaunch())
	{
		TakeOff();
		return;
	}

	// Check if any of the player's ships are configured in such a way that they
	// will be impossible to fly. If so, let the player choose whether to park them.
	ostringstream out;
	flightChecks = player.FlightCheck();
	if(!flightChecks.empty())
	{
		for(const auto &result : flightChecks)
		{
			// If there is a flightcheck error, it will be the first (and only) entry.
			auto &check = result.second.front();
			if(check.back() == '!')
			{
				out << result.first->Name() << ", ";
				cannotFly.push_back(result.first);
			}
		}
<<<<<<< HEAD
		if(!cannotFly.empty())
		{
			string shipNames = out.str();
			shipNames.pop_back();
			shipNames.pop_back();
			GetUI()->Push(new Dialog(this, &PlanetPanel::CheckWarningsAndTakeOff,
				"If you take off now, some of your ships will not be able to fly:\n" + shipNames +
				"\nDo you want to park those ships and depart?", Truncate::MIDDLE));
			return;
		}
	}
	
	CheckWarningsAndTakeOff();
}



void PlanetPanel::CheckWarningsAndTakeOff()
{
	// Park ships that cannot fly.
	for(const auto &ship : cannotFly)
		ship->SetIsParked(true);
	cannotFly.clear();
	
=======

>>>>>>> a601c877
	// Check for items that would be sold, or mission passengers that would be abandoned on-planet.
	const Ship *flagship = player.Flagship();
	const CargoHold &cargo = player.Cargo();
	// Are you overbooked? Don't count fireable flagship crew.
	// (If your ship can't support its required crew, it is counted as having no fireable crew.)
	int overbooked = -cargo.BunksFree() - max(0, flagship->Crew() - flagship->RequiredCrew());
	int missionCargoToSell = cargo.MissionCargoSize() - cargo.Size();
	// Will you have to sell something other than regular cargo?
	int cargoToSell = -(cargo.Free() + cargo.CommoditiesSize());
	// Count how many active ships we have that cannot make the jump (e.g. due to lack of fuel,
	// drive, or carrier). All such ships will have been logged in the player's flightcheck.
	size_t nonJumpCount = 0;
	if(!flightChecks.empty())
	{
		// There may be multiple warnings reported, but only 3 result in a ship which cannot jump.
		const auto jumpWarnings = set<string>{
			"no bays?", "no fuel?", "no hyperdrive?"
		};
		for(const auto &result : flightChecks)
			for(const auto &warning : result.second)
				if(jumpWarnings.count(warning))
				{
					++nonJumpCount;
					break;
				}
	}

	if(nonJumpCount > 0 || cargoToSell > 0 || overbooked > 0)
	{
		ostringstream out;
		// Warn about missions that will fail on takeoff.
		if(missionCargoToSell > 0 || overbooked > 0)
		{
			bool both = ((cargoToSell > 0 && cargo.MissionCargoSize()) && overbooked > 0);
			out << "If you take off now you will abort a mission due to not having enough ";

			if(overbooked > 0)
			{
				out << "bunks available for " << overbooked;
				out << (overbooked > 1 ? " of the passengers" : " passenger");
				out << (both ? " and not having enough " : ".");
			}

			if(missionCargoToSell > 0)
			{
				out << "cargo space to hold " << missionCargoToSell;
				out << (missionCargoToSell > 1 ? " tons" : " ton");
				out << " of your mission cargo.";
			}
		}
		// Warn about ships that won't travel with you.
		else if(nonJumpCount > 0)
		{
			out << "If you take off now you will launch with ";
			if(nonJumpCount == 1)
				out << "a ship";
			else
				out << nonJumpCount << " ships";
			out << " that will not be able to leave the system.";
		}
		// Warn about non-commodity cargo you will have to sell.
		else
		{
			out << "If you take off now you will have to sell ";

			if(cargoToSell == 1)
				out << "a ton of cargo";
			else if(cargoToSell > 0)
				out << cargoToSell << " tons of cargo";
			out << " that you do not have space for.";
		}
		out << " Are you sure you want to continue?";
		GetUI()->Push(new Dialog(this, &PlanetPanel::TakeOff, out.str()));
		return;
	}

	// There was no need to ask the player whether we can get rid of anything,
	// so go ahead and take off.
	TakeOff();
}



void PlanetPanel::TakeOff()
{
	flightChecks.clear();
	player.Save();
	if(player.TakeOff(GetUI()))
	{
		if(callback)
			callback();
		if(selectedPanel)
			GetUI()->Pop(selectedPanel);
		GetUI()->Pop(this);
	}
}<|MERGE_RESOLUTION|>--- conflicted
+++ resolved
@@ -229,13 +229,9 @@
 	// If something happens here that cancels the order to take off, don't try
 	// to take off until the button is clicked again.
 	requestedLaunch = false;
-<<<<<<< HEAD
-	
+
 	cannotFly.clear();
-	
-=======
-
->>>>>>> a601c877
+
 	// Check for any landing missions that have not been offered.
 	Mission *mission = player.MissionToOffer(Mission::LANDING);
 	if(mission)
@@ -267,7 +263,6 @@
 				cannotFly.push_back(result.first);
 			}
 		}
-<<<<<<< HEAD
 		if(!cannotFly.empty())
 		{
 			string shipNames = out.str();
@@ -279,7 +274,7 @@
 			return;
 		}
 	}
-	
+
 	CheckWarningsAndTakeOff();
 }
 
@@ -291,10 +286,7 @@
 	for(const auto &ship : cannotFly)
 		ship->SetIsParked(true);
 	cannotFly.clear();
-	
-=======
-
->>>>>>> a601c877
+
 	// Check for items that would be sold, or mission passengers that would be abandoned on-planet.
 	const Ship *flagship = player.Flagship();
 	const CargoHold &cargo = player.Cargo();
