--- conflicted
+++ resolved
@@ -318,22 +318,18 @@
 	const int overbooked = cargo.Passengers() - flagship->Crew() + flagship->RequiredCrew();
 	const int missionCargoToSell = cargo.MissionCargoSize();
 	// Will you have to sell something other than regular cargo?
-<<<<<<< HEAD
-	int cargoToSell = -(cargo.Free() + cargo.CommoditiesSize());
-	// Have you left any unique items at the outfitter?
-	bool leftUniques = false;
-	for(const auto &it : player.GetStock())
-		if(it.first->Attributes().Get("unique") > 0)
-		{
-			leftUniques = true;
-			break;
-		}
-=======
 	const int commoditiesToSell = cargo.CommoditiesSize();
 	int outfitsToSell = 0;
 	for(auto &it : cargo.Outfits())
 		outfitsToSell += it.second;
->>>>>>> 41e3eba0
+  // Have you left any unique items at the outfitter?
+	bool leftUniques = false;
+	for(const auto &it : player.GetStock())
+		if(it.first->Attributes().Get("unique") > 0)
+		{
+			leftUniques = true;
+			break;
+		}
 	// Count how many active ships we have that cannot make the jump (e.g. due to lack of fuel,
 	// drive, or carrier). All such ships will have been logged in the player's flightcheck.
 	size_t nonJumpCount = 0;
@@ -352,11 +348,8 @@
 				}
 	}
 
-<<<<<<< HEAD
-	if(nonJumpCount > 0 || cargoToSell > 0 || overbooked > 0 || leftUniques)
-=======
-	if(nonJumpCount > 0 || missionCargoToSell > 0 || outfitsToSell > 0 || commoditiesToSell > 0 || overbooked > 0)
->>>>>>> 41e3eba0
+	if(nonJumpCount > 0 || missionCargoToSell > 0 || outfitsToSell > 0 || commoditiesToSell > 0 || overbooked > 0
+		|| leftUniques)
 	{
 		ostringstream out;
 		// Warn about missions that will fail on takeoff.
@@ -375,12 +368,6 @@
 			if(missionCargoToSell > 0)
 				out << "cargo space to hold " << Format::CargoString(missionCargoToSell, "your mission cargo") << ".";
 		}
-<<<<<<< HEAD
-		// Warn about unique items you sold.
-		else if(leftUniques)
-		{
-			out << "If you take off now you won't be able to re-purchase unique outfits you sold at the outfitter.";
-=======
 		// Warn about outfits that can't be carried.
 		else if(outfitsToSell > 0)
 		{
@@ -388,8 +375,12 @@
 			out << (planet.HasOutfitter() ? "store " : "sell ") << outfitsToSell << " outfit";
 			out << (outfitsToSell > 1 ? "s" : "");
 			out << " that none of your ships can hold.";
->>>>>>> 41e3eba0
-		}
+		}
+		// Warn about unique items you sold.
+		else if(leftUniques)
+		{
+			out << "If you take off now you won't be able to re-purchase unique outfits you sold at the outfitter.";
+    }
 		// Warn about ships that won't travel with you.
 		else if(nonJumpCount > 0)
 		{
