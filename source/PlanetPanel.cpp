/* PlanetPanel.cpp
Copyright (c) 2014 by Michael Zahniser

Endless Sky is free software: you can redistribute it and/or modify it under the
terms of the GNU General Public License as published by the Free Software
Foundation, either version 3 of the License, or (at your option) any later version.

Endless Sky is distributed in the hope that it will be useful, but WITHOUT ANY
WARRANTY; without even the implied warranty of MERCHANTABILITY or FITNESS FOR A
PARTICULAR PURPOSE.  See the GNU General Public License for more details.
*/

#include "PlanetPanel.h"

#include "Information.h"

#include "BankPanel.h"
#include "Command.h"
#include "ConversationPanel.h"
#include "Dialog.h"
#include "GameData.h"
#include "HiringPanel.h"
#include "Interface.h"
#include "MapDetailPanel.h"
#include "MissionPanel.h"
#include "OutfitterPanel.h"
#include "Planet.h"
#include "PlayerInfo.h"
#include "PlayerInfoPanel.h"
#include "Ship.h"
#include "ShipyardPanel.h"
#include "SpaceportPanel.h"
#include "System.h"
#include "TradingPanel.h"
#include "UI.h"

#include <sstream>

using namespace std;



PlanetPanel::PlanetPanel(PlayerInfo &player, function<void()> callback)
	: player(player), callback(callback),
	planet(*player.GetPlanet()), system(*player.GetSystem()),
	ui(*GameData::Interfaces().Get("planet"))
{
	trading.reset(new TradingPanel(player));
	bank.reset(new BankPanel(player));
	spaceport.reset(new SpaceportPanel(player));
	hiring.reset(new HiringPanel(player));
<<<<<<< HEAD
	
=======

	text.SetFont(FontSet::Get(14));
	text.SetAlignment(Alignment::JUSTIFIED);
	text.SetWrapWidth(480);
	text.Wrap(planet.Description());

>>>>>>> c9cc144b
	// Since the loading of landscape images is deferred, make sure that the
	// landscapes for this system are loaded before showing the planet panel.
	GameData::Preload(planet.Landscape());
	GameData::FinishLoadingSprites();
}



void PlanetPanel::Step()
{
	// If the previous mission callback resulted in a "launch", take off now.
	const Ship *flagship = player.Flagship();
	if(flagship && flagship->CanBeFlagship() && (player.ShouldLaunch() || requestedLaunch))
	{
		TakeOffIfReady();
		return;
	}

	// If the player starts a new game, exits the shipyard without buying
	// anything, clicks to the bank, then returns to the shipyard and buys a
	// ship, make sure they are shown an intro mission.
	if(GetUI()->IsTop(this) || GetUI()->IsTop(bank.get()))
	{
		Mission *mission = player.MissionToOffer(Mission::LANDING);
		if(mission)
			mission->Do(Mission::OFFER, player, GetUI());
		else
			player.HandleBlockedMissions(Mission::LANDING, GetUI());
	}
}



void PlanetPanel::Draw()
{
	if(player.IsDead())
		return;

	Information info;
	info.SetSprite("land", planet.Landscape());

	const Ship *flagship = player.Flagship();
	if(flagship && flagship->CanBeFlagship())
		info.SetCondition("has ship");

	if(planet.CanUseServices())
	{
		if(planet.IsInhabited())
		{
			info.SetCondition("has bank");
			if(flagship)
			{
				info.SetCondition("is inhabited");
				if(system.HasTrade())
					info.SetCondition("has trade");
			}
		}

		if(flagship && planet.HasSpaceport())
			info.SetCondition("has spaceport");

		if(planet.HasShipyard())
			info.SetCondition("has shipyard");

		if(planet.HasOutfitter())
			for(const auto &it : player.Ships())
				if(it->GetSystem() == &system && !it->IsDisabled())
				{
					info.SetCondition("has outfitter");
					break;
				}
	}
<<<<<<< HEAD
	
=======

	ui.Draw(info, this);

>>>>>>> c9cc144b
	if(!selectedPanel)
		info.SetString("description", planet.Description());
	ui.Draw(info, this);
}



// Only override the ones you need; the default action is to return false.
bool PlanetPanel::KeyDown(SDL_Keycode key, Uint16 mod, const Command &command, bool isNewPress)
{
	Panel *oldPanel = selectedPanel;
	const Ship *flagship = player.Flagship();

	bool hasAccess = planet.CanUseServices();
	if(key == 'd' && flagship && flagship->CanBeFlagship())
	{
		requestedLaunch = true;
		return true;
	}
	else if(key == 'l')
		selectedPanel = nullptr;
	else if(key == 't' && hasAccess && flagship && planet.IsInhabited() && system.HasTrade())
	{
		selectedPanel = trading.get();
		GetUI()->Push(trading);
	}
	else if(key == 'b' && hasAccess && planet.IsInhabited())
	{
		selectedPanel = bank.get();
		GetUI()->Push(bank);
	}
	else if(key == 'p' && hasAccess && flagship && planet.HasSpaceport())
	{
		selectedPanel = spaceport.get();
		if(isNewPress)
			spaceport->UpdateNews();
		GetUI()->Push(spaceport);
	}
	else if(key == 's' && hasAccess && planet.HasShipyard())
	{
		GetUI()->Push(new ShipyardPanel(player));
		return true;
	}
	else if(key == 'o' && hasAccess && planet.HasOutfitter())
	{
		for(const auto &it : player.Ships())
			if(it->GetSystem() == &system && !it->IsDisabled())
			{
				GetUI()->Push(new OutfitterPanel(player));
				return true;
			}
	}
	else if(key == 'j' && hasAccess && flagship && planet.IsInhabited())
	{
		GetUI()->Push(new MissionPanel(player));
		return true;
	}
	else if(key == 'h' && hasAccess && flagship && planet.IsInhabited())
	{
		selectedPanel = hiring.get();
		GetUI()->Push(hiring);
	}
	else if(command.Has(Command::MAP))
	{
		GetUI()->Push(new MapDetailPanel(player));
		return true;
	}
	else if(command.Has(Command::INFO))
	{
		GetUI()->Push(new PlayerInfoPanel(player));
		return true;
	}
	else
		return false;

	// If we are here, it is because something happened to change the selected
	// planet UI panel. So, we need to pop the old selected panel:
	if(oldPanel)
		GetUI()->Pop(oldPanel);

	return true;
}



void PlanetPanel::TakeOffIfReady()
{
	// If we're currently showing a conversation or dialog, wait for it to close.
	if(!GetUI()->IsTop(this) && !GetUI()->IsTop(trading.get()) && !GetUI()->IsTop(bank.get())
			&& !GetUI()->IsTop(spaceport.get()) && !GetUI()->IsTop(hiring.get()))
		return;

	// If something happens here that cancels the order to take off, don't try
	// to take off until the button is clicked again.
	requestedLaunch = false;

	// Check for any landing missions that have not been offered.
	Mission *mission = player.MissionToOffer(Mission::LANDING);
	if(mission)
	{
		mission->Do(Mission::OFFER, player, GetUI());
		return;
	}

	// Check whether the player can be warned before takeoff.
	if(player.ShouldLaunch())
	{
		TakeOff();
		return;
	}

	// Check if any of the player's ships are configured in such a way that they
	// will be impossible to fly.
	const auto flightChecks = player.FlightCheck();
	if(!flightChecks.empty())
		for(const auto &result : flightChecks)
		{
			// If there is a flightcheck error, it will be the first (and only) entry.
			auto &check = result.second.front();
			if(check.back() == '!')
			{
				GetUI()->Push(new ConversationPanel(player,
					*GameData::Conversations().Get("flight check: " + check), nullptr, result.first));
				return;
			}
		}

	// Check for items that would be sold, or mission passengers that would be abandoned on-planet.
	const Ship *flagship = player.Flagship();
	const CargoHold &cargo = player.Cargo();
	// Are you overbooked? Don't count fireable flagship crew.
	// (If your ship can't support its required crew, it is counted as having no fireable crew.)
	int overbooked = -cargo.BunksFree() - max(0, flagship->Crew() - flagship->RequiredCrew());
	int missionCargoToSell = cargo.MissionCargoSize() - cargo.Size();
	// Will you have to sell something other than regular cargo?
	int cargoToSell = -(cargo.Free() + cargo.CommoditiesSize());
	// Count how many active ships we have that cannot make the jump (e.g. due to lack of fuel,
	// drive, or carrier). All such ships will have been logged in the player's flightcheck.
	size_t nonJumpCount = 0;
	if(!flightChecks.empty())
	{
		// There may be multiple warnings reported, but only 3 result in a ship which cannot jump.
		const auto jumpWarnings = set<string>{
			"no bays?", "no fuel?", "no hyperdrive?"
		};
		for(const auto &result : flightChecks)
			for(const auto &warning : result.second)
				if(jumpWarnings.count(warning))
				{
					++nonJumpCount;
					break;
				}
	}

	if(nonJumpCount > 0 || cargoToSell > 0 || overbooked > 0)
	{
		ostringstream out;
		// Warn about missions that will fail on takeoff.
		if(missionCargoToSell > 0 || overbooked > 0)
		{
			bool both = ((cargoToSell > 0 && cargo.MissionCargoSize()) && overbooked > 0);
			out << "If you take off now you will fail a mission due to not having enough ";

			if(overbooked > 0)
			{
				out << "bunks available for " << overbooked;
				out << (overbooked > 1 ? " of the passengers" : " passenger");
				out << (both ? " and not having enough " : ".");
			}

			if(missionCargoToSell > 0)
			{
				out << "cargo space to hold " << missionCargoToSell;
				out << (missionCargoToSell > 1 ? " tons" : " ton");
				out << " of your mission cargo.";
			}
		}
		// Warn about ships that won't travel with you.
		else if(nonJumpCount > 0)
		{
			out << "If you take off now you will launch with ";
			if(nonJumpCount == 1)
				out << "a ship";
			else
				out << nonJumpCount << " ships";
			out << " that will not be able to leave the system.";
		}
		// Warn about non-commodity cargo you will have to sell.
		else
		{
			out << "If you take off now you will have to sell ";

			if(cargoToSell == 1)
				out << "a ton of cargo";
			else if(cargoToSell > 0)
				out << cargoToSell << " tons of cargo";
			out << " that you do not have space for.";
		}
		out << " Are you sure you want to continue?";
		GetUI()->Push(new Dialog(this, &PlanetPanel::TakeOff, out.str()));
		return;
	}

	// There was no need to ask the player whether we can get rid of anything,
	// so go ahead and take off.
	TakeOff();
}



void PlanetPanel::TakeOff()
{
	player.Save();
	if(player.TakeOff(GetUI()))
	{
		if(callback)
			callback();
		if(selectedPanel)
			GetUI()->Pop(selectedPanel);
		GetUI()->Pop(this);
	}
}<|MERGE_RESOLUTION|>--- conflicted
+++ resolved
@@ -49,16 +49,7 @@
 	bank.reset(new BankPanel(player));
 	spaceport.reset(new SpaceportPanel(player));
 	hiring.reset(new HiringPanel(player));
-<<<<<<< HEAD
-	
-=======
-
-	text.SetFont(FontSet::Get(14));
-	text.SetAlignment(Alignment::JUSTIFIED);
-	text.SetWrapWidth(480);
-	text.Wrap(planet.Description());
-
->>>>>>> c9cc144b
+
 	// Since the loading of landscape images is deferred, make sure that the
 	// landscapes for this system are loaded before showing the planet panel.
 	GameData::Preload(planet.Landscape());
@@ -131,13 +122,7 @@
 					break;
 				}
 	}
-<<<<<<< HEAD
-	
-=======
-
-	ui.Draw(info, this);
-
->>>>>>> c9cc144b
+
 	if(!selectedPanel)
 		info.SetString("description", planet.Description());
 	ui.Draw(info, this);
