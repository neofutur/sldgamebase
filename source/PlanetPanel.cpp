--- conflicted
+++ resolved
@@ -241,16 +241,10 @@
 		TakeOff();
 		return;
 	}
-<<<<<<< HEAD
-	
+
 	// Check if any of the player's ships are configured in such a way that they will be impossible to
 	// fly, or won't be able to follow the fleet on jumps (e.g. due to lack of fuel, drive, or carrier).
 	size_t nonJumpCount = 0;
-=======
-
-	// Check if any of the player's ships are configured in such a way that they
-	// will be impossible to fly.
->>>>>>> a2b231a3
 	const auto flightChecks = player.FlightCheck();
 	if(!flightChecks.empty())
 	{
@@ -275,12 +269,8 @@
 					break;
 				}
 		}
-<<<<<<< HEAD
-	}
-	
-=======
-
->>>>>>> a2b231a3
+	}
+
 	// Check for items that would be sold, or mission passengers that would be abandoned on-planet.
 	const Ship *flagship = player.Flagship();
 	const CargoHold &cargo = player.Cargo();
@@ -290,8 +280,7 @@
 	int missionCargoToSell = cargo.MissionCargoSize() - cargo.Size();
 	// Will you have to sell something other than regular cargo?
 	int cargoToSell = -(cargo.Free() + cargo.CommoditiesSize());
-<<<<<<< HEAD
-	
+
 	// Outfit changes or flagship reassignment may void a travel plan.
 	bool invalidPlan = false;
 	bool invalidDestination = false;
@@ -299,29 +288,8 @@
 		invalidPlan = true;
 	else if(player.TravelDestination() && !player.TravelDestination()->IsAccessible(player.Flagship()))
 		invalidDestination = true;
-	
+
 	if(nonJumpCount > 0 || cargoToSell > 0 || overbooked > 0 || invalidPlan || invalidDestination)
-=======
-	// Count how many active ships we have that cannot make the jump (e.g. due to lack of fuel,
-	// drive, or carrier). All such ships will have been logged in the player's flightcheck.
-	size_t nonJumpCount = 0;
-	if(!flightChecks.empty())
-	{
-		// There may be multiple warnings reported, but only 3 result in a ship which cannot jump.
-		const auto jumpWarnings = set<string>{
-			"no bays?", "no fuel?", "no hyperdrive?"
-		};
-		for(const auto &result : flightChecks)
-			for(const auto &warning : result.second)
-				if(jumpWarnings.count(warning))
-				{
-					++nonJumpCount;
-					break;
-				}
-	}
-
-	if(nonJumpCount > 0 || cargoToSell > 0 || overbooked > 0)
->>>>>>> a2b231a3
 	{
 		ostringstream out;
 		// Warn about missions that will fail on takeoff.
@@ -375,7 +343,7 @@
 				out << "intended landing target will be cleared as it is";
 			out << " now inaccessible. This may be due to changing your flagship or its installed outfits.";
 		}
-		
+
 		out << "\nAre you sure you want to continue?";
 		GetUI()->Push(new Dialog(this, &PlanetPanel::TakeOff, out.str()));
 		return;
