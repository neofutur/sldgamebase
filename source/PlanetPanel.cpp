--- conflicted
+++ resolved
@@ -62,10 +62,7 @@
 	text.SetFont(FontSet::Get(14));
 	text.SetAlignment(Alignment::JUSTIFIED);
 	text.SetWrapWidth(480);
-<<<<<<< HEAD
-	text.Wrap(planet.Description(player.Conditions()));
-=======
->>>>>>> ca588f4c
+	text.Wrap(planet.Description().ToString(player.Conditions()));
 
 	// Since the loading of landscape images is deferred, make sure that the
 	// landscapes for this system are loaded before showing the planet panel.
