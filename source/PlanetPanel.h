/* PlanetPanel.h
Copyright (c) 2014 by Michael Zahniser

Endless Sky is free software: you can redistribute it and/or modify it under the
terms of the GNU General Public License as published by the Free Software
Foundation, either version 3 of the License, or (at your option) any later version.

Endless Sky is distributed in the hope that it will be useful, but WITHOUT ANY
WARRANTY; without even the implied warranty of MERCHANTABILITY or FITNESS FOR A
PARTICULAR PURPOSE.  See the GNU General Public License for more details.
*/

#ifndef PLANET_PANEL_H_
#define PLANET_PANEL_H_

#include "Panel.h"

#include <functional>
#include <memory>

class Interface;
class Planet;
class PlayerInfo;
class SpaceportPanel;
class System;



// Dialog that pops up when you land on a planet. The shipyard and outfitter are
// shown in full-screen panels that pop up above this one, but the remaining views
// (trading, jobs, bank, port, and crew) are displayed within this dialog.
class PlanetPanel : public Panel {
public:
	PlanetPanel(PlayerInfo &player, std::function<void()> callback);

	virtual void Step() override;
	virtual void Draw() override;


protected:
	// Only override the ones you need; the default action is to return false.
	virtual bool KeyDown(SDL_Keycode key, Uint16 mod, const Command &command, bool isNewPress) override;


private:
	void TakeOffIfReady();
	void TakeOff();


private:
	PlayerInfo &player;
	std::function<void()> callback = nullptr;
	bool requestedLaunch = false;

	const Planet &planet;
	const System &system;
	const Interface &ui;

	std::shared_ptr<Panel> trading;
	std::shared_ptr<Panel> bank;
	std::shared_ptr<SpaceportPanel> spaceport;
	std::shared_ptr<Panel> hiring;
	Panel *selectedPanel = nullptr;
<<<<<<< HEAD
=======

	WrappedText text;
>>>>>>> c9cc144b
};



#endif<|MERGE_RESOLUTION|>--- conflicted
+++ resolved
@@ -61,11 +61,6 @@
 	std::shared_ptr<SpaceportPanel> spaceport;
 	std::shared_ptr<Panel> hiring;
 	Panel *selectedPanel = nullptr;
-<<<<<<< HEAD
-=======
-
-	WrappedText text;
->>>>>>> c9cc144b
 };
 
 
