/* PlayerInfo.cpp
Copyright (c) 2014 by Michael Zahniser

Endless Sky is free software: you can redistribute it and/or modify it under the
terms of the GNU General Public License as published by the Free Software
Foundation, either version 3 of the License, or (at your option) any later version.

Endless Sky is distributed in the hope that it will be useful, but WITHOUT ANY
WARRANTY; without even the implied warranty of MERCHANTABILITY or FITNESS FOR A
PARTICULAR PURPOSE. See the GNU General Public License for more details.

You should have received a copy of the GNU General Public License along with
this program. If not, see <https://www.gnu.org/licenses/>.
*/

#include "PlayerInfo.h"

#include "Audio.h"
#include "ConversationPanel.h"
#include "DataFile.h"
#include "DataWriter.h"
#include "Dialog.h"
#include "DistanceMap.h"
#include "Files.h"
#include "text/Format.h"
#include "GameData.h"
#include "Government.h"
#include "Hardpoint.h"
#include "Logger.h"
#include "Messages.h"
#include "Outfit.h"
#include "Person.h"
#include "Planet.h"
#include "Plugins.h"
#include "Politics.h"
#include "Preferences.h"
#include "Random.h"
#include "SavedGame.h"
#include "Ship.h"
#include "ShipEvent.h"
#include "ShipJumpNavigation.h"
#include "StartConditions.h"
#include "StellarObject.h"
#include "System.h"
#include "UI.h"

#include <algorithm>
#include <cassert>
#include <cmath>
#include <ctime>
#include <functional>
#include <iterator>
#include <limits>
#include <sstream>
#include <stdexcept>

using namespace std;

namespace {
	// Move the flagship to the start of your list of ships. It does not make sense
	// that the flagship would change if you are reunited with a different ship that
	// was higher up the list.
	void MoveFlagshipBegin(vector<shared_ptr<Ship>> &ships, const shared_ptr<Ship> &flagship)
	{
		if(!flagship)
			return;

		// Find the current location of the flagship.
		auto it = find(ships.begin(), ships.end(), flagship);
		if(it != ships.begin() && it != ships.end())
		{
			// Move all ships before the flagship one position backwards (which overwrites
			// the flagship at its position).
			move_backward(ships.begin(), it, next(it));
			// Re-add the flagship at the beginning of the list.
			ships[0] = flagship;
		}
	}

	string EntryToString(SystemEntry entryType)
	{
		switch(entryType)
		{
			case SystemEntry::HYPERDRIVE:
				return "hyperdrive";
			case SystemEntry::JUMP:
				return "jump drive";
			case SystemEntry::WORMHOLE:
				return "wormhole";
			default:
			case SystemEntry::TAKE_OFF:
				return "takeoff";
		}
	}

	SystemEntry StringToEntry(const string &entry)
	{
		if(entry == "hyperdrive")
			return SystemEntry::HYPERDRIVE;
		else if(entry == "jump drive")
			return SystemEntry::JUMP;
		else if(entry == "wormhole")
			return SystemEntry::WORMHOLE;
		return SystemEntry::TAKE_OFF;
	}
}



// Completely clear all loaded information, to prepare for loading a file or
// creating a new pilot.
void PlayerInfo::Clear()
{
	*this = PlayerInfo();

	Random::Seed(time(nullptr));
	GameData::Revert();
	Messages::Reset();

	conditions.Clear();

	delete transactionSnapshot;
	transactionSnapshot = nullptr;
}



// Check if a player has been loaded.
bool PlayerInfo::IsLoaded() const
{
	return !firstName.empty();
}



// Make a new player.
void PlayerInfo::New(const StartConditions &start)
{
	// Clear any previously loaded data.
	Clear();

	// Copy the core information from the full starting scenario.
	startData = start;
	// Copy any ships in the start conditions.
	for(const Ship &ship : start.Ships())
	{
		ships.emplace_back(new Ship(ship));
		ships.back()->SetSystem(&start.GetSystem());
		ships.back()->SetPlanet(&start.GetPlanet());
		ships.back()->SetIsSpecial();
		ships.back()->SetIsYours();
		ships.back()->SetGovernment(GameData::PlayerGovernment());
	}
	// Load starting conditions from a "start" item in the data files. If no
	// such item exists, StartConditions defines default values.
	date = start.GetDate();
	GameData::SetDate(date);
	// Make sure the fleet depreciation object knows it is tracking the player's
	// fleet, not the planet's stock.
	depreciation.Init(ships, date.DaysSinceEpoch());

	SetSystem(start.GetSystem());
	SetPlanet(&start.GetPlanet());
	accounts = start.GetAccounts();
	RegisterDerivedConditions();
	start.GetConditions().Apply(conditions);

	// Generate missions that will be available on the first day.
	CreateMissions();

	// Add to the list of events that should happen on certain days.
	for(const auto &it : GameData::Events())
		if(it.second.GetDate())
			AddEvent(it.second, it.second.GetDate());
}



// Load player information from a saved game file.
void PlayerInfo::Load(const string &path)
{
	// Make sure any previously loaded data is cleared.
	Clear();

	// A listing of missions and the ships where their cargo or passengers were when the game was saved.
	// Missions and ships are referred to by string UUIDs.
	// Any mission cargo or passengers that were in the player's system will not be recorded here,
	// as that can be safely redistributed from the player's overall CargoHold to any ships in their system.
	map<string, map<string, int>> missionCargoToDistribute;
	map<string, map<string, int>> missionPassengersToDistribute;

	filePath = path;
	// Strip anything after the "~" from snapshots, so that the file we save
	// will be the auto-save, not the snapshot.
	size_t pos = filePath.find('~');
	size_t namePos = filePath.length() - Files::Name(filePath).length();
	if(pos != string::npos && pos > namePos)
		filePath = filePath.substr(0, pos) + ".txt";

	// The player may have bribed their current planet in the last session. Ensure
	// we provide the same access to services in this session, too.
	bool hasFullClearance = false;

	// Register derived conditions now, so old primary versions can load into them.
	RegisterDerivedConditions();

	DataFile file(path);
	for(const DataNode &child : file)
	{
		// Basic player information and persistent UI settings:
		if(child.Token(0) == "pilot" && child.Size() >= 3)
		{
			firstName = child.Token(1);
			lastName = child.Token(2);
		}
		else if(child.Token(0) == "date" && child.Size() >= 4)
			date = Date(child.Value(1), child.Value(2), child.Value(3));
		else if(child.Token(0) == "system entry method" && child.Size() >= 2)
			entry = StringToEntry(child.Token(1));
		else if(child.Token(0) == "previous system" && child.Size() >= 2)
			previousSystem = GameData::Systems().Get(child.Token(1));
		else if(child.Token(0) == "system" && child.Size() >= 2)
			system = GameData::Systems().Get(child.Token(1));
		else if(child.Token(0) == "planet" && child.Size() >= 2)
			planet = GameData::Planets().Get(child.Token(1));
		else if(child.Token(0) == "clearance")
			hasFullClearance = true;
		else if(child.Token(0) == "launching")
			shouldLaunch = true;
		else if(child.Token(0) == "playtime" && child.Size() >= 2)
			playTime = child.Value(1);
		else if(child.Token(0) == "travel" && child.Size() >= 2)
			travelPlan.push_back(GameData::Systems().Get(child.Token(1)));
		else if(child.Token(0) == "travel destination" && child.Size() >= 2)
			travelDestination = GameData::Planets().Get(child.Token(1));
		else if(child.Token(0) == "map coloring" && child.Size() >= 2)
			mapColoring = child.Value(1);
		else if(child.Token(0) == "map zoom" && child.Size() >= 2)
			mapZoom = child.Value(1);
		else if(child.Token(0) == "collapsed" && child.Size() >= 2)
		{
			for(const DataNode &grand : child)
				collapsed[child.Token(1)].insert(grand.Token(0));
		}
		else if(child.Token(0) == "reputation with")
		{
			for(const DataNode &grand : child)
				if(grand.Size() >= 2)
					reputationChanges.emplace_back(
						GameData::Governments().Get(grand.Token(0)), grand.Value(1));
		}

		// Records of things you own:
		else if(child.Token(0) == "ship")
		{
			// Ships owned by the player have various special characteristics:
			ships.push_back(make_shared<Ship>(child));
			ships.back()->SetIsSpecial();
			ships.back()->SetIsYours();
			// Defer finalizing this ship until we have processed all changes to game state.
		}
		else if(child.Token(0) == "groups" && child.Size() >= 2 && !ships.empty())
			groups[ships.back().get()] = child.Value(1);
		else if(child.Token(0) == "storage")
		{
			for(const DataNode &grand : child)
				if(grand.Size() >= 2 && grand.Token(0) == "planet")
					for(const DataNode &grandGrand : grand)
						if(grandGrand.Token(0) == "cargo")
						{
							CargoHold &storage = planetaryStorage[GameData::Planets().Get(grand.Token(1))];
							storage.Load(grandGrand);
						}
		}
		else if(child.Token(0) == "account")
			accounts.Load(child, true);
		else if(child.Token(0) == "cargo")
			cargo.Load(child);
		else if(child.Token(0) == "basis")
		{
			for(const DataNode &grand : child)
				if(grand.Size() >= 2)
					costBasis[grand.Token(0)] += grand.Value(1);
		}
		else if(child.Token(0) == "stock")
		{
			for(const DataNode &grand : child)
				if(grand.Size() >= 2)
					stock[GameData::Outfits().Get(grand.Token(0))] += grand.Value(1);
		}
		else if(child.Token(0) == "fleet depreciation")
			depreciation.Load(child);
		else if(child.Token(0) == "stock depreciation")
			stockDepreciation.Load(child);

		// Records of things you have done or are doing, or have happened to you:
		else if(child.Token(0) == "mission")
		{
			missions.emplace_back(child);
			cargo.AddMissionCargo(&missions.back());
		}
		else if((child.Token(0) == "mission cargo" || child.Token(0) == "mission passengers") && child.HasChildren())
		{
			map<string, map<string, int>> &toDistribute = (child.Token(0) == "mission cargo")
					? missionCargoToDistribute : missionPassengersToDistribute;
			for(const DataNode &grand : child)
				if(grand.Token(0) == "player ships" && grand.HasChildren())
					for(const DataNode &great : grand)
					{
						if(great.Size() != 3)
							continue;
						toDistribute[great.Token(0)][great.Token(1)] = great.Value(2);
					}
		}
		else if(child.Token(0) == "available job")
			availableJobs.emplace_back(child);
		else if(child.Token(0) == "sort type")
			availableSortType = static_cast<SortType>(child.Value(1));
		else if(child.Token(0) == "sort descending")
			availableSortAsc = false;
		else if(child.Token(0) == "separate deadline")
			sortSeparateDeadline = true;
		else if(child.Token(0) == "separate possible")
			sortSeparatePossible = true;
		else if(child.Token(0) == "available mission")
			availableMissions.emplace_back(child);
		else if(child.Token(0) == "conditions")
			conditions.Load(child);
		else if(child.Token(0) == "event")
			gameEvents.emplace_back(child);
		else if(child.Token(0) == "changes")
		{
			for(const DataNode &grand : child)
				dataChanges.push_back(grand);
		}
		else if(child.Token(0) == "economy")
			economy = child;
		else if(child.Token(0) == "destroyed" && child.Size() >= 2)
			destroyedPersons.push_back(child.Token(1));

		// Records of things you have discovered:
		else if(child.Token(0) == "visited" && child.Size() >= 2)
			Visit(*GameData::Systems().Get(child.Token(1)));
		else if(child.Token(0) == "visited planet" && child.Size() >= 2)
			Visit(*GameData::Planets().Get(child.Token(1)));
		else if(child.Token(0) == "harvested")
		{
			for(const DataNode &grand : child)
				if(grand.Size() >= 2)
					harvested.emplace(
						GameData::Systems().Get(grand.Token(0)),
						GameData::Outfits().Get(grand.Token(1)));
		}
		else if(child.Token(0) == "logbook")
		{
			for(const DataNode &grand : child)
			{
				if(grand.Size() >= 3)
				{
					Date date(grand.Value(0), grand.Value(1), grand.Value(2));
					string text;
					for(const DataNode &great : grand)
					{
						if(!text.empty())
							text += "\n\t";
						text += great.Token(0);
					}
					logbook.emplace(date, text);
				}
				else if(grand.Size() >= 2)
				{
					string &text = specialLogs[grand.Token(0)][grand.Token(1)];
					for(const DataNode &great : grand)
					{
						if(!text.empty())
							text += "\n\t";
						text += great.Token(0);
					}
				}
			}
		}
		else if(child.Token(0) == "start")
			startData.Load(child);
	}
	// Modify the game data with any changes that were loaded from this file.
	ApplyChanges();
	// Ensure the player is in a valid state after loading & applying changes.
	ValidateLoad();

	// Restore access to services, if it was granted previously.
	if(planet && hasFullClearance)
		planet->Bribe();

	// Based on the ships that were loaded, calculate the player's capacity for
	// cargo and passengers.
	UpdateCargoCapacities();

	auto DistributeMissionCargo = [](map<string, map<string, int>> &toDistribute, const list<Mission> &missions,
			vector<shared_ptr<Ship>> &ships, CargoHold &cargo, bool passengers) -> void
	{
		for(const auto &it : toDistribute)
		{
			const auto missionIt = find_if(missions.begin(), missions.end(),
					[&it](const Mission &mission) { return mission.UUID().ToString() == it.first; });
			if(missionIt != missions.end())
			{
				const Mission *cargoOf = &*missionIt;
				for(const auto &shipCargo : it.second)
				{
					auto shipIt = find_if(ships.begin(), ships.end(),
							[&shipCargo](const shared_ptr<Ship> &ship) { return ship->UUID().ToString() == shipCargo.first; });
					if(shipIt != ships.end())
					{
						Ship *destination = shipIt->get();
						if(passengers)
							cargo.TransferPassengers(cargoOf, shipCargo.second, destination->Cargo());
						else
							cargo.Transfer(cargoOf, shipCargo.second, destination->Cargo());
					}
				}
			}
		}
	};

	DistributeMissionCargo(missionCargoToDistribute, missions, ships, cargo, false);
	DistributeMissionCargo(missionPassengersToDistribute, missions, ships, cargo, true);

	// If no depreciation record was loaded, every item in the player's fleet
	// will count as non-depreciated.
	if(!depreciation.IsLoaded())
		depreciation.Init(ships, date.DaysSinceEpoch());
}



// Load the most recently saved player (if any). Returns false when no save was loaded.
bool PlayerInfo::LoadRecent()
{
	string recentPath = Files::Read(Files::Config() + "recent.txt");
	// Trim trailing whitespace (including newlines) from the path.
	while(!recentPath.empty() && recentPath.back() <= ' ')
		recentPath.pop_back();

	if(recentPath.empty() || !Files::Exists(recentPath))
	{
		Clear();
		return false;
	}

	Load(recentPath);
	return true;
}



// Save this player. The file name is based on the player's name.
void PlayerInfo::Save() const
{
	// Don't save dead players or players that are not fully created.
	if(!CanBeSaved())
		return;

	// Remember that this was the most recently saved player.
	Files::Write(Files::Config() + "recent.txt", filePath + '\n');

	if(filePath.rfind(".txt") == filePath.length() - 4)
	{
		// Only update the backups if this save will have a newer date.
		SavedGame saved(filePath);
		if(saved.GetDate() != date.ToString())
		{
			string root = filePath.substr(0, filePath.length() - 4);
			const int previousCount = Preferences::GetPreviousSaveCount();
			const string rootPrevious = root + "~~previous-";
			for(int i = previousCount - 1; i > 0; --i)
			{
				const string toMove = rootPrevious + to_string(i) + ".txt";
				if(Files::Exists(toMove))
					Files::Move(toMove, rootPrevious + to_string(i + 1) + ".txt");
			}
			if(Files::Exists(filePath))
				Files::Move(filePath, rootPrevious + "1.txt");
			if(planet->HasSpaceport())
				Save(rootPrevious + "spaceport.txt");
		}
	}

	Save(filePath);

	// Save global conditions:
	DataWriter globalConditions(Files::Config() + "global conditions.txt");
	GameData::GlobalConditions().Save(globalConditions);
}



// Get the base file name for the player, without the ".txt" extension. This
// will usually be "<first> <last>", but may be different if multiple players
// exist with the same name, in which case a number is appended.
string PlayerInfo::Identifier() const
{
	string name = Files::Name(filePath);
	return (name.length() < 4) ? "" : name.substr(0, name.length() - 4);
}



void PlayerInfo::StartTransaction()
{
	assert(!transactionSnapshot && "Starting PlayerInfo transaction while one is already active");

	// Create in-memory DataWriter and save to it.
	transactionSnapshot = new DataWriter();
	Save(*transactionSnapshot);
}



void PlayerInfo::FinishTransaction()
{
	assert(transactionSnapshot && "Finishing PlayerInfo while one hasn't been started");
	delete transactionSnapshot;
	transactionSnapshot = nullptr;
}



// Apply the given set of changes to the game data.
void PlayerInfo::AddChanges(list<DataNode> &changes)
{
	bool changedSystems = false;
	for(const DataNode &change : changes)
	{
		changedSystems |= (change.Token(0) == "system");
		changedSystems |= (change.Token(0) == "link");
		changedSystems |= (change.Token(0) == "unlink");
		GameData::Change(change);
	}
	if(changedSystems)
	{
		// Recalculate what systems have been seen.
		GameData::UpdateSystems();
		seen.clear();
		for(const System *system : visitedSystems)
		{
			seen.insert(system);
			for(const System *neighbor : system->VisibleNeighbors())
				if(!neighbor->Hidden() || system->Links().count(neighbor))
					seen.insert(neighbor);
		}
	}

	// Only move the changes into my list if they are not already there.
	if(&changes != &dataChanges)
		dataChanges.splice(dataChanges.end(), changes);
}



// Add an event that will happen at the given date.
void PlayerInfo::AddEvent(const GameEvent &event, const Date &date)
{
	gameEvents.push_back(event);
	gameEvents.back().SetDate(date);
}



// Mark this player as dead, and handle the changes to the player's fleet.
void PlayerInfo::Die(int response, const shared_ptr<Ship> &capturer)
{
	isDead = true;
	// The player loses access to all their ships if they die on a planet.
	if(GetPlanet() || !flagship)
		ships.clear();
	// If the flagship should explode due to choices made in a mission's
	// conversation, it should still appear in the player's ship list (but
	// will be red, because it is dead). The player's escorts will scatter
	// automatically, as they have a now-dead parent.
	else if(response == Conversation::EXPLODE)
		flagship->Destroy();
	// If it died in open combat, it is already marked destroyed.
	else if(!flagship->IsDestroyed())
	{
		// The player died due to the failed capture of an NPC or a
		// "mutiny". The flagship is either captured or changes government.
		if(!flagship->IsYours())
		{
			// The flagship was already captured, via BoardingPanel,
			// and its parent-escort relationships were updated in
			// Ship::WasCaptured().
		}
		// The referenced ship may not be boarded by the player, so before
		// letting it capture the flagship it must be near the flagship.
		else if(capturer && capturer->Position().Distance(flagship->Position()) <= 1.)
			flagship->WasCaptured(capturer);
		else
		{
			// A "mutiny" occurred.
			flagship->SetIsYours(false);
			// TODO: perhaps allow missions to set the new government.
			flagship->SetGovernment(GameData::Governments().Get("Independent"));
			// Your escorts do not follow it, nor does it wait for them.
			for(const shared_ptr<Ship> &ship : ships)
				ship->SetParent(nullptr);
		}
		// Remove the flagship from the player's ship list.
		auto it = find(ships.begin(), ships.end(), flagship);
		if(it != ships.end())
			ships.erase(it);
	}
}



// Query whether this player is dead.
bool PlayerInfo::IsDead() const
{
	return isDead;
}



// Get the player's first name.
const string &PlayerInfo::FirstName() const
{
	return firstName;
}



// Get the player's last name.
const string &PlayerInfo::LastName() const
{
	return lastName;
}



// Set the player's name. This will also set the saved game file name.
void PlayerInfo::SetName(const string &first, const string &last)
{
	firstName = first;
	lastName = last;

	string fileName = first + " " + last;

	// If there are multiple pilots with the same name, append a number to the
	// pilot name to generate a unique file name.
	filePath = Files::Saves() + fileName;
	int index = 0;
	while(true)
	{
		string path = filePath;
		if(index++)
			path += " " + to_string(index);
		path += ".txt";

		if(!Files::Exists(path))
		{
			filePath.swap(path);
			break;
		}
	}
}



// Get the current date (game world, not real world).
const Date &PlayerInfo::GetDate() const
{
	return date;
}



// Set the date to the next day, and perform all daily actions.
void PlayerInfo::IncrementDate()
{
	++date;

	// Check if any special events should happen today.
	auto it = gameEvents.begin();
	while(it != gameEvents.end())
	{
		if(date < it->GetDate())
			++it;
		else
		{
			it->Apply(*this);
			it = gameEvents.erase(it);
		}
	}

	// Check if any missions have failed because of deadlines and
	// do any daily mission actions for those that have not failed.
	for(Mission &mission : missions)
	{
		if(mission.CheckDeadline(date) && mission.IsVisible())
			Messages::Add("You failed to meet the deadline for the mission \"" + mission.Name() + "\".",
				Messages::Importance::Highest);
		if(!mission.IsFailed())
			mission.Do(Mission::DAILY, *this);
	}

	// Check what salaries and tribute the player receives.
	auto GetIncome = [&](string prefix)
	{
		int64_t total = 0;
		auto it = conditions.PrimariesLowerBound(prefix);
		for( ; it != conditions.PrimariesEnd() && !it->first.compare(0, prefix.length(), prefix); ++it)
			total += it->second;
		return total;
	};
	int64_t salariesIncome = GetIncome("salary: ");
	int64_t tributeIncome = GetIncome("tribute: ");
	FleetBalance b = MaintenanceAndReturns();
	if(salariesIncome || tributeIncome || b.assetsReturns)
	{
		string message = "You receive ";
		if(salariesIncome)
			message += Format::CreditString(salariesIncome) + " salary";
		if(salariesIncome && tributeIncome)
		{
			if(b.assetsReturns)
				message += ", ";
			else
				message += " and ";
		}
		if(tributeIncome)
			message += Format::CreditString(tributeIncome) + " in tribute";
		if(salariesIncome && tributeIncome && b.assetsReturns)
			message += ",";
		if((salariesIncome || tributeIncome) && b.assetsReturns)
			message += " and ";
		if(b.assetsReturns)
			message += Format::CreditString(b.assetsReturns) + " based on outfits and ships";
		message += ".";
		Messages::Add(message, Messages::Importance::High);
		accounts.AddCredits(salariesIncome + tributeIncome + b.assetsReturns);
	}

	// For accounting, keep track of the player's net worth. This is for
	// calculation of yearly income to determine maximum mortgage amounts.
	int64_t assets = depreciation.Value(ships, date.DaysSinceEpoch());
	for(const shared_ptr<Ship> &ship : ships)
		assets += ship->Cargo().Value(system);

	// Have the player pay salaries, mortgages, etc. and print a message that
	// summarizes the payments that were made.
	string message = accounts.Step(assets, Salaries(), b.maintenanceCosts);
	if(!message.empty())
		Messages::Add(message, Messages::Importance::High);

	// Reset the reload counters for all your ships.
	for(const shared_ptr<Ship> &ship : ships)
		ship->GetArmament().ReloadAll();
}



const CoreStartData &PlayerInfo::StartData() const noexcept
{
	return startData;
}



void PlayerInfo::SetSystemEntry(SystemEntry entryType)
{
	entry = entryType;
}



SystemEntry PlayerInfo::GetSystemEntry() const
{
	return entry;
}



// Set the player's current start system, and mark that system as visited.
void PlayerInfo::SetSystem(const System &system)
{
	this->previousSystem = this->system;
	this->system = &system;
	Visit(system);
}



// Get the player's current star system.
const System *PlayerInfo::GetSystem() const
{
	return system;
}



const System *PlayerInfo::GetPreviousSystem() const
{
	return previousSystem;
}



// Set the planet the player is landed on.
void PlayerInfo::SetPlanet(const Planet *planet)
{
	this->planet = planet;
}



// Get the planet the player is landed on.
const Planet *PlayerInfo::GetPlanet() const
{
	return planet;
}



// If the player is landed, return the stellar object they are on. Some planets
// (e.g. ringworlds) may include multiple stellar objects in the same system.
const StellarObject *PlayerInfo::GetStellarObject() const
{
	if(!system || !planet)
		return nullptr;

	double closestDistance = numeric_limits<double>::infinity();
	const StellarObject *closestObject = nullptr;
	for(const StellarObject &object : system->Objects())
		if(object.GetPlanet() == planet)
		{
			if(!Flagship())
				return &object;

			double distance = Flagship()->Position().Distance(object.Position());
			if(distance < closestDistance)
			{
				closestDistance = distance;
				closestObject = &object;
			}
		}
	return closestObject;
}



// Check if the player must take off immediately.
bool PlayerInfo::ShouldLaunch() const
{
	return shouldLaunch;
}



// Access the player's account information.
const Account &PlayerInfo::Accounts() const
{
	return accounts;
}



// Access the player's account information (and allow modifying it).
Account &PlayerInfo::Accounts()
{
	return accounts;
}



// Calculate how much the player pays in daily salaries.
int64_t PlayerInfo::Salaries() const
{
	// Don't count extra crew on anything but the flagship.
	int64_t crew = 0;
	const Ship *flagship = Flagship();
	if(flagship)
		crew = flagship->Crew() - flagship->RequiredCrew();

	// A ship that is "parked" remains on a planet and requires no salaries.
	for(const shared_ptr<Ship> &ship : ships)
		if(!ship->IsParked() && !ship->IsDestroyed())
			crew += ship->RequiredCrew();
	if(!crew)
		return 0;

	// Every crew member except the player receives 100 credits per day.
	return 100 * (crew - 1);
}



// Calculate the daily maintenance cost and generated income for all ships and in cargo outfits.
PlayerInfo::FleetBalance PlayerInfo::MaintenanceAndReturns() const
{
	FleetBalance b;

	// If the player is landed, then cargo will be in the player's
	// pooled cargo. Check there so that the bank panel can display the
	// correct total maintenance costs. When launched all cargo will be
	// in the player's ships instead of in the pooled cargo, so no outfit
	// will be counted twice.
	for(const auto &outfit : Cargo().Outfits())
	{
		b.maintenanceCosts += max<int64_t>(0, outfit.first->Get("maintenance costs")) * outfit.second;
		b.assetsReturns += max<int64_t>(0, outfit.first->Get("income")) * outfit.second;
	}
	for(const shared_ptr<Ship> &ship : ships)
		if(!ship->IsDestroyed())
		{
			b.maintenanceCosts += max<int64_t>(0, ship->Attributes().Get("maintenance costs"));
			b.assetsReturns += max<int64_t>(0, ship->Attributes().Get("income"));
			for(const auto &outfit : ship->Cargo().Outfits())
			{
				b.maintenanceCosts += max<int64_t>(0, outfit.first->Get("maintenance costs")) * outfit.second;
				b.assetsReturns += max<int64_t>(0, outfit.first->Get("income")) * outfit.second;
			}
			if(!ship->IsParked())
			{
				b.maintenanceCosts += max<int64_t>(0, ship->Attributes().Get("operating costs"));
				b.assetsReturns += max<int64_t>(0, ship->Attributes().Get("operating income"));
			}
		}
	return b;
}



// Get a pointer to the ship that the player controls. This is always the first
// ship in the list.
const Ship *PlayerInfo::Flagship() const
{
	return const_cast<PlayerInfo *>(this)->FlagshipPtr().get();
}



// Get a pointer to the ship that the player controls. This is always the first
// ship in the list.
Ship *PlayerInfo::Flagship()
{
	return FlagshipPtr().get();
}



// Determine which ship is the flagship and return the shared pointer to it.
const shared_ptr<Ship> &PlayerInfo::FlagshipPtr()
{
	if(!flagship)
	{
		for(const shared_ptr<Ship> &it : ships)
			if(!it->IsParked() && it->GetSystem() == system && it->CanBeFlagship())
			{
				flagship = it;
				break;
			}
	}

	static const shared_ptr<Ship> empty;
	return (flagship && flagship->IsYours()) ? flagship : empty;
}



// Set the flagship (on departure or during flight).
void PlayerInfo::SetFlagship(Ship &other)
{
	// Remove active data in the old flagship.
	if(flagship && flagship.get() != &other)
		flagship->ClearTargetsAndOrders();

	// Set the new flagship pointer.
	flagship = other.shared_from_this();

	// Make sure your jump-capable ships all know who the flagship is.
	for(const shared_ptr<Ship> &ship : ships)
	{
		bool shouldFollowFlagship = (ship != flagship && !ship->IsParked() &&
			(!ship->CanBeCarried() || ship->JumpNavigation().JumpFuel()));
		ship->SetParent(shouldFollowFlagship ? flagship : shared_ptr<Ship>());
	}

	// Move the flagship to the beginning to the list of ships.
	MoveFlagshipBegin(ships, flagship);

	// Make sure your flagship is not included in the escort selection.
	for(auto it = selectedShips.begin(); it != selectedShips.end(); )
	{
		shared_ptr<Ship> ship = it->lock();
		if(!ship || ship == flagship)
			it = selectedShips.erase(it);
		else
			++it;
	}
}



// Access the full list of ships that the player owns.
const vector<shared_ptr<Ship>> &PlayerInfo::Ships() const
{
	return ships;
}



// Inspect the flightworthiness of the player's active fleet, individually and
// as a whole, to determine which ships cannot travel with the group.
// Returns a mapping of ships to the reason their flight check failed.
map<const shared_ptr<Ship>, vector<string>> PlayerInfo::FlightCheck() const
{
	// Count of all bay types in the active fleet.
	auto bayCount = map<string, size_t>{};
	// Classification of the present ships by category. Parked ships are ignored.
	auto categoryCount = map<string, vector<shared_ptr<Ship>>>{};

	auto flightChecks = map<const shared_ptr<Ship>, vector<string>>{};
	for(const auto &ship : ships)
		if(ship->GetSystem() && !ship->IsDisabled() && !ship->IsParked())
		{
			auto checks = ship->FlightCheck();
			if(!checks.empty())
				flightChecks.emplace(ship, checks);

			// Only check bays for in-system ships.
			if(ship->GetSystem() != system)
				continue;

			categoryCount[ship->Attributes().Category()].emplace_back(ship);
			// Ensure bayCount has an entry for this category for the special case
			// where we have no bays at all available for this type of ship.
			if(ship->CanBeCarried())
				bayCount.emplace(ship->Attributes().Category(), 0);

			if(ship->CanBeCarried() || !ship->HasBays())
				continue;

			for(auto &bay : ship->Bays())
			{
				++bayCount[bay.category];
				// The bays should always be empty. But if not, count that ship too.
				if(bay.ship)
				{
					Logger::LogError("Expected bay to be empty for " + ship->ModelName() + ": " + ship->Name());
					categoryCount[bay.ship->Attributes().Category()].emplace_back(bay.ship);
				}
			}
		}

	// Identify transportable ships that cannot jump and have no bay to be carried in.
	for(auto &bayType : bayCount)
	{
		const auto &shipsOfType = categoryCount[bayType.first];
		if(shipsOfType.empty())
			continue;
		for(const auto &carriable : shipsOfType)
		{
			if(carriable->JumpsRemaining() != 0)
			{
				// This ship can travel between systems and does not require a bay.
			}
			// This ship requires a bay to travel between systems.
			else if(bayType.second > 0)
				--bayType.second;
			else
			{
				// Include the lack of bay availability amongst any other
				// warnings for this carriable ship.
				auto it = flightChecks.find(carriable);
				string warning = "no bays?";
				if(it != flightChecks.end())
					it->second.emplace_back(warning);
				else
					flightChecks.emplace(carriable, vector<string>{warning});
			}
		}
	}
	return flightChecks;
}



// Add a captured ship to your fleet.
void PlayerInfo::AddShip(const shared_ptr<Ship> &ship)
{
	ships.push_back(ship);
	ship->SetIsSpecial();
	ship->SetIsYours();
}



// Adds a ship of the given model with the given name to the player's fleet.
// If this ship is being gifted, it costs nothing and starts fully depreciated.
void PlayerInfo::BuyShip(const Ship *model, const string &name, bool isGift)
{
	if(!model)
		return;

	int day = date.DaysSinceEpoch();
	int64_t cost = isGift ? 0 : stockDepreciation.Value(*model, day);
	if(accounts.Credits() >= cost)
	{
		// Copy the model instance into a new instance.
		ships.push_back(make_shared<Ship>(*model));
		ships.back()->SetName(name);
		ships.back()->SetSystem(system);
		ships.back()->SetPlanet(planet);
		ships.back()->SetIsSpecial();
		ships.back()->SetIsYours();
		ships.back()->SetGovernment(GameData::PlayerGovernment());

		accounts.AddCredits(-cost);
		flagship.reset();

		// Record the transfer of this ship in the depreciation and stock info.
		if(!isGift)
		{
			depreciation.Buy(*model, day, &stockDepreciation);
			for(const auto &it : model->Outfits())
				stock[it.first] -= it.second;
		}
	}
}



// Sell the given ship (if it belongs to the player).
void PlayerInfo::SellShip(const Ship *selected)
{
	for(auto it = ships.begin(); it != ships.end(); ++it)
		if(it->get() == selected)
		{
			int day = date.DaysSinceEpoch();
			int64_t cost = depreciation.Value(*selected, day);

			// Record the transfer of this ship in the depreciation and stock info.
			stockDepreciation.Buy(*selected, day, &depreciation);
			for(const auto &it : selected->Outfits())
				stock[it.first] += it.second;

			accounts.AddCredits(cost);
			ships.erase(it);
			flagship.reset();
			return;
		}
}



vector<shared_ptr<Ship>>::iterator PlayerInfo::DisownShip(const Ship *selected)
{
	for(auto it = ships.begin(); it != ships.end(); ++it)
		if(it->get() == selected)
		{
			flagship.reset();
			it = ships.erase(it);
			return (it == ships.begin()) ? it : --it;
		}
	return ships.begin();
}



// Park or unpark the given ship. A parked ship remains on a planet instead of
// flying with the player, and requires no daily crew payments.
void PlayerInfo::ParkShip(const Ship *selected, bool isParked)
{
	for(auto it = ships.begin(); it != ships.end(); ++it)
		if(it->get() == selected)
		{
			isParked &= !(*it)->IsDisabled();
			(*it)->SetIsParked(isParked);
			UpdateCargoCapacities();
			flagship.reset();
			return;
		}
}



// Rename the given ship.
void PlayerInfo::RenameShip(const Ship *selected, const string &name)
{
	for(auto it = ships.begin(); it != ships.end(); ++it)
		if(it->get() == selected)
		{
			(*it)->SetName(name);
			return;
		}
}



// Change the order of the given ship in the list.
void PlayerInfo::ReorderShip(int fromIndex, int toIndex)
{
	// Make sure the indices are valid.
	if(fromIndex == toIndex)
		return;
	if(static_cast<unsigned>(fromIndex) >= ships.size())
		return;
	if(static_cast<unsigned>(toIndex) >= ships.size())
		return;

	// Reorder the list.
	shared_ptr<Ship> ship = ships[fromIndex];
	ships.erase(ships.begin() + fromIndex);
	ships.insert(ships.begin() + toIndex, ship);
	flagship.reset();
}



void PlayerInfo::SetShipOrder(const vector<shared_ptr<Ship>> &newOrder)
{
	// Check if the incoming vector contains the same elements
	if(std::is_permutation(ships.begin(), ships.end(), newOrder.begin()))
	{
		ships = newOrder;
		flagship.reset();
	}
	else
		throw runtime_error("Cannot reorder ships because the new order does not contain the same ships");
}



// Find out how attractive the player's fleet is to pirates. Aside from a
// heavy freighter, no single ship should attract extra pirate attention.
pair<double, double> PlayerInfo::RaidFleetFactors() const
{
	double attraction = 0.;
	double deterrence = 0.;
	for(const shared_ptr<Ship> &ship : Ships())
	{
		if(ship->IsParked() || ship->IsDestroyed())
			continue;

		attraction += ship->Attraction();
		deterrence += ship->Deterrence();
	}

	return make_pair(attraction, deterrence);
}



double PlayerInfo::RaidFleetAttraction(const Government::RaidFleet &raid, const System *system) const
{
	double attraction = 0.;
	const Fleet *raidFleet = raid.GetFleet();
	const Government *raidGov = raidFleet ? raidFleet->GetGovernment() : nullptr;
	if(raidGov && raidGov->IsEnemy())
	{
		// The player's base attraction to a fleet is determined by their fleet attraction minus
		// their fleet deterrence, minus whatever the minimum attraction of this raid fleet is.
		pair<double, double> factors = RaidFleetFactors();
		// If there is a maximum attraction for this fleet, and we are above it, it will not spawn.
		if(raid.MaxAttraction() > 0 && factors.first > raid.MaxAttraction())
			return 0;

		attraction = .005 * (factors.first - factors.second - raid.MinAttraction());
		// Then we consider the strength of other fleets in the system.
		int64_t raidStrength = raidFleet->Strength();
		if(system && raidStrength)
			for(const auto &fleet : system->Fleets())
			{
				const Government *gov = fleet.Get()->GetGovernment();
				if(gov)
				{
					// If this fleet is neutral or hostile to both the player and raid fleet, it has
					// no impact on the attraction. If the fleet is hostile to only the player, the
					// raid attraction will increase. If the fleet is hostile to only the raid fleet,
					// the raid attraction will decrease. The amount of increase or decrease is determined
					// by the strength of the fleet relative to the raid fleet. System fleets which are
					// stronger have a larger impact.
					double strength = fleet.Get()->Strength() / fleet.Period();
					attraction -= (gov->IsEnemy(raidGov) - gov->IsEnemy()) * (strength / raidStrength);
				}
			}
	}
	return max(0., min(1., attraction));
}



// Get cargo information.
CargoHold &PlayerInfo::Cargo()
{
	return cargo;
}



// Get cargo information.
const CargoHold &PlayerInfo::Cargo() const
{
	return cargo;
}



// Get planetary storage information for current planet. Returns a pointer,
// since we might not be on a planet, or since the storage might be empty.
CargoHold *PlayerInfo::Storage(bool forceCreate)
{
	if(planet && (forceCreate || planetaryStorage.count(planet)))
		return &(planetaryStorage[planet]);

	// Nullptr can be returned when forceCreate is true if there is no
	// planet; nullptr is the best we can offer in such cases.
	return nullptr;
}



// Get planetary storage information for all planets (for map and overviews).
const std::map<const Planet *, CargoHold> &PlayerInfo::PlanetaryStorage() const
{
	return planetaryStorage;
}



// Adjust the cost basis for the given commodity.
void PlayerInfo::AdjustBasis(const string &commodity, int64_t adjustment)
{
	costBasis[commodity] += adjustment;
}



// Get the cost basis for some number of tons of the given commodity. Each ton
// of the commodity that you own is assumed to have the same basis.
int64_t PlayerInfo::GetBasis(const string &commodity, int tons) const
{
	// Handle cost basis even when not landed on a planet.
	int total = cargo.Get(commodity);
	for(const auto &ship : ships)
		total += ship->Cargo().Get(commodity);
	if(!total)
		return 0;

	auto it = costBasis.find(commodity);
	int64_t basis = (it == costBasis.end()) ? 0 : it->second;
	return (basis * tons) / total;
}



// Switch cargo from being stored in ships to being stored here. Also recharge
// ships, check for mission completion, and apply fines for contraband.
void PlayerInfo::Land(UI *ui)
{
	if(!EnterPlanet(ui))
		return;

	if(!freshlyLoaded)
		Audio::Play(Audio::Get("landing"));

	// Remove any ships that have been destroyed or captured.
	map<string, int> lostCargo;
	vector<shared_ptr<Ship>>::iterator it = ships.begin();
	while(it != ships.end())
	{
		if((*it)->IsDestroyed() || !(*it)->IsYours())
		{
			// If any of your ships are destroyed, your cargo "cost basis" should
			// be adjusted based on what you lost.
			for(const auto &cargo : (*it)->Cargo().Commodities())
				if(cargo.second)
					lostCargo[cargo.first] += cargo.second;
			// Also, the ship and everything in it should be removed from your
			// depreciation records. Transfer it to a throw-away record:
			Depreciation().Buy(**it, date.DaysSinceEpoch(), &depreciation);

			it = ships.erase(it);
		}
		else
			++it;
	}

	// "Unload" all fighters, so they will get recharged, etc.
	for(const shared_ptr<Ship> &ship : ships)
		ship->UnloadBays();

	// Ships that are landed with you on the planet should fully recharge
	// and pool all their cargo together. Those in remote systems restore
	// what they can without landing.
	bool hasSpaceport = planet->HasSpaceport() && planet->CanUseServices();
	UpdateCargoCapacities();
	for(const shared_ptr<Ship> &ship : ships)
		if(!ship->IsParked() && !ship->IsDisabled())
		{
			if(ship->GetSystem() == system)
			{
				ship->Recharge(hasSpaceport);
				ship->Cargo().TransferAll(cargo);
				if(!ship->GetPlanet())
					ship->SetPlanet(planet);
			}
			else
				ship->Recharge(false);
		}
	// Adjust cargo cost basis for any cargo lost due to a ship being destroyed.
	for(const auto &it : lostCargo)
		AdjustBasis(it.first, -(costBasis[it.first] * it.second) / (cargo.Get(it.first) + it.second));

	// Hire extra crew back if any were lost in-flight (i.e. boarding) or
	// some bunks were freed up upon landing (i.e. completed missions).
	if(Preferences::Has("Rehire extra crew when lost") && hasSpaceport && flagship)
	{
		int added = desiredCrew - flagship->Crew();
		if(added > 0)
		{
			flagship->AddCrew(added);
			Messages::Add("You hire " + to_string(added) + (added == 1
					? " extra crew member to fill your now-empty bunk."
					: " extra crew members to fill your now-empty bunks."), Messages::Importance::High);
		}
	}

	freshlyLoaded = false;
	flagship.reset();
}



bool PlayerInfo::EnterPlanet(UI *ui)
{
	// This can only be done while landed.
	if(!system || !planet)
		return false;

	if(!freshlyLoaded)
		Audio::PlayMusic(planet->MusicName());

	// Mark this planet as visited.
	Visit(*planet);
	if(planet == travelDestination)
		travelDestination = nullptr;

	// Evaluate changes to NPC spawning criteria.
	if(!freshlyLoaded)
		UpdateMissionNPCs();

	// Update missions that are completed, or should be failed.
	StepMissions(ui);
	UpdateCargoCapacities();

	// If the player is actually landing (rather than simply loading the game),
	// new missions are created and new fines may be levied.
	if(!freshlyLoaded)
	{
		// Create whatever missions this planet has to offer.
		CreateMissions();
		// Check if the player is doing anything illegal.
		Fine(ui);
	}
	// Upon loading the game, prompt the player about any paused missions, but if there are many
	// do not name them all (since this would overflow the screen).
	else if(ui && !inactiveMissions.empty())
	{
		string message = "These active missions or jobs were deactivated due to a missing definition"
			" - perhaps you recently removed a plugin?\n";
		auto mit = inactiveMissions.rbegin();
		int named = 0;
		while(mit != inactiveMissions.rend() && (++named < 10))
		{
			message += "\t\"" + mit->Name() + "\"\n";
			++mit;
		}
		if(mit != inactiveMissions.rend())
			message += " and " + to_string(distance(mit, inactiveMissions.rend())) + " more.\n";
		message += "They will be reactivated when the necessary plugin is reinstalled.";
		ui->Push(new Dialog(message));
	}

	return true;
}



// Load the cargo back into your ships. This may require selling excess, in
// which case a message will be returned.
bool PlayerInfo::TakeOff(UI *ui)
{
	if(!LeavePlanet())
		return false;

	flagship = FlagshipPtr();
	if(!flagship)
		return false;

	Audio::Play(Audio::Get("takeoff"));

	// Move the flagship to the start of the list of ships and ensure that all
	// escorts know which ship is acting as flagship.
	SetFlagship(*flagship);

	// Special persons who appeared last time you left the planet, can appear again.
	GameData::ResetPersons();

	// Store the total cargo counts in case we need to adjust cost bases below.
	map<string, int> originalTotals = cargo.Commodities();

<<<<<<< HEAD
=======
	// Move the flagship to the start of the list of ships and ensure that all
	// escorts know which ship is acting as flagship.
	SetFlagship(*flagship);

	// Recharge any ships that can be recharged, and load available cargo.
	bool hasSpaceport = planet->HasSpaceport() && planet->CanUseServices();
	for(const shared_ptr<Ship> &ship : ships)
		if(!ship->IsParked() && !ship->IsDisabled())
		{
			// Recalculate the weapon cache in case a mass-less change had an effect.
			ship->GetAICache().Calibrate(*ship.get());
			if(ship->GetSystem() != system)
			{
				ship->Recharge(false);
				continue;
			}
			else
				ship->Recharge(hasSpaceport);

			if(ship != flagship)
			{
				ship->Cargo().SetBunks(ship->Attributes().Get("bunks") - ship->RequiredCrew());
				cargo.TransferAll(ship->Cargo());
			}
			else
			{
				// Your flagship takes first priority for passengers but last for cargo.
				desiredCrew = ship->Crew();
				ship->Cargo().SetBunks(ship->Attributes().Get("bunks") - desiredCrew);
				for(const auto &it : cargo.PassengerList())
					cargo.TransferPassengers(it.first, it.second, ship->Cargo());
			}
		}
	// Load up your flagship last, so that it will have space free for any
	// plunder that you happen to acquire.
	cargo.TransferAll(flagship->Cargo());

>>>>>>> 489b43bb
	if(cargo.Passengers())
	{
		int extra = min(cargo.Passengers(), flagship->Crew() - flagship->RequiredCrew());
		if(extra)
		{
			flagship->AddCrew(-extra);
			Messages::Add("You fired " + to_string(extra) + " crew members to free up bunks for passengers."
				, Messages::Importance::High);
			flagship->Cargo().SetBunks(flagship->Attributes().Get("bunks") - flagship->Crew());
			cargo.TransferAll(flagship->Cargo());
		}
	}

	int extra = flagship->Crew() + flagship->Cargo().Passengers() - flagship->Attributes().Get("bunks");
	if(extra > 0)
	{
		flagship->AddCrew(-extra);
		Messages::Add("You fired " + to_string(extra) + " crew members because you have no bunks for them."
			, Messages::Importance::High);
		flagship->Cargo().SetBunks(flagship->Attributes().Get("bunks") - flagship->Crew());
	}

	// For each active, carriable ship you own, try to find an active ship that has a bay for it.
	auto carriers = vector<Ship *>{};
	auto toLoad = vector<shared_ptr<Ship>>{};
	for(auto &ship : ships)
		if(!ship->IsParked() && !ship->IsDisabled())
		{
			if(ship->CanBeCarried() && ship != flagship)
				toLoad.emplace_back(ship);
			else if(ship->HasBays())
				carriers.emplace_back(ship.get());
		}
	if(!toLoad.empty())
	{
		size_t uncarried = toLoad.size();
		if(!carriers.empty())
		{
			// Order carried ships such that those requiring bays are loaded first. For
			// jump-capable carried ships, prefer loading those with a shorter range.
			stable_sort(toLoad.begin(), toLoad.end(),
				[](const shared_ptr<Ship> &a, const shared_ptr<Ship> &b)
				{
					return a->JumpsRemaining() < b->JumpsRemaining();
				});
			// We are guaranteed that each carried `ship` is not parked and not disabled, and that
			// all possible parents are also not parked, not disabled, and not `ship`.
			for(auto &ship : toLoad)
				for(auto &parent : carriers)
					if(parent->GetSystem() == ship->GetSystem() && parent->Carry(ship))
					{
						--uncarried;
						break;
					}
		}

		if(uncarried)
		{
			// The remaining uncarried ships are launched alongside the player.
			string message = (uncarried > 1) ? "Some escorts were" : "One escort was";
			Messages::Add(message + " unable to dock with a carrier.", Messages::Importance::High);
		}
	}

	// By now, all cargo should have been divvied up among your ships. So, any
	// mission cargo or passengers left behind cannot be carried, and those
	// missions have aborted.
	vector<const Mission *> missionsToRemove;
	for(const auto &it : cargo.MissionCargo())
		if(it.second)
		{
			if(it.first->IsVisible())
				Messages::Add("Mission \"" + it.first->Name()
					+ "\" aborted because you do not have space for the cargo."
						, Messages::Importance::Highest);
			missionsToRemove.push_back(it.first);
		}
	for(const auto &it : cargo.PassengerList())
		if(it.second)
		{
			if(it.first->IsVisible())
				Messages::Add("Mission \"" + it.first->Name()
					+ "\" aborted because you do not have enough passenger bunks free."
						, Messages::Importance::Highest);
			missionsToRemove.push_back(it.first);

		}
	for(const Mission *mission : missionsToRemove)
		RemoveMission(Mission::ABORT, *mission, ui);

	// Any ordinary cargo left behind can be sold.
	int64_t income = 0;
	int day = date.DaysSinceEpoch();
	int64_t sold = cargo.Used();
	int64_t totalBasis = 0;
	if(sold)
	{
		for(const auto &commodity : cargo.Commodities())
		{
			if(!commodity.second)
				continue;

			// Figure out how much income you get for selling this cargo.
			int64_t value = commodity.second * static_cast<int64_t>(system->Trade(commodity.first));
			income += value;

			int original = originalTotals[commodity.first];
			auto it = costBasis.find(commodity.first);
			if(!original || it == costBasis.end() || !it->second)
				continue;

			// Now, figure out how much of that income is profit by calculating
			// the cost basis for this cargo (which is just the total cost basis
			// multiplied by the percent of the cargo you are selling).
			int64_t basis = it->second * commodity.second / original;
			it->second -= basis;
			totalBasis += basis;
		}
		if(!planet->HasOutfitter())
			for(const auto &outfit : cargo.Outfits())
			{
				// Compute the total value for each type of excess outfit.
				if(!outfit.second)
					continue;
				int64_t cost = depreciation.Value(outfit.first, day, outfit.second);
				for(int i = 0; i < outfit.second; ++i)
					stockDepreciation.Buy(outfit.first, day, &depreciation);
				income += cost;
			}
		else
			for(const auto &outfit : cargo.Outfits())
			{
				// Transfer the outfits from cargo to the storage on this planet.
				if(!outfit.second)
					continue;
				cargo.Transfer(outfit.first, outfit.second, *Storage(true));
			}
	}
	accounts.AddCredits(income);
	cargo.Clear();
	stockDepreciation = Depreciation();
	if(sold)
	{
		// Report how much excess cargo was sold, and what profit you earned.
		ostringstream out;
		out << "You sold " << Format::CargoString(sold, "excess cargo") << " for " << Format::CreditString(income);
		if(totalBasis && totalBasis != income)
			out << " (for a profit of " << Format::CreditString(income - totalBasis) << ").";
		else
			out << ".";
		Messages::Add(out.str(), Messages::Importance::High);
	}

	return true;
}



bool PlayerInfo::LeavePlanet()
{
	// This can only be done while landed.
	if(!system || !planet)
		return false;

	shouldLaunch = false;

	// Jobs are only available when you are landed.
	availableJobs.clear();
	availableMissions.clear();
	doneMissions.clear();
	stock.clear();

	// Recharge any ships that can be recharged, and load available cargo.
	bool hasSpaceport = planet->HasSpaceport() && planet->CanUseServices();
	for(const shared_ptr<Ship> &ship : ships)
		if(!ship->IsParked() && !ship->IsDisabled())
		{
			if(ship->GetSystem() != system)
			{
				ship->Recharge(false);
				continue;
			}
			else
				ship->Recharge(hasSpaceport);

			if(ship != flagship)
			{
				ship->Cargo().SetBunks(ship->Attributes().Get("bunks") - ship->RequiredCrew());
				cargo.TransferAll(ship->Cargo());
			}
			else
			{
				// Your flagship takes first priority for passengers but last for cargo.
				desiredCrew = ship->Crew();
				ship->Cargo().SetBunks(ship->Attributes().Get("bunks") - desiredCrew);
				for(const auto &it : cargo.PassengerList())
					cargo.TransferPassengers(it.first, it.second, ship->Cargo());
			}
		}
	// Load up your flagship last, so that it will have space free for any
	// plunder that you happen to acquire.
	cargo.TransferAll(flagship->Cargo());

	return true;
}



void PlayerInfo::AddPlayTime(chrono::nanoseconds timeVal)
{
	playTime += timeVal.count() * .000000001;
}



double PlayerInfo::GetPlayTime() const noexcept
{
	return playTime;
}



// Get the player's logbook.
const multimap<Date, string> &PlayerInfo::Logbook() const
{
	return logbook;
}



void PlayerInfo::AddLogEntry(const string &text)
{
	logbook.emplace(date, text);
}



const map<string, map<string, string>> &PlayerInfo::SpecialLogs() const
{
	return specialLogs;
}



void PlayerInfo::AddSpecialLog(const string &type, const string &name, const string &text)
{
	string &entry = specialLogs[type][name];
	if(!entry.empty())
		entry += "\n\t";
	entry += text;
}



bool PlayerInfo::HasLogs() const
{
	return !logbook.empty() || !specialLogs.empty();
}



// Call this after missions update, or if leaving the outfitter, shipyard, or
// hiring panel. Updates the information on how much space is available.
void PlayerInfo::UpdateCargoCapacities()
{
	int size = 0;
	int bunks = 0;
	flagship = FlagshipPtr();
	for(const shared_ptr<Ship> &ship : ships)
		if(ship->GetSystem() == system && !ship->IsParked() && !ship->IsDisabled())
		{
			size += ship->Attributes().Get("cargo space");
			int crew = (ship == flagship ? ship->Crew() : ship->RequiredCrew());
			bunks += ship->Attributes().Get("bunks") - crew;
		}
	cargo.SetSize(size);
	cargo.SetBunks(bunks);
}



// Get the list of active missions.
const list<Mission> &PlayerInfo::Missions() const
{
	return missions;
}



// Get the list of ordinary jobs that are available on the job board.
const list<Mission> &PlayerInfo::AvailableJobs() const
{
	return availableJobs;
}



const PlayerInfo::SortType PlayerInfo::GetAvailableSortType() const
{
	return availableSortType;
}



void PlayerInfo::NextAvailableSortType()
{
	availableSortType = static_cast<SortType>((availableSortType + 1) % (CONVENIENT + 1));
	SortAvailable();
}



const bool PlayerInfo::ShouldSortAscending() const
{
	return availableSortAsc;
}



void PlayerInfo::ToggleSortAscending()
{
	availableSortAsc = !availableSortAsc;
	SortAvailable();
}



const bool PlayerInfo::ShouldSortSeparateDeadline() const
{
	return sortSeparateDeadline;
}



void PlayerInfo::ToggleSortSeparateDeadline()
{
	sortSeparateDeadline = !sortSeparateDeadline;
	SortAvailable();
}



const bool PlayerInfo::ShouldSortSeparatePossible() const
{
	return sortSeparatePossible;
}



void PlayerInfo::ToggleSortSeparatePossible()
{
	sortSeparatePossible = !sortSeparatePossible;
	SortAvailable();
}



// Return a pointer to the mission that was most recently accepted while in-flight.
const Mission *PlayerInfo::ActiveBoardingMission() const
{
	return activeBoardingMission;
}



// Update mission NPCs with the player's current conditions.
void PlayerInfo::UpdateMissionNPCs()
{
	for(Mission &mission : missions)
		mission.UpdateNPCs(*this);
}



// Accept the given job.
void PlayerInfo::AcceptJob(const Mission &mission, UI *ui)
{
	for(auto it = availableJobs.begin(); it != availableJobs.end(); ++it)
		if(&*it == &mission)
		{
			cargo.AddMissionCargo(&mission);
			it->Do(Mission::OFFER, *this);
			it->Do(Mission::ACCEPT, *this, ui);
			auto spliceIt = it->IsUnique() ? missions.begin() : missions.end();
			missions.splice(spliceIt, availableJobs, it);
			SortAvailable(); // Might not have cargo anymore, so some jobs can be sorted to end
			break;
		}
}



// Look at the list of available missions and see if any of them can be offered
// right now, in the given location (landing or spaceport). If there are no
// missions that can be accepted, return a null pointer.
Mission *PlayerInfo::MissionToOffer(Mission::Location location)
{
	if(ships.empty())
		return nullptr;

	// If a mission can be offered right now, move it to the start of the list
	// so we know what mission the callback is referring to, and return it.
	for(auto it = availableMissions.begin(); it != availableMissions.end(); ++it)
		if(it->IsAtLocation(location) && it->CanOffer(*this) && it->CanAccept(*this))
		{
			availableMissions.splice(availableMissions.begin(), availableMissions, it);
			return &availableMissions.front();
		}
	return nullptr;
}



// Check if any of the game's missions can be offered from this ship, given its
// relationship with the player. If none offer, return nullptr.
Mission *PlayerInfo::BoardingMission(const shared_ptr<Ship> &ship)
{
	// Do not create missions from existing mission NPC's, or the player's ships.
	if(ship->IsSpecial())
		return nullptr;
	// Ensure that boarding this NPC again does not create a mission.
	ship->SetIsSpecial();

	// "boardingMissions" is emptied by MissionCallback, but to be sure:
	boardingMissions.clear();

	Mission::Location location = (ship->GetGovernment()->IsEnemy()
			? Mission::BOARDING : Mission::ASSISTING);

	// Check for available boarding or assisting missions.
	for(const auto &it : GameData::Missions())
		if(it.second.IsAtLocation(location) && it.second.CanOffer(*this, ship))
		{
			boardingMissions.push_back(it.second.Instantiate(*this, ship));
			if(boardingMissions.back().HasFailed(*this))
				boardingMissions.pop_back();
			else
				return &boardingMissions.back();
		}

	return nullptr;
}



bool PlayerInfo::CaptureOverriden(const shared_ptr<Ship> &ship) const
{
	if(ship->IsCapturable())
		return false;
	// Check if there's a boarding mission being offered which allows this ship to be captured. If the boarding
	// mission was declined, then this results in one-time capture access to the ship. If it was accepted, then
	// the next boarding attempt will have the boarding mission in the player's active missions list, checked below.
	const Mission *mission = boardingMissions.empty() ? nullptr : &boardingMissions.back();
	// Otherwise, check if there's an already active mission which grants access. This allows trying to board the
	// ship again after accepting the mission.
	if(!mission)
		for(const Mission &mission : Missions())
			if(mission.OverridesCapture() && !mission.IsFailed() && mission.SourceShip() == ship.get())
				return true;
	return mission && mission->OverridesCapture() && !mission->IsFailed() && mission->SourceShip() == ship.get();
}



// Engine calls this after placing the boarding mission's NPCs.
void PlayerInfo::ClearActiveBoardingMission()
{
	activeBoardingMission = nullptr;
}



// If one of your missions cannot be offered because you do not have enough
// space for it, and it specifies a message to be shown in that situation,
// show that message.
void PlayerInfo::HandleBlockedMissions(Mission::Location location, UI *ui)
{
	list<Mission> &missionList = availableMissions.empty() ? boardingMissions : availableMissions;
	if(ships.empty() || missionList.empty())
		return;

	for(auto it = missionList.begin(); it != missionList.end(); ++it)
		if(it->IsAtLocation(location) && it->CanOffer(*this) && !it->CanAccept(*this))
		{
			string message = it->BlockedMessage(*this);
			if(!message.empty())
			{
				ui->Push(new Dialog(message));
				return;
			}
		}
}



// Callback for accepting or declining whatever mission has been offered.
// Responses which would kill the player are handled before the on offer
// conversation ended.
void PlayerInfo::MissionCallback(int response)
{
	list<Mission> &missionList = availableMissions.empty() ? boardingMissions : availableMissions;
	if(missionList.empty())
		return;

	Mission &mission = missionList.front();

	// If landed, this conversation may require the player to immediately depart.
	shouldLaunch |= (GetPlanet() && Conversation::RequiresLaunch(response));
	if(response == Conversation::ACCEPT || response == Conversation::LAUNCH)
	{
		bool shouldAutosave = mission.RecommendsAutosave();
		if(planet)
		{
			cargo.AddMissionCargo(&mission);
			UpdateCargoCapacities();
		}
		else if(Flagship())
			flagship->Cargo().AddMissionCargo(&mission);
		else
			return;

		// Move this mission from the offering list into the "accepted"
		// list, viewable on the MissionPanel. Unique missions are moved
		// to the front, so they appear at the top of the list if viewed.
		auto spliceIt = mission.IsUnique() ? missions.begin() : missions.end();
		missions.splice(spliceIt, missionList, missionList.begin());
		mission.Do(Mission::ACCEPT, *this);
		if(shouldAutosave)
			Autosave();
		// If this is a mission offered in-flight, expose a pointer to it
		// so Engine::SpawnFleets can add its ships without requiring the
		// player to land.
		if(mission.IsAtLocation(Mission::BOARDING) || mission.IsAtLocation(Mission::ASSISTING))
			activeBoardingMission = &*--spliceIt;
	}
	else if(response == Conversation::DECLINE || response == Conversation::FLEE)
	{
		mission.Do(Mission::DECLINE, *this);
		missionList.pop_front();
	}
	else if(response == Conversation::DEFER || response == Conversation::DEPART)
	{
		mission.Do(Mission::DEFER, *this);
		missionList.pop_front();
	}
	DoQueuedRelocation();
}



// Basic callback, allowing conversations to force the player to depart from a
// planet without requiring a mission to offer.
void PlayerInfo::BasicCallback(int response)
{
	// If landed, this conversation may require the player to immediately depart.
	DoQueuedRelocation();
	shouldLaunch |= (GetPlanet() && Conversation::RequiresLaunch(response));
}



// Mark a mission for removal, either because it was completed, or it failed,
// or because the player aborted it.
void PlayerInfo::RemoveMission(Mission::Trigger trigger, const Mission &mission, UI *ui)
{
	for(auto it = missions.begin(); it != missions.end(); ++it)
		if(&*it == &mission)
		{
			// Don't delete the mission yet, because the conversation or dialog
			// panel may still be showing. Instead, just mark it as done. Doing
			// this first avoids the possibility of an infinite loop, e.g. if a
			// mission's "on fail" fails the mission itself.
			doneMissions.splice(doneMissions.end(), missions, it);

			it->Do(trigger, *this, ui);
			cargo.RemoveMissionCargo(&mission);
			for(shared_ptr<Ship> &ship : ships)
				ship->Cargo().RemoveMissionCargo(&mission);
			return;
		}
}



// Mark a mission as failed, but do not remove it from the mission list yet.
void PlayerInfo::FailMission(const Mission &mission)
{
	for(auto it = missions.begin(); it != missions.end(); ++it)
		if(&*it == &mission)
		{
			it->Fail();
			return;
		}
}



// Update mission status based on an event.
void PlayerInfo::HandleEvent(const ShipEvent &event, UI *ui)
{
	// Combat rating increases when you disable an enemy ship.
	if(event.ActorGovernment() && event.ActorGovernment()->IsPlayer())
		if((event.Type() & ShipEvent::DISABLE) && event.Target() && !event.Target()->IsYours())
		{
			auto &rating = conditions["combat rating"];
			static const int64_t maxRating = 2000000000;
			rating = min(maxRating, rating + (event.Target()->Cost() + 250000) / 500000);
		}

	for(Mission &mission : missions)
		mission.Do(event, *this, ui);

	// If the player's flagship was destroyed, the player is dead.
	if((event.Type() & ShipEvent::DESTROY) && !ships.empty() && event.Target().get() == Flagship())
		Die();
}



// Get mutable access to the player's list of conditions.
ConditionsStore &PlayerInfo::Conditions()
{
	return conditions;
}



// Access the player's list of conditions.
const ConditionsStore &PlayerInfo::Conditions() const
{
	return conditions;
}



map<string, string> PlayerInfo::GetSubstitutions() const
{
	map<string, string> subs;
	GameData::GetTextReplacements().Substitutions(subs, Conditions());

	subs["<first>"] = FirstName();
	subs["<last>"] = LastName();
	if(Flagship())
		subs["<ship>"] = Flagship()->Name();

	subs["<system>"] = GetSystem()->Name();
	subs["<date>"] = GetDate().ToString();
	subs["<day>"] = GetDate().LongString();
	return subs;
}



// Check if the player knows the location of the given system (whether or not
// they have actually visited it).
bool PlayerInfo::HasSeen(const System &system) const
{
	if(seen.count(&system))
		return true;

	auto usesSystem = [&system](const Mission &m) noexcept -> bool
	{
		if(!m.IsVisible())
			return false;
		if(m.Waypoints().count(&system))
			return true;
		for(auto &&p : m.Stopovers())
			if(p->IsInSystem(&system))
				return true;
		return false;
	};
	if(any_of(availableJobs.begin(), availableJobs.end(), usesSystem))
		return true;
	if(any_of(missions.begin(), missions.end(), usesSystem))
		return true;

	return KnowsName(system);
}



// Check if the player has visited the given system.
bool PlayerInfo::HasVisited(const System &system) const
{
	return visitedSystems.count(&system);
}



// Check if the player has visited the given planet.
bool PlayerInfo::HasVisited(const Planet &planet) const
{
	return visitedPlanets.count(&planet);
}



// Check if the player knows the name of a system, either from visiting there or
// because a job or active mission includes the name of that system.
bool PlayerInfo::KnowsName(const System &system) const
{
	if(HasVisited(system))
		return true;

	for(const Mission &mission : availableJobs)
		if(mission.Destination()->IsInSystem(&system))
			return true;

	for(const Mission &mission : missions)
		if(mission.IsVisible() && mission.Destination()->IsInSystem(&system))
			return true;

	return false;
}


// Mark the given system as visited, and mark all its neighbors as seen.
void PlayerInfo::Visit(const System &system)
{
	visitedSystems.insert(&system);
	seen.insert(&system);
	for(const System *neighbor : system.VisibleNeighbors())
		if(!neighbor->Hidden() || system.Links().count(neighbor))
			seen.insert(neighbor);
}



// Mark the given planet as visited.
void PlayerInfo::Visit(const Planet &planet)
{
	visitedPlanets.insert(&planet);
}



// Mark a system as unvisited, even if visited previously.
void PlayerInfo::Unvisit(const System &system)
{
	visitedSystems.erase(&system);
	for(const StellarObject &object : system.Objects())
		if(object.GetPlanet())
			Unvisit(*object.GetPlanet());
}



void PlayerInfo::Unvisit(const Planet &planet)
{
	visitedPlanets.erase(&planet);
}



bool PlayerInfo::HasMapped(int mapSize) const
{
	DistanceMap distance(GetSystem(), mapSize);
	for(const System *system : distance.Systems())
		if(!HasVisited(*system))
			return false;

	return true;
}



void PlayerInfo::Map(int mapSize)
{
	DistanceMap distance(GetSystem(), mapSize);
	for(const System *system : distance.Systems())
		if(!HasVisited(*system))
			Visit(*system);
	return;
}



// Check if the player has a hyperspace route set.
bool PlayerInfo::HasTravelPlan() const
{
	return !travelPlan.empty();
}



// Access the player's travel plan.
const vector<const System *> &PlayerInfo::TravelPlan() const
{
	return travelPlan;
}



vector<const System *> &PlayerInfo::TravelPlan()
{
	return travelPlan;
}



// This is called when the player enters the system that is their current
// hyperspace target.
void PlayerInfo::PopTravel()
{
	if(!travelPlan.empty())
	{
		Visit(*travelPlan.back());
		travelPlan.pop_back();
	}
}



// Get the planet to land on at the end of the travel path.
const Planet *PlayerInfo::TravelDestination() const
{
	return travelDestination;
}



// Set the planet to land on at the end of the travel path.
void PlayerInfo::SetTravelDestination(const Planet *planet)
{
	travelDestination = planet;
	if(planet && planet->IsInSystem(system) && Flagship())
		Flagship()->SetTargetStellar(system->FindStellar(planet));
}



void PlayerInfo::QueueRelocation(const Planet *destination, bool flagshipOnly)
{
	relocation = Relocation(destination, flagshipOnly);
}



void PlayerInfo::DoQueuedRelocation()
{
	if(!relocation.relocationPlanet || !FlagshipPtr())
		return;
	if(!planet)
	{
		relocation.relocationPlanet = nullptr;
		return;
	}

	Visit(*relocation.relocationPlanet->GetSystem());
	Visit(*relocation.relocationPlanet);

	flagship->SetSystem(relocation.relocationPlanet->GetSystem());
	flagship->SetPlanet(relocation.relocationPlanet);
	if(!relocation.relocateFlagshipOnly)
		for(const shared_ptr<Ship> &ship : ships)
			if(!ship->IsParked() && !ship->IsDestroyed() && ship->GetPlanet() == planet)
			{
				ship->SetSystem(relocation.relocationPlanet->GetSystem());
				ship->SetPlanet(relocation.relocationPlanet);
			}
	system = relocation.relocationPlanet->GetSystem();
	planet = relocation.relocationPlanet;
	relocation.relocationStatus = RelocateStatus::IN_PROGRESS;
	relocation.oldRelocationPlanet = relocation.relocationPlanet;
	relocation.relocationPlanet = nullptr;
}



void PlayerInfo::Relocate(UI *ui)
{
	LeavePlanet();
	EnterPlanet(ui);
}



PlayerInfo::RelocateStatus PlayerInfo::RelocationStatus() const
{
	return relocation.relocationStatus;
}



void PlayerInfo::SetRelocationStatus(PlayerInfo::RelocateStatus status)
{
	relocation.relocationStatus = status;
}



const Planet *PlayerInfo::OldRelocationPlanet() const
{
	return relocation.oldRelocationPlanet;
}



// Check which secondary weapons the player has selected.
const set<const Outfit *> &PlayerInfo::SelectedSecondaryWeapons() const
{
	return selectedWeapons;
}



// Cycle through all available secondary weapons.
void PlayerInfo::SelectNextSecondary()
{
	if(!flagship || flagship->Outfits().empty())
		return;

	// If multiple weapons were selected, then switch to selecting none.
	if(selectedWeapons.size() > 1)
	{
		selectedWeapons.clear();
		return;
	}

	// If no weapon was selected, then we scan from the beginning.
	auto it = flagship->Outfits().begin();
	bool hadSingleWeaponSelected = (selectedWeapons.size() == 1);

	// If a single weapon was selected, then move the iterator to the
	// outfit directly after it.
	if(hadSingleWeaponSelected)
	{
		auto selectedOutfit = *(selectedWeapons.begin());
		it = flagship->Outfits().find(selectedOutfit);
		if(it != flagship->Outfits().end())
			++it;
	}

	// Find the next secondary weapon.
	for( ; it != flagship->Outfits().end(); ++it)
		if(it->first->Icon())
		{
			selectedWeapons.clear();
			selectedWeapons.insert(it->first);
			return;
		}

	// If no weapon was selected and we didn't find any weapons at this point,
	// then the player just doesn't have any secondary weapons.
	if(!hadSingleWeaponSelected)
		return;

	// Reached the end of the list. Select all possible secondary weapons here.
	it = flagship->Outfits().begin();
	for( ; it != flagship->Outfits().end(); ++it)
		if(it->first->Icon())
			selectedWeapons.insert(it->first);

	// If we have only one weapon selected at this point, then the player
	// only has a single secondary weapon. Clear the list, since the weapon
	// was selected when we entered this function.
	if(selectedWeapons.size() == 1)
		selectedWeapons.clear();
}



void PlayerInfo::DeselectAllSecondaries()
{
	selectedWeapons.clear();
}



void PlayerInfo::ToggleAnySecondary(const Outfit *outfit)
{
	if(!flagship)
		return;

	const auto it = selectedWeapons.insert(outfit);
	if(!it.second)
		selectedWeapons.erase(it.first);
}



// Escorts currently selected for giving orders.
const vector<weak_ptr<Ship>> &PlayerInfo::SelectedShips() const
{
	return selectedShips;
}



// Select any player ships in the given box or list. Return true if any were
// selected, so we know not to search further for a match.
bool PlayerInfo::SelectShips(const Rectangle &box, bool hasShift)
{
	// If shift is not held down, replace the current selection.
	if(!hasShift)
		selectedShips.clear();
	// If shift is not held, the first ship in the box will also become the
	// player's flagship's target.
	bool first = !hasShift;

	bool matched = false;
	for(const shared_ptr<Ship> &ship : ships)
		if(!ship->IsDestroyed() && !ship->IsParked() && ship->GetSystem() == system && ship.get() != Flagship()
				&& box.Contains(ship->Position()))
		{
			matched = true;
			SelectShip(ship, &first);
		}
	return matched;
}



bool PlayerInfo::SelectShips(const vector<const Ship *> &stack, bool hasShift)
{
	// If shift is not held down, replace the current selection.
	if(!hasShift)
		selectedShips.clear();
	// If shift is not held, the first ship in the stack will also become the
	// player's flagship's target.
	bool first = !hasShift;

	// Loop through all the player's ships and check which of them are in the
	// given stack.
	bool matched = false;
	for(const shared_ptr<Ship> &ship : ships)
	{
		auto it = find(stack.begin(), stack.end(), ship.get());
		if(it != stack.end())
		{
			matched = true;
			SelectShip(ship, &first);
		}
	}
	return matched;
}



void PlayerInfo::SelectShip(const Ship *ship, bool hasShift)
{
	// If shift is not held down, replace the current selection.
	if(!hasShift)
		selectedShips.clear();

	bool first = !hasShift;
	for(const shared_ptr<Ship> &it : ships)
		if(it.get() == ship)
			SelectShip(it, &first);
}



void PlayerInfo::SelectGroup(int group, bool hasShift)
{
	int bit = (1 << group);
	// If the shift key is held down and all the ships in the given group are
	// already selected, deselect them all. Otherwise, select them all. The easy
	// way to do this is first to remove all the ships that match in one pass,
	// then add them in a subsequent pass if any were not selected.
	const Ship *oldTarget = nullptr;
	if(Flagship() && Flagship()->GetTargetShip())
	{
		oldTarget = Flagship()->GetTargetShip().get();
		Flagship()->SetTargetShip(shared_ptr<Ship>());
	}
	if(hasShift)
	{
		bool allWereSelected = true;
		for(const shared_ptr<Ship> &ship : ships)
			if(groups[ship.get()] & bit)
			{
				auto it = selectedShips.begin();
				for( ; it != selectedShips.end(); ++it)
					if(it->lock() == ship)
						break;
				if(it != selectedShips.end())
					selectedShips.erase(it);
				else
					allWereSelected = false;
			}
		if(allWereSelected)
			return;
	}
	else
		selectedShips.clear();

	// Now, go through and add any ships in the group to the selection. Even if
	// shift is held they won't be added twice, because we removed them above.
	for(const shared_ptr<Ship> &ship : ships)
		if(groups[ship.get()] & bit)
		{
			selectedShips.push_back(ship);
			if(ship.get() == oldTarget)
				Flagship()->SetTargetShip(ship);
		}
}



void PlayerInfo::SetGroup(int group, const set<Ship *> *newShips)
{
	int bit = (1 << group);
	int mask = ~bit;
	// First, remove any of your ships that are in the group.
	for(const shared_ptr<Ship> &ship : ships)
		groups[ship.get()] &= mask;
	// Then, add all the currently selected ships to the group.
	if(newShips)
	{
		for(const Ship *ship : *newShips)
			groups[ship] |= bit;
	}
	else
	{
		for(const weak_ptr<Ship> &ptr : selectedShips)
		{
			shared_ptr<Ship> ship = ptr.lock();
			if(ship)
				groups[ship.get()] |= bit;
		}
	}
}



set<Ship *> PlayerInfo::GetGroup(int group)
{
	int bit = (1 << group);
	set<Ship *> result;

	for(const shared_ptr<Ship> &ship : ships)
	{
		auto it = groups.find(ship.get());
		if(it != groups.end() && (it->second & bit))
			result.insert(ship.get());
	}
	return result;
}



// Keep track of any outfits that you have sold since landing. These will be
// available to buy back until you take off.
int PlayerInfo::Stock(const Outfit *outfit) const
{
	auto it = stock.find(outfit);
	return (it == stock.end() ? 0 : it->second);
}



// Transfer outfits from the player to the planet or vice versa.
void PlayerInfo::AddStock(const Outfit *outfit, int count)
{
	// If you sell an individual outfit that is not sold here and that you
	// acquired by buying a ship here, have it appear as "in stock" in case you
	// change your mind about selling it. (On the other hand, if you sell an
	// entire ship right after buying it, its outfits will not be "in stock.")
	if(count > 0 && stock[outfit] < 0)
		stock[outfit] = 0;
	stock[outfit] += count;

	int day = date.DaysSinceEpoch();
	if(count > 0)
	{
		// Remember how depreciated these items are.
		for(int i = 0; i < count; ++i)
			stockDepreciation.Buy(outfit, day, &depreciation);
	}
	else
	{
		// If the count is negative, outfits are being transferred from stock
		// into the player's possession.
		for(int i = 0; i < -count; ++i)
			depreciation.Buy(outfit, day, &stockDepreciation);
	}
}



// Get depreciation information.
const Depreciation &PlayerInfo::FleetDepreciation() const
{
	return depreciation;
}



const Depreciation &PlayerInfo::StockDepreciation() const
{
	return stockDepreciation;
}



void PlayerInfo::Harvest(const Outfit *type)
{
	if(type && system)
		harvested.insert(make_pair(system, type));
}



const set<pair<const System *, const Outfit *>> &PlayerInfo::Harvested() const
{
	return harvested;
}



const pair<const System *, Point> &PlayerInfo::GetEscortDestination() const
{
	return interstellarEscortDestination;
}



// Determine if a system and nonzero position were specified.
bool PlayerInfo::HasEscortDestination() const
{
	return interstellarEscortDestination.first && interstellarEscortDestination.second;
}



// Set (or clear) the stored escort travel destination.
void PlayerInfo::SetEscortDestination(const System *system, Point pos)
{
	interstellarEscortDestination.first = system;
	interstellarEscortDestination.second = pos;
}



// Get what coloring is currently selected in the map.
int PlayerInfo::MapColoring() const
{
	return mapColoring;
}



// Set what the map is being colored by.
void PlayerInfo::SetMapColoring(int index)
{
	mapColoring = index;
}



// Get the map zoom level.
int PlayerInfo::MapZoom() const
{
	return mapZoom;
}



// Set the map zoom level.
void PlayerInfo::SetMapZoom(int level)
{
	mapZoom = level;
}



// Get the set of collapsed categories for the named panel.
set<string> &PlayerInfo::Collapsed(const string &name)
{
	return collapsed[name];
}



// Apply any "changes" saved in this player info to the global game state.
void PlayerInfo::ApplyChanges()
{
	for(const auto &it : reputationChanges)
		it.first->SetReputation(it.second);
	reputationChanges.clear();
	AddChanges(dataChanges);
	GameData::ReadEconomy(economy);
	economy = DataNode();

	// Make sure all stellar objects are correctly positioned. This is needed
	// because EnterSystem() is not called the first time through.
	GameData::SetDate(GetDate());
	// SetDate() clears any bribes from yesterday, so restore any auto-clearance.
	for(const Mission &mission : Missions())
		if(mission.ClearanceMessage() == "auto")
		{
			mission.Destination()->Bribe(mission.HasFullClearance());
			for(const Planet *planet : mission.Stopovers())
				planet->Bribe(mission.HasFullClearance());
		}

	// Check if any special persons have been destroyed.
	GameData::DestroyPersons(destroyedPersons);
	destroyedPersons.clear();

	// Check which planets you have dominated.
	static const string prefix = "tribute: ";
	for(auto it = Conditions().PrimariesLowerBound(prefix); it != Conditions().PrimariesEnd(); ++it)
	{
		if(it->first.compare(0, prefix.length(), prefix))
			break;

		const Planet *planet = GameData::Planets().Find(it->first.substr(prefix.length()));
		if(planet)
			GameData::GetPolitics().DominatePlanet(planet);
	}

	// Issue warnings for any data which has been mentioned but not actually defined, and
	// ensure that all "undefined" data is appropriately named.
	GameData::CheckReferences();

	// Now that all outfits have names, we can finish loading the player's ships.
	for(auto &&ship : ships)
	{
		// Government changes may have changed the player's ship swizzles.
		ship->SetGovernment(GameData::PlayerGovernment());
		ship->FinishLoading(false);
	}

	// Recalculate jumps that the available jobs will need
	for(Mission &mission : availableJobs)
		mission.CalculateJumps(system);
}



// Make change's to the player's planet, system, & ship locations as needed, to ensure the player and
// their ships are in valid locations, even if the player did something drastic, such as remove a mod.
void PlayerInfo::ValidateLoad()
{
	// If a system was not specified in the player data, use the flagship's system.
	if(!planet && !ships.empty())
	{
		string warning = "Warning: no planet specified for player";
		auto it = find_if(ships.begin(), ships.end(), [](const shared_ptr<Ship> &ship) noexcept -> bool
			{ return ship->GetPlanet() && ship->GetPlanet()->IsValid() && !ship->IsParked() && ship->CanBeFlagship(); });
		if(it != ships.end())
		{
			planet = (*it)->GetPlanet();
			system = (*it)->GetSystem();
			warning += ". Defaulting to location of flagship \"" + (*it)->Name() + "\", " + planet->TrueName() + ".";
		}
		else
			warning += " (no ships could supply a valid player location).";

		Logger::LogError(warning);
	}

	// As a result of external game data changes (e.g. unloading a mod) it's possible the player ended up
	// with an undefined system or planet. In that case, move them to the starting system to avoid crashing.
	if(planet && !system)
	{
		system = planet->GetSystem();
		Logger::LogError("Warning: player system was not specified. Defaulting to the specified planet's system.");
	}
	if(!planet || !planet->IsValid() || !system || !system->IsValid())
	{
		system = &startData.GetSystem();
		planet = &startData.GetPlanet();
		Logger::LogError("Warning: player system and/or planet was not valid. Defaulting to the starting location.");
	}

	// Every ship ought to have specified a valid location, but if not,
	// move it to the player's location to avoid invalid states.
	for(auto &&ship : ships)
	{
		if(!ship->GetSystem() || !ship->GetSystem()->IsValid())
		{
			ship->SetSystem(system);
			Logger::LogError("Warning: player ship \"" + ship->Name()
				+ "\" did not specify a valid system. Defaulting to the player's system.");
		}
		// In-system ships that aren't on a valid planet should get moved to the player's planet
		// (but e.g. disabled ships or those that didn't have a planet should remain in space).
		if(ship->GetSystem() == system && ship->GetPlanet() && !ship->GetPlanet()->IsValid())
		{
			ship->SetPlanet(planet);
			Logger::LogError("Warning: in-system player ship \"" + ship->Name()
				+ "\" specified an invalid planet. Defaulting to the player's planet.");
		}
		// Owned ships that are not in the player's system always start in flight.
	}

	// Validate the travel plan.
	if(travelDestination && !travelDestination->IsValid())
	{
		Logger::LogError("Warning: removed invalid travel plan destination \"" + travelDestination->TrueName() + ".\"");
		travelDestination = nullptr;
	}
	if(!travelPlan.empty() && any_of(travelPlan.begin(), travelPlan.end(),
			[](const System *waypoint) noexcept -> bool { return !waypoint->IsValid(); }))
	{
		travelPlan.clear();
		travelDestination = nullptr;
		Logger::LogError("Warning: reset the travel plan due to use of invalid system(s).");
	}

	// For old saves, default to the first start condition (the default "Endless Sky" start).
	if(startData.Identifier().empty())
	{
		// It is possible that there are no start conditions defined (e.g. a bad installation or
		// incomplete total conversion plugin). In that case, it is not possible to continue.
		const auto startCount = GameData::StartOptions().size();
		if(startCount >= 1)
		{
			startData = GameData::StartOptions().front();
			// When necessary, record in the pilot file that the starting data is just an assumption.
			if(startCount >= 2)
				conditions["unverified start scenario"] = true;
		}
		else
			throw runtime_error("Unable to set a starting scenario for an existing pilot. (No valid \"start\" "
				"nodes were found in data files or loaded plugins--make sure you've installed the game properly.)");
	}

	// Validate the missions that were loaded. Active-but-invalid missions are removed from
	// the standard mission list, effectively pausing them until necessary data is restored.
	auto mit = stable_partition(missions.begin(), missions.end(), mem_fn(&Mission::IsValid));
	if(mit != missions.end())
		inactiveMissions.splice(inactiveMissions.end(), missions, mit, missions.end());

	// Invalid available jobs or missions are erased (since there is no guarantee
	// the player will be on the correct planet when a plugin is re-added).
	auto isInvalidMission = [](const Mission &m) noexcept -> bool { return !m.IsValid(); };
	availableJobs.remove_if(isInvalidMission);
	availableMissions.remove_if(isInvalidMission);
}



// Helper to register derived conditions.
void PlayerInfo::RegisterDerivedConditions()
{
	// Read-only date functions.
	auto &&dayProvider = conditions.GetProviderNamed("day");
	dayProvider.SetGetFunction([this](const string &name) { return date.Day(); });

	auto &&monthProvider = conditions.GetProviderNamed("month");
	monthProvider.SetGetFunction([this](const string &name) { return date.Month(); });

	auto &&yearProvider = conditions.GetProviderNamed("year");
	yearProvider.SetGetFunction([this](const string &name) { return date.Year(); });

	auto &&daysSinceYearStartProvider = conditions.GetProviderNamed("days since year start");
	daysSinceYearStartProvider.SetGetFunction([this](const string &name) { return date.DaysSinceYearStart(); });

	auto &&daysUntilYearEndProvider = conditions.GetProviderNamed("days until year end");
	daysUntilYearEndProvider.SetGetFunction([this](const string &name) { return date.DaysUntilYearEnd(); });

	auto &&daysSinceEpochProvider = conditions.GetProviderNamed("days since epoch");
	daysSinceEpochProvider.SetGetFunction([this](const string &name) { return date.DaysSinceEpoch(); });

	auto &&daysSinceStartProvider = conditions.GetProviderNamed("days since start");
	daysSinceStartProvider.SetGetFunction([this](const string &name)
	{
		return date.DaysSinceEpoch() - StartData().GetDate().DaysSinceEpoch();
	});

	// Read-only account conditions.
	// Bound financial conditions to +/- 4.6 x 10^18 credits, within the range of a 64-bit int.
	static constexpr int64_t limit = static_cast<int64_t>(1) << 62;

	auto &&netWorthProvider = conditions.GetProviderNamed("net worth");
	netWorthProvider.SetGetFunction([this](const string &name)
		{ return min(limit, max(-limit, accounts.NetWorth())); });

	auto &&creditsProvider = conditions.GetProviderNamed("credits");
	creditsProvider.SetGetFunction([this](const string &name) {
		return min(limit, accounts.Credits()); });

	auto &&unpaidMortgagesProvider = conditions.GetProviderNamed("unpaid mortgages");
	unpaidMortgagesProvider.SetGetFunction([this](const string &name) {
		return min(limit, accounts.TotalDebt("Mortgage")); });

	auto &&unpaidFinesProvider = conditions.GetProviderNamed("unpaid fines");
	unpaidFinesProvider.SetGetFunction([this](const string &name) {
		return min(limit, accounts.TotalDebt("Fine")); });

	auto &&unpaidSalariesProvider = conditions.GetProviderNamed("unpaid salaries");
	unpaidSalariesProvider.SetGetFunction([this](const string &name) {
		return min(limit, accounts.SalariesOwed()); });

	auto &&unpaidMaintenanceProvider = conditions.GetProviderNamed("unpaid maintenance");
	unpaidMaintenanceProvider.SetGetFunction([this](const string &name) {
		return min(limit, accounts.MaintenanceDue()); });

	auto &&creditScoreProvider = conditions.GetProviderNamed("credit score");
	creditScoreProvider.SetGetFunction([this](const string &name) {
		return accounts.CreditScore(); });

	// Read-only flagship conditions.
	auto &&flagshipCrewProvider = conditions.GetProviderNamed("flagship crew");
	flagshipCrewProvider.SetGetFunction([this](const string &name) -> int64_t {
		return flagship ? flagship->Crew() : 0; });

	auto &&flagshipRequiredCrewProvider = conditions.GetProviderNamed("flagship required crew");
	flagshipRequiredCrewProvider.SetGetFunction([this](const string &name) -> int64_t {
		return flagship ? flagship->RequiredCrew() : 0; });

	auto &&flagshipBunksProvider = conditions.GetProviderNamed("flagship bunks");
	flagshipBunksProvider.SetGetFunction([this](const string &name) -> int64_t {
		return flagship ? flagship->Attributes().Get("bunks") : 0; });

	auto &&flagshipModelProvider = conditions.GetProviderPrefixed("flagship model: ");
	auto flagshipModelFun = [this](const string &name) -> bool
	{
		if(!flagship)
			return false;
		return name == "flagship model: " + flagship->ModelName();
	};
	flagshipModelProvider.SetHasFunction(flagshipModelFun);
	flagshipModelProvider.SetGetFunction(flagshipModelFun);

	auto flagshipAttributeHelper = [](const Ship *flagship, const string &attribute, bool base) -> int64_t
	{
		if(!flagship)
			return 0;

		const Outfit &attributes = base ? flagship->BaseAttributes() : flagship->Attributes();
		if(attribute == "cost")
			return attributes.Cost();
		if(attribute == "mass")
			return round(attributes.Mass() * 1000.);
		return round(attributes.Get(attribute) * 1000.);
	};

	auto &&flagshipBaseAttributeProvider = conditions.GetProviderPrefixed("flagship base attribute: ");
	auto flagshipBaseAttributeFun = [this, flagshipAttributeHelper](const string &name) -> int64_t
	{
		return flagshipAttributeHelper(this->Flagship(), name.substr(strlen("flagship base attribute: ")), true);
	};
	flagshipBaseAttributeProvider.SetGetFunction(flagshipBaseAttributeFun);
	flagshipBaseAttributeProvider.SetHasFunction(flagshipBaseAttributeFun);

	auto &&flagshipAttributeProvider = conditions.GetProviderPrefixed("flagship attribute: ");
	auto flagshipAttributeFun = [this, flagshipAttributeHelper](const string &name) -> int64_t
	{
		return flagshipAttributeHelper(this->Flagship(), name.substr(strlen("flagship attribute: ")), false);
	};
	flagshipAttributeProvider.SetGetFunction(flagshipAttributeFun);
	flagshipAttributeProvider.SetHasFunction(flagshipAttributeFun);

	auto &&playerNameProvider = conditions.GetProviderPrefixed("name: ");
	auto playerNameFun = [this](const string &name) -> bool
	{
		return name == "name: " + firstName + " " + lastName;
	};
	playerNameProvider.SetHasFunction(playerNameFun);
	playerNameProvider.SetGetFunction(playerNameFun);

	auto &&playerNameFirstProvider = conditions.GetProviderPrefixed("first name: ");
	auto playerNameFirstFun = [this](const string &name) -> bool
	{
		return name == "first name: " + firstName;
	};
	playerNameFirstProvider.SetHasFunction(playerNameFirstFun);
	playerNameFirstProvider.SetGetFunction(playerNameFirstFun);

	auto &&playerNameLastProvider = conditions.GetProviderPrefixed("last name: ");
	auto playerNameLastFun = [this](const string &name) -> bool
	{
		return name == "last name: " + lastName;
	};
	playerNameLastProvider.SetHasFunction(playerNameLastFun);
	playerNameLastProvider.SetGetFunction(playerNameLastFun);


	// Conditions for your fleet's attractiveness to pirates.
	auto &&cargoAttractivenessProvider = conditions.GetProviderNamed("cargo attractiveness");
	cargoAttractivenessProvider.SetGetFunction([this](const string &name) -> int64_t {
		return RaidFleetFactors().first; });

	auto &&armamentDeterrence = conditions.GetProviderNamed("armament deterrence");
	armamentDeterrence.SetGetFunction([this](const string &name) -> int64_t {
		return RaidFleetFactors().second; });

	auto &&pirateAttractionProvider = conditions.GetProviderNamed("pirate attraction");
	pirateAttractionProvider.SetGetFunction([this](const string &name) -> int64_t
	{
		auto rff = RaidFleetFactors();
		return rff.first - rff.second;
	});

	auto &&systemAttractionProvider = conditions.GetProviderPrefixed("raid chance in system: ");
	auto systemAttractionFun = [this](const string &name) -> double
	{
		const System *system = GameData::Systems().Find(name.substr(strlen("raid chance in system: ")));
		if(!system)
			return 0.;

		// This variable represents the probability of no raid fleets spawning.
		double safeChance = 1.;
		for(const auto &raidFleet : system->GetGovernment()->RaidFleets())
		{
			// The attraction is the % chance for a single instance of this fleet to appear.
			double attraction = RaidFleetAttraction(raidFleet, system);
			// Calculate the % chance for no instances to appear from 10 rolls.
			double noFleetProb = pow(1. - attraction, 10.);
			// The chance of neither of two fleets appearing is the chance of the first not appearing
			// times the chance of the second not appearing.
			safeChance *= noFleetProb;
		}
		// The probability of any single fleet appearing is 1 - chance.
		return round((1. - safeChance) * 1000.);
	};
	systemAttractionProvider.SetGetFunction(systemAttractionFun);
	systemAttractionProvider.SetHasFunction(systemAttractionFun);

	// Special conditions for cargo and passenger space.
	// If boarding a ship, missions should not consider the space available
	// in the player's entire fleet. The only fleet parameter offered to a
	// boarding mission is the fleet composition (e.g. 4 Heavy Warships).
	auto &&cargoSpaceProvider = conditions.GetProviderNamed("cargo space");
	cargoSpaceProvider.SetGetFunction([this](const string &name) -> int64_t
	{
		if(flagship && !boardingMissions.empty())
			return flagship->Cargo().Free();
		int64_t retVal = 0;
		for(const shared_ptr<Ship> &ship : ships)
			if(!ship->IsParked() && !ship->IsDisabled() && ship->GetActualSystem() == system)
				retVal += ship->Attributes().Get("cargo space");
		return retVal;
	});

	auto &&passengerSpaceProvider = conditions.GetProviderNamed("passenger space");
	passengerSpaceProvider.SetGetFunction([this](const string &name) -> int64_t
	{
		if(flagship && !boardingMissions.empty())
			return flagship->Cargo().BunksFree();
		int64_t retVal = 0;
		for(const shared_ptr<Ship> &ship : ships)
			if(!ship->IsParked() && !ship->IsDisabled() && ship->GetActualSystem() == system)
				retVal += ship->Attributes().Get("bunks") - ship->RequiredCrew();
		return retVal;
	});

	// The number of active, present ships the player has of the given category
	// (e.g. Heavy Warships).
	auto &&shipTypesProvider = conditions.GetProviderPrefixed("ships: ");
	shipTypesProvider.SetGetFunction([this](const string &name) -> int64_t
	{
		int64_t retVal = 0;
		for(const shared_ptr<Ship> &ship : ships)
			if(!ship->IsParked() && !ship->IsDisabled() && ship->GetActualSystem() == system
					&& name == "ships: " + ship->Attributes().Category())
				++retVal;
		return retVal;
	});

	// The number of ships the player has of the given category anywhere in their fleet.
	auto &&shipTypesAllProvider = conditions.GetProviderPrefixed("ships (all): ");
	shipTypesAllProvider.SetGetFunction([this](const string &name) -> int64_t
	{
		int64_t retVal = 0;
		for(const shared_ptr<Ship> &ship : ships)
			if(!ship->IsDestroyed() && name == "ships (all): " + ship->Attributes().Category())
				++retVal;
		return retVal;
	});

	// The number of ships the player has of the given model active and present.
	auto &&shipModelProvider = conditions.GetProviderPrefixed("ship model: ");
	shipModelProvider.SetGetFunction([this](const string &name) -> int64_t
	{
		int64_t retVal = 0;
		for(const shared_ptr<Ship> &ship : ships)
			if(!ship->IsParked() && !ship->IsDisabled() && ship->GetActualSystem() == system
					&& name == "ship model: " + ship->ModelName())
				++retVal;
		return retVal;
	});

	// The number of ships that the player has of the given model anywhere in their fleet.
	auto &&shipModelAllProvider = conditions.GetProviderPrefixed("ship model (all): ");
	shipModelAllProvider.SetGetFunction([this](const string &name) -> int64_t
	{
		int64_t retVal = 0;
		for(const shared_ptr<Ship> &ship : ships)
			if(!ship->IsDestroyed() && name == "ship model (all): " + ship->ModelName())
				++retVal;
		return retVal;
	});

	// The total number of ships the player has active and present.
	auto &&totalPresentShipsProvider = conditions.GetProviderNamed("total ships");
	totalPresentShipsProvider.SetGetFunction([this](const string &name) -> int64_t
	{
		int64_t retVal = 0;
		for(const shared_ptr<Ship> &ship : ships)
			if(!ship->IsParked() && !ship->IsDisabled() && ship->GetActualSystem() == system)
				++retVal;
		return retVal;
	});

	// The total number of ships the player has anywhere.
	auto &&totalAnywhereShipsProvider = conditions.GetProviderNamed("total ships (all)");
	totalAnywhereShipsProvider.SetGetFunction([this](const string &name) -> int64_t
	{
		int64_t retVal = 0;
		for(const shared_ptr<Ship> &ship : ships)
			if(!ship->IsDestroyed())
				++retVal;
		return retVal;
	});

	// The following condition checks all sources of outfits which are present with the player.
	// If in orbit, this means checking all ships in-system for installed and in cargo outfits.
	// If landed, this means checking all landed ships for installed outfits, the pooled cargo
	// hold, and the planetary storage of the planet.
	auto &&presentOutfitProvider = conditions.GetProviderPrefixed("outfit: ");
	presentOutfitProvider.SetGetFunction([this](const string &name) -> int64_t
	{
		const Outfit *outfit = GameData::Outfits().Find(name.substr(strlen("outfit: ")));
		if(!outfit)
			return 0;
		int64_t retVal = 0;
		if(planet)
		{
			retVal += Cargo().Get(outfit);
			auto it = planetaryStorage.find(planet);
			if(it != planetaryStorage.end())
				retVal += it->second.Get(outfit);
		}
		for(const shared_ptr<Ship> &ship : ships)
		{
			// If not on a planet, parked ships in system don't count.
			// If on a planet, the ship's planet must match.
			if(ship->IsDestroyed() || (planet && ship->GetPlanet() != planet)
					|| (!planet && (ship->GetActualSystem() != system || ship->IsParked())))
				continue;
			retVal += ship->OutfitCount(outfit);
			retVal += ship->Cargo().Get(outfit);
		}
		return retVal;
	});

	// Conditions to determine what outfits the player owns, with various possible locations to check.
	// The following condition checks all possible locations for outfits in the player's possession.
	auto &&allOutfitProvider = conditions.GetProviderPrefixed("outfit (all): ");
	allOutfitProvider.SetGetFunction([this](const string &name) -> int64_t
	{
		const Outfit *outfit = GameData::Outfits().Find(name.substr(strlen("outfit (all): ")));
		if(!outfit)
			return 0;
		int64_t retVal = Cargo().Get(outfit);
		for(const shared_ptr<Ship> &ship : ships)
		{
			if(ship->IsDestroyed())
				continue;
			retVal += ship->OutfitCount(outfit);
			retVal += ship->Cargo().Get(outfit);
		}
		for(const auto &storage : planetaryStorage)
			retVal += storage.second.Get(outfit);
		return retVal;
	});

	// The following condition checks the player's fleet for installed outfits on escorts
	// local to the player.
	auto &presentInstalledOutfitProvider = conditions.GetProviderPrefixed("outfit (installed): ");
	presentInstalledOutfitProvider.SetGetFunction([this](const string &name) -> int64_t
	{
		const Outfit *outfit = GameData::Outfits().Find(name.substr(strlen("outfit (installed): ")));
		if(!outfit)
			return 0;
		int64_t retVal = 0;
		for(const shared_ptr<Ship> &ship : ships)
		{
			// If not on a planet, parked ships in system don't count.
			// If on a planet, the ship's planet must match.
			if(ship->IsDestroyed() || (planet && ship->GetPlanet() != planet)
					|| (!planet && (ship->GetActualSystem() != system || ship->IsParked())))
				continue;
			retVal += ship->OutfitCount(outfit);
		}
		return retVal;
	});

	// The following condition checks the player's entire fleet for installed outfits.
	auto &&allInstalledOutfitProvider = conditions.GetProviderPrefixed("outfit (all installed): ");
	allInstalledOutfitProvider.SetGetFunction([this](const string &name) -> int64_t
	{
		const Outfit *outfit = GameData::Outfits().Find(name.substr(strlen("outfit (all installed): ")));
		if(!outfit)
			return 0;
		int64_t retVal = 0;
		for(const shared_ptr<Ship> &ship : ships)
			if(!ship->IsDestroyed())
				retVal += ship->OutfitCount(outfit);
		return retVal;
	});

	// The following condition checks the flagship's installed outfits.
	auto &&flagshipInstalledOutfitProvider = conditions.GetProviderPrefixed("outfit (flagship installed): ");
	flagshipInstalledOutfitProvider.SetGetFunction([this](const string &name) -> int64_t
	{
		if(!flagship)
			return 0;
		const Outfit *outfit = GameData::Outfits().Find(name.substr(strlen("outfit (flagship installed): ")));
		if(!outfit)
			return 0;
		return flagship->OutfitCount(outfit);
	});

	// The following condition checks the player's fleet for outfits in the cargo of escorts
	// local to the player.
	auto &&presentCargoOutfitProvider = conditions.GetProviderPrefixed("outfit (cargo): ");
	presentCargoOutfitProvider.SetGetFunction([this](const string &name) -> int64_t
	{
		const Outfit *outfit = GameData::Outfits().Find(name.substr(strlen("outfit (cargo): ")));
		if(!outfit)
			return 0;
		int64_t retVal = 0;
		if(planet)
			retVal += Cargo().Get(outfit);
		for(const shared_ptr<Ship> &ship : ships)
		{
			// If not on a planet, parked ships in system don't count.
			// If on a planet, the ship's planet must match.
			if(ship->IsDestroyed() || (planet && ship->GetPlanet() != planet)
					|| (!planet && (ship->GetActualSystem() != system || ship->IsParked())))
				continue;
			retVal += ship->Cargo().Get(outfit);
		}
		return retVal;
	});

	// The following condition checks all cargo locations in the player's fleet.
	auto &&allCargoOutfitProvider = conditions.GetProviderPrefixed("outfit (all cargo): ");
	allCargoOutfitProvider.SetGetFunction([this](const string &name) -> int64_t
	{
		const Outfit *outfit = GameData::Outfits().Find(name.substr(strlen("outfit (all cargo): ")));
		if(!outfit)
			return 0;
		int64_t retVal = 0;
		if(planet)
			retVal += Cargo().Get(outfit);
		for(const shared_ptr<Ship> &ship : ships)
			if(!ship->IsDestroyed())
				retVal += ship->Cargo().Get(outfit);
		return retVal;
	});

	// The following condition checks the flagship's cargo or the pooled cargo if landed.
	auto &&flagshipCargoOutfitProvider = conditions.GetProviderPrefixed("outfit (flagship cargo): ");
	flagshipCargoOutfitProvider.SetGetFunction([this](const string &name) -> int64_t
	{
		const Outfit *outfit = GameData::Outfits().Find(name.substr(strlen("outfit (flagship cargo): ")));
		if(!outfit)
			return 0;
		return (flagship ? flagship->Cargo().Get(outfit) : 0) + (planet ? Cargo().Get(outfit) : 0);
	});

	// The following condition checks planetary storage on the current planet, or on
	// planets in the current system if in orbit.
	auto &&presentStorageOutfitProvider = conditions.GetProviderPrefixed("outfit (storage): ");
	presentStorageOutfitProvider.SetGetFunction([this](const string &name) -> int64_t
	{
		const Outfit *outfit = GameData::Outfits().Find(name.substr(strlen("outfit (storage): ")));
		if(!outfit)
			return 0;
		if(planet)
		{
			auto it = planetaryStorage.find(planet);
			return it != planetaryStorage.end() ? it->second.Get(outfit) : 0;
		}
		else
		{
			int64_t retVal = 0;
			for(const StellarObject &object : system->Objects())
			{
				auto it = planetaryStorage.find(object.GetPlanet());
				if(object.HasValidPlanet() && it != planetaryStorage.end())
					retVal += it->second.Get(outfit);
			}
			return retVal;
		}
	});

	// The following condition checks all planetary storage.
	auto &&allStorageOutfitProvider = conditions.GetProviderPrefixed("outfit (all storage): ");
	allStorageOutfitProvider.SetGetFunction([this](const string &name) -> int64_t
	{
		const Outfit *outfit = GameData::Outfits().Find(name.substr(strlen("outfit (all storage): ")));
		if(!outfit)
			return 0;
		int64_t retVal = 0;
		for(const auto &storage : planetaryStorage)
			retVal += storage.second.Get(outfit);
		return retVal;
	});

	// This condition corresponds to the method by which the flagship entered the current system.
	auto &&systemEntryProvider = conditions.GetProviderPrefixed("entered system by: ");
	auto systemEntryFun = [this](const string &name) -> bool
	{
		return name == "entered system by: " + EntryToString(entry);
	};
	systemEntryProvider.SetHasFunction(systemEntryFun);
	systemEntryProvider.SetGetFunction(systemEntryFun);

	// This condition corresponds to the last system the flagship was in.
	auto &&previousSystemProvider = conditions.GetProviderPrefixed("previous system: ");
	auto previousSystemFun = [this](const string &name) -> bool
	{
		if(!previousSystem)
			return false;
		return name == "previous system: " + previousSystem->Name();
	};
	previousSystemProvider.SetHasFunction(previousSystemFun);
	previousSystemProvider.SetGetFunction(previousSystemFun);

	// Conditions to determine if flagship is in a system and on a planet.
	auto &&flagshipSystemProvider = conditions.GetProviderPrefixed("flagship system: ");
	auto flagshipSystemFun = [this](const string &name) -> bool
	{
		if(!flagship || !flagship->GetSystem())
			return false;
		return name == "flagship system: " + flagship->GetSystem()->Name();
	};
	flagshipSystemProvider.SetHasFunction(flagshipSystemFun);
	flagshipSystemProvider.SetGetFunction(flagshipSystemFun);

	auto &&flagshipLandedProvider = conditions.GetProviderNamed("flagship landed");
	auto flagshipLandedFun = [this](const string &name) -> bool
	{
		return (flagship && flagship->GetPlanet());
	};
	flagshipLandedProvider.SetHasFunction(flagshipLandedFun);
	flagshipLandedProvider.SetGetFunction(flagshipLandedFun);

	auto &&flagshipPlanetProvider = conditions.GetProviderPrefixed("flagship planet: ");
	auto flagshipPlanetFun = [this](const string &name) -> bool
	{
		if(!flagship || !flagship->GetPlanet())
			return false;
		return name == "flagship planet: " + flagship->GetPlanet()->TrueName();
	};
	flagshipPlanetProvider.SetHasFunction(flagshipPlanetFun);
	flagshipPlanetProvider.SetGetFunction(flagshipPlanetFun);

	auto &&flagshipPlanetAttributesProvider = conditions.GetProviderPrefixed("flagship planet attribute: ");
	auto flagshipPlanetAttributesFun = [this](const string &name) -> bool
	{
		if(!flagship || !flagship->GetPlanet())
			return false;
		string attribute = name.substr(strlen("flagship planet attribute: "));
		return flagship->GetPlanet()->Attributes().count(attribute);
	};
	flagshipPlanetAttributesProvider.SetGetFunction(flagshipPlanetAttributesFun);
	flagshipPlanetAttributesProvider.SetHasFunction(flagshipPlanetAttributesFun);

	// Read only exploration conditions.
	auto &&visitedPlanetProvider = conditions.GetProviderPrefixed("visited planet: ");
	auto visitedPlanetFun = [this](const string &name) -> bool
	{
		const Planet *planet = GameData::Planets().Find(name.substr(strlen("visited planet: ")));
		return planet ? HasVisited(*planet) : false;
	};
	visitedPlanetProvider.SetGetFunction(visitedPlanetFun);
	visitedPlanetProvider.SetHasFunction(visitedPlanetFun);

	auto &&visitedSystemProvider = conditions.GetProviderPrefixed("visited system: ");
	auto visitedSystemFun = [this](const string &name) -> bool
	{
		const System *system = GameData::Systems().Find(name.substr(strlen("visited system: ")));
		return system ? HasVisited(*system) : false;
	};
	visitedSystemProvider.SetGetFunction(visitedSystemFun);
	visitedSystemProvider.SetHasFunction(visitedSystemFun);

	// Read-only navigation conditions.
	auto HyperspaceTravelDays = [](const System *origin, const System *destination) -> int
	{
		if(!origin)
			return -1;

		auto distanceMap = DistanceMap(origin);
		if(!distanceMap.HasRoute(destination))
			return -1;
		return distanceMap.Days(destination);
	};

	auto &&hyperjumpsToSystemProvider = conditions.GetProviderPrefixed("hyperjumps to system: ");
	auto hyperjumpsToSystemFun = [this, HyperspaceTravelDays](const string &name) -> int
	{
		const System *system = GameData::Systems().Find(name.substr(strlen("hyperjumps to system: ")));
		if(!system)
		{
			Logger::LogError("Warning: System \"" + name.substr(strlen("hyperjumps to system: "))
					+ "\" referred to in condition is not valid.");
			return -1;
		}
		return HyperspaceTravelDays(this->GetSystem(), system);
	};
	hyperjumpsToSystemProvider.SetGetFunction(hyperjumpsToSystemFun);
	hyperjumpsToSystemProvider.SetHasFunction(hyperjumpsToSystemFun);

	auto &&hyperjumpsToPlanetProvider = conditions.GetProviderPrefixed("hyperjumps to planet: ");
	auto hyperjumpsToPlanetFun = [this, HyperspaceTravelDays](const string &name) -> int
	{
		const Planet *planet = GameData::Planets().Find(name.substr(strlen("hyperjumps to planet: ")));
		if(!planet)
		{
			Logger::LogError("Warning: Planet \"" + name.substr(strlen("hyperjumps to planet: "))
					+ "\" referred to in condition is not valid.");
			return -1;
		}
		const System *system = planet->GetSystem();
		if(!system)
		{
			Logger::LogError("Warning: Planet \"" + name.substr(strlen("hyperjumps to planet: "))
					+ "\" referred to in condition is not in any system.");
			return -1;
		}
		return HyperspaceTravelDays(this->GetSystem(), system);
	};
	hyperjumpsToPlanetProvider.SetGetFunction(hyperjumpsToPlanetFun);
	hyperjumpsToPlanetProvider.SetHasFunction(hyperjumpsToPlanetFun);

	// Read/write government reputation conditions.
	// The erase function is still default (since we cannot erase government conditions).
	auto &&reputationProvider = conditions.GetProviderPrefixed("reputation: ");
	reputationProvider.SetHasFunction([](const string &name) -> bool
	{
		string govName = name.substr(strlen("reputation: "));
		return GameData::Governments().Has(govName);
	});
	reputationProvider.SetGetFunction([](const string &name) -> int64_t
	{
		string govName = name.substr(strlen("reputation: "));
		auto gov = GameData::Governments().Get(govName);
		if(!gov)
			return 0;
		return gov->Reputation();
	});
	reputationProvider.SetSetFunction([](const string &name, int64_t value) -> bool
	{
		string govName = name.substr(strlen("reputation: "));
		auto gov = GameData::Governments().Get(govName);
		if(!gov)
			return false;
		gov->SetReputation(value);
		return true;
	});

	// Global conditions setters and getters:
	auto &&globalProvider = conditions.GetProviderPrefixed("global: ");
	globalProvider.SetHasFunction([](const string &name) -> bool
	{
		string condition = name.substr(strlen("global: "));
		return GameData::GlobalConditions().Has(condition);
	});
	globalProvider.SetGetFunction([](const string &name) -> int64_t
	{
		string condition = name.substr(strlen("global: "));
		return GameData::GlobalConditions().Get(condition);
	});
	globalProvider.SetSetFunction([](const string &name, int64_t value) -> bool
	{
		string condition = name.substr(strlen("global: "));
		return GameData::GlobalConditions().Set(condition, value);
	});
	globalProvider.SetEraseFunction([](const string &name) -> bool
	{
		string condition = name.substr(strlen("global: "));
		return GameData::GlobalConditions().Erase(condition);
	});
}



// New missions are generated each time you land on a planet.
void PlayerInfo::CreateMissions()
{
	boardingMissions.clear();

	// Check for available missions.
	bool skipJobs = planet && !planet->IsInhabited();
	bool hasPriorityMissions = false;
	for(const auto &it : GameData::Missions())
	{
		if(it.second.IsAtLocation(Mission::BOARDING) || it.second.IsAtLocation(Mission::ASSISTING))
			continue;
		if(skipJobs && it.second.IsAtLocation(Mission::JOB))
			continue;

		if(it.second.CanOffer(*this))
		{
			list<Mission> &missions =
				it.second.IsAtLocation(Mission::JOB) ? availableJobs : availableMissions;

			missions.push_back(it.second.Instantiate(*this));
			if(missions.back().HasFailed(*this))
				missions.pop_back();
			else if(!it.second.IsAtLocation(Mission::JOB))
				hasPriorityMissions |= missions.back().HasPriority();
		}
	}

	// If any of the available missions are "priority" missions, no other
	// special missions will be offered in the spaceport.
	if(hasPriorityMissions)
	{
		auto it = availableMissions.begin();
		while(it != availableMissions.end())
		{
			bool hasLowerPriorityLocation = it->IsAtLocation(Mission::SPACEPORT)
				|| it->IsAtLocation(Mission::SHIPYARD)
				|| it->IsAtLocation(Mission::OUTFITTER);
			if(hasLowerPriorityLocation && !it->HasPriority())
				it = availableMissions.erase(it);
			else
				++it;
		}
	}
	else if(availableMissions.size() > 1)
	{
		// Minor missions only get offered if no other missions (including other
		// minor missions) are competing with them. This is to avoid having two
		// or three missions pop up as soon as you enter the spaceport.
		auto it = availableMissions.begin();
		while(it != availableMissions.end())
		{
			if(it->IsMinor())
			{
				it = availableMissions.erase(it);
				if(availableMissions.size() <= 1)
					break;
			}
			else
				++it;
		}
	}
}



void PlayerInfo::SortAvailable()
{
	// Destinations: planets OR system. Only counting them, so the type doesn't matter.
	set<const void *> destinations;
	if(availableSortType == CONVENIENT)
	{
		for(const Mission &mission : Missions())
		{
			if(mission.IsVisible())
			{
				destinations.insert(mission.Destination());
				destinations.insert(mission.Destination()->GetSystem());

				for(const Planet *stopover : mission.Stopovers())
				{
					destinations.insert(stopover);
					destinations.insert(stopover->GetSystem());
				}

				for(const System *waypoint : mission.Waypoints())
					destinations.insert(waypoint);
			}
		}
	}
	availableJobs.sort([&](const Mission &lhs, const Mission &rhs) {
		// First, separate rush orders with deadlines, if wanted
		if(sortSeparateDeadline)
		{
			// availableSortAsc instead of true, to counter the reverse below
			if(!lhs.Deadline() && rhs.Deadline())
				return availableSortAsc;
			if(lhs.Deadline() && !rhs.Deadline())
				return !availableSortAsc;
		}
		// Then, separate greyed-out jobs you can't accept
		if(sortSeparatePossible)
		{
			if(lhs.CanAccept(*this) && !rhs.CanAccept(*this))
				return availableSortAsc;
			if(!lhs.CanAccept(*this) && rhs.CanAccept(*this))
				return !availableSortAsc;
		}
		// Sort by desired type:
		switch(availableSortType)
		{
			case CONVENIENT:
			{
				// Sorting by "convenience" means you already have a mission to a
				// planet. Missions at the same planet are sorted higher.
				// 0 : No convenient mission; 1: same system; 2: same planet (because both system+planet means 1+1 = 2)
				const int lConvenient = destinations.count(lhs.Destination()) + destinations.count(lhs.Destination()->GetSystem());
				const int rConvenient = destinations.count(rhs.Destination()) + destinations.count(rhs.Destination()->GetSystem());
				if(lConvenient < rConvenient)
					return true;
				if(lConvenient > rConvenient)
					return false;
			}
			// Tiebreaker for equal CONVENIENT is SPEED.
			case SPEED:
			{
				// A higher "Speed" means the mission takes less time, ie. fewer
				// jumps.
				const int lJumps = lhs.ExpectedJumps();
				const int rJumps = rhs.ExpectedJumps();

				if(lJumps == rJumps)
				{
					// SPEED compares equal - follow through to tiebreaker 'case PAY' below
				}
				else if(lJumps > 0 && rJumps > 0)
				{
					// Lower values are better, so this '>' is not '<' as expected
					return lJumps > rJumps;
				}
				else
				{
					// Negative values indicate indeterminable mission paths.
					// eg. through a wormhole, meaning lower values are worse.

					// A value of 0 indicates the mission destination is the
					// source, implying the actual path is complicated; consider
					// that slow, but not as bad as an indeterminable path.

					// Positive values are 'greater' because at least the number
					// of jumps is known. (Comparing two positive values is already
					// handled above, so the actual positive value doesn't matter.)

					// Compare the value when at least one value is not positive.
					return lJumps < rJumps;
				}
			}
			// Tiebreaker for equal SPEED is PAY.
			case PAY:
			{
				const int64_t lPay = lhs.DisplayedPayment();
				const int64_t rPay = rhs.DisplayedPayment();
				if(lPay < rPay)
					return true;
				else if(lPay > rPay)
					return false;
			}
			// Tiebreaker for equal PAY is ABC.
			case ABC:
			{
				if(lhs.Name() < rhs.Name())
					return true;
				else if(lhs.Name() > rhs.Name())
					return false;
			}
			// Tiebreaker fallback to keep sorting consistent is unique UUID:
			default:
				return lhs.UUID() < rhs.UUID();
		}
	});

	if(!availableSortAsc)
		availableJobs.reverse();
}



// Updates each mission upon landing, to perform landing actions (Stopover,
// Visit, Complete, Fail), and remove now-complete or now-failed missions.
void PlayerInfo::StepMissions(UI *ui)
{
	// Check for NPCs that have been destroyed without their destruction
	// being registered, e.g. by self-destruct:
	for(Mission &mission : missions)
		for(const NPC &npc : mission.NPCs())
			for(const shared_ptr<Ship> &ship : npc.Ships())
				if(ship->IsDestroyed())
					mission.Do(ShipEvent(nullptr, ship, ShipEvent::DESTROY), *this, ui);

	// Check missions for status changes from landing.
	string visitText;
	int missionVisits = 0;
	auto substitutions = map<string, string>{
		{"<first>", firstName},
		{"<last>", lastName}
	};
	if(Flagship())
		substitutions["<ship>"] = Flagship()->Name();

	auto mit = missions.begin();
	while(mit != missions.end())
	{
		Mission &mission = *mit;
		++mit;

		// If this is a stopover for the mission, perform the stopover action.
		mission.Do(Mission::STOPOVER, *this, ui);

		if(mission.HasFailed(*this))
			RemoveMission(Mission::FAIL, mission, ui);
		else if(mission.CanComplete(*this))
			RemoveMission(Mission::COMPLETE, mission, ui);
		else if(mission.Destination() == GetPlanet() && !freshlyLoaded)
		{
			mission.Do(Mission::VISIT, *this, ui);
			if(mission.IsUnique() || !mission.IsVisible())
				continue;

			// On visit dialogs are handled separately as to avoid a player
			// getting spammed by on visit dialogs if they are stacking jobs
			// from the same destination.
			if(visitText.empty())
			{
				const auto &text = mission.GetAction(Mission::VISIT).DialogText();
				if(!text.empty())
					visitText = Format::Replace(text, substitutions);
			}
			++missionVisits;
		}
	}
	if(!visitText.empty())
	{
		if(missionVisits > 1)
			visitText += "\n\t(You have " + Format::Number(missionVisits - 1) + " other unfinished "
				+ ((missionVisits > 2) ? "missions" : "mission") + " at this location.)";
		ui->Push(new Dialog(visitText));
	}
	// One mission's actions may influence another mission, so loop through one
	// more time to see if any mission is now completed or failed due to a change
	// that happened in another mission the first time through.
	mit = missions.begin();
	while(mit != missions.end())
	{
		Mission &mission = *mit;
		++mit;

		if(mission.HasFailed(*this))
			RemoveMission(Mission::FAIL, mission, ui);
		else if(mission.CanComplete(*this))
			RemoveMission(Mission::COMPLETE, mission, ui);
	}

	// Search for any missions that have failed but for which we are still
	// holding on to some cargo.
	set<const Mission *> active;
	for(const Mission &it : missions)
		active.insert(&it);

	vector<const Mission *> missionsToRemove;
	for(const auto &it : cargo.MissionCargo())
		if(!active.count(it.first))
			missionsToRemove.push_back(it.first);
	for(const auto &it : cargo.PassengerList())
		if(!active.count(it.first))
			missionsToRemove.push_back(it.first);
	for(const Mission *mission : missionsToRemove)
		cargo.RemoveMissionCargo(mission);
}



void PlayerInfo::Autosave() const
{
	if(!CanBeSaved() || filePath.length() < 4)
		return;

	string path = filePath.substr(0, filePath.length() - 4) + "~autosave.txt";
	Save(path);
}



void PlayerInfo::Save(const string &filePath) const
{
	if(transactionSnapshot)
		transactionSnapshot->SaveToPath(filePath);
	else
	{
		DataWriter out(filePath);
		Save(out);
	}
}



void PlayerInfo::Save(DataWriter &out) const
{
	// Basic player information and persistent UI settings:

	// Pilot information:
	out.Write("pilot", firstName, lastName);
	out.Write("date", date.Day(), date.Month(), date.Year());
	out.Write("system entry method", EntryToString(entry));
	if(previousSystem)
		out.Write("previous system", previousSystem->Name());
	if(system)
		out.Write("system", system->Name());
	if(planet)
		out.Write("planet", planet->TrueName());
	if(planet && planet->CanUseServices())
		out.Write("clearance");
	out.Write("playtime", playTime);
	// This flag is set if the player must leave the planet immediately upon
	// entering their ship (i.e. because a mission forced them to take off).
	if(shouldLaunch)
		out.Write("launching");
	for(const System *system : travelPlan)
		out.Write("travel", system->Name());
	if(travelDestination)
		out.Write("travel destination", travelDestination->TrueName());
	// Detect which ship number is the current flagship, for showing on LoadPanel.
	if(flagship)
	{
		for(auto it = ships.begin(); it != ships.end(); ++it)
			if(*it == flagship)
			{
				out.Write("flagship index", distance(ships.begin(), it));
				break;
			}
	}
	else
		out.Write("flagship index", -1);

	// Save the current setting for the map coloring;
	out.Write("map coloring", mapColoring);
	out.Write("map zoom", mapZoom);
	// Remember what categories are collapsed.
	for(const auto &it : collapsed)
	{
		// Skip panels where nothing was collapsed.
		if(it.second.empty())
			continue;

		out.Write("collapsed", it.first);
		out.BeginChild();
		{
			for(const auto &cit : it.second)
				out.Write(cit);
		}
		out.EndChild();
	}

	out.Write("reputation with");
	out.BeginChild();
	{
		for(const auto &it : GameData::Governments())
			if(!it.second.IsPlayer())
				out.Write(it.first, it.second.Reputation());
	}
	out.EndChild();


	// Records of things you own:
	out.Write();
	out.WriteComment("What you own:");

	// Save all the data for all the player's ships.
	for(const shared_ptr<Ship> &ship : ships)
	{
		ship->Save(out);
		auto it = groups.find(ship.get());
		if(it != groups.end() && it->second)
			out.Write("groups", it->second);
	}
	if(!planetaryStorage.empty())
	{
		out.Write("storage");
		out.BeginChild();
		{
			for(const auto &it : planetaryStorage)
				if(!it.second.IsEmpty())
				{
					out.Write("planet", it.first->TrueName());
					out.BeginChild();
					{
						it.second.Save(out);
					}
					out.EndChild();
				}
		}
		out.EndChild();
	}

	// Save accounting information, cargo, and cargo cost bases.
	accounts.Save(out);
	cargo.Save(out);
	if(!costBasis.empty())
	{
		out.Write("basis");
		out.BeginChild();
		{
			for(const auto &it : costBasis)
				if(it.second)
					out.Write(it.first, it.second);
		}
		out.EndChild();
	}

	if(!stock.empty())
	{
		out.Write("stock");
		out.BeginChild();
		{
			using StockElement = pair<const Outfit *const, int>;
			WriteSorted(stock,
				[](const StockElement *lhs, const StockElement *rhs)
					{ return lhs->first->TrueName() < rhs->first->TrueName(); },
				[&out](const StockElement &it)
				{
					if(it.second)
						out.Write(it.first->TrueName(), it.second);
				});
		}
		out.EndChild();
	}
	depreciation.Save(out, date.DaysSinceEpoch());
	stockDepreciation.Save(out, date.DaysSinceEpoch());


	// Records of things you have done or are doing, or have happened to you:
	out.Write();
	out.WriteComment("What you've done:");

	// Save all missions (accepted, accepted-but-invalid, and available).
	for(const Mission &mission : missions)
		mission.Save(out);
	for(const Mission &mission : inactiveMissions)
		mission.Save(out);
	map<string, map<string, int>> offWorldMissionCargo;
	map<string, map<string, int>> offWorldMissionPassengers;
	for(const auto &it : ships)
	{
		const Ship &ship = *it.get();
		// If the ship is at the player's planet, its mission cargo allocation does not need to be saved.
		if(ship.GetPlanet() == planet)
			continue;
		for(const auto &cargo : ship.Cargo().MissionCargo())
			offWorldMissionCargo[cargo.first->UUID().ToString()][ship.UUID().ToString()] = cargo.second;
		for(const auto &passengers : ship.Cargo().PassengerList())
			offWorldMissionPassengers[passengers.first->UUID().ToString()][ship.UUID().ToString()] = passengers.second;
	}
	auto SaveMissionCargoDistribution = [&out](map<string, map<string, int>> toSave, bool passengers) -> void
	{
		if(passengers)
			out.Write("mission passengers");
		else
			out.Write("mission cargo");
		out.BeginChild();
		{
			out.Write("player ships");
			out.BeginChild();
			{
				for(const auto &it : toSave)
					for(const auto &sit : it.second)
						out.Write(it.first, sit.first, sit.second);
			}
			out.EndChild();
		}
		out.EndChild();
	};
	if(!offWorldMissionCargo.empty())
		SaveMissionCargoDistribution(offWorldMissionCargo, false);
	if(!offWorldMissionPassengers.empty())
		SaveMissionCargoDistribution(offWorldMissionPassengers, true);

	for(const Mission &mission : availableJobs)
		mission.Save(out, "available job");
	for(const Mission &mission : availableMissions)
		mission.Save(out, "available mission");
	out.Write("sort type", static_cast<int>(availableSortType));
	if(!availableSortAsc)
		out.Write("sort descending");
	if(sortSeparateDeadline)
		out.Write("separate deadline");
	if(sortSeparatePossible)
		out.Write("separate possible");

	// Save any "primary condition" flags that are set.
	conditions.Save(out);

	// Save pending events, and changes that have happened due to past events.
	for(const GameEvent &event : gameEvents)
		event.Save(out);
	if(!dataChanges.empty())
	{
		out.Write("changes");
		out.BeginChild();
		{
			for(const DataNode &node : dataChanges)
				out.Write(node);
		}
		out.EndChild();
	}
	GameData::WriteEconomy(out);

	// Check which persons have been captured or destroyed.
	for(const auto &it : GameData::Persons())
		if(it.second.IsDestroyed())
			out.Write("destroyed", it.first);


	// Records of things you have discovered:
	out.Write();
	out.WriteComment("What you know:");

	// Save a list of systems the player has visited.
	WriteSorted(visitedSystems,
		[](const System *const *lhs, const System *const *rhs)
			{ return (*lhs)->Name() < (*rhs)->Name(); },
		[&out](const System *system)
		{
			out.Write("visited", system->Name());
		});

	// Save a list of planets the player has visited.
	WriteSorted(visitedPlanets,
		[](const Planet *const *lhs, const Planet *const *rhs)
			{ return (*lhs)->TrueName() < (*rhs)->TrueName(); },
		[&out](const Planet *planet)
		{
			out.Write("visited planet", planet->TrueName());
		});

	if(!harvested.empty())
	{
		out.Write("harvested");
		out.BeginChild();
		{
			using HarvestLog = pair<const System *, const Outfit *>;
			WriteSorted(harvested,
				[](const HarvestLog *lhs, const HarvestLog *rhs) -> bool
				{
					// Sort by system name and then by outfit name.
					if(lhs->first != rhs->first)
						return lhs->first->Name() < rhs->first->Name();
					else
						return lhs->second->TrueName() < rhs->second->TrueName();
				},
				[&out](const HarvestLog &it)
				{
					out.Write(it.first->Name(), it.second->TrueName());
				});
		}
		out.EndChild();
	}

	out.Write("logbook");
	out.BeginChild();
	{
		for(auto &&it : logbook)
		{
			out.Write(it.first.Day(), it.first.Month(), it.first.Year());
			out.BeginChild();
			{
				// Break the text up into paragraphs.
				for(const string &line : Format::Split(it.second, "\n\t"))
					out.Write(line);
			}
			out.EndChild();
		}
		for(auto &&it : specialLogs)
			for(auto &&eit : it.second)
			{
				out.Write(it.first, eit.first);
				out.BeginChild();
				{
					// Break the text up into paragraphs.
					for(const string &line : Format::Split(eit.second, "\n\t"))
						out.Write(line);
				}
				out.EndChild();
			}
	}
	out.EndChild();

	out.Write();
	out.WriteComment("How you began:");
	startData.Save(out);

	// Write plugins to player's save file for debugging.
	out.Write();
	out.WriteComment("Installed plugins:");
	out.Write("plugins");
	out.BeginChild();
	for(const auto &it : Plugins::Get())
	{
		const auto &plugin = it.second;
		if(plugin.IsValid() && plugin.enabled)
			out.Write(plugin.name);
	}
	out.EndChild();
}



// Check (and perform) any fines incurred by planetary security. If the player
// has dominated the planet, or was given clearance to this planet by a mission,
// planetary security is avoided. Infiltrating implies evasion of security.
void PlayerInfo::Fine(UI *ui)
{
	const Planet *planet = GetPlanet();
	// Dominated planets should never fine you.
	// By default, uninhabited planets should not fine the player.
	if(GameData::GetPolitics().HasDominated(planet)
		|| !(planet->IsInhabited() || planet->HasCustomSecurity()))
		return;

	// Planets should not fine you if you have mission clearance or are infiltrating.
	for(const Mission &mission : missions)
		if(mission.HasClearance(planet) || (!mission.HasFullClearance() &&
					(mission.Destination() == planet || mission.Stopovers().count(planet))))
			return;

	// The planet's government must have the authority to enforce laws.
	const Government *gov = planet->GetGovernment();
	if(!gov->CanEnforce(planet))
		return;

	string message = gov->Fine(*this, 0, nullptr, planet->Security());
	if(!message.empty())
	{
		if(message == "atrocity")
		{
			const Conversation *conversation = gov->DeathSentence();
			if(conversation)
				ui->Push(new ConversationPanel(*this, *conversation));
			else
			{
				message = "Before you can leave your ship, the " + gov->GetName()
					+ " authorities show up and begin scanning it. They say, \"Captain "
					+ LastName()
					+ ", we detect highly illegal material on your ship.\""
					"\n\tYou are sentenced to lifetime imprisonment on a penal colony."
					" Your days of traveling the stars have come to an end.";
				ui->Push(new Dialog(message));
			}
			// All ships belonging to the player should be removed.
			Die();
		}
		else
			ui->Push(new Dialog(message));
	}
}



// Helper function to update the ship selection.
void PlayerInfo::SelectShip(const shared_ptr<Ship> &ship, bool *first)
{
	// Make sure this ship is not already selected.
	auto it = selectedShips.begin();
	for( ; it != selectedShips.end(); ++it)
		if(it->lock() == ship)
			break;
	if(it == selectedShips.end())
	{
		// This ship is not yet selected.
		selectedShips.push_back(ship);
		Ship *flagship = Flagship();
		if(*first && flagship && ship.get() != flagship)
		{
			flagship->SetTargetShip(ship);
			*first = false;
		}
	}
}



// Check that this player's current state can be saved.
bool PlayerInfo::CanBeSaved() const
{
	return (!isDead && planet && system && !firstName.empty() && !lastName.empty());
}<|MERGE_RESOLUTION|>--- conflicted
+++ resolved
@@ -1510,8 +1510,7 @@
 	// Store the total cargo counts in case we need to adjust cost bases below.
 	map<string, int> originalTotals = cargo.Commodities();
 
-<<<<<<< HEAD
-=======
+
 	// Move the flagship to the start of the list of ships and ensure that all
 	// escorts know which ship is acting as flagship.
 	SetFlagship(*flagship);
@@ -1549,7 +1548,6 @@
 	// plunder that you happen to acquire.
 	cargo.TransferAll(flagship->Cargo());
 
->>>>>>> 489b43bb
 	if(cargo.Passengers())
 	{
 		int extra = min(cargo.Passengers(), flagship->Crew() - flagship->RequiredCrew());
