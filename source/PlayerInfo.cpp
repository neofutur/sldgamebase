/* PlayerInfo.cpp
Copyright (c) 2014 by Michael Zahniser

Endless Sky is free software: you can redistribute it and/or modify it under the
terms of the GNU General Public License as published by the Free Software
Foundation, either version 3 of the License, or (at your option) any later version.

Endless Sky is distributed in the hope that it will be useful, but WITHOUT ANY
WARRANTY; without even the implied warranty of MERCHANTABILITY or FITNESS FOR A
PARTICULAR PURPOSE.  See the GNU General Public License for more details.
*/

#include "PlayerInfo.h"

#include "Audio.h"
#include "ConversationPanel.h"
#include "DataFile.h"
#include "DataWriter.h"
#include "Dialog.h"
#include "Files.h"
#include "text/Format.h"
#include "GameData.h"
#include "Government.h"
#include "Hardpoint.h"
#include "Messages.h"
#include "Mission.h"
#include "Outfit.h"
#include "Person.h"
#include "Planet.h"
#include "Politics.h"
#include "Preferences.h"
#include "Random.h"
#include "SavedGame.h"
#include "Ship.h"
#include "ShipEvent.h"
#include "StartConditions.h"
#include "StellarObject.h"
#include "System.h"
#include "UI.h"

#include <algorithm>
#include <cmath>
#include <ctime>
#include <iterator>
#include <limits>
#include <sstream>
#include <stdexcept>

using namespace std;



// Completely clear all loaded information, to prepare for loading a file or
// creating a new pilot.
void PlayerInfo::Clear()
{
	*this = PlayerInfo();

	Random::Seed(time(nullptr));
	GameData::Revert();
	Messages::Reset();
}



// Check if a player has been loaded.
bool PlayerInfo::IsLoaded() const
{
	return !firstName.empty();
}



// Make a new player.
void PlayerInfo::New(const StartConditions &start)
{
	// Clear any previously loaded data.
	Clear();

	// Copy the core information from the full starting scenario.
	startData = start;
	// Copy any ships in the start conditions.
	for(const Ship &ship : start.Ships())
	{
		ships.emplace_back(new Ship(ship));
		ships.back()->SetSystem(&start.GetSystem());
		ships.back()->SetPlanet(&start.GetPlanet());
		ships.back()->SetIsSpecial();
		ships.back()->SetIsYours();
		ships.back()->SetGovernment(GameData::PlayerGovernment());
	}
	// Load starting conditions from a "start" item in the data files. If no
	// such item exists, StartConditions defines default values.
	date = start.GetDate();
	GameData::SetDate(date);
	// Make sure the fleet depreciation object knows it is tracking the player's
	// fleet, not the planet's stock.
	depreciation.Init(ships, date.DaysSinceEpoch());

	SetSystem(start.GetSystem());
	SetPlanet(&start.GetPlanet());
	accounts = start.GetAccounts();
	start.GetConditions().Apply(conditions);
	UpdateAutoConditions();

	// Generate missions that will be available on the first day.
	CreateMissions();

	// Add to the list of events that should happen on certain days.
	for(const auto &it : GameData::Events())
		if(it.second.GetDate())
			AddEvent(it.second, it.second.GetDate());
}



// Load player information from a saved game file.
void PlayerInfo::Load(const string &path)
{
	// Make sure any previously loaded data is cleared.
	Clear();

	filePath = path;
	// Strip anything after the "~" from snapshots, so that the file we save
	// will be the auto-save, not the snapshot.
	size_t pos = filePath.find('~');
	size_t namePos = filePath.length() - Files::Name(filePath).length();
	if(pos != string::npos && pos > namePos)
		filePath = filePath.substr(0, pos) + ".txt";

	// The player may have bribed their current planet in the last session. Ensure
	// we provide the same access to services in this session, too.
	bool hasFullClearance = false;

	DataFile file(path);
	for(const DataNode &child : file)
	{
		// Basic player information and persistent UI settings:
		if(child.Token(0) == "pilot" && child.Size() >= 3)
		{
			firstName = child.Token(1);
			lastName = child.Token(2);
		}
		else if(child.Token(0) == "date" && child.Size() >= 4)
			date = Date(child.Value(1), child.Value(2), child.Value(3));
		else if(child.Token(0) == "system" && child.Size() >= 2)
			system = GameData::Systems().Get(child.Token(1));
		else if(child.Token(0) == "planet" && child.Size() >= 2)
			planet = GameData::Planets().Get(child.Token(1));
		else if(child.Token(0) == "clearance")
			hasFullClearance = true;
		else if(child.Token(0) == "launching")
			shouldLaunch = true;
		else if(child.Token(0) == "playtime" && child.Size() >= 2)
			playTime = child.Value(1);
		else if(child.Token(0) == "travel" && child.Size() >= 2)
			travelPlan.push_back(GameData::Systems().Get(child.Token(1)));
		else if(child.Token(0) == "travel destination" && child.Size() >= 2)
			travelDestination = GameData::Planets().Get(child.Token(1));
		else if(child.Token(0) == "map coloring" && child.Size() >= 2)
			mapColoring = child.Value(1);
		else if(child.Token(0) == "map zoom" && child.Size() >= 2)
			mapZoom = child.Value(1);
		else if(child.Token(0) == "collapsed" && child.Size() >= 2)
		{
			for(const DataNode &grand : child)
				collapsed[child.Token(1)].insert(grand.Token(0));
		}
		else if(child.Token(0) == "reputation with")
		{
			for(const DataNode &grand : child)
				if(grand.Size() >= 2)
					reputationChanges.emplace_back(
						GameData::Governments().Get(grand.Token(0)), grand.Value(1));
		}

		// Records of things you own:
		else if(child.Token(0) == "ship")
		{
			// Ships owned by the player have various special characteristics:
			ships.push_back(make_shared<Ship>(child));
			ships.back()->SetIsSpecial();
			ships.back()->SetIsYours();
			// Defer finalizing this ship until we have processed all changes to game state.
		}
		else if(child.Token(0) == "groups" && child.Size() >= 2 && !ships.empty())
			groups[ships.back().get()] = child.Value(1);
		else if(child.Token(0) == "storage")
		{
			for(const DataNode &grand : child)
				if(grand.Size() >= 2 && grand.Token(0) == "planet")
					for(const DataNode &grandGrand : grand)
						if(grandGrand.Token(0) == "cargo")
						{
							CargoHold &storage = planetaryStorage[GameData::Planets().Get(grand.Token(1))];
							storage.Load(grandGrand);
						}
		}
		else if(child.Token(0) == "account")
			accounts.Load(child, true);
		else if(child.Token(0) == "cargo")
			cargo.Load(child);
		else if(child.Token(0) == "basis")
		{
			for(const DataNode &grand : child)
				if(grand.Size() >= 2)
					costBasis[grand.Token(0)] += grand.Value(1);
		}
		else if(child.Token(0) == "stock")
		{
			for(const DataNode &grand : child)
				if(grand.Size() >= 2)
					stock[GameData::Outfits().Get(grand.Token(0))] += grand.Value(1);
		}
		else if(child.Token(0) == "fleet depreciation")
			depreciation.Load(child);
		else if(child.Token(0) == "stock depreciation")
			stockDepreciation.Load(child);

		// Records of things you have done or are doing, or have happened to you:
		else if(child.Token(0) == "mission")
		{
			missions.emplace_back(child);
			cargo.AddMissionCargo(&missions.back());
		}
		else if(child.Token(0) == "available job")
			availableJobs.emplace_back(child);
		else if(child.Token(0) == "available mission")
			availableMissions.emplace_back(child);
		else if(child.Token(0) == "conditions")
		{
			for(const DataNode &grand : child)
				conditions[grand.Token(0)] = (grand.Size() >= 2) ? grand.Value(1) : 1;
		}
		else if(child.Token(0) == "event")
			gameEvents.emplace_back(child);
		else if(child.Token(0) == "changes")
		{
			for(const DataNode &grand : child)
				dataChanges.push_back(grand);
		}
		else if(child.Token(0) == "economy")
			economy = child;
		else if(child.Token(0) == "destroyed" && child.Size() >= 2)
			destroyedPersons.push_back(child.Token(1));

		// Records of things you have discovered:
		else if(child.Token(0) == "visited" && child.Size() >= 2)
			Visit(*GameData::Systems().Get(child.Token(1)));
		else if(child.Token(0) == "visited planet" && child.Size() >= 2)
			Visit(*GameData::Planets().Get(child.Token(1)));
		else if(child.Token(0) == "harvested")
		{
			for(const DataNode &grand : child)
				if(grand.Size() >= 2)
					harvested.emplace(
						GameData::Systems().Get(grand.Token(0)),
						GameData::Outfits().Get(grand.Token(1)));
		}
		else if(child.Token(0) == "logbook")
		{
			for(const DataNode &grand : child)
			{
				if(grand.Size() >= 3)
				{
					Date date(grand.Value(0), grand.Value(1), grand.Value(2));
					string text;
					for(const DataNode &great : grand)
					{
						if(!text.empty())
							text += "\n\t";
						text += great.Token(0);
					}
					logbook.emplace(date, text);
				}
				else if(grand.Size() >= 2)
				{
					string &text = specialLogs[grand.Token(0)][grand.Token(1)];
					for(const DataNode &great : grand)
					{
						if(!text.empty())
							text += "\n\t";
						text += great.Token(0);
					}
				}
			}
		}
		else if(child.Token(0) == "start")
			startData.Load(child);
	}
	// Modify the game data with any changes that were loaded from this file.
	ApplyChanges();
	// Ensure the player is in a valid state after loading & applying changes.
	ValidateLoad();

	// Restore access to services, if it was granted previously.
	if(planet && hasFullClearance)
		planet->Bribe();

	// Based on the ships that were loaded, calculate the player's capacity for
	// cargo and passengers.
	UpdateCargoCapacities();

	// If no depreciation record was loaded, every item in the player's fleet
	// will count as non-depreciated.
	if(!depreciation.IsLoaded())
		depreciation.Init(ships, date.DaysSinceEpoch());
}



// Load the most recently saved player (if any). Returns false when no save was loaded.
bool PlayerInfo::LoadRecent()
{
	string recentPath = Files::Read(Files::Config() + "recent.txt");
	// Trim trailing whitespace (including newlines) from the path.
	while(!recentPath.empty() && recentPath.back() <= ' ')
		recentPath.pop_back();

	if(recentPath.empty() || !Files::Exists(recentPath))
	{
		Clear();
		return false;
	}

	Load(recentPath);
	return true;
}



// Save this player. The file name is based on the player's name.
void PlayerInfo::Save() const
{
	// Don't save dead players or players that are not fully created.
	if(!CanBeSaved())
		return;

	// Remember that this was the most recently saved player.
	Files::Write(Files::Config() + "recent.txt", filePath + '\n');

	if(filePath.rfind(".txt") == filePath.length() - 4)
	{
		// Only update the backups if this save will have a newer date.
		SavedGame saved(filePath);
		if(saved.GetDate() != date.ToString())
		{
			string root = filePath.substr(0, filePath.length() - 4);
			string files[4] = {
				root + "~~previous-3.txt",
				root + "~~previous-2.txt",
				root + "~~previous-1.txt",
				filePath
			};
			for(int i = 0; i < 3; ++i)
				if(Files::Exists(files[i + 1]))
					Files::Move(files[i + 1], files[i]);
		}
	}

	Save(filePath);
}



// Get the base file name for the player, without the ".txt" extension. This
// will usually be "<first> <last>", but may be different if multiple players
// exist with the same name, in which case a number is appended.
string PlayerInfo::Identifier() const
{
	string name = Files::Name(filePath);
	return (name.length() < 4) ? "" : name.substr(0, name.length() - 4);
}



// Apply the given set of changes to the game data.
void PlayerInfo::AddChanges(list<DataNode> &changes)
{
	bool changedSystems = false;
	for(const DataNode &change : changes)
	{
		changedSystems |= (change.Token(0) == "system");
		changedSystems |= (change.Token(0) == "link");
		changedSystems |= (change.Token(0) == "unlink");
		GameData::Change(change);
	}
	if(changedSystems)
	{
		// Recalculate what systems have been seen.
		GameData::UpdateSystems();
		seen.clear();
		for(const System *system : visitedSystems)
		{
			seen.insert(system);
			for(const System *neighbor : system->VisibleNeighbors())
				if(!neighbor->Hidden() || system->Links().count(neighbor))
					seen.insert(neighbor);
		}
	}

	// Only move the changes into my list if they are not already there.
	if(&changes != &dataChanges)
		dataChanges.splice(dataChanges.end(), changes);
}



// Add an event that will happen at the given date.
void PlayerInfo::AddEvent(const GameEvent &event, const Date &date)
{
	gameEvents.push_back(event);
	gameEvents.back().SetDate(date);
}



// Mark this player as dead, and handle the changes to the player's fleet.
void PlayerInfo::Die(int response, const shared_ptr<Ship> &capturer)
{
	isDead = true;
	// The player loses access to all their ships if they die on a planet.
	if(GetPlanet() || !flagship)
		ships.clear();
	// If the flagship should explode due to choices made in a mission's
	// conversation, it should still appear in the player's ship list (but
	// will be red, because it is dead). The player's escorts will scatter
	// automatically, as they have a now-dead parent.
	else if(response == Conversation::EXPLODE)
		flagship->Destroy();
	// If it died in open combat, it is already marked destroyed.
	else if(!flagship->IsDestroyed())
	{
		// The player died due to the failed capture of an NPC or a
		// "mutiny". The flagship is either captured or changes government.
		if(!flagship->IsYours())
		{
			// The flagship was already captured, via BoardingPanel,
			// and its parent-escort relationships were updated in
			// Ship::WasCaptured().
		}
		// The referenced ship may not be boarded by the player, so before
		// letting it capture the flagship it must be near the flagship.
		else if(capturer && capturer->Position().Distance(flagship->Position()) <= 1.)
			flagship->WasCaptured(capturer);
		else
		{
			// A "mutiny" occurred.
			flagship->SetIsYours(false);
			// TODO: perhaps allow missions to set the new government.
			flagship->SetGovernment(GameData::Governments().Get("Independent"));
			// Your escorts do not follow it, nor does it wait for them.
			for(const shared_ptr<Ship> &ship : ships)
				ship->SetParent(nullptr);
		}
		// Remove the flagship from the player's ship list.
		auto it = find(ships.begin(), ships.end(), flagship);
		if(it != ships.end())
			ships.erase(it);
	}
}



// Query whether this player is dead.
bool PlayerInfo::IsDead() const
{
	return isDead;
}



// Get the player's first name.
const string &PlayerInfo::FirstName() const
{
	return firstName;
}



// Get the player's last name.
const string &PlayerInfo::LastName() const
{
	return lastName;
}



// Set the player's name. This will also set the saved game file name.
void PlayerInfo::SetName(const string &first, const string &last)
{
	firstName = first;
	lastName = last;

	string fileName = first + " " + last;

	// If there are multiple pilots with the same name, append a number to the
	// pilot name to generate a unique file name.
	filePath = Files::Saves() + fileName;
	int index = 0;
	while(true)
	{
		string path = filePath;
		if(index++)
			path += " " + to_string(index);
		path += ".txt";

		if(!Files::Exists(path))
		{
			filePath.swap(path);
			break;
		}
	}
}



// Get the current date (game world, not real world).
const Date &PlayerInfo::GetDate() const
{
	return date;
}



// Set the date to the next day, and perform all daily actions.
void PlayerInfo::IncrementDate()
{
	++date;
	conditions["day"] = date.Day();
	conditions["month"] = date.Month();
	conditions["year"] = date.Year();

	// Check if any special events should happen today.
	auto it = gameEvents.begin();
	while(it != gameEvents.end())
	{
		if(date < it->GetDate())
			++it;
		else
		{
			it->Apply(*this);
			it = gameEvents.erase(it);
		}
	}

	// Check if any missions have failed because of deadlines.
	for(Mission &mission : missions)
		if(mission.CheckDeadline(date) && mission.IsVisible())
			Messages::Add("You failed to meet the deadline for the mission \"" + mission.Name() + "\"."
				, Messages::Importance::Highest);

	// Check what salaries and tribute the player receives.
	int64_t total[2] = {0, 0};
	static const string prefix[2] = {"salary: ", "tribute: "};
	for(int i = 0; i < 2; ++i)
	{
		auto it = conditions.lower_bound(prefix[i]);
		for( ; it != conditions.end() && !it->first.compare(0, prefix[i].length(), prefix[i]); ++it)
			total[i] += it->second;
	}
	if(total[0] || total[1])
	{
		string message = "You receive ";
		if(total[0])
			message += Format::Credits(total[0]) + " credits salary";
		if(total[0] && total[1])
			message += " and ";
		if(total[1])
			message += Format::Credits(total[1]) + " credits in tribute";
		message += ".";
		Messages::Add(message, Messages::Importance::High);
		accounts.AddCredits(total[0] + total[1]);
	}

	// For accounting, keep track of the player's net worth. This is for
	// calculation of yearly income to determine maximum mortgage amounts.
	int64_t assets = depreciation.Value(ships, date.DaysSinceEpoch());
	for(const shared_ptr<Ship> &ship : ships)
		assets += ship->Cargo().Value(system);

	// Have the player pay salaries, mortgages, etc. and print a message that
	// summarizes the payments that were made.
	string message = accounts.Step(assets, Salaries(), Maintenance());
	if(!message.empty())
		Messages::Add(message, Messages::Importance::High);

	// Reset the reload counters for all your ships.
	for(const shared_ptr<Ship> &ship : ships)
		ship->GetArmament().ReloadAll();

	// Re-calculate all automatic conditions
	UpdateAutoConditions();
}



const CoreStartData &PlayerInfo::StartData() const noexcept
{
	return startData;
}



// Set the player's current start system, and mark that system as visited.
void PlayerInfo::SetSystem(const System &system)
{
	this->system = &system;
	Visit(system);
}



// Get the player's current star system.
const System *PlayerInfo::GetSystem() const
{
	return system;
}



// Set the planet the player is landed on.
void PlayerInfo::SetPlanet(const Planet *planet)
{
	this->planet = planet;
}



// Get the planet the player is landed on.
const Planet *PlayerInfo::GetPlanet() const
{
	return planet;
}



// If the player is landed, return the stellar object they are on. Some planets
// (e.g. ringworlds) may include multiple stellar objects in the same system.
const StellarObject *PlayerInfo::GetStellarObject() const
{
	if(!system || !planet)
		return nullptr;

	double closestDistance = numeric_limits<double>::infinity();
	const StellarObject *closestObject = nullptr;
	for(const StellarObject &object : system->Objects())
		if(object.GetPlanet() == planet)
		{
			if(!Flagship())
				return &object;

			double distance = Flagship()->Position().Distance(object.Position());
			if(distance < closestDistance)
			{
				closestDistance = distance;
				closestObject = &object;
			}
		}
	return closestObject;
}



// Check if the player must take off immediately.
bool PlayerInfo::ShouldLaunch() const
{
	return shouldLaunch;
}



// Access the player's account information.
const Account &PlayerInfo::Accounts() const
{
	return accounts;
}



// Access the player's account information (and allow modifying it).
Account &PlayerInfo::Accounts()
{
	return accounts;
}



// Calculate how much the player pays in daily salaries.
int64_t PlayerInfo::Salaries() const
{
	// Don't count extra crew on anything but the flagship.
	int64_t crew = 0;
	const Ship *flagship = Flagship();
	if(flagship)
		crew = flagship->Crew() - flagship->RequiredCrew();

	// A ship that is "parked" remains on a planet and requires no salaries.
	for(const shared_ptr<Ship> &ship : ships)
		if(!ship->IsParked() && !ship->IsDestroyed())
			crew += ship->RequiredCrew();
	if(!crew)
		return 0;

	// Every crew member except the player receives 100 credits per day.
	return 100 * (crew - 1);
}



// Calculate the daily maintenance cost for all ships and in cargo outfits.
int64_t PlayerInfo::Maintenance() const
{
	int64_t maintenance = 0;
	// If the player is landed, then cargo will be in the player's
	// pooled cargo. Check there so that the bank panel can display the
	// correct total maintenance costs. When launched all cargo will be
	// in the player's ships instead of in the pooled cargo, so no outfit
	// will be counted twice.
	for(const auto &outfit : Cargo().Outfits())
		maintenance += max<int64_t>(0, outfit.first->Get("maintenance costs")) * outfit.second;
	for(const shared_ptr<Ship> &ship : ships)
		if(!ship->IsDestroyed())
		{
			maintenance += max<int64_t>(0, ship->Attributes().Get("maintenance costs"));
			for(const auto &outfit : ship->Cargo().Outfits())
				maintenance += max<int64_t>(0, outfit.first->Get("maintenance costs")) * outfit.second;
			if(!ship->IsParked())
				maintenance += max<int64_t>(0, ship->Attributes().Get("operating costs"));
		}
	return maintenance;
}



// Get a pointer to the ship that the player controls. This is always the first
// ship in the list.
const Ship *PlayerInfo::Flagship() const
{
	return const_cast<PlayerInfo *>(this)->FlagshipPtr().get();
}



// Get a pointer to the ship that the player controls. This is always the first
// ship in the list.
Ship *PlayerInfo::Flagship()
{
	return FlagshipPtr().get();
}



// Determine which ship is the flagship and return the shared pointer to it.
const shared_ptr<Ship> &PlayerInfo::FlagshipPtr()
{
	if(!flagship)
	{
		for(const shared_ptr<Ship> &it : ships)
			if(!it->IsParked() && it->GetSystem() == system && it->CanBeFlagship())
			{
				flagship = it;
				break;
			}
	}

	static const shared_ptr<Ship> empty;
	return (flagship && flagship->IsYours()) ? flagship : empty;
}



// Access the full list of ships that the player owns.
const vector<shared_ptr<Ship>> &PlayerInfo::Ships() const
{
	return ships;
}



// Inspect the flightworthiness of the player's active fleet, individually and
// as a whole, to determine which ships cannot travel with the group.
// Returns a mapping of ships to the reason their flight check failed.
map<const shared_ptr<Ship>, vector<string>> PlayerInfo::FlightCheck() const
{
	// Count of all bay types in the active fleet.
	auto bayCount = map<string, size_t>{};
	// Classification of the present ships by category. Parked ships are ignored.
	auto categoryCount = map<string, vector<shared_ptr<Ship>>>{};

	auto flightChecks = map<const shared_ptr<Ship>, vector<string>>{};
	for(const auto &ship : ships)
		if(ship->GetSystem() == system && !ship->IsDisabled() && !ship->IsParked())
		{
			auto checks = ship->FlightCheck();
			if(!checks.empty())
				flightChecks.emplace(ship, checks);

			categoryCount[ship->Attributes().Category()].emplace_back(ship);
			if(ship->CanBeCarried() || !ship->HasBays())
				continue;

			for(auto &bay : ship->Bays())
			{
				++bayCount[bay.category];
				// The bays should always be empty. But if not, count that ship too.
				if(bay.ship)
				{
					Files::LogError("Expected bay to be empty for " + ship->ModelName() + ": " + ship->Name());
					categoryCount[bay.ship->Attributes().Category()].emplace_back(bay.ship);
				}
			}
		}

	// Identify transportable ships that cannot jump and have no bay to be carried in.
	for(auto &bayType : bayCount)
	{
		const auto &shipsOfType = categoryCount[bayType.first];
		if(shipsOfType.empty())
			continue;
		for(const auto &carriable : shipsOfType)
		{
			if(carriable->JumpsRemaining() != 0)
			{
				// This ship can travel between systems and does not require a bay.
			}
			// This ship requires a bay to travel between systems.
			else if(bayType.second > 0)
				--bayType.second;
			else
			{
				// Include the lack of bay availability amongst any other
				// warnings for this carriable ship.
				auto it = flightChecks.find(carriable);
				string warning = "no bays?";
				if(it != flightChecks.end())
					it->second.emplace_back(warning);
				else
					flightChecks.emplace(carriable, vector<string>{warning});
			}
		}
	}
	return flightChecks;
}



// Add a captured ship to your fleet.
void PlayerInfo::AddShip(const shared_ptr<Ship> &ship)
{
	ships.push_back(ship);
	ship->SetIsSpecial();
	ship->SetIsYours();
}



// Adds a ship of the given model with the given name to the player's fleet.
// If this ship is being gifted, it costs nothing and starts fully depreciated.
void PlayerInfo::BuyShip(const Ship *model, const string &name, bool isGift)
{
	if(!model)
		return;

	int day = date.DaysSinceEpoch();
	int64_t cost = isGift ? 0 : stockDepreciation.Value(*model, day);
	if(accounts.Credits() >= cost)
	{
		// Copy the model instance into a new instance.
		ships.push_back(make_shared<Ship>(*model));
		ships.back()->SetName(name);
		ships.back()->SetSystem(system);
		ships.back()->SetPlanet(planet);
		ships.back()->SetIsSpecial();
		ships.back()->SetIsYours();
		ships.back()->SetGovernment(GameData::PlayerGovernment());

		accounts.AddCredits(-cost);
		flagship.reset();

		// Record the transfer of this ship in the depreciation and stock info.
		if(!isGift)
		{
			depreciation.Buy(*model, day, &stockDepreciation);
			for(const auto &it : model->Outfits())
				stock[it.first] -= it.second;
		}
	}
}



// Sell the given ship (if it belongs to the player).
void PlayerInfo::SellShip(const Ship *selected)
{
	for(auto it = ships.begin(); it != ships.end(); ++it)
		if(it->get() == selected)
		{
			int day = date.DaysSinceEpoch();
			int64_t cost = depreciation.Value(*selected, day);

			// Record the transfer of this ship in the depreciation and stock info.
			stockDepreciation.Buy(*selected, day, &depreciation);
			for(const auto &it : selected->Outfits())
				stock[it.first] += it.second;

			accounts.AddCredits(cost);
			ships.erase(it);
			flagship.reset();
			return;
		}
}



vector<shared_ptr<Ship>>::iterator PlayerInfo::DisownShip(const Ship *selected)
{
	for(auto it = ships.begin(); it != ships.end(); ++it)
		if(it->get() == selected)
		{
			flagship.reset();
			it = ships.erase(it);
			return (it == ships.begin()) ? it : --it;
		}
	return ships.begin();
}



// Park or unpark the given ship. A parked ship remains on a planet instead of
// flying with the player, and requires no daily crew payments.
void PlayerInfo::ParkShip(const Ship *selected, bool isParked)
{
	for(auto it = ships.begin(); it != ships.end(); ++it)
		if(it->get() == selected)
		{
			isParked &= !(*it)->IsDisabled();
			(*it)->SetIsParked(isParked);
			UpdateCargoCapacities();
			flagship.reset();
			return;
		}
}



// Rename the given ship.
void PlayerInfo::RenameShip(const Ship *selected, const string &name)
{
	for(auto it = ships.begin(); it != ships.end(); ++it)
		if(it->get() == selected)
		{
			(*it)->SetName(name);
			return;
		}
}



// Change the order of the given ship in the list.
void PlayerInfo::ReorderShip(int fromIndex, int toIndex)
{
	// Make sure the indices are valid.
	if(fromIndex == toIndex)
		return;
	if(static_cast<unsigned>(fromIndex) >= ships.size())
		return;
	if(static_cast<unsigned>(toIndex) >= ships.size())
		return;

	// Reorder the list.
	shared_ptr<Ship> ship = ships[fromIndex];
	ships.erase(ships.begin() + fromIndex);
	ships.insert(ships.begin() + toIndex, ship);
	flagship.reset();
}



int PlayerInfo::ReorderShips(const set<int> &fromIndices, int toIndex)
{
	if(fromIndices.empty() || static_cast<unsigned>(toIndex) >= ships.size())
		return -1;

	// When shifting ships up in the list, move to the desired index. If
	// moving down, move after the selected index.
	int direction = (*fromIndices.begin() < toIndex) ? 1 : 0;

	// Remove the ships from last to first, so that each removal leaves all the
	// remaining indices in the set still valid.
	vector<shared_ptr<Ship>> removed;
	for(set<int>::const_iterator it = fromIndices.end(); it != fromIndices.begin(); )
	{
		// The "it" pointer doesn't point to the beginning of the list, so it is
		// safe to decrement it here.
		--it;

		// Bail out if any invalid indices are encountered.
		if(static_cast<unsigned>(*it) >= ships.size())
			return -1;

		removed.insert(removed.begin(), ships[*it]);
		ships.erase(ships.begin() + *it);
		// If this index is before the insertion point, removing it causes the
		// insertion point to shift back one space.
		if(*it < toIndex)
			--toIndex;
	}
	// Make sure the insertion index is within the list.
	toIndex = min<int>(toIndex + direction, ships.size());
	ships.insert(ships.begin() + toIndex, removed.begin(), removed.end());
	flagship.reset();

	return toIndex;
}



// Find out how attractive the player's fleet is to pirates. Aside from a
// heavy freighter, no single ship should attract extra pirate attention.
pair<double, double> PlayerInfo::RaidFleetFactors() const
{
	double attraction = 0.;
	double deterrence = 0.;
	for(const shared_ptr<Ship> &ship : Ships())
	{
		if(ship->IsParked() || ship->IsDestroyed())
			continue;

		attraction += max(0., .4 * sqrt(ship->Attributes().Get("cargo space")) - 1.8);
		for(const Hardpoint &hardpoint : ship->Weapons())
			if(hardpoint.GetOutfit())
			{
				const Outfit *weapon = hardpoint.GetOutfit();
				if(weapon->Ammo() && !ship->OutfitCount(weapon->Ammo()))
					continue;
				double damage = weapon->ShieldDamage() + weapon->HullDamage()
					+ (weapon->RelativeShieldDamage() * ship->Attributes().Get("shields"))
					+ (weapon->RelativeHullDamage() * ship->Attributes().Get("hull"));
				deterrence += .12 * damage / weapon->Reload();
			}
	}

	return make_pair(attraction, deterrence);
}



// Get cargo information.
CargoHold &PlayerInfo::Cargo()
{
	return cargo;
}



// Get cargo information.
const CargoHold &PlayerInfo::Cargo() const
{
	return cargo;
}



// Get planetary storage information for current planet. Returns a pointer,
// since we might not be on a planet, or since the storage might be empty.
CargoHold *PlayerInfo::Storage(bool forceCreate)
{
	if(planet && (forceCreate || planetaryStorage.count(planet)))
		return &(planetaryStorage[planet]);

	// Nullptr can be returned when forceCreate is true if there is no
	// planet; nullptr is the best we can offer in such cases.
	return nullptr;
}



// Get planetary storage information for all planets (for map and overviews).
const std::map<const Planet *, CargoHold> &PlayerInfo::PlanetaryStorage() const
{
	return planetaryStorage;
}



// Adjust the cost basis for the given commodity.
void PlayerInfo::AdjustBasis(const string &commodity, int64_t adjustment)
{
	costBasis[commodity] += adjustment;
}



// Get the cost basis for some number of tons of the given commodity. Each ton
// of the commodity that you own is assumed to have the same basis.
int64_t PlayerInfo::GetBasis(const string &commodity, int tons) const
{
	// Handle cost basis even when not landed on a planet.
	int total = cargo.Get(commodity);
	for(const auto &ship : ships)
		total += ship->Cargo().Get(commodity);
	if(!total)
		return 0;

	auto it = costBasis.find(commodity);
	int64_t basis = (it == costBasis.end()) ? 0 : it->second;
	return (basis * tons) / total;
}



// Switch cargo from being stored in ships to being stored here. Also recharge
// ships, check for mission completion, and apply fines for contraband.
void PlayerInfo::Land(UI *ui)
{
	// This can only be done while landed.
	if(!system || !planet)
		return;

	Audio::Play(Audio::Get("landing"));
	Audio::PlayMusic(planet->MusicName());

	// Mark this planet as visited.
	Visit(*planet);
	if(planet == travelDestination)
		travelDestination = nullptr;

	// Remove any ships that have been destroyed or captured.
	map<string, int> lostCargo;
	vector<shared_ptr<Ship>>::iterator it = ships.begin();
	while(it != ships.end())
	{
		if((*it)->IsDestroyed() || !(*it)->IsYours())
		{
			// If any of your ships are destroyed, your cargo "cost basis" should
			// be adjusted based on what you lost.
			for(const auto &cargo : (*it)->Cargo().Commodities())
				if(cargo.second)
					lostCargo[cargo.first] += cargo.second;
			// Also, the ship and everything in it should be removed from your
			// depreciation records. Transfer it to a throw-away record:
			Depreciation().Buy(**it, date.DaysSinceEpoch(), &depreciation);

			it = ships.erase(it);
		}
		else
			++it;
	}

	// "Unload" all fighters, so they will get recharged, etc.
	for(const shared_ptr<Ship> &ship : ships)
		ship->UnloadBays();

	// Ships that are landed with you on the planet should fully recharge
	// and pool all their cargo together. Those in remote systems restore
	// what they can without landing.
	bool hasSpaceport = planet->HasSpaceport() && planet->CanUseServices();
	UpdateCargoCapacities();
	for(const shared_ptr<Ship> &ship : ships)
		if(!ship->IsParked() && !ship->IsDisabled())
		{
			if(ship->GetSystem() == system)
			{
				ship->Recharge(hasSpaceport);
				ship->Cargo().TransferAll(cargo);
				if(!ship->GetPlanet())
					ship->SetPlanet(planet);
			}
			else
				ship->Recharge(false);
		}
	// Adjust cargo cost basis for any cargo lost due to a ship being destroyed.
	for(const auto &it : lostCargo)
		AdjustBasis(it.first, -(costBasis[it.first] * it.second) / (cargo.Get(it.first) + it.second));

	// Bring auto conditions up-to-date for missions to check your current status.
	UpdateAutoConditions();

	// Evaluate changes to NPC spawning criteria.
	if(!freshlyLoaded)
		UpdateMissionNPCs();

	// Update missions that are completed, or should be failed.
	StepMissions(ui);
	UpdateCargoCapacities();

	// If the player is actually landing (rather than simply loading the game),
	// new missions are created and new fines may be levied.
	if(!freshlyLoaded)
	{
		// Create whatever missions this planet has to offer.
		CreateMissions();
		// Check if the player is doing anything illegal.
		Fine(ui);
	}
	// Upon loading the game, prompt the player about any paused missions, but if there are many
	// do not name them all (since this would overflow the screen).
	else if(ui && !inactiveMissions.empty())
	{
		string message = "These active missions or jobs were deactivated due to a missing definition - perhaps you recently removed a plugin?\n";
		auto mit = inactiveMissions.rbegin();
		int named = 0;
		while(mit != inactiveMissions.rend() && (++named < 10))
		{
			message += "\t\"" + mit->Name() + "\"\n";
			++mit;
		}
		if(mit != inactiveMissions.rend())
			message += " and " + to_string(distance(mit, inactiveMissions.rend())) + " more.\n";
		message += "They will be reactivated when the necessary plugin is reinstalled.";
		ui->Push(new Dialog(message));
	}

	// Hire extra crew back if any were lost in-flight (i.e. boarding) or
	// some bunks were freed up upon landing (i.e. completed missions).
	if(Preferences::Has("Rehire extra crew when lost") && hasSpaceport && flagship)
	{
		int added = desiredCrew - flagship->Crew();
		if(added > 0)
		{
			flagship->AddCrew(added);
			Messages::Add("You hire " + to_string(added) + (added == 1
					? " extra crew member to fill your now-empty bunk."
					: " extra crew members to fill your now-empty bunks."), Messages::Importance::High);
		}
	}

	freshlyLoaded = false;
	flagship.reset();
}



// Load the cargo back into your ships. This may require selling excess, in
// which case a message will be returned.
bool PlayerInfo::TakeOff(UI *ui)
{
	// This can only be done while landed.
	if(!system || !planet)
		return false;

	if(flagship)
		flagship->AllowCarried(true);
	flagship.reset();
	flagship = FlagshipPtr();
	if(!flagship)
		return false;
	flagship->AllowCarried(false);

	shouldLaunch = false;
	Audio::Play(Audio::Get("takeoff"));

	// Jobs are only available when you are landed.
	availableJobs.clear();
	availableMissions.clear();
	doneMissions.clear();
	stock.clear();

	// Special persons who appeared last time you left the planet, can appear again.
	GameData::ResetPersons();

	// Store the total cargo counts in case we need to adjust cost bases below.
	map<string, int> originalTotals = cargo.Commodities();

	// Move the flagship to the start of your list of ships. It does not make
	// sense that the flagship would change if you are reunited with a different
	// ship that was higher up the list.
	auto it = find(ships.begin(), ships.end(), flagship);
	if(it != ships.begin() && it != ships.end())
	{
		ships.erase(it);
		ships.insert(ships.begin(), flagship);
	}
	// Make sure your jump-capable ships all know who the flagship is.
	for(const shared_ptr<Ship> &ship : ships)
	{
		bool shouldHaveParent = (ship != flagship && !ship->IsParked() && (!ship->CanBeCarried() || ship->JumpFuel()));
		ship->SetParent(shouldHaveParent ? flagship : shared_ptr<Ship>());
	}
	// Make sure your flagship is not included in the escort selection.
	for(auto it = selectedShips.begin(); it != selectedShips.end(); )
	{
		shared_ptr<Ship> ship = it->lock();
		if(!ship || ship == flagship)
			it = selectedShips.erase(it);
		else
			++it;
	}

	// Recharge any ships that can be recharged, and load available cargo.
	bool hasSpaceport = planet->HasSpaceport() && planet->CanUseServices();
	for(const shared_ptr<Ship> &ship : ships)
		if(!ship->IsParked() && !ship->IsDisabled())
		{
			if(ship->GetSystem() != system)
			{
				ship->Recharge(false);
				continue;
			}
			else
				ship->Recharge(hasSpaceport);

			if(ship != flagship)
			{
				ship->Cargo().SetBunks(ship->Attributes().Get("bunks") - ship->RequiredCrew());
				cargo.TransferAll(ship->Cargo());
			}
			else
			{
				// Your flagship takes first priority for passengers but last for cargo.
				desiredCrew = ship->Crew();
				ship->Cargo().SetBunks(ship->Attributes().Get("bunks") - desiredCrew);
				for(const auto &it : cargo.PassengerList())
					cargo.TransferPassengers(it.first, it.second, ship->Cargo());
			}
		}
	// Load up your flagship last, so that it will have space free for any
	// plunder that you happen to acquire.
	cargo.TransferAll(flagship->Cargo());

	if(cargo.Passengers())
	{
		int extra = min(cargo.Passengers(), flagship->Crew() - flagship->RequiredCrew());
		if(extra)
		{
			flagship->AddCrew(-extra);
			Messages::Add("You fired " + to_string(extra) + " crew members to free up bunks for passengers."
				, Messages::Importance::High);
			flagship->Cargo().SetBunks(flagship->Attributes().Get("bunks") - flagship->Crew());
			cargo.TransferAll(flagship->Cargo());
		}
	}

	int extra = flagship->Crew() + flagship->Cargo().Passengers() - flagship->Attributes().Get("bunks");
	if(extra > 0)
	{
		flagship->AddCrew(-extra);
		Messages::Add("You fired " + to_string(extra) + " crew members because you have no bunks for them."
			, Messages::Importance::High);
		flagship->Cargo().SetBunks(flagship->Attributes().Get("bunks") - flagship->Crew());
	}

	// For each active, carriable ship you own, try to find an active ship that has a bay for it.
	auto carriers = vector<Ship *>{};
	auto toLoad = vector<shared_ptr<Ship>>{};
	for(auto &ship : ships)
		if(!ship->IsParked() && !ship->IsDisabled())
		{
			if(ship->CanBeCarried())
				toLoad.emplace_back(ship);
			else if(ship->HasBays())
				carriers.emplace_back(ship.get());
		}
	if(!toLoad.empty())
	{
		size_t uncarried = toLoad.size();
		if(!carriers.empty())
		{
			// Order carried ships such that those requiring bays are loaded first. For
			// jump-capable carried ships, prefer loading those with a shorter range.
			stable_sort(toLoad.begin(), toLoad.end(),
				[](const shared_ptr<Ship> &a, const shared_ptr<Ship> &b)
				{
					return a->JumpsRemaining() < b->JumpsRemaining();
				});
			// We are guaranteed that each carried `ship` is not parked and not disabled, and that
			// all possible parents are also not parked, not disabled, and not `ship`.
			for(auto &ship : toLoad)
				for(auto &parent : carriers)
					if(parent->GetSystem() == ship->GetSystem() && parent->Carry(ship))
					{
						--uncarried;
						break;
					}
		}

		if(uncarried)
		{
			// The remaining uncarried ships are launched alongside the player.
			string message = (uncarried > 1) ? "Some escorts were" : "One escort was";
			Messages::Add(message + " unable to dock with a carrier.", Messages::Importance::High);
		}
	}

	// By now, all cargo should have been divvied up among your ships. So, any
	// mission cargo or passengers left behind cannot be carried, and those
	// missions have failed.
	vector<const Mission *> missionsToRemove;
	for(const auto &it : cargo.MissionCargo())
		if(it.second)
		{
			if(it.first->IsVisible())
				Messages::Add("Mission \"" + it.first->Name()
					+ "\" failed because you do not have space for the cargo."
						, Messages::Importance::Highest);
			missionsToRemove.push_back(it.first);
		}
	for(const auto &it : cargo.PassengerList())
		if(it.second)
		{
			if(it.first->IsVisible())
				Messages::Add("Mission \"" + it.first->Name()
					+ "\" failed because you do not have enough passenger bunks free."
						, Messages::Importance::Highest);
			missionsToRemove.push_back(it.first);

		}
	for(const Mission *mission : missionsToRemove)
		RemoveMission(Mission::FAIL, *mission, ui);

	// Any ordinary cargo left behind can be sold.
	int64_t income = 0;
	int day = date.DaysSinceEpoch();
	int64_t sold = cargo.Used();
	int64_t totalBasis = 0;
	if(sold)
	{
		for(const auto &commodity : cargo.Commodities())
		{
			if(!commodity.second)
				continue;

			// Figure out how much income you get for selling this cargo.
			int64_t value = commodity.second * static_cast<int64_t>(system->Trade(commodity.first));
			income += value;

			int original = originalTotals[commodity.first];
			auto it = costBasis.find(commodity.first);
			if(!original || it == costBasis.end() || !it->second)
				continue;

			// Now, figure out how much of that income is profit by calculating
			// the cost basis for this cargo (which is just the total cost basis
			// multiplied by the percent of the cargo you are selling).
			int64_t basis = it->second * commodity.second / original;
			it->second -= basis;
			totalBasis += basis;
		}
		for(const auto &outfit : cargo.Outfits())
		{
			// Compute the total value for each type of excess outfit.
			if(!outfit.second)
				continue;
			int64_t cost = depreciation.Value(outfit.first, day, outfit.second);
			for(int i = 0; i < outfit.second; ++i)
				stockDepreciation.Buy(outfit.first, day, &depreciation);
			income += cost;
		}
	}
	accounts.AddCredits(income);
	cargo.Clear();
	stockDepreciation = Depreciation();
	if(sold)
	{
		// Report how much excess cargo was sold, and what profit you earned.
		ostringstream out;
		out << "You sold " << sold << " tons of excess cargo for " << Format::Credits(income) << " credits";
		if(totalBasis && totalBasis != income)
			out << " (for a profit of " << (income - totalBasis) << " credits).";
		else
			out << ".";
		Messages::Add(out.str(), Messages::Importance::High);
	}
<<<<<<< HEAD
	
	// Invalid travel plans result from a loss of required flagship attributes or outfits.
	if(HasInvalidTravelPlan())
		travelPlan.clear();
	if(travelDestination && !travelDestination->IsAccessible(flagship.get()))
		travelDestination = nullptr;
	
=======

>>>>>>> a2b231a3
	return true;
}



void PlayerInfo::AddPlayTime(chrono::nanoseconds timeVal)
{
	playTime += timeVal.count() * .000000001;
}



double PlayerInfo::GetPlayTime() const noexcept
{
	return playTime;
}



// Get the player's logbook.
const multimap<Date, string> &PlayerInfo::Logbook() const
{
	return logbook;
}



void PlayerInfo::AddLogEntry(const string &text)
{
	logbook.emplace(date, text);
}



const map<string, map<string, string>> &PlayerInfo::SpecialLogs() const
{
	return specialLogs;
}



void PlayerInfo::AddSpecialLog(const string &type, const string &name, const string &text)
{
	string &entry = specialLogs[type][name];
	if(!entry.empty())
		entry += "\n\t";
	entry += text;
}



bool PlayerInfo::HasLogs() const
{
	return !logbook.empty() || !specialLogs.empty();
}



// Call this after missions update, or if leaving the outfitter, shipyard, or
// hiring panel. Updates the information on how much space is available.
void PlayerInfo::UpdateCargoCapacities()
{
	int size = 0;
	int bunks = 0;
	flagship = FlagshipPtr();
	for(const shared_ptr<Ship> &ship : ships)
		if(ship->GetSystem() == system && !ship->IsParked() && !ship->IsDisabled())
		{
			size += ship->Attributes().Get("cargo space");
			int crew = (ship == flagship ? ship->Crew() : ship->RequiredCrew());
			bunks += ship->Attributes().Get("bunks") - crew;
		}
	cargo.SetSize(size);
	cargo.SetBunks(bunks);
}



// Get the list of active missions.
const list<Mission> &PlayerInfo::Missions() const
{
	return missions;
}



// Get the list of ordinary jobs that are available on the job board.
const list<Mission> &PlayerInfo::AvailableJobs() const
{
	return availableJobs;
}



// Return a pointer to the mission that was most recently accepted while in-flight.
const Mission *PlayerInfo::ActiveBoardingMission() const
{
	return activeBoardingMission;
}



// Update mission NPCs with the player's current conditions.
void PlayerInfo::UpdateMissionNPCs()
{
	for(Mission &mission : missions)
		mission.UpdateNPCs(*this);
}



// Accept the given job.
void PlayerInfo::AcceptJob(const Mission &mission, UI *ui)
{
	for(auto it = availableJobs.begin(); it != availableJobs.end(); ++it)
		if(&*it == &mission)
		{
			cargo.AddMissionCargo(&mission);
			it->Do(Mission::OFFER, *this);
			it->Do(Mission::ACCEPT, *this, ui);
			auto spliceIt = it->IsUnique() ? missions.begin() : missions.end();
			missions.splice(spliceIt, availableJobs, it);
			break;
		}
}



// Look at the list of available missions and see if any of them can be offered
// right now, in the given location (landing or spaceport). If there are no
// missions that can be accepted, return a null pointer.
Mission *PlayerInfo::MissionToOffer(Mission::Location location)
{
	if(ships.empty())
		return nullptr;

	// If a mission can be offered right now, move it to the start of the list
	// so we know what mission the callback is referring to, and return it.
	for(auto it = availableMissions.begin(); it != availableMissions.end(); ++it)
		if(it->IsAtLocation(location) && it->CanOffer(*this) && it->HasSpace(*this))
		{
			availableMissions.splice(availableMissions.begin(), availableMissions, it);
			return &availableMissions.front();
		}
	return nullptr;
}



// Check if any of the game's missions can be offered from this ship, given its
// relationship with the player. If none offer, return nullptr.
Mission *PlayerInfo::BoardingMission(const shared_ptr<Ship> &ship)
{
	// Do not create missions from existing mission NPC's, or the player's ships.
	if(ship->IsSpecial())
		return nullptr;
	// Ensure that boarding this NPC again does not create a mission.
	ship->SetIsSpecial();

	// Update auto conditions to reflect the player's flagship's free capacity.
	UpdateAutoConditions(true);
	// "boardingMissions" is emptied by MissionCallback, but to be sure:
	boardingMissions.clear();

	Mission::Location location = (ship->GetGovernment()->IsEnemy()
			? Mission::BOARDING : Mission::ASSISTING);

	// Check for available boarding or assisting missions.
	for(const auto &it : GameData::Missions())
		if(it.second.IsAtLocation(location) && it.second.CanOffer(*this, ship))
		{
			boardingMissions.push_back(it.second.Instantiate(*this, ship));
			if(boardingMissions.back().HasFailed(*this))
				boardingMissions.pop_back();
			else
				return &boardingMissions.back();
		}

	return nullptr;
}



// Engine calls this after placing the boarding mission's NPCs.
void PlayerInfo::ClearActiveBoardingMission()
{
	activeBoardingMission = nullptr;
}



// If one of your missions cannot be offered because you do not have enough
// space for it, and it specifies a message to be shown in that situation,
// show that message.
void PlayerInfo::HandleBlockedMissions(Mission::Location location, UI *ui)
{
	list<Mission> &missionList = availableMissions.empty() ? boardingMissions : availableMissions;
	if(ships.empty() || missionList.empty())
		return;

	for(auto it = missionList.begin(); it != missionList.end(); ++it)
		if(it->IsAtLocation(location) && it->CanOffer(*this) && !it->HasSpace(*this))
		{
			string message = it->BlockedMessage(*this);
			if(!message.empty())
			{
				ui->Push(new Dialog(message));
				return;
			}
		}
}



// Callback for accepting or declining whatever mission has been offered.
// Responses which would kill the player are handled before the on offer
// conversation ended.
void PlayerInfo::MissionCallback(int response)
{
	list<Mission> &missionList = availableMissions.empty() ? boardingMissions : availableMissions;
	if(missionList.empty())
		return;

	Mission &mission = missionList.front();

	// If landed, this conversation may require the player to immediately depart.
	shouldLaunch |= (GetPlanet() && Conversation::RequiresLaunch(response));
	if(response == Conversation::ACCEPT || response == Conversation::LAUNCH)
	{
		bool shouldAutosave = mission.RecommendsAutosave();
		if(planet)
		{
			cargo.AddMissionCargo(&mission);
			UpdateCargoCapacities();
		}
		else if(Flagship())
			flagship->Cargo().AddMissionCargo(&mission);
		else
			return;

		// Move this mission from the offering list into the "accepted"
		// list, viewable on the MissionPanel. Unique missions are moved
		// to the front, so they appear at the top of the list if viewed.
		auto spliceIt = mission.IsUnique() ? missions.begin() : missions.end();
		missions.splice(spliceIt, missionList, missionList.begin());
		mission.Do(Mission::ACCEPT, *this);
		if(shouldAutosave)
			Autosave();
		// If this is a mission offered in-flight, expose a pointer to it
		// so Engine::SpawnFleets can add its ships without requiring the
		// player to land.
		if(mission.IsAtLocation(Mission::BOARDING) || mission.IsAtLocation(Mission::ASSISTING))
			activeBoardingMission = &*--spliceIt;
	}
	else if(response == Conversation::DECLINE || response == Conversation::FLEE)
	{
		mission.Do(Mission::DECLINE, *this);
		missionList.pop_front();
	}
	else if(response == Conversation::DEFER || response == Conversation::DEPART)
	{
		mission.Do(Mission::DEFER, *this);
		missionList.pop_front();
	}
}



// Basic callback, allowing conversations to force the player to depart from a
// planet without requiring a mission to offer.
void PlayerInfo::BasicCallback(int response)
{
	// If landed, this conversation may require the player to immediately depart.
	shouldLaunch |= (GetPlanet() && Conversation::RequiresLaunch(response));
}



// Mark a mission for removal, either because it was completed, or it failed,
// or because the player aborted it.
void PlayerInfo::RemoveMission(Mission::Trigger trigger, const Mission &mission, UI *ui)
{
	for(auto it = missions.begin(); it != missions.end(); ++it)
		if(&*it == &mission)
		{
			// Don't delete the mission yet, because the conversation or dialog
			// panel may still be showing. Instead, just mark it as done. Doing
			// this first avoids the possibility of an infinite loop, e.g. if a
			// mission's "on fail" fails the mission itself.
			doneMissions.splice(doneMissions.end(), missions, it);

			it->Do(trigger, *this, ui);
			cargo.RemoveMissionCargo(&mission);
			for(shared_ptr<Ship> &ship : ships)
				ship->Cargo().RemoveMissionCargo(&mission);
			return;
		}
}



// Mark a mission as failed, but do not remove it from the mission list yet.
void PlayerInfo::FailMission(const Mission &mission)
{
	for(auto it = missions.begin(); it != missions.end(); ++it)
		if(&*it == &mission)
		{
			it->Fail();
			return;
		}
}



// Update mission status based on an event.
void PlayerInfo::HandleEvent(const ShipEvent &event, UI *ui)
{
	// Combat rating increases when you disable an enemy ship.
	if(event.ActorGovernment() && event.ActorGovernment()->IsPlayer())
		if((event.Type() & ShipEvent::DISABLE) && event.Target() && !event.Target()->IsYours())
		{
			auto &rating = conditions["combat rating"];
			static const int64_t maxRating = 2000000000;
			rating = min(maxRating, rating + (event.Target()->Cost() + 250000) / 500000);
		}

	for(Mission &mission : missions)
		mission.Do(event, *this, ui);

	// If the player's flagship was destroyed, the player is dead.
	if((event.Type() & ShipEvent::DESTROY) && !ships.empty() && event.Target().get() == Flagship())
		Die();
}



// Get the value of the given condition (default 0).
int64_t PlayerInfo::GetCondition(const string &name) const
{
	auto it = conditions.find(name);
	return (it == conditions.end()) ? 0 : it->second;
}



// Get mutable access to the player's list of conditions.
map<string, int64_t> &PlayerInfo::Conditions()
{
	return conditions;
}



// Access the player's list of conditions.
const map<string, int64_t> &PlayerInfo::Conditions() const
{
	return conditions;
}



// Set and check the reputation conditions, which missions and events can use to
// modify the player's reputation with other governments.
void PlayerInfo::SetReputationConditions()
{
	for(const auto &it : GameData::Governments())
	{
		int64_t rep = it.second.Reputation();
		conditions["reputation: " + it.first] = rep;
	}
}



void PlayerInfo::CheckReputationConditions()
{
	for(const auto &it : GameData::Governments())
	{
		int64_t rep = it.second.Reputation();
		int64_t newRep = conditions["reputation: " + it.first];
		if(newRep != rep)
			it.second.AddReputation(newRep - rep);
	}
}



// Check if the player knows the location of the given system (whether or not
// they have actually visited it).
bool PlayerInfo::HasSeen(const System &system) const
{
	if(seen.count(&system))
		return true;

	auto usesSystem = [&system](const Mission &m) noexcept -> bool
	{
		if(!m.IsVisible())
			return false;
		if(m.Waypoints().count(&system))
			return true;
		for(auto &&p : m.Stopovers())
			if(p->IsInSystem(&system))
				return true;
		return false;
	};
	if(any_of(availableJobs.begin(), availableJobs.end(), usesSystem))
		return true;
	if(any_of(missions.begin(), missions.end(), usesSystem))
		return true;

	return KnowsName(system);
}



// Check if the player has visited the given system.
bool PlayerInfo::HasVisited(const System &system) const
{
	return visitedSystems.count(&system);
}



// Check if the player has visited the given system.
bool PlayerInfo::HasVisited(const Planet &planet) const
{
	return visitedPlanets.count(&planet);
}



// Check if the player knows the name of a system, either from visiting there or
// because a job or active mission includes the name of that system.
bool PlayerInfo::KnowsName(const System &system) const
{
	if(HasVisited(system))
		return true;

	for(const Mission &mission : availableJobs)
		if(mission.Destination()->IsInSystem(&system))
			return true;

	for(const Mission &mission : missions)
		if(mission.IsVisible() && mission.Destination()->IsInSystem(&system))
			return true;

	return false;
}


// Mark the given system as visited, and mark all its neighbors as seen.
void PlayerInfo::Visit(const System &system)
{
	visitedSystems.insert(&system);
	seen.insert(&system);
	for(const System *neighbor : system.VisibleNeighbors())
		if(!neighbor->Hidden() || system.Links().count(neighbor))
			seen.insert(neighbor);
}



// Mark the given planet as visited.
void PlayerInfo::Visit(const Planet &planet)
{
	visitedPlanets.insert(&planet);
}



// Mark a system as unvisited, even if visited previously.
void PlayerInfo::Unvisit(const System &system)
{
	visitedSystems.erase(&system);
	for(const StellarObject &object : system.Objects())
		if(object.GetPlanet())
			Unvisit(*object.GetPlanet());
}



void PlayerInfo::Unvisit(const Planet &planet)
{
	visitedPlanets.erase(&planet);
}



// Check if the player has a hyperspace route set.
bool PlayerInfo::HasTravelPlan() const
{
	return !travelPlan.empty();
}



// Verify the player's travel plan is still valid, in case the
// flagship was changed and/or any needed outfits were removed.
bool PlayerInfo::HasInvalidTravelPlan() const
{
	return HasTravelPlan() && InvalidTravelPlanIndex() > -1;
}



// Determine the first invalid system in the player's travel plan. Invalid plans
// result from changes to the flagship's attributes, outfits, or game events.
int PlayerInfo::InvalidTravelPlanIndex() const
{
	if(!travelPlan.empty() && system && flagship)
	{
		bool canJump = flagship->Attributes().Get("jump drive");
		auto jumpRange = flagship->JumpRange();
		auto waypoints = travelPlan;
		waypoints.emplace_back(system);
		
		// The player may have explicitly defined a multi-stop route:
		// each waypoint must be reachable from the previous.
		int index = 0;
		for(auto it = waypoints.rbegin(); it != waypoints.rend(); )
		{
			const System *from = *it;
			if(++it != waypoints.rend())
			{
				const System *to = *it;
				// If the waypoints are not directly linked, and the flagship is either
				// not jump-capable or the waypoints are not neighbors, then the waypoints
				// must be connected via a wormhole.
				if(!from->Links().count(to) && !(canJump && from->JumpNeighbors(jumpRange).count(to)))
				{
					bool hasWormhole = false;
					for(const StellarObject &object : from->Objects())
					{
						const Planet *planet = object.GetPlanet();
						if(planet && planet->IsWormhole() && HasVisited(*planet)
								&& HasVisited(*from) && HasVisited(*to)
								&& planet->WormholeDestination(from) == to
								&& planet->IsAccessible(flagship.get()))
						{
							hasWormhole = true;
							break;
						}
					}
					if(!hasWormhole)
						return index;
				}
			}
			++index;
		}
	}
	
	return -1;
}



// Access the player's travel plan.
const vector<const System *> &PlayerInfo::TravelPlan() const
{
	return travelPlan;
}



vector<const System *> &PlayerInfo::TravelPlan()
{
	return travelPlan;
}



// This is called when the player enters the system that is their current
// hyperspace target.
void PlayerInfo::PopTravel()
{
	if(!travelPlan.empty())
	{
		Visit(*travelPlan.back());
		travelPlan.pop_back();
	}
}



// Get the planet to land on at the end of the travel path.
const Planet *PlayerInfo::TravelDestination() const
{
	return travelDestination;
}



// Set the planet to land on at the end of the travel path.
void PlayerInfo::SetTravelDestination(const Planet *planet)
{
	travelDestination = planet;
	if(planet && planet->IsInSystem(system) && Flagship())
		Flagship()->SetTargetStellar(system->FindStellar(planet));
}



// Check which secondary weapons the player has selected.
const set<const Outfit *> &PlayerInfo::SelectedWeapons() const
{
	return selectedWeapons;
}



// Cycle through all available secondary weapons.
void PlayerInfo::SelectNext()
{
	if(!flagship || flagship->Outfits().empty())
		return;

	// If multiple weapons were selected, then switch to selecting none.
	if(selectedWeapons.size() > 1)
	{
		selectedWeapons.clear();
		return;
	}

	// If no weapon was selected, then we scan from the beginning.
	auto it = flagship->Outfits().begin();
	bool hadSingleWeaponSelected = (selectedWeapons.size() == 1);

	// If a single weapon was selected, then move the iterator to the
	// outfit directly after it.
	if(hadSingleWeaponSelected)
	{
		auto selectedOutfit = *(selectedWeapons.begin());
		it = flagship->Outfits().find(selectedOutfit);
		if(it != flagship->Outfits().end())
			++it;
	}

	// Find the next secondary weapon.
	for( ; it != flagship->Outfits().end(); ++it)
		if(it->first->Icon())
		{
			selectedWeapons.clear();
			selectedWeapons.insert(it->first);
			return;
		}

	// If no weapon was selected and we didn't find any weapons at this point,
	// then the player just doesn't have any secondary weapons.
	if(!hadSingleWeaponSelected)
		return;

	// Reached the end of the list. Select all possible secondary weapons here.
	it = flagship->Outfits().begin();
	for( ; it != flagship->Outfits().end(); ++it)
		if(it->first->Icon())
			selectedWeapons.insert(it->first);

	// If we have only one weapon selected at this point, then the player
	// only has a single secondary weapon. Clear the list, since the weapon
	// was selected when we entered this function.
	if(selectedWeapons.size() == 1)
		selectedWeapons.clear();
}



// Escorts currently selected for giving orders.
const vector<weak_ptr<Ship>> &PlayerInfo::SelectedShips() const
{
	return selectedShips;
}



// Select any player ships in the given box or list. Return true if any were
// selected, so we know not to search further for a match.
bool PlayerInfo::SelectShips(const Rectangle &box, bool hasShift)
{
	// If shift is not held down, replace the current selection.
	if(!hasShift)
		selectedShips.clear();
	// If shift is not held, the first ship in the box will also become the
	// player's flagship's target.
	bool first = !hasShift;

	bool matched = false;
	for(const shared_ptr<Ship> &ship : ships)
		if(!ship->IsDestroyed() && !ship->IsParked() && ship->GetSystem() == system && ship.get() != Flagship()
				&& box.Contains(ship->Position()))
		{
			matched = true;
			SelectShip(ship, &first);
		}
	return matched;
}



bool PlayerInfo::SelectShips(const vector<const Ship *> &stack, bool hasShift)
{
	// If shift is not held down, replace the current selection.
	if(!hasShift)
		selectedShips.clear();
	// If shift is not held, the first ship in the stack will also become the
	// player's flagship's target.
	bool first = !hasShift;

	// Loop through all the player's ships and check which of them are in the
	// given stack.
	bool matched = false;
	for(const shared_ptr<Ship> &ship : ships)
	{
		auto it = find(stack.begin(), stack.end(), ship.get());
		if(it != stack.end())
		{
			matched = true;
			SelectShip(ship, &first);
		}
	}
	return matched;
}



void PlayerInfo::SelectShip(const Ship *ship, bool hasShift)
{
	// If shift is not held down, replace the current selection.
	if(!hasShift)
		selectedShips.clear();

	bool first = !hasShift;
	for(const shared_ptr<Ship> &it : ships)
		if(it.get() == ship)
			SelectShip(it, &first);
}



void PlayerInfo::SelectGroup(int group, bool hasShift)
{
	int bit = (1 << group);
	// If the shift key is held down and all the ships in the given group are
	// already selected, deselect them all. Otherwise, select them all. The easy
	// way to do this is first to remove all the ships that match in one pass,
	// then add them in a subsequent pass if any were not selected.
	const Ship *oldTarget = nullptr;
	if(Flagship() && Flagship()->GetTargetShip())
	{
		oldTarget = Flagship()->GetTargetShip().get();
		Flagship()->SetTargetShip(shared_ptr<Ship>());
	}
	if(hasShift)
	{
		bool allWereSelected = true;
		for(const shared_ptr<Ship> &ship : ships)
			if(groups[ship.get()] & bit)
			{
				auto it = selectedShips.begin();
				for( ; it != selectedShips.end(); ++it)
					if(it->lock() == ship)
						break;
				if(it != selectedShips.end())
					selectedShips.erase(it);
				else
					allWereSelected = false;
			}
		if(allWereSelected)
			return;
	}
	else
		selectedShips.clear();

	// Now, go through and add any ships in the group to the selection. Even if
	// shift is held they won't be added twice, because we removed them above.
	for(const shared_ptr<Ship> &ship : ships)
		if(groups[ship.get()] & bit)
		{
			selectedShips.push_back(ship);
			if(ship.get() == oldTarget)
				Flagship()->SetTargetShip(ship);
		}
}



void PlayerInfo::SetGroup(int group, const set<Ship *> *newShips)
{
	int bit = (1 << group);
	int mask = ~bit;
	// First, remove any of your ships that are in the group.
	for(const shared_ptr<Ship> &ship : ships)
		groups[ship.get()] &= mask;
	// Then, add all the currently selected ships to the group.
	if(newShips)
	{
		for(const Ship *ship : *newShips)
			groups[ship] |= bit;
	}
	else
	{
		for(const weak_ptr<Ship> &ptr : selectedShips)
		{
			shared_ptr<Ship> ship = ptr.lock();
			if(ship)
				groups[ship.get()] |= bit;
		}
	}
}



set<Ship *> PlayerInfo::GetGroup(int group)
{
	int bit = (1 << group);
	set<Ship *> result;

	for(const shared_ptr<Ship> &ship : ships)
	{
		auto it = groups.find(ship.get());
		if(it != groups.end() && (it->second & bit))
			result.insert(ship.get());
	}
	return result;
}



// Keep track of any outfits that you have sold since landing. These will be
// available to buy back until you take off.
int PlayerInfo::Stock(const Outfit *outfit) const
{
	auto it = stock.find(outfit);
	return (it == stock.end() ? 0 : it->second);
}



// Transfer outfits from the player to the planet or vice versa.
void PlayerInfo::AddStock(const Outfit *outfit, int count)
{
	// If you sell an individual outfit that is not sold here and that you
	// acquired by buying a ship here, have it appear as "in stock" in case you
	// change your mind about selling it. (On the other hand, if you sell an
	// entire ship right after buying it, its outfits will not be "in stock.")
	if(count > 0 && stock[outfit] < 0)
		stock[outfit] = 0;
	stock[outfit] += count;

	int day = date.DaysSinceEpoch();
	if(count > 0)
	{
		// Remember how depreciated these items are.
		for(int i = 0; i < count; ++i)
			stockDepreciation.Buy(outfit, day, &depreciation);
	}
	else
	{
		// If the count is negative, outfits are being transferred from stock
		// into the player's possession.
		for(int i = 0; i < -count; ++i)
			depreciation.Buy(outfit, day, &stockDepreciation);
	}
}



// Get depreciation information.
const Depreciation &PlayerInfo::FleetDepreciation() const
{
	return depreciation;
}



const Depreciation &PlayerInfo::StockDepreciation() const
{
	return stockDepreciation;
}



void PlayerInfo::Harvest(const Outfit *type)
{
	if(type && system)
		harvested.insert(make_pair(system, type));
}



const set<pair<const System *, const Outfit *>> &PlayerInfo::Harvested() const
{
	return harvested;
}



const pair<const System *, Point> &PlayerInfo::GetEscortDestination() const
{
	return interstellarEscortDestination;
}



// Determine if a system and nonzero position were specified.
bool PlayerInfo::HasEscortDestination() const
{
	return interstellarEscortDestination.first && interstellarEscortDestination.second;
}



// Set (or clear) the stored escort travel destination.
void PlayerInfo::SetEscortDestination(const System *system, Point pos)
{
	interstellarEscortDestination.first = system;
	interstellarEscortDestination.second = pos;
}



// Get what coloring is currently selected in the map.
int PlayerInfo::MapColoring() const
{
	return mapColoring;
}



// Set what the map is being colored by.
void PlayerInfo::SetMapColoring(int index)
{
	mapColoring = index;
}



// Get the map zoom level.
int PlayerInfo::MapZoom() const
{
	return mapZoom;
}



// Set the map zoom level.
void PlayerInfo::SetMapZoom(int level)
{
	mapZoom = level;
}



// Get the set of collapsed categories for the named panel.
set<string> &PlayerInfo::Collapsed(const string &name)
{
	return collapsed[name];
}



// Apply any "changes" saved in this player info to the global game state.
void PlayerInfo::ApplyChanges()
{
	for(const auto &it : reputationChanges)
		it.first->SetReputation(it.second);
	reputationChanges.clear();
	AddChanges(dataChanges);
	GameData::ReadEconomy(economy);
	economy = DataNode();

	// Make sure all stellar objects are correctly positioned. This is needed
	// because EnterSystem() is not called the first time through.
	GameData::SetDate(GetDate());
	// SetDate() clears any bribes from yesterday, so restore any auto-clearance.
	for(const Mission &mission : Missions())
		if(mission.ClearanceMessage() == "auto")
		{
			mission.Destination()->Bribe(mission.HasFullClearance());
			for(const Planet *planet : mission.Stopovers())
				planet->Bribe(mission.HasFullClearance());
		}

	// Check if any special persons have been destroyed.
	GameData::DestroyPersons(destroyedPersons);
	destroyedPersons.clear();

	// Check which planets you have dominated.
	static const string prefix = "tribute: ";
	for(auto it = conditions.lower_bound(prefix); it != conditions.end(); ++it)
	{
		if(it->first.compare(0, prefix.length(), prefix))
			break;

		const Planet *planet = GameData::Planets().Find(it->first.substr(prefix.length()));
		if(planet)
			GameData::GetPolitics().DominatePlanet(planet);
	}

	// Issue warnings for any data which has been mentioned but not actually defined, and
	// ensure that all "undefined" data is appropriately named.
	GameData::CheckReferences();

	// Now that all outfits have names, we can finish loading the player's ships.
	for(auto &&ship : ships)
	{
		// Government changes may have changed the player's ship swizzles.
		ship->SetGovernment(GameData::PlayerGovernment());
		ship->FinishLoading(false);
	}
}



// Make change's to the player's planet, system, & ship locations as needed, to ensure the player and
// their ships are in valid locations, even if the player did something drastic, such as remove a mod.
void PlayerInfo::ValidateLoad()
{
	// If a system was not specified in the player data, use the flagship's system.
	if(!planet && !ships.empty())
	{
		string warning = "Warning: no planet specified for player";
		auto it = find_if(ships.begin(), ships.end(), [](const shared_ptr<Ship> &ship) noexcept -> bool
			{ return ship->GetPlanet() && ship->GetPlanet()->IsValid() && !ship->IsParked() && ship->CanBeFlagship(); });
		if(it != ships.end())
		{
			planet = (*it)->GetPlanet();
			system = (*it)->GetSystem();
			warning += ". Defaulting to location of flagship \"" + (*it)->Name() + "\", " + planet->TrueName() + ".";
		}
		else
			warning += " (no ships could supply a valid player location).";

		Files::LogError(warning);
	}

	// As a result of external game data changes (e.g. unloading a mod) it's possible the player ended up
	// with an undefined system or planet. In that case, move them to the starting system to avoid crashing.
	if(planet && !system)
	{
		system = planet->GetSystem();
		Files::LogError("Warning: player system was not specified. Defaulting to the specified planet's system.");
	}
	if(!planet || !planet->IsValid() || !system || !system->IsValid())
	{
		system = &startData.GetSystem();
		planet = &startData.GetPlanet();
		Files::LogError("Warning: player system and/or planet was not valid. Defaulting to the starting location.");
	}

	// Every ship ought to have specified a valid location, but if not,
	// move it to the player's location to avoid invalid states.
	for(auto &&ship : ships)
	{
		if(!ship->GetSystem() || !ship->GetSystem()->IsValid())
		{
			ship->SetSystem(system);
			Files::LogError("Warning: player ship \"" + ship->Name()
				+ "\" did not specify a valid system. Defaulting to the player's system.");
		}
		// In-system ships that aren't on a valid planet should get moved to the player's planet
		// (but e.g. disabled ships or those that didn't have a planet should remain in space).
		if(ship->GetSystem() == system && ship->GetPlanet() && !ship->GetPlanet()->IsValid())
		{
			ship->SetPlanet(planet);
			Files::LogError("Warning: in-system player ship \"" + ship->Name()
				+ "\" specified an invalid planet. Defaulting to the player's planet.");
		}
		// Owned ships that are not in the player's system always start in flight.
	}

	// Validate the travel plan.
	if(travelDestination && !travelDestination->IsValid())
	{
		Files::LogError("Warning: removed invalid travel plan destination \"" + travelDestination->TrueName() + ".\"");
		travelDestination = nullptr;
	}
	if(!travelPlan.empty() && any_of(travelPlan.begin(), travelPlan.end(),
			[](const System *waypoint) noexcept -> bool { return !waypoint->IsValid(); }))
	{
		travelPlan.clear();
		travelDestination = nullptr;
		Files::LogError("Warning: reset the travel plan due to use of invalid system(s).");
	}

	// For old saves, default to the first start condition (the default "Endless Sky" start).
	if(startData.Identifier().empty())
	{
		// It is possible that there are no start conditions defined (e.g. a bad installation or
		// incomplete total conversion plugin). In that case, it is not possible to continue.
		const auto startCount = GameData::StartOptions().size();
		if(startCount >= 1)
		{
			startData = GameData::StartOptions().front();
			// When necessary, record in the pilot file that the starting data is just an assumption.
			if(startCount >= 2)
				conditions["unverified start scenario"] = true;
		}
		else
			throw runtime_error("Unable to set a starting scenario for an existing pilot. (No valid \"start\" "
				"nodes were found in data files or loaded plugins--make sure you've installed the game properly.)");
	}

	// Validate the missions that were loaded. Active-but-invalid missions are removed from
	// the standard mission list, effectively pausing them until necessary data is restored.
	missions.sort([](const Mission &lhs, const Mission &rhs) noexcept -> bool { return lhs.IsValid(); });
	auto isInvalidMission = [](const Mission &m) noexcept -> bool { return !m.IsValid(); };
	auto mit = find_if(missions.begin(), missions.end(), isInvalidMission);
	if(mit != missions.end())
		inactiveMissions.splice(inactiveMissions.end(), missions, mit, missions.end());

	// Invalid available jobs or missions are erased (since there is no guarantee
	// the player will be on the correct planet when a plugin is re-added).
	availableJobs.remove_if(isInvalidMission);
	availableMissions.remove_if(isInvalidMission);
}



// Update the conditions that reflect the current status of the player.
void PlayerInfo::UpdateAutoConditions(bool isBoarding)
{
	// Bound financial conditions to +/- 4.6 x 10^18 credits, within the range of a 64-bit int.
	static constexpr int64_t limit = static_cast<int64_t>(1) << 62;
	conditions["net worth"] = min(limit, max(-limit, accounts.NetWorth()));
	conditions["credits"] = min(limit, accounts.Credits());
	conditions["unpaid mortgages"] = min(limit, accounts.TotalDebt("Mortgage"));
	conditions["unpaid fines"] = min(limit, accounts.TotalDebt("Fine"));
	conditions["unpaid salaries"] = min(limit, accounts.SalariesOwed());
	conditions["unpaid maintenance"] = min(limit, accounts.MaintenanceDue());
	conditions["credit score"] = accounts.CreditScore();
	// Serialize the current reputation with other governments.
	SetReputationConditions();
	// Helper lambda function to clear a range
	auto clearRange = [](map<string, int64_t> &conditionsMap, string firstStr, string lastStr)
	{
		auto first = conditionsMap.lower_bound(firstStr);
		auto last = conditionsMap.lower_bound(lastStr);
		if(first != last)
			conditionsMap.erase(first, last);
	};
	// Clear any existing ships: conditions. (Note: '!' = ' ' + 1.)
	clearRange(conditions, "ships: ", "ships:!");
	// Store special conditions for cargo and passenger space.
	conditions["cargo space"] = 0;
	conditions["passenger space"] = 0;
	for(const shared_ptr<Ship> &ship : ships)
		if(!ship->IsParked() && !ship->IsDisabled() && ship->GetSystem() == system)
		{
			conditions["cargo space"] += ship->Attributes().Get("cargo space");
			conditions["passenger space"] += ship->Attributes().Get("bunks") - ship->RequiredCrew();
			++conditions["ships: " + ship->Attributes().Category()];
		}
	// If boarding a ship, missions should not consider the space available
	// in the player's entire fleet. The only fleet parameter offered to a
	// boarding mission is the fleet composition (e.g. 4 Heavy Warships).
	if(isBoarding && flagship)
	{
		conditions["cargo space"] = flagship->Cargo().Free();
		conditions["passenger space"] = flagship->Cargo().BunksFree();
	}

	// Clear any existing flagship system: and planet: conditions. (Note: '!' = ' ' + 1.)
	clearRange(conditions, "flagship system: ", "flagship system:!");
	clearRange(conditions, "flagship planet: ", "flagship planet:!");

	// Store conditions for flagship current crew, required crew, and bunks.
	if(flagship)
	{
		conditions["flagship crew"] = flagship->Crew();
		conditions["flagship required crew"] = flagship->RequiredCrew();
		conditions["flagship bunks"] = flagship->Attributes().Get("bunks");
		if(flagship->GetSystem())
			conditions["flagship system: " + flagship->GetSystem()->Name()] = 1;
		if(flagship->GetPlanet())
			conditions["flagship planet: " + flagship->GetPlanet()->TrueName()] = 1;
	}
	else
	{
		conditions["flagship crew"] = 0;
		conditions["flagship required crew"] = 0;
		conditions["flagship bunks"] = 0;
	}

	// Conditions for your fleet's attractiveness to pirates:
	pair<double, double> factors = RaidFleetFactors();
	conditions["cargo attractiveness"] = factors.first;
	conditions["armament deterrence"] = factors.second;
	conditions["pirate attraction"] = factors.first - factors.second;
}



// New missions are generated each time you land on a planet.
void PlayerInfo::CreateMissions()
{
	boardingMissions.clear();

	// Check for available missions.
	bool skipJobs = planet && !planet->IsInhabited();
	bool hasPriorityMissions = false;
	for(const auto &it : GameData::Missions())
	{
		if(it.second.IsAtLocation(Mission::BOARDING) || it.second.IsAtLocation(Mission::ASSISTING))
			continue;
		if(skipJobs && it.second.IsAtLocation(Mission::JOB))
			continue;

		if(it.second.CanOffer(*this))
		{
			list<Mission> &missions =
				it.second.IsAtLocation(Mission::JOB) ? availableJobs : availableMissions;

			missions.push_back(it.second.Instantiate(*this));
			if(missions.back().HasFailed(*this))
				missions.pop_back();
			else if(!it.second.IsAtLocation(Mission::JOB))
				hasPriorityMissions |= missions.back().HasPriority();
		}
	}

	// If any of the available missions are "priority" missions, no other
	// special missions will be offered in the spaceport.
	if(hasPriorityMissions)
	{
		auto it = availableMissions.begin();
		while(it != availableMissions.end())
		{
			if(it->IsAtLocation(Mission::SPACEPORT) && !it->HasPriority())
				it = availableMissions.erase(it);
			else
				++it;
		}
	}
	else if(availableMissions.size() > 1)
	{
		// Minor missions only get offered if no other missions (including other
		// minor missions) are competing with them. This is to avoid having two
		// or three missions pop up as soon as you enter the spaceport.
		auto it = availableMissions.begin();
		while(it != availableMissions.end())
		{
			if(it->IsMinor())
			{
				it = availableMissions.erase(it);
				if(availableMissions.size() <= 1)
					break;
			}
			else
				++it;
		}
	}

	// Sort missions on the job board alphabetically.
	availableJobs.sort([](const Mission &lhs, const Mission &rhs)
	{
		return lhs.Name() < rhs.Name();
	});
}



// Updates each mission upon landing, to perform landing actions (Stopover,
// Visit, Complete, Fail), and remove now-complete or now-failed missions.
void PlayerInfo::StepMissions(UI *ui)
{
	// Check for NPCs that have been destroyed without their destruction
	// being registered, e.g. by self-destruct:
	for(Mission &mission : missions)
		for(const NPC &npc : mission.NPCs())
			for(const shared_ptr<Ship> &ship : npc.Ships())
				if(ship->IsDestroyed())
					mission.Do(ShipEvent(nullptr, ship, ShipEvent::DESTROY), *this, ui);

	// Check missions for status changes from landing.
	string visitText;
	int missionVisits = 0;
	auto substitutions = map<string, string>{
		{"<first>", firstName},
		{"<last>", lastName}
	};
	if(Flagship())
		substitutions["<ship>"] = Flagship()->Name();

	auto mit = missions.begin();
	while(mit != missions.end())
	{
		Mission &mission = *mit;
		++mit;

		// If this is a stopover for the mission, perform the stopover action.
		mission.Do(Mission::STOPOVER, *this, ui);

		if(mission.HasFailed(*this))
			RemoveMission(Mission::FAIL, mission, ui);
		else if(mission.CanComplete(*this))
			RemoveMission(Mission::COMPLETE, mission, ui);
		else if(mission.Destination() == GetPlanet() && !freshlyLoaded)
		{
			mission.Do(Mission::VISIT, *this, ui);
			if(mission.IsUnique() || !mission.IsVisible())
				continue;

			// On visit dialogs are handled separately as to avoid a player
			// getting spammed by on visit dialogs if they are stacking jobs
			// from the same destination.
			if(visitText.empty())
			{
				const auto &text = mission.GetAction(Mission::VISIT).DialogText();
				if(!text.empty())
					visitText = Format::Replace(text, substitutions);
			}
			++missionVisits;
		}
	}
	if(!visitText.empty())
	{
		if(missionVisits > 1)
			visitText += "\n\t(You have " + Format::Number(missionVisits - 1) + " other unfinished "
				+ ((missionVisits > 2) ? "missions" : "mission") + " at this location.)";
		ui->Push(new Dialog(visitText));
	}
	// One mission's actions may influence another mission, so loop through one
	// more time to see if any mission is now completed or failed due to a change
	// that happened in another mission the first time through.
	mit = missions.begin();
	while(mit != missions.end())
	{
		Mission &mission = *mit;
		++mit;

		if(mission.HasFailed(*this))
			RemoveMission(Mission::FAIL, mission, ui);
		else if(mission.CanComplete(*this))
			RemoveMission(Mission::COMPLETE, mission, ui);
	}

	// Search for any missions that have failed but for which we are still
	// holding on to some cargo.
	set<const Mission *> active;
	for(const Mission &it : missions)
		active.insert(&it);

	vector<const Mission *> missionsToRemove;
	for(const auto &it : cargo.MissionCargo())
		if(!active.count(it.first))
			missionsToRemove.push_back(it.first);
	for(const auto &it : cargo.PassengerList())
		if(!active.count(it.first))
			missionsToRemove.push_back(it.first);
	for(const Mission *mission : missionsToRemove)
		cargo.RemoveMissionCargo(mission);
}



void PlayerInfo::Autosave() const
{
	if(!CanBeSaved() || filePath.length() < 4)
		return;

	string path = filePath.substr(0, filePath.length() - 4) + "~autosave.txt";
	Save(path);
}



void PlayerInfo::Save(const string &path) const
{
	DataWriter out(path);


	// Basic player information and persistent UI settings:

	// Pilot information:
	out.Write("pilot", firstName, lastName);
	out.Write("date", date.Day(), date.Month(), date.Year());
	if(system)
		out.Write("system", system->Name());
	if(planet)
		out.Write("planet", planet->TrueName());
	if(planet && planet->CanUseServices())
		out.Write("clearance");
	out.Write("playtime", playTime);
	// This flag is set if the player must leave the planet immediately upon
	// entering their ship (i.e. because a mission forced them to take off).
	if(shouldLaunch)
		out.Write("launching");
	for(const System *system : travelPlan)
		out.Write("travel", system->Name());
	if(travelDestination)
		out.Write("travel destination", travelDestination->TrueName());

	// Save the current setting for the map coloring;
	out.Write("map coloring", mapColoring);
	out.Write("map zoom", mapZoom);
	// Remember what categories are collapsed.
	for(const auto &it : collapsed)
	{
		// Skip panels where nothing was collapsed.
		if(it.second.empty())
			continue;

		out.Write("collapsed", it.first);
		out.BeginChild();
		{
			for(const auto &cit : it.second)
				out.Write(cit);
		}
		out.EndChild();
	}

	out.Write("reputation with");
	out.BeginChild();
	{
		for(const auto &it : GameData::Governments())
			if(!it.second.IsPlayer())
				out.Write(it.first, it.second.Reputation());
	}
	out.EndChild();


	// Records of things you own:
	out.Write();
	out.WriteComment("What you own:");

	// Save all the data for all the player's ships.
	for(const shared_ptr<Ship> &ship : ships)
	{
		ship->Save(out);
		auto it = groups.find(ship.get());
		if(it != groups.end() && it->second)
			out.Write("groups", it->second);
	}
	if(!planetaryStorage.empty())
	{
		out.Write("storage");
		out.BeginChild();
		{
			for(const auto &it : planetaryStorage)
				if(!it.second.IsEmpty())
				{
					out.Write("planet", it.first->TrueName());
					out.BeginChild();
					{
						it.second.Save(out);
					}
					out.EndChild();
				}
		}
		out.EndChild();
	}

	// Save accounting information, cargo, and cargo cost bases.
	accounts.Save(out);
	cargo.Save(out);
	if(!costBasis.empty())
	{
		out.Write("basis");
		out.BeginChild();
		{
			for(const auto &it : costBasis)
				if(it.second)
					out.Write(it.first, it.second);
		}
		out.EndChild();
	}

	if(!stock.empty())
	{
		out.Write("stock");
		out.BeginChild();
		{
			using StockElement = pair<const Outfit *const, int>;
			WriteSorted(stock,
				[](const StockElement *lhs, const StockElement *rhs)
					{ return lhs->first->Name() < rhs->first->Name(); },
				[&out](const StockElement &it)
				{
					if(it.second)
						out.Write(it.first->Name(), it.second);
				});
		}
		out.EndChild();
	}
	depreciation.Save(out, date.DaysSinceEpoch());
	stockDepreciation.Save(out, date.DaysSinceEpoch());


	// Records of things you have done or are doing, or have happened to you:
	out.Write();
	out.WriteComment("What you've done:");

	// Save all missions (accepted, accepted-but-invalid, and available).
	for(const Mission &mission : missions)
		mission.Save(out);
	for(const Mission &mission : inactiveMissions)
		mission.Save(out);
	for(const Mission &mission : availableJobs)
		mission.Save(out, "available job");
	for(const Mission &mission : availableMissions)
		mission.Save(out, "available mission");

	// Save any "condition" flags that are set.
	if(!conditions.empty())
	{
		out.Write("conditions");
		out.BeginChild();
		{
			for(const auto &it : conditions)
			{
				// If the condition's value is 1, don't bother writing the 1.
				if(it.second == 1)
					out.Write(it.first);
				else if(it.second)
					out.Write(it.first, it.second);
			}
		}
		out.EndChild();
	}

	// Save pending events, and changes that have happened due to past events.
	for(const GameEvent &event : gameEvents)
		event.Save(out);
	if(!dataChanges.empty())
	{
		out.Write("changes");
		out.BeginChild();
		{
			for(const DataNode &node : dataChanges)
				out.Write(node);
		}
		out.EndChild();
	}
	GameData::WriteEconomy(out);

	// Check which persons have been captured or destroyed.
	for(const auto &it : GameData::Persons())
		if(it.second.IsDestroyed())
			out.Write("destroyed", it.first);


	// Records of things you have discovered:
	out.Write();
	out.WriteComment("What you know:");

	// Save a list of systems the player has visited.
	WriteSorted(visitedSystems,
		[](const System *const *lhs, const System *const *rhs)
			{ return (*lhs)->Name() < (*rhs)->Name(); },
		[&out](const System *system)
		{
			out.Write("visited", system->Name());
		});

	// Save a list of planets the player has visited.
	WriteSorted(visitedPlanets,
		[](const Planet *const *lhs, const Planet *const *rhs)
			{ return (*lhs)->TrueName() < (*rhs)->TrueName(); },
		[&out](const Planet *planet)
		{
			out.Write("visited planet", planet->TrueName());
		});

	if(!harvested.empty())
	{
		out.Write("harvested");
		out.BeginChild();
		{
			using HarvestLog = pair<const System *, const Outfit *>;
			WriteSorted(harvested,
				[](const HarvestLog *lhs, const HarvestLog *rhs) -> bool
				{
					// Sort by system name and then by outfit name.
					if(lhs->first != rhs->first)
						return lhs->first->Name() < rhs->first->Name();
					else
						return lhs->second->Name() < rhs->second->Name();
				},
				[&out](const HarvestLog &it)
				{
					out.Write(it.first->Name(), it.second->Name());
				});
		}
		out.EndChild();
	}

	out.Write("logbook");
	out.BeginChild();
	{
		for(auto &&it : logbook)
		{
			out.Write(it.first.Day(), it.first.Month(), it.first.Year());
			out.BeginChild();
			{
				// Break the text up into paragraphs.
				for(const string &line : Format::Split(it.second, "\n\t"))
					out.Write(line);
			}
			out.EndChild();
		}
		for(auto &&it : specialLogs)
			for(auto &&eit : it.second)
			{
				out.Write(it.first, eit.first);
				out.BeginChild();
				{
					// Break the text up into paragraphs.
					for(const string &line : Format::Split(eit.second, "\n\t"))
						out.Write(line);
				}
				out.EndChild();
			}
	}
	out.EndChild();

	out.Write();
	out.WriteComment("How you began:");
	startData.Save(out);
}



// Check (and perform) any fines incurred by planetary security. If the player
// has dominated the planet, or was given clearance to this planet by a mission,
// planetary security is avoided. Infiltrating implies evasion of security.
void PlayerInfo::Fine(UI *ui)
{
	const Planet *planet = GetPlanet();
	// Dominated planets should never fine you.
	// By default, uninhabited planets should not fine the player.
	if(GameData::GetPolitics().HasDominated(planet)
		|| !(planet->IsInhabited() || planet->HasCustomSecurity()))
		return;

	// Planets should not fine you if you have mission clearance or are infiltrating.
	for(const Mission &mission : missions)
		if(mission.HasClearance(planet) || (!mission.HasFullClearance() &&
					(mission.Destination() == planet || mission.Stopovers().count(planet))))
			return;

	// The planet's government must have the authority to enforce laws.
	const Government *gov = planet->GetGovernment();
	if(!gov->CanEnforce(planet))
		return;

	string message = gov->Fine(*this, 0, nullptr, planet->Security());
	if(!message.empty())
	{
		if(message == "atrocity")
		{
			const Conversation *conversation = gov->DeathSentence();
			if(conversation)
				ui->Push(new ConversationPanel(*this, *conversation));
			else
			{
				message = "Before you can leave your ship, the " + gov->GetName()
					+ " authorities show up and begin scanning it. They say, \"Captain "
					+ LastName()
					+ ", we detect highly illegal material on your ship.\""
					"\n\tYou are sentenced to lifetime imprisonment on a penal colony."
					" Your days of traveling the stars have come to an end.";
				ui->Push(new Dialog(message));
			}
			// All ships belonging to the player should be removed.
			Die();
		}
		else
			ui->Push(new Dialog(message));
	}
}



// Helper function to update the ship selection.
void PlayerInfo::SelectShip(const shared_ptr<Ship> &ship, bool *first)
{
	// Make sure this ship is not already selected.
	auto it = selectedShips.begin();
	for( ; it != selectedShips.end(); ++it)
		if(it->lock() == ship)
			break;
	if(it == selectedShips.end())
	{
		// This ship is not yet selected.
		selectedShips.push_back(ship);
		Ship *flagship = Flagship();
		if(*first && flagship && ship.get() != flagship)
		{
			flagship->SetTargetShip(ship);
			*first = false;
		}
	}
}



// Check that this player's current state can be saved.
bool PlayerInfo::CanBeSaved() const
{
	return (!isDead && planet && system && !firstName.empty() && !lastName.empty());
}<|MERGE_RESOLUTION|>--- conflicted
+++ resolved
@@ -1462,17 +1462,13 @@
 			out << ".";
 		Messages::Add(out.str(), Messages::Importance::High);
 	}
-<<<<<<< HEAD
-	
+
 	// Invalid travel plans result from a loss of required flagship attributes or outfits.
 	if(HasInvalidTravelPlan())
 		travelPlan.clear();
 	if(travelDestination && !travelDestination->IsAccessible(flagship.get()))
 		travelDestination = nullptr;
-	
-=======
-
->>>>>>> a2b231a3
+
 	return true;
 }
 
@@ -1988,7 +1984,7 @@
 		auto jumpRange = flagship->JumpRange();
 		auto waypoints = travelPlan;
 		waypoints.emplace_back(system);
-		
+
 		// The player may have explicitly defined a multi-stop route:
 		// each waypoint must be reachable from the previous.
 		int index = 0;
@@ -2023,7 +2019,7 @@
 			++index;
 		}
 	}
-	
+
 	return -1;
 }
 
