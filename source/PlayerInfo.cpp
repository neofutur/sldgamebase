--- conflicted
+++ resolved
@@ -147,13 +147,9 @@
 		else if(child.Token(0) == "clearance")
 			hasFullClearance = true;
 		else if(child.Token(0) == "launching")
-<<<<<<< HEAD
-			mustLaunch = true;
-=======
 			shouldLaunch = true;
 		else if(child.Token(0) == "playtime" && child.Size() >= 2)
 			playTime = child.Value(1);
->>>>>>> a88c6da3
 		else if(child.Token(0) == "travel" && child.Size() >= 2)
 			travelPlan.push_back(GameData::Systems().Get(child.Token(1)));
 		else if(child.Token(0) == "travel destination" && child.Size() >= 2)
@@ -653,9 +649,9 @@
 
 
 // Check if the player must take off immediately.
-bool PlayerInfo::MustLaunch() const
-{
-	return mustLaunch;
+bool PlayerInfo::ShouldLaunch() const
+{
+	return shouldLaunch;
 }
 
 
@@ -1236,7 +1232,7 @@
 		return false;
 	flagship->AllowCarried(false);
 	
-	mustLaunch = false;
+	shouldLaunch = false;
 	Audio::Play(Audio::Get("takeoff"));
 	
 	// Jobs are only available when you are landed.
@@ -1679,7 +1675,7 @@
 	Mission &mission = missionList.front();
 	
 	// If landed, this conversation may require the player to immediately depart.
-	mustLaunch |= (GetPlanet() && Conversation::RequiresLaunch(response));
+	shouldLaunch |= (GetPlanet() && Conversation::RequiresLaunch(response));
 	if(response == Conversation::ACCEPT || response == Conversation::LAUNCH)
 	{
 		bool shouldAutosave = mission.RecommendsAutosave();
@@ -1726,7 +1722,7 @@
 void PlayerInfo::BasicCallback(int response)
 {
 	// If landed, this conversation may require the player to immediately depart.
-	mustLaunch |= (GetPlanet() && Conversation::RequiresLaunch(response));
+	shouldLaunch |= (GetPlanet() && Conversation::RequiresLaunch(response));
 }
 
 
@@ -1964,6 +1960,7 @@
 	if(!travelPlan.empty() && system && flagship)
 	{
 		bool canJump = flagship->Attributes().Get("jump drive");
+		auto jumpRange = flagship->JumpRange();
 		auto waypoints = travelPlan;
 		waypoints.emplace_back(system);
 		
@@ -1979,14 +1976,14 @@
 				// If the waypoints are not directly linked, and the flagship is either
 				// not jump-capable or the waypoints are not neighbors, then the waypoints
 				// must be connected via a wormhole.
-				if(!from->Links().count(to) && !(canJump && from->Neighbors().count(to)))
+				if(!from->Links().count(to) && !(canJump && from->JumpNeighbors(jumpRange).count(to)))
 				{
 					bool hasWormhole = false;
 					for(const StellarObject &object : from->Objects())
 					{
 						const Planet *planet = object.GetPlanet();
-						if(planet && planet->IsWormhole() && HasVisited(planet)
-								&& HasVisited(from) && HasVisited(to)
+						if(planet && planet->IsWormhole() && HasVisited(*planet)
+								&& HasVisited(*from) && HasVisited(*to)
 								&& planet->WormholeDestination(from) == to
 								&& planet->IsAccessible(flagship.get()))
 						{
@@ -2780,13 +2777,8 @@
 		out.Write("clearance");
 	out.Write("playtime", playTime);
 	// This flag is set if the player must leave the planet immediately upon
-<<<<<<< HEAD
-	// loading the game (i.e. because a mission forced them to take off).
-	if(mustLaunch)
-=======
 	// entering their ship (i.e. because a mission forced them to take off).
 	if(shouldLaunch)
->>>>>>> a88c6da3
 		out.Write("launching");
 	for(const System *system : travelPlan)
 		out.Write("travel", system->Name());
