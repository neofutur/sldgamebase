--- conflicted
+++ resolved
@@ -1746,8 +1746,7 @@
 	
 	// Save a list of planets the player has visited.
 	for(const Planet *planet : visitedPlanets)
-<<<<<<< HEAD
-		out.Write("visited planet", planet->Name());
+		out.Write("visited planet", planet->TrueName());
 	
 	// Save the list of news items
 	if(!newsItems.empty())
@@ -1760,7 +1759,4 @@
 		}
 		out.EndChild();
 	}
-=======
-		out.Write("visited planet", planet->TrueName());
->>>>>>> 517adc83
 }