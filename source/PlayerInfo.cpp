--- conflicted
+++ resolved
@@ -352,16 +352,12 @@
 		else if(child.Token(0) == "available mission")
 			availableMissions.emplace_back(child);
 		else if(child.Token(0) == "conditions")
-<<<<<<< HEAD
 			conditions->Load(child);
-=======
-			conditions.Load(child);
 		else if(child.Token(0) == "gifted ships" && child.HasChildren())
 		{
 			for(const DataNode &grand : child)
 				giftedShips[grand.Token(0)] = EsUuid::FromString(grand.Token(1));
 		}
->>>>>>> fd241fe9
 		else if(child.Token(0) == "event")
 			gameEvents.emplace_back(child);
 		else if(child.Token(0) == "changes")
@@ -3278,10 +3274,7 @@
 	flagshipAttributeProvider.SetGetFunction(flagshipAttributeFun);
 	flagshipAttributeProvider.SetHasFunction(flagshipAttributeFun);
 
-<<<<<<< HEAD
-	auto &&playerNameProvider = conditions->GetProviderPrefixed("name: ");
-=======
-	auto &&flagshipBaysProvider = conditions.GetProviderPrefixed("flagship bays: ");
+	auto &&flagshipBaysProvider = conditions->GetProviderPrefixed("flagship bays: ");
 	auto flagshipBaysFun = [this](const string &name) -> int64_t
 	{
 		if(!flagship)
@@ -3292,8 +3285,7 @@
 	flagshipBaysProvider.SetGetFunction(flagshipBaysFun);
 	flagshipBaysProvider.SetHasFunction(flagshipBaysFun);
 
-	auto &&playerNameProvider = conditions.GetProviderPrefixed("name: ");
->>>>>>> fd241fe9
+	auto &&playerNameProvider = conditions->GetProviderPrefixed("name: ");
 	auto playerNameFun = [this](const string &name) -> bool
 	{
 		return name == "name: " + firstName + " " + lastName;
@@ -3747,7 +3739,7 @@
 	visitedSystemProvider.SetGetFunction(visitedSystemFun);
 	visitedSystemProvider.SetHasFunction(visitedSystemFun);
 
-	auto &&pluginProvider = conditions.GetProviderPrefixed("installed plugin: ");
+	auto &&pluginProvider = conditions->GetProviderPrefixed("installed plugin: ");
 	auto pluginFun = [](const string &name) -> bool
 	{
 		const Plugin *plugin = Plugins::Get().Find(name.substr(strlen("installed plugin: ")));
@@ -3756,7 +3748,7 @@
 	pluginProvider.SetHasFunction(pluginFun);
 	pluginProvider.SetGetFunction(pluginFun);
 
-	auto &&destroyedPersonProvider = conditions.GetProviderPrefixed("person destroyed: ");
+	auto &&destroyedPersonProvider = conditions->GetProviderPrefixed("person destroyed: ");
 	auto destroyedPersonFun = [](const string &name) -> bool
 	{
 		const Person *person = GameData::Persons().Find(name.substr(strlen("person destroyed: ")));
@@ -3845,7 +3837,7 @@
 	// integer in the range [0, 100), but if you had a condition "max roll" with a value of 100,
 	// calling "roll: max roll" would provide a value from the same range.
 	// Returns 0 if the input condition's value is <= 1.
-	auto &&randomRollProvider = conditions.GetProviderPrefixed("roll: ");
+	auto &&randomRollProvider = conditions->GetProviderPrefixed("roll: ");
 	auto randomRollFun = [this](const string &name) -> int64_t
 	{
 		string input = name.substr(strlen("roll: "));
@@ -3853,7 +3845,7 @@
 		if(DataNode::IsNumber(input))
 			value = static_cast<int64_t>(DataNode::Value(input));
 		else
-			value = conditions.Get(input);
+			value = conditions->Get(input);
 		if(value <= 1)
 			return 0;
 		return Random::Int(value);
