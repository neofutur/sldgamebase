/* PlayerInfo.cpp
Copyright (c) 2014 by Michael Zahniser

Endless Sky is free software: you can redistribute it and/or modify it under the
terms of the GNU General Public License as published by the Free Software
Foundation, either version 3 of the License, or (at your option) any later version.

Endless Sky is distributed in the hope that it will be useful, but WITHOUT ANY
WARRANTY; without even the implied warranty of MERCHANTABILITY or FITNESS FOR A
PARTICULAR PURPOSE. See the GNU General Public License for more details.

You should have received a copy of the GNU General Public License along with
this program. If not, see <https://www.gnu.org/licenses/>.
*/

#include "PlayerInfo.h"

#include "Audio.h"
#include "BunkType.h"
#include "ConversationPanel.h"
#include "DataFile.h"
#include "DataWriter.h"
#include "Dialog.h"
#include "DistanceMap.h"
#include "Files.h"
#include "text/Format.h"
#include "GameData.h"
#include "Government.h"
#include "Hardpoint.h"
#include "Logger.h"
#include "Messages.h"
#include "Outfit.h"
#include "Person.h"
#include "Planet.h"
#include "Politics.h"
#include "Preferences.h"
#include "Random.h"
#include "SavedGame.h"
#include "Ship.h"
#include "ShipEvent.h"
#include "StartConditions.h"
#include "StellarObject.h"
#include "System.h"
#include "UI.h"

#include <algorithm>
#include <cmath>
#include <ctime>
#include <functional>
#include <iterator>
#include <limits>
#include <sstream>
#include <stdexcept>

using namespace std;

namespace {
	// Move the flagship to the start of your list of ships. It does not make sense
	// that the flagship would change if you are reunited with a different ship that
	// was higher up the list.
	void MoveFlagshipBegin(vector<shared_ptr<Ship>> &ships, const shared_ptr<Ship> &flagship)
	{
		if(!flagship)
			return;

		// Find the current location of the flagship.
		auto it = find(ships.begin(), ships.end(), flagship);
		if(it != ships.begin() && it != ships.end())
		{
			// Move all ships before the flagship one position backwards (which overwrites
			// the flagship at its position).
			move_backward(ships.begin(), it, next(it));
			// Re-add the flagship at the beginning of the list.
			ships[0] = flagship;
		}
	}
}



// Completely clear all loaded information, to prepare for loading a file or
// creating a new pilot.
void PlayerInfo::Clear()
{
	*this = PlayerInfo();

	Random::Seed(time(nullptr));
	GameData::Revert();
	Messages::Reset();

	conditions.Clear();
}



// Check if a player has been loaded.
bool PlayerInfo::IsLoaded() const
{
	return !firstName.empty();
}



// Make a new player.
void PlayerInfo::New(const StartConditions &start)
{
	// Clear any previously loaded data.
	Clear();

	// Copy the core information from the full starting scenario.
	startData = start;
	// Copy any ships in the start conditions.
	for(const Ship &ship : start.Ships())
	{
		ships.emplace_back(new Ship(ship));
		ships.back()->SetSystem(&start.GetSystem());
		ships.back()->SetPlanet(&start.GetPlanet());
		ships.back()->SetIsSpecial();
		ships.back()->SetIsYours();
		ships.back()->SetGovernment(GameData::PlayerGovernment());
	}
	// Load starting conditions from a "start" item in the data files. If no
	// such item exists, StartConditions defines default values.
	date = start.GetDate();
	GameData::SetDate(date);
	// Make sure the fleet depreciation object knows it is tracking the player's
	// fleet, not the planet's stock.
	depreciation.Init(ships, date.DaysSinceEpoch());

	SetSystem(start.GetSystem());
	SetPlanet(&start.GetPlanet());
	accounts = start.GetAccounts();
	RegisterDerivedConditions();
	start.GetConditions().Apply(conditions);

	// Generate missions that will be available on the first day.
	CreateMissions();

	// Add to the list of events that should happen on certain days.
	for(const auto &it : GameData::Events())
		if(it.second.GetDate())
			AddEvent(it.second, it.second.GetDate());
}



// Load player information from a saved game file.
void PlayerInfo::Load(const string &path)
{
	// Make sure any previously loaded data is cleared.
	Clear();

	filePath = path;
	// Strip anything after the "~" from snapshots, so that the file we save
	// will be the auto-save, not the snapshot.
	size_t pos = filePath.find('~');
	size_t namePos = filePath.length() - Files::Name(filePath).length();
	if(pos != string::npos && pos > namePos)
		filePath = filePath.substr(0, pos) + ".txt";

	// The player may have bribed their current planet in the last session. Ensure
	// we provide the same access to services in this session, too.
	bool hasFullClearance = false;

	// Register derived conditions now, so old primary versions can load into them.
	RegisterDerivedConditions();

	DataFile file(path);
	for(const DataNode &child : file)
	{
		// Basic player information and persistent UI settings:
		if(child.Token(0) == "pilot" && child.Size() >= 3)
		{
			firstName = child.Token(1);
			lastName = child.Token(2);
		}
		else if(child.Token(0) == "date" && child.Size() >= 4)
			date = Date(child.Value(1), child.Value(2), child.Value(3));
		else if(child.Token(0) == "system" && child.Size() >= 2)
			system = GameData::Systems().Get(child.Token(1));
		else if(child.Token(0) == "planet" && child.Size() >= 2)
			planet = GameData::Planets().Get(child.Token(1));
		else if(child.Token(0) == "clearance")
			hasFullClearance = true;
		else if(child.Token(0) == "launching")
			shouldLaunch = true;
		else if(child.Token(0) == "playtime" && child.Size() >= 2)
			playTime = child.Value(1);
		else if(child.Token(0) == "travel" && child.Size() >= 2)
			travelPlan.push_back(GameData::Systems().Get(child.Token(1)));
		else if(child.Token(0) == "travel destination" && child.Size() >= 2)
			travelDestination = GameData::Planets().Get(child.Token(1));
		else if(child.Token(0) == "map coloring" && child.Size() >= 2)
			mapColoring = child.Value(1);
		else if(child.Token(0) == "map zoom" && child.Size() >= 2)
			mapZoom = child.Value(1);
		else if(child.Token(0) == "collapsed" && child.Size() >= 2)
		{
			for(const DataNode &grand : child)
				collapsed[child.Token(1)].insert(grand.Token(0));
		}
		else if(child.Token(0) == "reputation with")
		{
			for(const DataNode &grand : child)
				if(grand.Size() >= 2)
					reputationChanges.emplace_back(
						GameData::Governments().Get(grand.Token(0)), grand.Value(1));
		}

		// Records of things you own:
		else if(child.Token(0) == "ship")
		{
			// Ships owned by the player have various special characteristics:
			ships.push_back(make_shared<Ship>(child));
			ships.back()->SetIsSpecial();
			ships.back()->SetIsYours();
			// Defer finalizing this ship until we have processed all changes to game state.
		}
		else if(child.Token(0) == "groups" && child.Size() >= 2 && !ships.empty())
			groups[ships.back().get()] = child.Value(1);
		else if(child.Token(0) == "storage")
		{
			for(const DataNode &grand : child)
				if(grand.Size() >= 2 && grand.Token(0) == "planet")
					for(const DataNode &grandGrand : grand)
						if(grandGrand.Token(0) == "cargo")
						{
							CargoHold &storage = planetaryStorage[GameData::Planets().Get(grand.Token(1))];
							storage.Load(grandGrand);
						}
		}
		else if(child.Token(0) == "account")
			accounts.Load(child, true);
		else if(child.Token(0) == "cargo")
			cargo.Load(child);
		else if(child.Token(0) == "basis")
		{
			for(const DataNode &grand : child)
				if(grand.Size() >= 2)
					costBasis[grand.Token(0)] += grand.Value(1);
		}
		else if(child.Token(0) == "stock")
		{
			for(const DataNode &grand : child)
				if(grand.Size() >= 2)
					stock[GameData::Outfits().Get(grand.Token(0))] += grand.Value(1);
		}
		else if(child.Token(0) == "fleet depreciation")
			depreciation.Load(child);
		else if(child.Token(0) == "stock depreciation")
			stockDepreciation.Load(child);

		// Records of things you have done or are doing, or have happened to you:
		else if(child.Token(0) == "mission")
		{
			missions.emplace_back(child);
			cargo.AddMissionCargo(&missions.back());
		}
		else if(child.Token(0) == "available job")
			availableJobs.emplace_back(child);
		else if(child.Token(0) == "sort type")
			availableSortType = static_cast<SortType>(child.Value(1));
		else if(child.Token(0) == "sort descending")
			availableSortAsc = false;
		else if(child.Token(0) == "separate deadline")
			sortSeparateDeadline = true;
		else if(child.Token(0) == "separate possible")
			sortSeparatePossible = true;
		else if(child.Token(0) == "available mission")
			availableMissions.emplace_back(child);
		else if(child.Token(0) == "conditions")
			conditions.Load(child);
		else if(child.Token(0) == "event")
			gameEvents.emplace_back(child);
		else if(child.Token(0) == "changes")
		{
			for(const DataNode &grand : child)
				dataChanges.push_back(grand);
		}
		else if(child.Token(0) == "economy")
			economy = child;
		else if(child.Token(0) == "destroyed" && child.Size() >= 2)
			destroyedPersons.push_back(child.Token(1));

		// Records of things you have discovered:
		else if(child.Token(0) == "visited" && child.Size() >= 2)
			Visit(*GameData::Systems().Get(child.Token(1)));
		else if(child.Token(0) == "visited planet" && child.Size() >= 2)
			Visit(*GameData::Planets().Get(child.Token(1)));
		else if(child.Token(0) == "harvested")
		{
			for(const DataNode &grand : child)
				if(grand.Size() >= 2)
					harvested.emplace(
						GameData::Systems().Get(grand.Token(0)),
						GameData::Outfits().Get(grand.Token(1)));
		}
		else if(child.Token(0) == "logbook")
		{
			for(const DataNode &grand : child)
			{
				if(grand.Size() >= 3)
				{
					Date date(grand.Value(0), grand.Value(1), grand.Value(2));
					string text;
					for(const DataNode &great : grand)
					{
						if(!text.empty())
							text += "\n\t";
						text += great.Token(0);
					}
					logbook.emplace(date, text);
				}
				else if(grand.Size() >= 2)
				{
					string &text = specialLogs[grand.Token(0)][grand.Token(1)];
					for(const DataNode &great : grand)
					{
						if(!text.empty())
							text += "\n\t";
						text += great.Token(0);
					}
				}
			}
		}
		else if(child.Token(0) == "start")
			startData.Load(child);
	}
	// Modify the game data with any changes that were loaded from this file.
	ApplyChanges();
	// Ensure the player is in a valid state after loading & applying changes.
	ValidateLoad();

	// Restore access to services, if it was granted previously.
	if(planet && hasFullClearance)
		planet->Bribe();

	// Based on the ships that were loaded, calculate the player's capacity for
	// cargo and passengers.
	UpdateCargoCapacities();

	// If no depreciation record was loaded, every item in the player's fleet
	// will count as non-depreciated.
	if(!depreciation.IsLoaded())
		depreciation.Init(ships, date.DaysSinceEpoch());
}



// Load the most recently saved player (if any). Returns false when no save was loaded.
bool PlayerInfo::LoadRecent()
{
	string recentPath = Files::Read(Files::Config() + "recent.txt");
	// Trim trailing whitespace (including newlines) from the path.
	while(!recentPath.empty() && recentPath.back() <= ' ')
		recentPath.pop_back();

	if(recentPath.empty() || !Files::Exists(recentPath))
	{
		Clear();
		return false;
	}

	Load(recentPath);
	return true;
}



// Save this player. The file name is based on the player's name.
void PlayerInfo::Save() const
{
	// Don't save dead players or players that are not fully created.
	if(!CanBeSaved())
		return;

	// Remember that this was the most recently saved player.
	Files::Write(Files::Config() + "recent.txt", filePath + '\n');

	if(filePath.rfind(".txt") == filePath.length() - 4)
	{
		// Only update the backups if this save will have a newer date.
		SavedGame saved(filePath);
		if(saved.GetDate() != date.ToString())
		{
			string root = filePath.substr(0, filePath.length() - 4);
			string files[4] = {
				root + "~~previous-3.txt",
				root + "~~previous-2.txt",
				root + "~~previous-1.txt",
				filePath
			};
			for(int i = 0; i < 3; ++i)
				if(Files::Exists(files[i + 1]))
					Files::Move(files[i + 1], files[i]);
		}
	}

	Save(filePath);
}



// Get the base file name for the player, without the ".txt" extension. This
// will usually be "<first> <last>", but may be different if multiple players
// exist with the same name, in which case a number is appended.
string PlayerInfo::Identifier() const
{
	string name = Files::Name(filePath);
	return (name.length() < 4) ? "" : name.substr(0, name.length() - 4);
}



// Apply the given set of changes to the game data.
void PlayerInfo::AddChanges(list<DataNode> &changes)
{
	bool changedSystems = false;
	for(const DataNode &change : changes)
	{
		changedSystems |= (change.Token(0) == "system");
		changedSystems |= (change.Token(0) == "link");
		changedSystems |= (change.Token(0) == "unlink");
		GameData::Change(change);
	}
	if(changedSystems)
	{
		// Recalculate what systems have been seen.
		GameData::UpdateSystems();
		seen.clear();
		for(const System *system : visitedSystems)
		{
			seen.insert(system);
			for(const System *neighbor : system->VisibleNeighbors())
				if(!neighbor->Hidden() || system->Links().count(neighbor))
					seen.insert(neighbor);
		}
	}

	// Only move the changes into my list if they are not already there.
	if(&changes != &dataChanges)
		dataChanges.splice(dataChanges.end(), changes);
}



// Add an event that will happen at the given date.
void PlayerInfo::AddEvent(const GameEvent &event, const Date &date)
{
	gameEvents.push_back(event);
	gameEvents.back().SetDate(date);
}



// Mark this player as dead, and handle the changes to the player's fleet.
void PlayerInfo::Die(int response, const shared_ptr<Ship> &capturer)
{
	isDead = true;
	// The player loses access to all their ships if they die on a planet.
	if(GetPlanet() || !flagship)
		ships.clear();
	// If the flagship should explode due to choices made in a mission's
	// conversation, it should still appear in the player's ship list (but
	// will be red, because it is dead). The player's escorts will scatter
	// automatically, as they have a now-dead parent.
	else if(response == Conversation::EXPLODE)
		flagship->Destroy();
	// If it died in open combat, it is already marked destroyed.
	else if(!flagship->IsDestroyed())
	{
		// The player died due to the failed capture of an NPC or a
		// "mutiny". The flagship is either captured or changes government.
		if(!flagship->IsYours())
		{
			// The flagship was already captured, via BoardingPanel,
			// and its parent-escort relationships were updated in
			// Ship::WasCaptured().
		}
		// The referenced ship may not be boarded by the player, so before
		// letting it capture the flagship it must be near the flagship.
		else if(capturer && capturer->Position().Distance(flagship->Position()) <= 1.)
			flagship->WasCaptured(capturer);
		else
		{
			// A "mutiny" occurred.
			flagship->SetIsYours(false);
			// TODO: perhaps allow missions to set the new government.
			flagship->SetGovernment(GameData::Governments().Get("Independent"));
			// Your escorts do not follow it, nor does it wait for them.
			for(const shared_ptr<Ship> &ship : ships)
				ship->SetParent(nullptr);
		}
		// Remove the flagship from the player's ship list.
		auto it = find(ships.begin(), ships.end(), flagship);
		if(it != ships.end())
			ships.erase(it);
	}
}



// Query whether this player is dead.
bool PlayerInfo::IsDead() const
{
	return isDead;
}



// Get the player's first name.
const string &PlayerInfo::FirstName() const
{
	return firstName;
}



// Get the player's last name.
const string &PlayerInfo::LastName() const
{
	return lastName;
}



// Set the player's name. This will also set the saved game file name.
void PlayerInfo::SetName(const string &first, const string &last)
{
	firstName = first;
	lastName = last;

	string fileName = first + " " + last;

	// If there are multiple pilots with the same name, append a number to the
	// pilot name to generate a unique file name.
	filePath = Files::Saves() + fileName;
	int index = 0;
	while(true)
	{
		string path = filePath;
		if(index++)
			path += " " + to_string(index);
		path += ".txt";

		if(!Files::Exists(path))
		{
			filePath.swap(path);
			break;
		}
	}
}



// Get the current date (game world, not real world).
const Date &PlayerInfo::GetDate() const
{
	return date;
}



// Set the date to the next day, and perform all daily actions.
void PlayerInfo::IncrementDate()
{
	++date;

	// Check if any special events should happen today.
	auto it = gameEvents.begin();
	while(it != gameEvents.end())
	{
		if(date < it->GetDate())
			++it;
		else
		{
			it->Apply(*this);
			it = gameEvents.erase(it);
		}
	}

	// Check if any missions have failed because of deadlines and
	// do any daily mission actions for those that have not failed.
	for(Mission &mission : missions)
	{
		if(mission.CheckDeadline(date) && mission.IsVisible())
			Messages::Add("You failed to meet the deadline for the mission \"" + mission.Name() + "\".",
				Messages::Importance::Highest);
		if(!mission.IsFailed())
			mission.Do(Mission::DAILY, *this);
	}

	// Check what salaries and tribute the player receives.
	auto GetIncome = [&](string prefix)
	{
		int64_t total = 0;
		auto it = conditions.PrimariesLowerBound(prefix);
		for( ; it != conditions.PrimariesEnd() && !it->first.compare(0, prefix.length(), prefix); ++it)
			total += it->second;
		return total;
	};
	int64_t salariesIncome = GetIncome("salary: ");
	int64_t tributeIncome = GetIncome("tribute: ");
	FleetBalance b = MaintenanceAndReturns();
	if(salariesIncome || tributeIncome || b.assetsReturns)
	{
		string message = "You receive ";
		if(salariesIncome)
			message += Format::Credits(salariesIncome) + " credits salary";
		if(salariesIncome && tributeIncome)
		{
			if(b.assetsReturns)
				message += ", ";
			else
				message += " and ";
		}
		if(tributeIncome)
			message += Format::Credits(tributeIncome) + " credits in tribute";
		if(salariesIncome && tributeIncome && b.assetsReturns)
			message += ",";
		if((salariesIncome || tributeIncome) && b.assetsReturns)
			message += " and ";
		if(b.assetsReturns)
			message += Format::Credits(b.assetsReturns) + " credits based on outfits and ships";
		message += ".";
		Messages::Add(message, Messages::Importance::High);
		accounts.AddCredits(salariesIncome + tributeIncome + b.assetsReturns);
	}

	// For accounting, keep track of the player's net worth. This is for
	// calculation of yearly income to determine maximum mortgage amounts.
	int64_t assets = depreciation.Value(ships, date.DaysSinceEpoch());
	for(const shared_ptr<Ship> &ship : ships)
		assets += ship->Cargo().Value(system);

	// Have the player pay salaries, mortgages, etc. and print a message that
	// summarizes the payments that were made.
	string message = accounts.Step(assets, Salaries(), b.maintenanceCosts);
	if(!message.empty())
		Messages::Add(message, Messages::Importance::High);

	// Reset the reload counters for all your ships.
	for(const shared_ptr<Ship> &ship : ships)
		ship->GetArmament().ReloadAll();
}



const CoreStartData &PlayerInfo::StartData() const noexcept
{
	return startData;
}



// Set the player's current start system, and mark that system as visited.
void PlayerInfo::SetSystem(const System &system)
{
	this->system = &system;
	Visit(system);
}



// Get the player's current star system.
const System *PlayerInfo::GetSystem() const
{
	return system;
}



// Set the planet the player is landed on.
void PlayerInfo::SetPlanet(const Planet *planet)
{
	this->planet = planet;
}



// Get the planet the player is landed on.
const Planet *PlayerInfo::GetPlanet() const
{
	return planet;
}



// If the player is landed, return the stellar object they are on. Some planets
// (e.g. ringworlds) may include multiple stellar objects in the same system.
const StellarObject *PlayerInfo::GetStellarObject() const
{
	if(!system || !planet)
		return nullptr;

	double closestDistance = numeric_limits<double>::infinity();
	const StellarObject *closestObject = nullptr;
	for(const StellarObject &object : system->Objects())
		if(object.GetPlanet() == planet)
		{
			if(!Flagship())
				return &object;

			double distance = Flagship()->Position().Distance(object.Position());
			if(distance < closestDistance)
			{
				closestDistance = distance;
				closestObject = &object;
			}
		}
	return closestObject;
}



// Check if the player must take off immediately.
bool PlayerInfo::ShouldLaunch() const
{
	return shouldLaunch;
}



// Access the player's account information.
const Account &PlayerInfo::Accounts() const
{
	return accounts;
}



// Access the player's account information (and allow modifying it).
Account &PlayerInfo::Accounts()
{
	return accounts;
}



// Calculate how much the player pays in daily salaries.
int64_t PlayerInfo::Salaries() const
{
	// Don't count extra crew on anything but the flagship.
	int64_t crew = 0;
	const Ship *flagship = Flagship();
	if(flagship)
		crew = flagship->Crew() - flagship->RequiredCrew();

	// A ship that is "parked" remains on a planet and requires no salaries.
	for(const shared_ptr<Ship> &ship : ships)
		if(!ship->IsParked() && !ship->IsDestroyed())
			crew += ship->RequiredCrew();
	if(!crew)
		return 0;

	// Every crew member except the player receives 100 credits per day.
	return 100 * (crew - 1);
}



// Calculate the daily maintenance cost and generated income for all ships and in cargo outfits.
PlayerInfo::FleetBalance PlayerInfo::MaintenanceAndReturns() const
{
	FleetBalance b;

	// If the player is landed, then cargo will be in the player's
	// pooled cargo. Check there so that the bank panel can display the
	// correct total maintenance costs. When launched all cargo will be
	// in the player's ships instead of in the pooled cargo, so no outfit
	// will be counted twice.
	for(const auto &outfit : Cargo().Outfits())
	{
		b.maintenanceCosts += max<int64_t>(0, outfit.first->Get("maintenance costs")) * outfit.second;
		b.assetsReturns += max<int64_t>(0, outfit.first->Get("income")) * outfit.second;
	}
	for(const shared_ptr<Ship> &ship : ships)
		if(!ship->IsDestroyed())
		{
			b.maintenanceCosts += max<int64_t>(0, ship->Attributes().Get("maintenance costs"));
			b.assetsReturns += max<int64_t>(0, ship->Attributes().Get("income"));
			for(const auto &outfit : ship->Cargo().Outfits())
			{
				b.maintenanceCosts += max<int64_t>(0, outfit.first->Get("maintenance costs")) * outfit.second;
				b.assetsReturns += max<int64_t>(0, outfit.first->Get("income")) * outfit.second;
			}
			if(!ship->IsParked())
			{
				b.maintenanceCosts += max<int64_t>(0, ship->Attributes().Get("operating costs"));
				b.assetsReturns += max<int64_t>(0, ship->Attributes().Get("operating income"));
			}
		}
	return b;
}



// Get a pointer to the ship that the player controls. This is always the first
// ship in the list.
const Ship *PlayerInfo::Flagship() const
{
	return const_cast<PlayerInfo *>(this)->FlagshipPtr().get();
}



// Get a pointer to the ship that the player controls. This is always the first
// ship in the list.
Ship *PlayerInfo::Flagship()
{
	return FlagshipPtr().get();
}



// Determine which ship is the flagship and return the shared pointer to it.
const shared_ptr<Ship> &PlayerInfo::FlagshipPtr()
{
	if(!flagship)
	{
		for(const shared_ptr<Ship> &it : ships)
			if(!it->IsParked() && it->GetSystem() == system && it->CanBeFlagship())
			{
				flagship = it;
				break;
			}
	}

	static const shared_ptr<Ship> empty;
	return (flagship && flagship->IsYours()) ? flagship : empty;
}



// Set the flagship (on departure or during flight).
void PlayerInfo::SetFlagship(Ship &other)
{
	// Remove active data in the old flagship.
	if(flagship && flagship.get() != &other)
		flagship->ClearTargetsAndOrders();

	// Set the new flagship pointer.
	flagship = other.shared_from_this();

	// Make sure your jump-capable ships all know who the flagship is.
	for(const shared_ptr<Ship> &ship : ships)
	{
		bool shouldFollowFlagship = (ship != flagship && !ship->IsParked() && (!ship->CanBeCarried() || ship->JumpFuel()));
		ship->SetParent(shouldFollowFlagship ? flagship : shared_ptr<Ship>());
	}

	// Move the flagship to the beginning to the list of ships.
	MoveFlagshipBegin(ships, flagship);

	// Make sure your flagship is not included in the escort selection.
	for(auto it = selectedShips.begin(); it != selectedShips.end(); )
	{
		shared_ptr<Ship> ship = it->lock();
		if(!ship || ship == flagship)
			it = selectedShips.erase(it);
		else
			++it;
	}
}



// Access the full list of ships that the player owns.
const vector<shared_ptr<Ship>> &PlayerInfo::Ships() const
{
	return ships;
}



// Inspect the flightworthiness of the player's active fleet, individually and
// as a whole, to determine which ships cannot travel with the group.
// Returns a mapping of ships to the reason their flight check failed.
map<const shared_ptr<Ship>, vector<string>> PlayerInfo::FlightCheck() const
{
	// Count of all bay types in the active fleet.
	auto bayCount = map<string, size_t>{};
	// Classification of the present ships by category. Parked ships are ignored.
	auto categoryCount = map<string, vector<shared_ptr<Ship>>>{};

	auto flightChecks = map<const shared_ptr<Ship>, vector<string>>{};
	for(const auto &ship : ships)
		if(ship->GetSystem() == system && !ship->IsDisabled() && !ship->IsParked())
		{
			auto checks = ship->FlightCheck();
			if(!checks.empty())
				flightChecks.emplace(ship, checks);

			categoryCount[ship->Attributes().Category()].emplace_back(ship);
			// Ensure bayCount has an entry for this category for the special case
			// where we have no bays at all available for this type of ship.
			if(ship->CanBeCarried())
				bayCount.emplace(ship->Attributes().Category(), 0);

			if(ship->CanBeCarried() || !ship->HasBays())
				continue;

			for(auto &bay : ship->Bays())
			{
				++bayCount[bay.category];
				// The bays should always be empty. But if not, count that ship too.
				if(bay.ship)
				{
					Logger::LogError("Expected bay to be empty for " + ship->ModelName() + ": " + ship->Name());
					categoryCount[bay.ship->Attributes().Category()].emplace_back(bay.ship);
				}
			}
		}

	// Identify transportable ships that cannot jump and have no bay to be carried in.
	for(auto &bayType : bayCount)
	{
		const auto &shipsOfType = categoryCount[bayType.first];
		if(shipsOfType.empty())
			continue;
		for(const auto &carriable : shipsOfType)
		{
			if(carriable->JumpsRemaining() != 0)
			{
				// This ship can travel between systems and does not require a bay.
			}
			// This ship requires a bay to travel between systems.
			else if(bayType.second > 0)
				--bayType.second;
			else
			{
				// Include the lack of bay availability amongst any other
				// warnings for this carriable ship.
				auto it = flightChecks.find(carriable);
				string warning = "no bays?";
				if(it != flightChecks.end())
					it->second.emplace_back(warning);
				else
					flightChecks.emplace(carriable, vector<string>{warning});
			}
		}
	}
	return flightChecks;
}



// Add a captured ship to your fleet.
void PlayerInfo::AddShip(const shared_ptr<Ship> &ship)
{
	ships.push_back(ship);
	ship->SetIsSpecial();
	ship->SetIsYours();
}



// Adds a ship of the given model with the given name to the player's fleet.
// If this ship is being gifted, it costs nothing and starts fully depreciated.
void PlayerInfo::BuyShip(const Ship *model, const string &name, bool isGift)
{
	if(!model)
		return;

	int day = date.DaysSinceEpoch();
	int64_t cost = isGift ? 0 : stockDepreciation.Value(*model, day);
	if(accounts.Credits() >= cost)
	{
		// Copy the model instance into a new instance.
		ships.push_back(make_shared<Ship>(*model));
		ships.back()->SetName(name);
		ships.back()->SetSystem(system);
		ships.back()->SetPlanet(planet);
		ships.back()->SetIsSpecial();
		ships.back()->SetIsYours();
		ships.back()->SetGovernment(GameData::PlayerGovernment());

		accounts.AddCredits(-cost);
		flagship.reset();

		// Record the transfer of this ship in the depreciation and stock info.
		if(!isGift)
		{
			depreciation.Buy(*model, day, &stockDepreciation);
			for(const auto &it : model->Outfits())
				stock[it.first] -= it.second;
		}
	}
}



// Sell the given ship (if it belongs to the player).
void PlayerInfo::SellShip(const Ship *selected)
{
	for(auto it = ships.begin(); it != ships.end(); ++it)
		if(it->get() == selected)
		{
			int day = date.DaysSinceEpoch();
			int64_t cost = depreciation.Value(*selected, day);

			// Record the transfer of this ship in the depreciation and stock info.
			stockDepreciation.Buy(*selected, day, &depreciation);
			for(const auto &it : selected->Outfits())
				stock[it.first] += it.second;

			accounts.AddCredits(cost);
			ships.erase(it);
			flagship.reset();
			return;
		}
}



vector<shared_ptr<Ship>>::iterator PlayerInfo::DisownShip(const Ship *selected)
{
	for(auto it = ships.begin(); it != ships.end(); ++it)
		if(it->get() == selected)
		{
			flagship.reset();
			it = ships.erase(it);
			return (it == ships.begin()) ? it : --it;
		}
	return ships.begin();
}



// Park or unpark the given ship. A parked ship remains on a planet instead of
// flying with the player, and requires no daily crew payments.
void PlayerInfo::ParkShip(const Ship *selected, bool isParked)
{
	for(auto it = ships.begin(); it != ships.end(); ++it)
		if(it->get() == selected)
		{
			isParked &= !(*it)->IsDisabled();
			(*it)->SetIsParked(isParked);
			UpdateCargoCapacities();
			flagship.reset();
			return;
		}
}



// Rename the given ship.
void PlayerInfo::RenameShip(const Ship *selected, const string &name)
{
	for(auto it = ships.begin(); it != ships.end(); ++it)
		if(it->get() == selected)
		{
			(*it)->SetName(name);
			return;
		}
}



// Change the order of the given ship in the list.
void PlayerInfo::ReorderShip(int fromIndex, int toIndex)
{
	// Make sure the indices are valid.
	if(fromIndex == toIndex)
		return;
	if(static_cast<unsigned>(fromIndex) >= ships.size())
		return;
	if(static_cast<unsigned>(toIndex) >= ships.size())
		return;

	// Reorder the list.
	shared_ptr<Ship> ship = ships[fromIndex];
	ships.erase(ships.begin() + fromIndex);
	ships.insert(ships.begin() + toIndex, ship);
	flagship.reset();
}



void PlayerInfo::SetShipOrder(const vector<shared_ptr<Ship>> &newOrder)
{
	// Check if the incoming vector contains the same elements
	if(std::is_permutation(ships.begin(), ships.end(), newOrder.begin()))
	{
		ships = newOrder;
		flagship.reset();
	}
	else
		throw runtime_error("Cannot reorder ships because the new order does not contain the same ships");
}



// Find out how attractive the player's fleet is to pirates. Aside from a
// heavy freighter, no single ship should attract extra pirate attention.
pair<double, double> PlayerInfo::RaidFleetFactors() const
{
	double attraction = 0.;
	double deterrence = 0.;
	for(const shared_ptr<Ship> &ship : Ships())
	{
		if(ship->IsParked() || ship->IsDestroyed())
			continue;

		attraction += ship->Attraction();
		deterrence += ship->Deterrence();
	}

	return make_pair(attraction, deterrence);
}



// Get cargo information.
CargoHold &PlayerInfo::Cargo()
{
	return cargo;
}



// Get cargo information.
const CargoHold &PlayerInfo::Cargo() const
{
	return cargo;
}



// Get planetary storage information for current planet. Returns a pointer,
// since we might not be on a planet, or since the storage might be empty.
CargoHold *PlayerInfo::Storage(bool forceCreate)
{
	if(planet && (forceCreate || planetaryStorage.count(planet)))
		return &(planetaryStorage[planet]);

	// Nullptr can be returned when forceCreate is true if there is no
	// planet; nullptr is the best we can offer in such cases.
	return nullptr;
}



// Get planetary storage information for all planets (for map and overviews).
const std::map<const Planet *, CargoHold> &PlayerInfo::PlanetaryStorage() const
{
	return planetaryStorage;
}



// Adjust the cost basis for the given commodity.
void PlayerInfo::AdjustBasis(const string &commodity, int64_t adjustment)
{
	costBasis[commodity] += adjustment;
}



// Get the cost basis for some number of tons of the given commodity. Each ton
// of the commodity that you own is assumed to have the same basis.
int64_t PlayerInfo::GetBasis(const string &commodity, int tons) const
{
	// Handle cost basis even when not landed on a planet.
	int total = cargo.Get(commodity);
	for(const auto &ship : ships)
		total += ship->Cargo().Get(commodity);
	if(!total)
		return 0;

	auto it = costBasis.find(commodity);
	int64_t basis = (it == costBasis.end()) ? 0 : it->second;
	return (basis * tons) / total;
}



// Switch cargo from being stored in ships to being stored here. Also recharge
// ships, check for mission completion, and apply fines for contraband.
void PlayerInfo::Land(UI *ui)
{
	// This can only be done while landed.
	if(!system || !planet)
		return;

	if(!freshlyLoaded)
	{
		Audio::Play(Audio::Get("landing"));
		Audio::PlayMusic(planet->MusicName());
	}

	// Mark this planet as visited.
	Visit(*planet);
	if(planet == travelDestination)
		travelDestination = nullptr;

	// Remove any ships that have been destroyed or captured.
	map<string, int> lostCargo;
	vector<shared_ptr<Ship>>::iterator it = ships.begin();
	while(it != ships.end())
	{
		if((*it)->IsDestroyed() || !(*it)->IsYours())
		{
			// If any of your ships are destroyed, your cargo "cost basis" should
			// be adjusted based on what you lost.
			for(const auto &cargo : (*it)->Cargo().Commodities())
				if(cargo.second)
					lostCargo[cargo.first] += cargo.second;
			// Also, the ship and everything in it should be removed from your
			// depreciation records. Transfer it to a throw-away record:
			Depreciation().Buy(**it, date.DaysSinceEpoch(), &depreciation);

			it = ships.erase(it);
		}
		else
			++it;
	}

	// "Unload" all fighters, so they will get recharged, etc.
	for(const shared_ptr<Ship> &ship : ships)
		ship->UnloadBays();

	// Ships that are landed with you on the planet should fully recharge
	// and pool all their cargo together. Those in remote systems restore
	// what they can without landing.
	bool hasSpaceport = planet->HasSpaceport() && planet->CanUseServices();
	UpdateCargoCapacities();
	for(const shared_ptr<Ship> &ship : ships)
		if(!ship->IsParked() && !ship->IsDisabled())
		{
			if(ship->GetSystem() == system)
			{
				ship->Recharge(hasSpaceport);
				ship->Cargo().TransferAll(cargo);
				if(!ship->GetPlanet())
					ship->SetPlanet(planet);
			}
			else
				ship->Recharge(false);
		}
	// Adjust cargo cost basis for any cargo lost due to a ship being destroyed.
	for(const auto &it : lostCargo)
		AdjustBasis(it.first, -(costBasis[it.first] * it.second) / (cargo.Get(it.first) + it.second));

	// Evaluate changes to NPC spawning criteria.
	if(!freshlyLoaded)
		UpdateMissionNPCs();

	// Update missions that are completed, or should be failed.
	StepMissions(ui);
	UpdateCargoCapacities();

	// If the player is actually landing (rather than simply loading the game),
	// new missions are created and new fines may be levied.
	if(!freshlyLoaded)
	{
		// Create whatever missions this planet has to offer.
		CreateMissions();
		// Check if the player is doing anything illegal.
		Fine(ui);
	}
	// Upon loading the game, prompt the player about any paused missions, but if there are many
	// do not name them all (since this would overflow the screen).
	else if(ui && !inactiveMissions.empty())
	{
		string message = "These active missions or jobs were deactivated due to a missing definition"
			" - perhaps you recently removed a plugin?\n";
		auto mit = inactiveMissions.rbegin();
		int named = 0;
		while(mit != inactiveMissions.rend() && (++named < 10))
		{
			message += "\t\"" + mit->Name() + "\"\n";
			++mit;
		}
		if(mit != inactiveMissions.rend())
			message += " and " + to_string(distance(mit, inactiveMissions.rend())) + " more.\n";
		message += "They will be reactivated when the necessary plugin is reinstalled.";
		ui->Push(new Dialog(message));
	}

	// Hire extra crew back if any were lost in-flight (i.e. boarding) or
	// some bunks were freed up upon landing (i.e. completed missions).
	if(Preferences::Has("Rehire extra crew when lost") && hasSpaceport && flagship)
	{
		int added = desiredCrew - flagship->Crew();
		if(added > 0)
		{
			flagship->AddCrew(added);
			Messages::Add("You hire " + to_string(added) + (added == 1
					? " extra crew member to fill your now-empty bunk."
					: " extra crew members to fill your now-empty bunks."), Messages::Importance::High);
		}
	}

	freshlyLoaded = false;
	flagship.reset();
}



// Load the cargo back into your ships. This may require selling excess, in
// which case a message will be returned.
bool PlayerInfo::TakeOff(UI *ui)
{
	// This can only be done while landed.
	if(!system || !planet)
		return false;

	flagship = FlagshipPtr();
	if(!flagship)
		return false;

	shouldLaunch = false;
	Audio::Play(Audio::Get("takeoff"));

	// Jobs are only available when you are landed.
	availableJobs.clear();
	availableMissions.clear();
	doneMissions.clear();
	stock.clear();

	// Special persons who appeared last time you left the planet, can appear again.
	GameData::ResetPersons();

	// Store the total cargo counts in case we need to adjust cost bases below.
	map<string, int> originalTotals = cargo.Commodities();

	// Move the flagship to the start of the list of ships and ensure that all
	// escorts know which ship is acting as flagship.
	SetFlagship(*flagship);

	// Recharge any ships that can be recharged, and load available cargo.
	bool hasSpaceport = planet->HasSpaceport() && planet->CanUseServices();
	for(const shared_ptr<Ship> &ship : ships)
		if(!ship->IsParked() && !ship->IsDisabled())
		{
			if(ship->GetSystem() != system)
			{
				ship->Recharge(false);
				continue;
			}
			else
				ship->Recharge(hasSpaceport);

			if(ship != flagship)
			{
				ship->Cargo().SetBunks(ship->Attributes().FreePassengerBunks(ship->RequiredCrew()));
				cargo.TransferAll(ship->Cargo());
			}
			else
			{
				// Your flagship takes first priority for passengers but last for cargo.
				desiredCrew = ship->Crew();
				ship->Cargo().SetBunks(ship->Attributes().FreePassengerBunks(desiredCrew));
				for(const auto &it : cargo.PassengerList())
					cargo.TransferPassengers(it.first, it.second, ship->Cargo());
			}
		}
	// Load up your flagship last, so that it will have space free for any
	// plunder that you happen to acquire.
	cargo.TransferAll(flagship->Cargo());

	if(cargo.Passengers())
	{
		int extra = min(cargo.Passengers(), flagship->Crew() - flagship->RequiredCrew());
		if(extra)
		{
			flagship->AddCrew(-extra);
			Messages::Add("You fired " + to_string(extra) + " crew members to free up bunks for passengers."
				, Messages::Importance::High);
			flagship->Cargo().SetBunks(flagship->Attributes().FreePassengerBunks(flagship->Crew()));
			cargo.TransferAll(flagship->Cargo());
		}
	}

	int extra = flagship->Crew() - flagship->Attributes().CrewBunks();
	if(extra > 0)
	{
		flagship->AddCrew(-extra);
		Messages::Add("You fired " + to_string(extra) + " crew members because you have no bunks for them."
			, Messages::Importance::High);
		flagship->Cargo().SetBunks(flagship->Attributes().FreeCrewBunks(flagship->Crew()));
	}

	// For each active, carriable ship you own, try to find an active ship that has a bay for it.
	auto carriers = vector<Ship *>{};
	auto toLoad = vector<shared_ptr<Ship>>{};
	for(auto &ship : ships)
		if(!ship->IsParked() && !ship->IsDisabled())
		{
			if(ship->CanBeCarried() && ship != flagship)
				toLoad.emplace_back(ship);
			else if(ship->HasBays())
				carriers.emplace_back(ship.get());
		}
	if(!toLoad.empty())
	{
		size_t uncarried = toLoad.size();
		if(!carriers.empty())
		{
			// Order carried ships such that those requiring bays are loaded first. For
			// jump-capable carried ships, prefer loading those with a shorter range.
			stable_sort(toLoad.begin(), toLoad.end(),
				[](const shared_ptr<Ship> &a, const shared_ptr<Ship> &b)
				{
					return a->JumpsRemaining() < b->JumpsRemaining();
				});
			// We are guaranteed that each carried `ship` is not parked and not disabled, and that
			// all possible parents are also not parked, not disabled, and not `ship`.
			for(auto &ship : toLoad)
				for(auto &parent : carriers)
					if(parent->GetSystem() == ship->GetSystem() && parent->Carry(ship))
					{
						--uncarried;
						break;
					}
		}

		if(uncarried)
		{
			// The remaining uncarried ships are launched alongside the player.
			string message = (uncarried > 1) ? "Some escorts were" : "One escort was";
			Messages::Add(message + " unable to dock with a carrier.", Messages::Importance::High);
		}
	}

	// By now, all cargo should have been divvied up among your ships. So, any
	// mission cargo or passengers left behind cannot be carried, and those
	// missions have aborted.
	vector<const Mission *> missionsToRemove;
	for(const auto &it : cargo.MissionCargo())
		if(it.second)
		{
			if(it.first->IsVisible())
				Messages::Add("Mission \"" + it.first->Name()
					+ "\" aborted because you do not have space for the cargo."
						, Messages::Importance::Highest);
			missionsToRemove.push_back(it.first);
		}
	for(const auto &it : cargo.PassengerList())
		if(it.second)
		{
			if(it.first->IsVisible())
				Messages::Add("Mission \"" + it.first->Name()
					+ "\" aborted because you do not have enough passenger bunks free."
						, Messages::Importance::Highest);
			missionsToRemove.push_back(it.first);

		}
	for(const Mission *mission : missionsToRemove)
		RemoveMission(Mission::ABORT, *mission, ui);

	// Any ordinary cargo left behind can be sold.
	int64_t income = 0;
	int day = date.DaysSinceEpoch();
	int64_t sold = cargo.Used();
	int64_t totalBasis = 0;
	if(sold)
	{
		for(const auto &commodity : cargo.Commodities())
		{
			if(!commodity.second)
				continue;

			// Figure out how much income you get for selling this cargo.
			int64_t value = commodity.second * static_cast<int64_t>(system->Trade(commodity.first));
			income += value;

			int original = originalTotals[commodity.first];
			auto it = costBasis.find(commodity.first);
			if(!original || it == costBasis.end() || !it->second)
				continue;

			// Now, figure out how much of that income is profit by calculating
			// the cost basis for this cargo (which is just the total cost basis
			// multiplied by the percent of the cargo you are selling).
			int64_t basis = it->second * commodity.second / original;
			it->second -= basis;
			totalBasis += basis;
		}
		for(const auto &outfit : cargo.Outfits())
		{
			// Compute the total value for each type of excess outfit.
			if(!outfit.second)
				continue;
			int64_t cost = depreciation.Value(outfit.first, day, outfit.second);
			for(int i = 0; i < outfit.second; ++i)
				stockDepreciation.Buy(outfit.first, day, &depreciation);
			income += cost;
		}
	}
	accounts.AddCredits(income);
	cargo.Clear();
	stockDepreciation = Depreciation();
	if(sold)
	{
		// Report how much excess cargo was sold, and what profit you earned.
		ostringstream out;
		out << "You sold " << sold << " tons of excess cargo for " << Format::Credits(income) << " credits";
		if(totalBasis && totalBasis != income)
			out << " (for a profit of " << (income - totalBasis) << " credits).";
		else
			out << ".";
		Messages::Add(out.str(), Messages::Importance::High);
	}

	return true;
}



void PlayerInfo::AddPlayTime(chrono::nanoseconds timeVal)
{
	playTime += timeVal.count() * .000000001;
}



double PlayerInfo::GetPlayTime() const noexcept
{
	return playTime;
}



// Get the player's logbook.
const multimap<Date, string> &PlayerInfo::Logbook() const
{
	return logbook;
}



void PlayerInfo::AddLogEntry(const string &text)
{
	logbook.emplace(date, text);
}



const map<string, map<string, string>> &PlayerInfo::SpecialLogs() const
{
	return specialLogs;
}



void PlayerInfo::AddSpecialLog(const string &type, const string &name, const string &text)
{
	string &entry = specialLogs[type][name];
	if(!entry.empty())
		entry += "\n\t";
	entry += text;
}



bool PlayerInfo::HasLogs() const
{
	return !logbook.empty() || !specialLogs.empty();
}



// Call this after missions update, or if leaving the outfitter, shipyard, or
// hiring panel. Updates the information on how much space is available.
void PlayerInfo::UpdateCargoCapacities()
{
	int size = 0;
	int bunks = 0;
	flagship = FlagshipPtr();
	for(const shared_ptr<Ship> &ship : ships)
		if(ship->GetSystem() == system && !ship->IsParked() && !ship->IsDisabled())
		{
			size += ship->Attributes().Get("cargo space");
			int crew = (ship == flagship ? ship->Crew() : ship->RequiredCrew());
			bunks += ship->Attributes().FreePassengerBunks(crew);
		}
	cargo.SetSize(size);
	cargo.SetBunks(bunks);
}



// Get the list of active missions.
const list<Mission> &PlayerInfo::Missions() const
{
	return missions;
}



// Get the list of ordinary jobs that are available on the job board.
const list<Mission> &PlayerInfo::AvailableJobs() const
{
	return availableJobs;
}



const PlayerInfo::SortType PlayerInfo::GetAvailableSortType() const
{
	return availableSortType;
}



void PlayerInfo::NextAvailableSortType()
{
	availableSortType = static_cast<SortType>((availableSortType + 1) % (CONVENIENT + 1));
	SortAvailable();
}



const bool PlayerInfo::ShouldSortAscending() const
{
	return availableSortAsc;
}



void PlayerInfo::ToggleSortAscending()
{
	availableSortAsc = !availableSortAsc;
	SortAvailable();
}



const bool PlayerInfo::ShouldSortSeparateDeadline() const
{
	return sortSeparateDeadline;
}



void PlayerInfo::ToggleSortSeparateDeadline()
{
	sortSeparateDeadline = !sortSeparateDeadline;
	SortAvailable();
}



const bool PlayerInfo::ShouldSortSeparatePossible() const
{
	return sortSeparatePossible;
}



void PlayerInfo::ToggleSortSeparatePossible()
{
	sortSeparatePossible = !sortSeparatePossible;
	SortAvailable();
}



// Return a pointer to the mission that was most recently accepted while in-flight.
const Mission *PlayerInfo::ActiveBoardingMission() const
{
	return activeBoardingMission;
}



// Update mission NPCs with the player's current conditions.
void PlayerInfo::UpdateMissionNPCs()
{
	for(Mission &mission : missions)
		mission.UpdateNPCs(*this);
}



// Accept the given job.
void PlayerInfo::AcceptJob(const Mission &mission, UI *ui)
{
	for(auto it = availableJobs.begin(); it != availableJobs.end(); ++it)
		if(&*it == &mission)
		{
			cargo.AddMissionCargo(&mission);
			it->Do(Mission::OFFER, *this);
			it->Do(Mission::ACCEPT, *this, ui);
			auto spliceIt = it->IsUnique() ? missions.begin() : missions.end();
			missions.splice(spliceIt, availableJobs, it);
			SortAvailable(); // Might not have cargo anymore, so some jobs can be sorted to end
			break;
		}
}



// Look at the list of available missions and see if any of them can be offered
// right now, in the given location (landing or spaceport). If there are no
// missions that can be accepted, return a null pointer.
Mission *PlayerInfo::MissionToOffer(Mission::Location location)
{
	if(ships.empty())
		return nullptr;

	// If a mission can be offered right now, move it to the start of the list
	// so we know what mission the callback is referring to, and return it.
	for(auto it = availableMissions.begin(); it != availableMissions.end(); ++it)
		if(it->IsAtLocation(location) && it->CanOffer(*this) && it->HasSpace(*this))
		{
			availableMissions.splice(availableMissions.begin(), availableMissions, it);
			return &availableMissions.front();
		}
	return nullptr;
}



// Check if any of the game's missions can be offered from this ship, given its
// relationship with the player. If none offer, return nullptr.
Mission *PlayerInfo::BoardingMission(const shared_ptr<Ship> &ship)
{
	// Do not create missions from existing mission NPC's, or the player's ships.
	if(ship->IsSpecial())
		return nullptr;
	// Ensure that boarding this NPC again does not create a mission.
	ship->SetIsSpecial();

	// "boardingMissions" is emptied by MissionCallback, but to be sure:
	boardingMissions.clear();

	Mission::Location location = (ship->GetGovernment()->IsEnemy()
			? Mission::BOARDING : Mission::ASSISTING);

	// Check for available boarding or assisting missions.
	for(const auto &it : GameData::Missions())
		if(it.second.IsAtLocation(location) && it.second.CanOffer(*this, ship))
		{
			boardingMissions.push_back(it.second.Instantiate(*this, ship));
			if(boardingMissions.back().HasFailed(*this))
				boardingMissions.pop_back();
			else
				return &boardingMissions.back();
		}

	return nullptr;
}



// Engine calls this after placing the boarding mission's NPCs.
void PlayerInfo::ClearActiveBoardingMission()
{
	activeBoardingMission = nullptr;
}



// If one of your missions cannot be offered because you do not have enough
// space for it, and it specifies a message to be shown in that situation,
// show that message.
void PlayerInfo::HandleBlockedMissions(Mission::Location location, UI *ui)
{
	list<Mission> &missionList = availableMissions.empty() ? boardingMissions : availableMissions;
	if(ships.empty() || missionList.empty())
		return;

	for(auto it = missionList.begin(); it != missionList.end(); ++it)
		if(it->IsAtLocation(location) && it->CanOffer(*this) && !it->HasSpace(*this))
		{
			string message = it->BlockedMessage(*this);
			if(!message.empty())
			{
				ui->Push(new Dialog(message));
				return;
			}
		}
}



// Callback for accepting or declining whatever mission has been offered.
// Responses which would kill the player are handled before the on offer
// conversation ended.
void PlayerInfo::MissionCallback(int response)
{
	list<Mission> &missionList = availableMissions.empty() ? boardingMissions : availableMissions;
	if(missionList.empty())
		return;

	Mission &mission = missionList.front();

	// If landed, this conversation may require the player to immediately depart.
	shouldLaunch |= (GetPlanet() && Conversation::RequiresLaunch(response));
	if(response == Conversation::ACCEPT || response == Conversation::LAUNCH)
	{
		bool shouldAutosave = mission.RecommendsAutosave();
		if(planet)
		{
			cargo.AddMissionCargo(&mission);
			UpdateCargoCapacities();
		}
		else if(Flagship())
			flagship->Cargo().AddMissionCargo(&mission);
		else
			return;

		// Move this mission from the offering list into the "accepted"
		// list, viewable on the MissionPanel. Unique missions are moved
		// to the front, so they appear at the top of the list if viewed.
		auto spliceIt = mission.IsUnique() ? missions.begin() : missions.end();
		missions.splice(spliceIt, missionList, missionList.begin());
		mission.Do(Mission::ACCEPT, *this);
		if(shouldAutosave)
			Autosave();
		// If this is a mission offered in-flight, expose a pointer to it
		// so Engine::SpawnFleets can add its ships without requiring the
		// player to land.
		if(mission.IsAtLocation(Mission::BOARDING) || mission.IsAtLocation(Mission::ASSISTING))
			activeBoardingMission = &*--spliceIt;
	}
	else if(response == Conversation::DECLINE || response == Conversation::FLEE)
	{
		mission.Do(Mission::DECLINE, *this);
		missionList.pop_front();
	}
	else if(response == Conversation::DEFER || response == Conversation::DEPART)
	{
		mission.Do(Mission::DEFER, *this);
		missionList.pop_front();
	}
}



// Basic callback, allowing conversations to force the player to depart from a
// planet without requiring a mission to offer.
void PlayerInfo::BasicCallback(int response)
{
	// If landed, this conversation may require the player to immediately depart.
	shouldLaunch |= (GetPlanet() && Conversation::RequiresLaunch(response));
}



// Mark a mission for removal, either because it was completed, or it failed,
// or because the player aborted it.
void PlayerInfo::RemoveMission(Mission::Trigger trigger, const Mission &mission, UI *ui)
{
	for(auto it = missions.begin(); it != missions.end(); ++it)
		if(&*it == &mission)
		{
			// Don't delete the mission yet, because the conversation or dialog
			// panel may still be showing. Instead, just mark it as done. Doing
			// this first avoids the possibility of an infinite loop, e.g. if a
			// mission's "on fail" fails the mission itself.
			doneMissions.splice(doneMissions.end(), missions, it);

			it->Do(trigger, *this, ui);
			cargo.RemoveMissionCargo(&mission);
			for(shared_ptr<Ship> &ship : ships)
				ship->Cargo().RemoveMissionCargo(&mission);
			return;
		}
}



// Mark a mission as failed, but do not remove it from the mission list yet.
void PlayerInfo::FailMission(const Mission &mission)
{
	for(auto it = missions.begin(); it != missions.end(); ++it)
		if(&*it == &mission)
		{
			it->Fail();
			return;
		}
}



// Update mission status based on an event.
void PlayerInfo::HandleEvent(const ShipEvent &event, UI *ui)
{
	// Combat rating increases when you disable an enemy ship.
	if(event.ActorGovernment() && event.ActorGovernment()->IsPlayer())
		if((event.Type() & ShipEvent::DISABLE) && event.Target() && !event.Target()->IsYours())
		{
			auto &rating = conditions["combat rating"];
			static const int64_t maxRating = 2000000000;
			rating = min(maxRating, rating + (event.Target()->Cost() + 250000) / 500000);
		}

	for(Mission &mission : missions)
		mission.Do(event, *this, ui);

	// If the player's flagship was destroyed, the player is dead.
	if((event.Type() & ShipEvent::DESTROY) && !ships.empty() && event.Target().get() == Flagship())
		Die();
}



// Get mutable access to the player's list of conditions.
ConditionsStore &PlayerInfo::Conditions()
{
	return conditions;
}



// Access the player's list of conditions.
const ConditionsStore &PlayerInfo::Conditions() const
{
	return conditions;
}



map<string, string> PlayerInfo::GetSubstitutions() const
{
	map<string, string> subs;
	GameData::GetTextReplacements().Substitutions(subs, Conditions());

	subs["<first>"] = FirstName();
	subs["<last>"] = LastName();
	if(Flagship())
		subs["<ship>"] = Flagship()->Name();

	subs["<system>"] = GetSystem()->Name();
	subs["<date>"] = GetDate().ToString();
	subs["<day>"] = GetDate().LongString();
	return subs;
}



// Check if the player knows the location of the given system (whether or not
// they have actually visited it).
bool PlayerInfo::HasSeen(const System &system) const
{
	if(seen.count(&system))
		return true;

	auto usesSystem = [&system](const Mission &m) noexcept -> bool
	{
		if(!m.IsVisible())
			return false;
		if(m.Waypoints().count(&system))
			return true;
		for(auto &&p : m.Stopovers())
			if(p->IsInSystem(&system))
				return true;
		return false;
	};
	if(any_of(availableJobs.begin(), availableJobs.end(), usesSystem))
		return true;
	if(any_of(missions.begin(), missions.end(), usesSystem))
		return true;

	return KnowsName(system);
}



// Check if the player has visited the given system.
bool PlayerInfo::HasVisited(const System &system) const
{
	return visitedSystems.count(&system);
}



// Check if the player has visited the given planet.
bool PlayerInfo::HasVisited(const Planet &planet) const
{
	return visitedPlanets.count(&planet);
}



// Check if the player knows the name of a system, either from visiting there or
// because a job or active mission includes the name of that system.
bool PlayerInfo::KnowsName(const System &system) const
{
	if(HasVisited(system))
		return true;

	for(const Mission &mission : availableJobs)
		if(mission.Destination()->IsInSystem(&system))
			return true;

	for(const Mission &mission : missions)
		if(mission.IsVisible() && mission.Destination()->IsInSystem(&system))
			return true;

	return false;
}


// Mark the given system as visited, and mark all its neighbors as seen.
void PlayerInfo::Visit(const System &system)
{
	visitedSystems.insert(&system);
	seen.insert(&system);
	for(const System *neighbor : system.VisibleNeighbors())
		if(!neighbor->Hidden() || system.Links().count(neighbor))
			seen.insert(neighbor);
}



// Mark the given planet as visited.
void PlayerInfo::Visit(const Planet &planet)
{
	visitedPlanets.insert(&planet);
}



// Mark a system as unvisited, even if visited previously.
void PlayerInfo::Unvisit(const System &system)
{
	visitedSystems.erase(&system);
	for(const StellarObject &object : system.Objects())
		if(object.GetPlanet())
			Unvisit(*object.GetPlanet());
}



void PlayerInfo::Unvisit(const Planet &planet)
{
	visitedPlanets.erase(&planet);
}



bool PlayerInfo::HasMapped(int mapSize) const
{
	DistanceMap distance(GetSystem(), mapSize);
	for(const System *system : distance.Systems())
		if(!HasVisited(*system))
			return false;

	return true;
}



void PlayerInfo::Map(int mapSize)
{
	DistanceMap distance(GetSystem(), mapSize);
	for(const System *system : distance.Systems())
		if(!HasVisited(*system))
			Visit(*system);
	return;
}



// Check if the player has a hyperspace route set.
bool PlayerInfo::HasTravelPlan() const
{
	return !travelPlan.empty();
}



// Access the player's travel plan.
const vector<const System *> &PlayerInfo::TravelPlan() const
{
	return travelPlan;
}



vector<const System *> &PlayerInfo::TravelPlan()
{
	return travelPlan;
}



// This is called when the player enters the system that is their current
// hyperspace target.
void PlayerInfo::PopTravel()
{
	if(!travelPlan.empty())
	{
		Visit(*travelPlan.back());
		travelPlan.pop_back();
	}
}



// Get the planet to land on at the end of the travel path.
const Planet *PlayerInfo::TravelDestination() const
{
	return travelDestination;
}



// Set the planet to land on at the end of the travel path.
void PlayerInfo::SetTravelDestination(const Planet *planet)
{
	travelDestination = planet;
	if(planet && planet->IsInSystem(system) && Flagship())
		Flagship()->SetTargetStellar(system->FindStellar(planet));
}



// Check which secondary weapons the player has selected.
const set<const Outfit *> &PlayerInfo::SelectedWeapons() const
{
	return selectedWeapons;
}



// Cycle through all available secondary weapons.
void PlayerInfo::SelectNext()
{
	if(!flagship || flagship->Outfits().empty())
		return;

	// If multiple weapons were selected, then switch to selecting none.
	if(selectedWeapons.size() > 1)
	{
		selectedWeapons.clear();
		return;
	}

	// If no weapon was selected, then we scan from the beginning.
	auto it = flagship->Outfits().begin();
	bool hadSingleWeaponSelected = (selectedWeapons.size() == 1);

	// If a single weapon was selected, then move the iterator to the
	// outfit directly after it.
	if(hadSingleWeaponSelected)
	{
		auto selectedOutfit = *(selectedWeapons.begin());
		it = flagship->Outfits().find(selectedOutfit);
		if(it != flagship->Outfits().end())
			++it;
	}

	// Find the next secondary weapon.
	for( ; it != flagship->Outfits().end(); ++it)
		if(it->first->Icon())
		{
			selectedWeapons.clear();
			selectedWeapons.insert(it->first);
			return;
		}

	// If no weapon was selected and we didn't find any weapons at this point,
	// then the player just doesn't have any secondary weapons.
	if(!hadSingleWeaponSelected)
		return;

	// Reached the end of the list. Select all possible secondary weapons here.
	it = flagship->Outfits().begin();
	for( ; it != flagship->Outfits().end(); ++it)
		if(it->first->Icon())
			selectedWeapons.insert(it->first);

	// If we have only one weapon selected at this point, then the player
	// only has a single secondary weapon. Clear the list, since the weapon
	// was selected when we entered this function.
	if(selectedWeapons.size() == 1)
		selectedWeapons.clear();
}



// Escorts currently selected for giving orders.
const vector<weak_ptr<Ship>> &PlayerInfo::SelectedShips() const
{
	return selectedShips;
}



// Select any player ships in the given box or list. Return true if any were
// selected, so we know not to search further for a match.
bool PlayerInfo::SelectShips(const Rectangle &box, bool hasShift)
{
	// If shift is not held down, replace the current selection.
	if(!hasShift)
		selectedShips.clear();
	// If shift is not held, the first ship in the box will also become the
	// player's flagship's target.
	bool first = !hasShift;

	bool matched = false;
	for(const shared_ptr<Ship> &ship : ships)
		if(!ship->IsDestroyed() && !ship->IsParked() && ship->GetSystem() == system && ship.get() != Flagship()
				&& box.Contains(ship->Position()))
		{
			matched = true;
			SelectShip(ship, &first);
		}
	return matched;
}



bool PlayerInfo::SelectShips(const vector<const Ship *> &stack, bool hasShift)
{
	// If shift is not held down, replace the current selection.
	if(!hasShift)
		selectedShips.clear();
	// If shift is not held, the first ship in the stack will also become the
	// player's flagship's target.
	bool first = !hasShift;

	// Loop through all the player's ships and check which of them are in the
	// given stack.
	bool matched = false;
	for(const shared_ptr<Ship> &ship : ships)
	{
		auto it = find(stack.begin(), stack.end(), ship.get());
		if(it != stack.end())
		{
			matched = true;
			SelectShip(ship, &first);
		}
	}
	return matched;
}



void PlayerInfo::SelectShip(const Ship *ship, bool hasShift)
{
	// If shift is not held down, replace the current selection.
	if(!hasShift)
		selectedShips.clear();

	bool first = !hasShift;
	for(const shared_ptr<Ship> &it : ships)
		if(it.get() == ship)
			SelectShip(it, &first);
}



void PlayerInfo::SelectGroup(int group, bool hasShift)
{
	int bit = (1 << group);
	// If the shift key is held down and all the ships in the given group are
	// already selected, deselect them all. Otherwise, select them all. The easy
	// way to do this is first to remove all the ships that match in one pass,
	// then add them in a subsequent pass if any were not selected.
	const Ship *oldTarget = nullptr;
	if(Flagship() && Flagship()->GetTargetShip())
	{
		oldTarget = Flagship()->GetTargetShip().get();
		Flagship()->SetTargetShip(shared_ptr<Ship>());
	}
	if(hasShift)
	{
		bool allWereSelected = true;
		for(const shared_ptr<Ship> &ship : ships)
			if(groups[ship.get()] & bit)
			{
				auto it = selectedShips.begin();
				for( ; it != selectedShips.end(); ++it)
					if(it->lock() == ship)
						break;
				if(it != selectedShips.end())
					selectedShips.erase(it);
				else
					allWereSelected = false;
			}
		if(allWereSelected)
			return;
	}
	else
		selectedShips.clear();

	// Now, go through and add any ships in the group to the selection. Even if
	// shift is held they won't be added twice, because we removed them above.
	for(const shared_ptr<Ship> &ship : ships)
		if(groups[ship.get()] & bit)
		{
			selectedShips.push_back(ship);
			if(ship.get() == oldTarget)
				Flagship()->SetTargetShip(ship);
		}
}



void PlayerInfo::SetGroup(int group, const set<Ship *> *newShips)
{
	int bit = (1 << group);
	int mask = ~bit;
	// First, remove any of your ships that are in the group.
	for(const shared_ptr<Ship> &ship : ships)
		groups[ship.get()] &= mask;
	// Then, add all the currently selected ships to the group.
	if(newShips)
	{
		for(const Ship *ship : *newShips)
			groups[ship] |= bit;
	}
	else
	{
		for(const weak_ptr<Ship> &ptr : selectedShips)
		{
			shared_ptr<Ship> ship = ptr.lock();
			if(ship)
				groups[ship.get()] |= bit;
		}
	}
}



set<Ship *> PlayerInfo::GetGroup(int group)
{
	int bit = (1 << group);
	set<Ship *> result;

	for(const shared_ptr<Ship> &ship : ships)
	{
		auto it = groups.find(ship.get());
		if(it != groups.end() && (it->second & bit))
			result.insert(ship.get());
	}
	return result;
}



// Keep track of any outfits that you have sold since landing. These will be
// available to buy back until you take off.
int PlayerInfo::Stock(const Outfit *outfit) const
{
	auto it = stock.find(outfit);
	return (it == stock.end() ? 0 : it->second);
}



// Transfer outfits from the player to the planet or vice versa.
void PlayerInfo::AddStock(const Outfit *outfit, int count)
{
	// If you sell an individual outfit that is not sold here and that you
	// acquired by buying a ship here, have it appear as "in stock" in case you
	// change your mind about selling it. (On the other hand, if you sell an
	// entire ship right after buying it, its outfits will not be "in stock.")
	if(count > 0 && stock[outfit] < 0)
		stock[outfit] = 0;
	stock[outfit] += count;

	int day = date.DaysSinceEpoch();
	if(count > 0)
	{
		// Remember how depreciated these items are.
		for(int i = 0; i < count; ++i)
			stockDepreciation.Buy(outfit, day, &depreciation);
	}
	else
	{
		// If the count is negative, outfits are being transferred from stock
		// into the player's possession.
		for(int i = 0; i < -count; ++i)
			depreciation.Buy(outfit, day, &stockDepreciation);
	}
}



// Get depreciation information.
const Depreciation &PlayerInfo::FleetDepreciation() const
{
	return depreciation;
}



const Depreciation &PlayerInfo::StockDepreciation() const
{
	return stockDepreciation;
}



void PlayerInfo::Harvest(const Outfit *type)
{
	if(type && system)
		harvested.insert(make_pair(system, type));
}



const set<pair<const System *, const Outfit *>> &PlayerInfo::Harvested() const
{
	return harvested;
}



const pair<const System *, Point> &PlayerInfo::GetEscortDestination() const
{
	return interstellarEscortDestination;
}



// Determine if a system and nonzero position were specified.
bool PlayerInfo::HasEscortDestination() const
{
	return interstellarEscortDestination.first && interstellarEscortDestination.second;
}



// Set (or clear) the stored escort travel destination.
void PlayerInfo::SetEscortDestination(const System *system, Point pos)
{
	interstellarEscortDestination.first = system;
	interstellarEscortDestination.second = pos;
}



// Get what coloring is currently selected in the map.
int PlayerInfo::MapColoring() const
{
	return mapColoring;
}



// Set what the map is being colored by.
void PlayerInfo::SetMapColoring(int index)
{
	mapColoring = index;
}



// Get the map zoom level.
int PlayerInfo::MapZoom() const
{
	return mapZoom;
}



// Set the map zoom level.
void PlayerInfo::SetMapZoom(int level)
{
	mapZoom = level;
}



// Get the set of collapsed categories for the named panel.
set<string> &PlayerInfo::Collapsed(const string &name)
{
	return collapsed[name];
}



// Apply any "changes" saved in this player info to the global game state.
void PlayerInfo::ApplyChanges()
{
	for(const auto &it : reputationChanges)
		it.first->SetReputation(it.second);
	reputationChanges.clear();
	AddChanges(dataChanges);
	GameData::ReadEconomy(economy);
	economy = DataNode();

	// Make sure all stellar objects are correctly positioned. This is needed
	// because EnterSystem() is not called the first time through.
	GameData::SetDate(GetDate());
	// SetDate() clears any bribes from yesterday, so restore any auto-clearance.
	for(const Mission &mission : Missions())
		if(mission.ClearanceMessage() == "auto")
		{
			mission.Destination()->Bribe(mission.HasFullClearance());
			for(const Planet *planet : mission.Stopovers())
				planet->Bribe(mission.HasFullClearance());
		}

	// Check if any special persons have been destroyed.
	GameData::DestroyPersons(destroyedPersons);
	destroyedPersons.clear();

	// Check which planets you have dominated.
	static const string prefix = "tribute: ";
	for(auto it = Conditions().PrimariesLowerBound(prefix); it != Conditions().PrimariesEnd(); ++it)
	{
		if(it->first.compare(0, prefix.length(), prefix))
			break;

		const Planet *planet = GameData::Planets().Find(it->first.substr(prefix.length()));
		if(planet)
			GameData::GetPolitics().DominatePlanet(planet);
	}

	// Issue warnings for any data which has been mentioned but not actually defined, and
	// ensure that all "undefined" data is appropriately named.
	GameData::CheckReferences();

	// Now that all outfits have names, we can finish loading the player's ships.
	for(auto &&ship : ships)
	{
		// Government changes may have changed the player's ship swizzles.
		ship->SetGovernment(GameData::PlayerGovernment());
		ship->FinishLoading(false);
	}

	// Recalculate jumps that the available jobs will need
	for(Mission &mission : availableJobs)
		mission.CalculateJumps(system);
}



// Make change's to the player's planet, system, & ship locations as needed, to ensure the player and
// their ships are in valid locations, even if the player did something drastic, such as remove a mod.
void PlayerInfo::ValidateLoad()
{
	// If a system was not specified in the player data, use the flagship's system.
	if(!planet && !ships.empty())
	{
		string warning = "Warning: no planet specified for player";
		auto it = find_if(ships.begin(), ships.end(), [](const shared_ptr<Ship> &ship) noexcept -> bool
			{ return ship->GetPlanet() && ship->GetPlanet()->IsValid() && !ship->IsParked() && ship->CanBeFlagship(); });
		if(it != ships.end())
		{
			planet = (*it)->GetPlanet();
			system = (*it)->GetSystem();
			warning += ". Defaulting to location of flagship \"" + (*it)->Name() + "\", " + planet->TrueName() + ".";
		}
		else
			warning += " (no ships could supply a valid player location).";

		Logger::LogError(warning);
	}

	// As a result of external game data changes (e.g. unloading a mod) it's possible the player ended up
	// with an undefined system or planet. In that case, move them to the starting system to avoid crashing.
	if(planet && !system)
	{
		system = planet->GetSystem();
		Logger::LogError("Warning: player system was not specified. Defaulting to the specified planet's system.");
	}
	if(!planet || !planet->IsValid() || !system || !system->IsValid())
	{
		system = &startData.GetSystem();
		planet = &startData.GetPlanet();
		Logger::LogError("Warning: player system and/or planet was not valid. Defaulting to the starting location.");
	}

	// Every ship ought to have specified a valid location, but if not,
	// move it to the player's location to avoid invalid states.
	for(auto &&ship : ships)
	{
		if(!ship->GetSystem() || !ship->GetSystem()->IsValid())
		{
			ship->SetSystem(system);
			Logger::LogError("Warning: player ship \"" + ship->Name()
				+ "\" did not specify a valid system. Defaulting to the player's system.");
		}
		// In-system ships that aren't on a valid planet should get moved to the player's planet
		// (but e.g. disabled ships or those that didn't have a planet should remain in space).
		if(ship->GetSystem() == system && ship->GetPlanet() && !ship->GetPlanet()->IsValid())
		{
			ship->SetPlanet(planet);
			Logger::LogError("Warning: in-system player ship \"" + ship->Name()
				+ "\" specified an invalid planet. Defaulting to the player's planet.");
		}
		// Owned ships that are not in the player's system always start in flight.
	}

	// Validate the travel plan.
	if(travelDestination && !travelDestination->IsValid())
	{
		Logger::LogError("Warning: removed invalid travel plan destination \"" + travelDestination->TrueName() + ".\"");
		travelDestination = nullptr;
	}
	if(!travelPlan.empty() && any_of(travelPlan.begin(), travelPlan.end(),
			[](const System *waypoint) noexcept -> bool { return !waypoint->IsValid(); }))
	{
		travelPlan.clear();
		travelDestination = nullptr;
		Logger::LogError("Warning: reset the travel plan due to use of invalid system(s).");
	}

	// For old saves, default to the first start condition (the default "Endless Sky" start).
	if(startData.Identifier().empty())
	{
		// It is possible that there are no start conditions defined (e.g. a bad installation or
		// incomplete total conversion plugin). In that case, it is not possible to continue.
		const auto startCount = GameData::StartOptions().size();
		if(startCount >= 1)
		{
			startData = GameData::StartOptions().front();
			// When necessary, record in the pilot file that the starting data is just an assumption.
			if(startCount >= 2)
				conditions["unverified start scenario"] = true;
		}
		else
			throw runtime_error("Unable to set a starting scenario for an existing pilot. (No valid \"start\" "
				"nodes were found in data files or loaded plugins--make sure you've installed the game properly.)");
	}

	// Validate the missions that were loaded. Active-but-invalid missions are removed from
	// the standard mission list, effectively pausing them until necessary data is restored.
	auto mit = stable_partition(missions.begin(), missions.end(), mem_fn(&Mission::IsValid));
	if(mit != missions.end())
		inactiveMissions.splice(inactiveMissions.end(), missions, mit, missions.end());

	// Invalid available jobs or missions are erased (since there is no guarantee
	// the player will be on the correct planet when a plugin is re-added).
	auto isInvalidMission = [](const Mission &m) noexcept -> bool { return !m.IsValid(); };
	availableJobs.remove_if(isInvalidMission);
	availableMissions.remove_if(isInvalidMission);
}



// Helper to register derived conditions.
void PlayerInfo::RegisterDerivedConditions()
{
	// Read-only date functions.
	auto &&dayProvider = conditions.GetProviderNamed("day");
	dayProvider.SetGetFunction([this](const string &name) { return date.Day(); });

	auto &&monthProvider = conditions.GetProviderNamed("month");
	monthProvider.SetGetFunction([this](const string &name) { return date.Month(); });

	auto &&yearProvider = conditions.GetProviderNamed("year");
	yearProvider.SetGetFunction([this](const string &name) { return date.Year(); });

	// Read-only account conditions.
	// Bound financial conditions to +/- 4.6 x 10^18 credits, within the range of a 64-bit int.
	static constexpr int64_t limit = static_cast<int64_t>(1) << 62;

	auto &&netWorthProvider = conditions.GetProviderNamed("net worth");
	netWorthProvider.SetGetFunction([this](const string &name)
		{ return min(limit, max(-limit, accounts.NetWorth())); });

	auto &&creditsProvider = conditions.GetProviderNamed("credits");
	creditsProvider.SetGetFunction([this](const string &name) {
		return min(limit, accounts.Credits()); });

	auto &&unpaidMortgagesProvider = conditions.GetProviderNamed("unpaid mortgages");
	unpaidMortgagesProvider.SetGetFunction([this](const string &name) {
		return min(limit, accounts.TotalDebt("Mortgage")); });

	auto &&unpaidFinesProvider = conditions.GetProviderNamed("unpaid fines");
	unpaidFinesProvider.SetGetFunction([this](const string &name) {
		return min(limit, accounts.TotalDebt("Fine")); });

	auto &&unpaidSalariesProvider = conditions.GetProviderNamed("unpaid salaries");
	unpaidSalariesProvider.SetGetFunction([this](const string &name) {
		return min(limit, accounts.SalariesOwed()); });

	auto &&unpaidMaintenanceProvider = conditions.GetProviderNamed("unpaid maintenance");
	unpaidMaintenanceProvider.SetGetFunction([this](const string &name) {
		return min(limit, accounts.MaintenanceDue()); });

	auto &&creditScoreProvider = conditions.GetProviderNamed("credit score");
	creditScoreProvider.SetGetFunction([this](const string &name) {
		return accounts.CreditScore(); });

	// Read-only flagship conditions.
	auto &&flagshipCrewProvider = conditions.GetProviderNamed("flagship crew");
	flagshipCrewProvider.SetGetFunction([this](const string &name) -> int64_t {
		return flagship ? flagship->Crew() : 0; });

	auto &&flagshipRequiredCrewProvider = conditions.GetProviderNamed("flagship required crew");
	flagshipRequiredCrewProvider.SetGetFunction([this](const string &name) -> int64_t {
		return flagship ? flagship->RequiredCrew() : 0; });

	auto &&flagshipBunksProvider = conditions.GetProviderNamed("flagship bunks");
	flagshipBunksProvider.SetGetFunction([this](const string &name) -> int64_t {
		return flagship ? flagship->Attributes().Bunks() : 0; });

	auto &&flagshipModelProvider = conditions.GetProviderPrefixed("flagship model: ");
	auto flagshipModelFun = [this](const string &name) -> bool
	{
		if(!flagship)
			return false;
		return name == "flagship model: " + flagship->ModelName();
	};
	flagshipModelProvider.SetHasFunction(flagshipModelFun);
	flagshipModelProvider.SetGetFunction(flagshipModelFun);

	auto &&playerNameProvider = conditions.GetProviderPrefixed("name: ");
	auto playerNameFun = [this](const string &name) -> bool
	{
		return name == "name: " + firstName + " " + lastName;
	};
	playerNameProvider.SetHasFunction(playerNameFun);
	playerNameProvider.SetGetFunction(playerNameFun);

	auto &&playerNameFirstProvider = conditions.GetProviderPrefixed("first name: ");
	auto playerNameFirstFun = [this](const string &name) -> bool
	{
		return name == "first name: " + firstName;
	};
	playerNameFirstProvider.SetHasFunction(playerNameFirstFun);
	playerNameFirstProvider.SetGetFunction(playerNameFirstFun);

	auto &&playerNameLastProvider = conditions.GetProviderPrefixed("last name: ");
	auto playerNameLastFun = [this](const string &name) -> bool
	{
		return name == "last name: " + lastName;
	};
	playerNameLastProvider.SetHasFunction(playerNameLastFun);
	playerNameLastProvider.SetGetFunction(playerNameLastFun);


	// Conditions for your fleet's attractiveness to pirates.
	auto &&cargoAttractivenessProvider = conditions.GetProviderNamed("cargo attractiveness");
	cargoAttractivenessProvider.SetGetFunction([this](const string &name) -> int64_t {
		return RaidFleetFactors().first; });

	auto &&armamentDeterrence = conditions.GetProviderNamed("armament deterrence");
	armamentDeterrence.SetGetFunction([this](const string &name) -> int64_t {
		return RaidFleetFactors().second; });

	auto &&pirateAttractionProvider = conditions.GetProviderNamed("pirate attraction");
	pirateAttractionProvider.SetGetFunction([this](const string &name) -> int64_t
	{
		auto rff = RaidFleetFactors();
		return rff.first - rff.second;
	});

	// Special conditions for cargo and passenger space.
	// If boarding a ship, missions should not consider the space available
	// in the player's entire fleet. The only fleet parameter offered to a
	// boarding mission is the fleet composition (e.g. 4 Heavy Warships).
	auto &&cargoSpaceProvider = conditions.GetProviderNamed("cargo space");
	cargoSpaceProvider.SetGetFunction([this](const string &name) -> int64_t
	{
		if(flagship && !boardingMissions.empty())
			return flagship->Cargo().Free();
		int64_t retVal = 0;
		for(const shared_ptr<Ship> &ship : ships)
			if(!ship->IsParked() && !ship->IsDisabled() && ship->GetActualSystem() == system)
				retVal += ship->Attributes().Get("cargo space");
		return retVal;
	});

	auto &&passengerSpaceProvider = conditions.GetProviderNamed("passenger space");
	passengerSpaceProvider.SetGetFunction([this](const string &name) -> int64_t
	{
		if(flagship && !boardingMissions.empty())
			return flagship->Cargo().BunksFree();
		int64_t retVal = 0;
		for(const shared_ptr<Ship> &ship : ships)
<<<<<<< HEAD
			if(!ship->IsParked() && !ship->IsDisabled() && ship->GetSystem() == system)
				retVal += ship->Attributes().FreePassengerBunks(ship->RequiredCrew());
		return retVal;
	});

	for(const auto &it : GameData::BunkTypes())
	{
		auto &&BunkTypeSpaceProvider = conditions.GetProviderNamed(it.first);
		BunkTypeSpaceProvider.SetGetFunction([this](const string &name) -> int64_t
		{
			int64_t retVal = 0;
			for(const shared_ptr<Ship> &ship : ships)
				if(!ship->IsParked() && !ship->IsDisabled() && ship->GetSystem() == system)
					retVal += ship->Attributes().GetBunkType(name);
			return retVal;
		});
	}

	// The number of active ships the player has of the given category
=======
			if(!ship->IsParked() && !ship->IsDisabled() && ship->GetActualSystem() == system)
				retVal += ship->Attributes().Get("bunks") - ship->RequiredCrew();
		return retVal;
	});

	// The number of active, present ships the player has of the given category
>>>>>>> 727d56fa
	// (e.g. Heavy Warships).
	auto &&shipTypesProvider = conditions.GetProviderPrefixed("ships: ");
	shipTypesProvider.SetGetFunction([this](const string &name) -> int64_t
	{
		int64_t retVal = 0;
		for(const shared_ptr<Ship> &ship : ships)
			if(!ship->IsParked() && !ship->IsDisabled() && ship->GetActualSystem() == system
					&& name == "ships: " + ship->Attributes().Category())
				++retVal;
		return retVal;
	});

	// The number of ships the player has of the given category anywhere in their fleet.
	auto &&shipTypesAllProvider = conditions.GetProviderPrefixed("ships (all): ");
	shipTypesAllProvider.SetGetFunction([this](const string &name) -> int64_t
	{
		int64_t retVal = 0;
		for(const shared_ptr<Ship> &ship : ships)
			if(!ship->IsDestroyed() && name == "ships (all): " + ship->Attributes().Category())
				++retVal;
		return retVal;
	});

	// The number of ships the player has of the given model active and present.
	auto &&shipModelProvider = conditions.GetProviderPrefixed("ship model: ");
	shipModelProvider.SetGetFunction([this](const string &name) -> int64_t
	{
		int64_t retVal = 0;
		for(const shared_ptr<Ship> &ship : ships)
			if(!ship->IsParked() && !ship->IsDisabled() && ship->GetActualSystem() == system
					&& name == "ship model: " + ship->ModelName())
				++retVal;
		return retVal;
	});

	// The number of ships that the player has of the given model anywhere in their fleet.
	auto &&shipModelAllProvider = conditions.GetProviderPrefixed("ship model (all): ");
	shipModelAllProvider.SetGetFunction([this](const string &name) -> int64_t
	{
		int64_t retVal = 0;
		for(const shared_ptr<Ship> &ship : ships)
			if(!ship->IsDestroyed() && name == "ship model (all): " + ship->ModelName())
				++retVal;
		return retVal;
	});

	// The total number of ships the player has active and present.
	auto &&totalPresentShipsProvider = conditions.GetProviderNamed("total ships");
	totalPresentShipsProvider.SetGetFunction([this](const string &name) -> int64_t
	{
		int64_t retVal = 0;
		for(const shared_ptr<Ship> &ship : ships)
			if(!ship->IsParked() && !ship->IsDisabled() && ship->GetActualSystem() == system)
				++retVal;
		return retVal;
	});

	// The total number of ships the player has anywhere.
	auto &&totalAnywhereShipsProvider = conditions.GetProviderNamed("total ships (all)");
	totalAnywhereShipsProvider.SetGetFunction([this](const string &name) -> int64_t
	{
		int64_t retVal = 0;
		for(const shared_ptr<Ship> &ship : ships)
			if(!ship->IsDestroyed())
				++retVal;
		return retVal;
	});

	// The following condition checks all sources of outfits which are present with the player.
	// If in orbit, this means checking all ships in-system for installed and in cargo outfits.
	// If landed, this means checking all landed ships for installed outfits, the pooled cargo
	// hold, and the planetary storage of the planet.
	auto &&presentOutfitProvider = conditions.GetProviderPrefixed("outfit: ");
	presentOutfitProvider.SetGetFunction([this](const string &name) -> int64_t
	{
		const Outfit *outfit = GameData::Outfits().Find(name.substr(strlen("outfit: ")));
		if(!outfit)
			return 0;
		int64_t retVal = 0;
		if(planet)
		{
			retVal += Cargo().Get(outfit);
			auto it = planetaryStorage.find(planet);
			if(it != planetaryStorage.end())
				retVal += it->second.Get(outfit);
		}
		for(const shared_ptr<Ship> &ship : ships)
		{
			// If not on a planet, parked ships in system don't count.
			// If on a planet, the ship's planet must match.
			if(ship->IsDestroyed() || (planet && ship->GetPlanet() != planet)
					|| (!planet && (ship->GetActualSystem() != system || ship->IsParked())))
				continue;
			retVal += ship->OutfitCount(outfit);
			retVal += ship->Cargo().Get(outfit);
		}
		return retVal;
	});

	// Conditions to determine what outfits the player owns, with various possible locations to check.
	// The following condition checks all possible locations for outfits in the player's possession.
	auto &&allOutfitProvider = conditions.GetProviderPrefixed("outfit (all): ");
	allOutfitProvider.SetGetFunction([this](const string &name) -> int64_t
	{
		const Outfit *outfit = GameData::Outfits().Find(name.substr(strlen("outfit (all): ")));
		if(!outfit)
			return 0;
		int64_t retVal = Cargo().Get(outfit);
		for(const shared_ptr<Ship> &ship : ships)
		{
			if(ship->IsDestroyed())
				continue;
			retVal += ship->OutfitCount(outfit);
			retVal += ship->Cargo().Get(outfit);
		}
		for(const auto &storage : planetaryStorage)
			retVal += storage.second.Get(outfit);
		return retVal;
	});

	// The following condition checks the player's fleet for installed outfits on escorts
	// local to the player.
	auto &presentInstalledOutfitProvider = conditions.GetProviderPrefixed("outfit (installed): ");
	presentInstalledOutfitProvider.SetGetFunction([this](const string &name) -> int64_t
	{
		const Outfit *outfit = GameData::Outfits().Find(name.substr(strlen("outfit (installed): ")));
		if(!outfit)
			return 0;
		int64_t retVal = 0;
		for(const shared_ptr<Ship> &ship : ships)
		{
			// If not on a planet, parked ships in system don't count.
			// If on a planet, the ship's planet must match.
			if(ship->IsDestroyed() || (planet && ship->GetPlanet() != planet)
					|| (!planet && (ship->GetActualSystem() != system || ship->IsParked())))
				continue;
			retVal += ship->OutfitCount(outfit);
		}
		return retVal;
	});

	// The following condition checks the player's entire fleet for installed outfits.
	auto &&allInstalledOutfitProvider = conditions.GetProviderPrefixed("outfit (all installed): ");
	allInstalledOutfitProvider.SetGetFunction([this](const string &name) -> int64_t
	{
		const Outfit *outfit = GameData::Outfits().Find(name.substr(strlen("outfit (all installed): ")));
		if(!outfit)
			return 0;
		int64_t retVal = 0;
		for(const shared_ptr<Ship> &ship : ships)
			if(!ship->IsDestroyed())
				retVal += ship->OutfitCount(outfit);
		return retVal;
	});

	// The following condition checks the flagship's installed outfits.
	auto &&flagshipInstalledOutfitProvider = conditions.GetProviderPrefixed("outfit (flagship installed): ");
	flagshipInstalledOutfitProvider.SetGetFunction([this](const string &name) -> int64_t
	{
		if(!flagship)
			return 0;
		const Outfit *outfit = GameData::Outfits().Find(name.substr(strlen("outfit (flagship installed): ")));
		if(!outfit)
			return 0;
		return flagship->OutfitCount(outfit);
	});

	// The following condition checks the player's fleet for outfits in the cargo of escorts
	// local to the player.
	auto &&presentCargoOutfitProvider = conditions.GetProviderPrefixed("outfit (cargo): ");
	presentCargoOutfitProvider.SetGetFunction([this](const string &name) -> int64_t
	{
		const Outfit *outfit = GameData::Outfits().Find(name.substr(strlen("outfit (cargo): ")));
		if(!outfit)
			return 0;
		int64_t retVal = 0;
		if(planet)
			retVal += Cargo().Get(outfit);
		for(const shared_ptr<Ship> &ship : ships)
		{
			// If not on a planet, parked ships in system don't count.
			// If on a planet, the ship's planet must match.
			if(ship->IsDestroyed() || (planet && ship->GetPlanet() != planet)
					|| (!planet && (ship->GetActualSystem() != system || ship->IsParked())))
				continue;
			retVal += ship->Cargo().Get(outfit);
		}
		return retVal;
	});

	// The following condition checks all cargo locations in the player's fleet.
	auto &&allCargoOutfitProvider = conditions.GetProviderPrefixed("outfit (all cargo): ");
	allCargoOutfitProvider.SetGetFunction([this](const string &name) -> int64_t
	{
		const Outfit *outfit = GameData::Outfits().Find(name.substr(strlen("outfit (all cargo): ")));
		if(!outfit)
			return 0;
		int64_t retVal = 0;
		if(planet)
			retVal += Cargo().Get(outfit);
		for(const shared_ptr<Ship> &ship : ships)
			if(!ship->IsDestroyed())
				retVal += ship->Cargo().Get(outfit);
		return retVal;
	});

	// The following condition checks the flagship's cargo or the pooled cargo if landed.
	auto &&flagshipCargoOutfitProvider = conditions.GetProviderPrefixed("outfit (flagship cargo): ");
	flagshipCargoOutfitProvider.SetGetFunction([this](const string &name) -> int64_t
	{
		const Outfit *outfit = GameData::Outfits().Find(name.substr(strlen("outfit (flagship cargo): ")));
		if(!outfit)
			return 0;
		return (flagship ? flagship->Cargo().Get(outfit) : 0) + (planet ? Cargo().Get(outfit) : 0);
	});

	// The following condition checks planetary storage on the current planet, or on
	// planets in the current system if in orbit.
	auto &&presentStorageOutfitProvider = conditions.GetProviderPrefixed("outfit (storage): ");
	presentStorageOutfitProvider.SetGetFunction([this](const string &name) -> int64_t
	{
		const Outfit *outfit = GameData::Outfits().Find(name.substr(strlen("outfit (storage): ")));
		if(!outfit)
			return 0;
		if(planet)
		{
			auto it = planetaryStorage.find(planet);
			return it != planetaryStorage.end() ? it->second.Get(outfit) : 0;
		}
		else
		{
			int64_t retVal = 0;
			for(const StellarObject &object : system->Objects())
			{
				auto it = planetaryStorage.find(object.GetPlanet());
				if(object.HasValidPlanet() && it != planetaryStorage.end())
					retVal += it->second.Get(outfit);
			}
			return retVal;
		}
	});

	// The following condition checks all planetary storage.
	auto &&allStorageOutfitProvider = conditions.GetProviderPrefixed("outfit (all storage): ");
	allStorageOutfitProvider.SetGetFunction([this](const string &name) -> int64_t
	{
		const Outfit *outfit = GameData::Outfits().Find(name.substr(strlen("outfit (all storage): ")));
		if(!outfit)
			return 0;
		int64_t retVal = 0;
		for(const auto &storage : planetaryStorage)
			retVal += storage.second.Get(outfit);
		return retVal;
	});

	// Conditions to determine if flagship is in a system and on a planet.
	auto &&flagshipSystemProvider = conditions.GetProviderPrefixed("flagship system: ");
	auto flagshipSystemFun = [this](const string &name) -> bool
	{
		if(!flagship || !flagship->GetSystem())
			return false;
		return name == "flagship system: " + flagship->GetSystem()->Name();
	};
	flagshipSystemProvider.SetHasFunction(flagshipSystemFun);
	flagshipSystemProvider.SetGetFunction(flagshipSystemFun);

	auto &&flagshipPlanetProvider = conditions.GetProviderPrefixed("flagship planet: ");
	auto flagshipPlanetFun = [this](const string &name) -> bool
	{
		if(!flagship || !flagship->GetPlanet())
			return false;
		return name == "flagship planet: " + flagship->GetPlanet()->TrueName();
	};
	flagshipPlanetProvider.SetHasFunction(flagshipPlanetFun);
	flagshipPlanetProvider.SetGetFunction(flagshipPlanetFun);

	// Read only exploration conditions.
	auto &&visitedPlanetProvider = conditions.GetProviderPrefixed("visited planet: ");
	auto visitedPlanetFun = [this](const string &name) -> bool
	{
		const Planet *planet = GameData::Planets().Find(name.substr(strlen("visited planet: ")));
		return planet ? HasVisited(*planet) : false;
	};
	visitedPlanetProvider.SetGetFunction(visitedPlanetFun);
	visitedPlanetProvider.SetHasFunction(visitedPlanetFun);

	auto &&visitedSystemProvider = conditions.GetProviderPrefixed("visited system: ");
	auto visitedSystemFun = [this](const string &name) -> bool
	{
		const System *system = GameData::Systems().Find(name.substr(strlen("visited system: ")));
		return system ? HasVisited(*system) : false;
	};
	visitedSystemProvider.SetGetFunction(visitedSystemFun);
	visitedSystemProvider.SetHasFunction(visitedSystemFun);

	// Read/write government reputation conditions.
	// The erase function is still default (since we cannot erase government conditions).
	auto &&reputationProvider = conditions.GetProviderPrefixed("reputation: ");
	reputationProvider.SetHasFunction([](const string &name) -> bool
	{
		string govName = name.substr(strlen("reputation: "));
		return GameData::Governments().Has(govName);
	});
	reputationProvider.SetGetFunction([](const string &name) -> int64_t
	{
		string govName = name.substr(strlen("reputation: "));
		auto gov = GameData::Governments().Get(govName);
		if(!gov)
			return 0;
		return gov->Reputation();
	});
	reputationProvider.SetSetFunction([](const string &name, int64_t value) -> bool
	{
		string govName = name.substr(strlen("reputation: "));
		auto gov = GameData::Governments().Get(govName);
		if(!gov)
			return false;
		gov->SetReputation(value);
		return true;
	});
}



// New missions are generated each time you land on a planet.
void PlayerInfo::CreateMissions()
{
	boardingMissions.clear();

	// Check for available missions.
	bool skipJobs = planet && !planet->IsInhabited();
	bool hasPriorityMissions = false;
	for(const auto &it : GameData::Missions())
	{
		if(it.second.IsAtLocation(Mission::BOARDING) || it.second.IsAtLocation(Mission::ASSISTING))
			continue;
		if(skipJobs && it.second.IsAtLocation(Mission::JOB))
			continue;

		if(it.second.CanOffer(*this))
		{
			list<Mission> &missions =
				it.second.IsAtLocation(Mission::JOB) ? availableJobs : availableMissions;

			missions.push_back(it.second.Instantiate(*this));
			if(missions.back().HasFailed(*this))
				missions.pop_back();
			else if(!it.second.IsAtLocation(Mission::JOB))
				hasPriorityMissions |= missions.back().HasPriority();
		}
	}

	// If any of the available missions are "priority" missions, no other
	// special missions will be offered in the spaceport.
	if(hasPriorityMissions)
	{
		auto it = availableMissions.begin();
		while(it != availableMissions.end())
		{
			if(it->IsAtLocation(Mission::SPACEPORT) && !it->HasPriority())
				it = availableMissions.erase(it);
			else
				++it;
		}
	}
	else if(availableMissions.size() > 1)
	{
		// Minor missions only get offered if no other missions (including other
		// minor missions) are competing with them. This is to avoid having two
		// or three missions pop up as soon as you enter the spaceport.
		auto it = availableMissions.begin();
		while(it != availableMissions.end())
		{
			if(it->IsMinor())
			{
				it = availableMissions.erase(it);
				if(availableMissions.size() <= 1)
					break;
			}
			else
				++it;
		}
	}
}



void PlayerInfo::SortAvailable()
{
	// Destinations: planets OR system. Only counting them, so the type doesn't matter.
	set<const void *> destinations;
	if(availableSortType == CONVENIENT)
	{
		for(const Mission &mission : Missions())
		{
			if(mission.IsVisible())
			{
				destinations.insert(mission.Destination());
				destinations.insert(mission.Destination()->GetSystem());

				for(const Planet *stopover : mission.Stopovers())
				{
					destinations.insert(stopover);
					destinations.insert(stopover->GetSystem());
				}

				for(const System *waypoint : mission.Waypoints())
					destinations.insert(waypoint);
			}
		}
	}
	availableJobs.sort([&](const Mission &lhs, const Mission &rhs) {
		// First, separate rush orders with deadlines, if wanted
		if(sortSeparateDeadline)
		{
			// availableSortAsc instead of true, to counter the reverse below
			if(!lhs.Deadline() && rhs.Deadline())
				return availableSortAsc;
			if(lhs.Deadline() && !rhs.Deadline())
				return !availableSortAsc;
		}
		// Then, separate greyed-out jobs you can't accept
		if(sortSeparatePossible)
		{
			if(lhs.CanAccept(*this) && !rhs.CanAccept(*this))
				return availableSortAsc;
			if(!lhs.CanAccept(*this) && rhs.CanAccept(*this))
				return !availableSortAsc;
		}
		// Sort by desired type:
		switch(availableSortType)
		{
			case CONVENIENT:
			{
				// Sorting by "convenience" means you already have a mission to a
				// planet. Missions at the same planet are sorted higher.
				// 0 : No convenient mission; 1: same system; 2: same planet (because both system+planet means 1+1 = 2)
				const int lConvenient = destinations.count(lhs.Destination()) + destinations.count(lhs.Destination()->GetSystem());
				const int rConvenient = destinations.count(rhs.Destination()) + destinations.count(rhs.Destination()->GetSystem());
				if(lConvenient < rConvenient)
					return true;
				if(lConvenient > rConvenient)
					return false;
			}
			// Tiebreaker for equal CONVENIENT is SPEED.
			case SPEED:
			{
				// A higher "Speed" means the mission takes less time, ie. fewer
				// jumps.
				const int lJumps = lhs.ExpectedJumps();
				const int rJumps = rhs.ExpectedJumps();

				if(lJumps == rJumps)
				{
					// SPEED compares equal - follow through to tiebreaker 'case PAY' below
				}
				else if(lJumps > 0 && rJumps > 0)
				{
					// Lower values are better, so this '>' is not '<' as expected
					return lJumps > rJumps;
				}
				else
				{
					// Negative values indicate indeterminable mission paths.
					// eg. through a wormhole, meaning lower values are worse.

					// A value of 0 indicates the mission destination is the
					// source, implying the actual path is complicated; consider
					// that slow, but not as bad as an indeterminable path.

					// Positive values are 'greater' because at least the number
					// of jumps is known. (Comparing two positive values is already
					// handled above, so the actual positive value doesn't matter.)

					// Compare the value when at least one value is not positive.
					return lJumps < rJumps;
				}
			}
			// Tiebreaker for equal SPEED is PAY.
			case PAY:
			{
				const int64_t lPay = lhs.DisplayedPayment();
				const int64_t rPay = rhs.DisplayedPayment();
				if(lPay < rPay)
					return true;
				else if(lPay > rPay)
					return false;
			}
			// Tiebreaker for equal PAY is ABC.
			case ABC:
			{
				if(lhs.Name() < rhs.Name())
					return true;
				else if(lhs.Name() > rhs.Name())
					return false;
			}
			// Tiebreaker fallback to keep sorting consistent is unique UUID:
			default:
				return lhs.UUID() < rhs.UUID();
		}
	});

	if(!availableSortAsc)
		availableJobs.reverse();
}



// Updates each mission upon landing, to perform landing actions (Stopover,
// Visit, Complete, Fail), and remove now-complete or now-failed missions.
void PlayerInfo::StepMissions(UI *ui)
{
	// Check for NPCs that have been destroyed without their destruction
	// being registered, e.g. by self-destruct:
	for(Mission &mission : missions)
		for(const NPC &npc : mission.NPCs())
			for(const shared_ptr<Ship> &ship : npc.Ships())
				if(ship->IsDestroyed())
					mission.Do(ShipEvent(nullptr, ship, ShipEvent::DESTROY), *this, ui);

	// Check missions for status changes from landing.
	string visitText;
	int missionVisits = 0;
	auto substitutions = map<string, string>{
		{"<first>", firstName},
		{"<last>", lastName}
	};
	if(Flagship())
		substitutions["<ship>"] = Flagship()->Name();

	auto mit = missions.begin();
	while(mit != missions.end())
	{
		Mission &mission = *mit;
		++mit;

		// If this is a stopover for the mission, perform the stopover action.
		mission.Do(Mission::STOPOVER, *this, ui);

		if(mission.HasFailed(*this))
			RemoveMission(Mission::FAIL, mission, ui);
		else if(mission.CanComplete(*this))
			RemoveMission(Mission::COMPLETE, mission, ui);
		else if(mission.Destination() == GetPlanet() && !freshlyLoaded)
		{
			mission.Do(Mission::VISIT, *this, ui);
			if(mission.IsUnique() || !mission.IsVisible())
				continue;

			// On visit dialogs are handled separately as to avoid a player
			// getting spammed by on visit dialogs if they are stacking jobs
			// from the same destination.
			if(visitText.empty())
			{
				const auto &text = mission.GetAction(Mission::VISIT).DialogText();
				if(!text.empty())
					visitText = Format::Replace(text, substitutions);
			}
			++missionVisits;
		}
	}
	if(!visitText.empty())
	{
		if(missionVisits > 1)
			visitText += "\n\t(You have " + Format::Number(missionVisits - 1) + " other unfinished "
				+ ((missionVisits > 2) ? "missions" : "mission") + " at this location.)";
		ui->Push(new Dialog(visitText));
	}
	// One mission's actions may influence another mission, so loop through one
	// more time to see if any mission is now completed or failed due to a change
	// that happened in another mission the first time through.
	mit = missions.begin();
	while(mit != missions.end())
	{
		Mission &mission = *mit;
		++mit;

		if(mission.HasFailed(*this))
			RemoveMission(Mission::FAIL, mission, ui);
		else if(mission.CanComplete(*this))
			RemoveMission(Mission::COMPLETE, mission, ui);
	}

	// Search for any missions that have failed but for which we are still
	// holding on to some cargo.
	set<const Mission *> active;
	for(const Mission &it : missions)
		active.insert(&it);

	vector<const Mission *> missionsToRemove;
	for(const auto &it : cargo.MissionCargo())
		if(!active.count(it.first))
			missionsToRemove.push_back(it.first);
	for(const auto &it : cargo.PassengerList())
		if(!active.count(it.first))
			missionsToRemove.push_back(it.first);
	for(const Mission *mission : missionsToRemove)
		cargo.RemoveMissionCargo(mission);
}



void PlayerInfo::Autosave() const
{
	if(!CanBeSaved() || filePath.length() < 4)
		return;

	string path = filePath.substr(0, filePath.length() - 4) + "~autosave.txt";
	Save(path);
}



void PlayerInfo::Save(const string &path) const
{
	DataWriter out(path);


	// Basic player information and persistent UI settings:

	// Pilot information:
	out.Write("pilot", firstName, lastName);
	out.Write("date", date.Day(), date.Month(), date.Year());
	if(system)
		out.Write("system", system->Name());
	if(planet)
		out.Write("planet", planet->TrueName());
	if(planet && planet->CanUseServices())
		out.Write("clearance");
	out.Write("playtime", playTime);
	// This flag is set if the player must leave the planet immediately upon
	// entering their ship (i.e. because a mission forced them to take off).
	if(shouldLaunch)
		out.Write("launching");
	for(const System *system : travelPlan)
		out.Write("travel", system->Name());
	if(travelDestination)
		out.Write("travel destination", travelDestination->TrueName());
	// Detect which ship number is the current flagship, for showing on LoadPanel.
	if(flagship)
	{
		for(auto it = ships.begin(); it != ships.end(); ++it)
			if(*it == flagship)
			{
				out.Write("flagship index", distance(ships.begin(), it));
				break;
			}
	}
	else
		out.Write("flagship index", -1);

	// Save the current setting for the map coloring;
	out.Write("map coloring", mapColoring);
	out.Write("map zoom", mapZoom);
	// Remember what categories are collapsed.
	for(const auto &it : collapsed)
	{
		// Skip panels where nothing was collapsed.
		if(it.second.empty())
			continue;

		out.Write("collapsed", it.first);
		out.BeginChild();
		{
			for(const auto &cit : it.second)
				out.Write(cit);
		}
		out.EndChild();
	}

	out.Write("reputation with");
	out.BeginChild();
	{
		for(const auto &it : GameData::Governments())
			if(!it.second.IsPlayer())
				out.Write(it.first, it.second.Reputation());
	}
	out.EndChild();


	// Records of things you own:
	out.Write();
	out.WriteComment("What you own:");

	// Save all the data for all the player's ships.
	for(const shared_ptr<Ship> &ship : ships)
	{
		ship->Save(out);
		auto it = groups.find(ship.get());
		if(it != groups.end() && it->second)
			out.Write("groups", it->second);
	}
	if(!planetaryStorage.empty())
	{
		out.Write("storage");
		out.BeginChild();
		{
			for(const auto &it : planetaryStorage)
				if(!it.second.IsEmpty())
				{
					out.Write("planet", it.first->TrueName());
					out.BeginChild();
					{
						it.second.Save(out);
					}
					out.EndChild();
				}
		}
		out.EndChild();
	}

	// Save accounting information, cargo, and cargo cost bases.
	accounts.Save(out);
	cargo.Save(out);
	if(!costBasis.empty())
	{
		out.Write("basis");
		out.BeginChild();
		{
			for(const auto &it : costBasis)
				if(it.second)
					out.Write(it.first, it.second);
		}
		out.EndChild();
	}

	if(!stock.empty())
	{
		out.Write("stock");
		out.BeginChild();
		{
			using StockElement = pair<const Outfit *const, int>;
			WriteSorted(stock,
				[](const StockElement *lhs, const StockElement *rhs)
					{ return lhs->first->Name() < rhs->first->Name(); },
				[&out](const StockElement &it)
				{
					if(it.second)
						out.Write(it.first->Name(), it.second);
				});
		}
		out.EndChild();
	}
	depreciation.Save(out, date.DaysSinceEpoch());
	stockDepreciation.Save(out, date.DaysSinceEpoch());


	// Records of things you have done or are doing, or have happened to you:
	out.Write();
	out.WriteComment("What you've done:");

	// Save all missions (accepted, accepted-but-invalid, and available).
	for(const Mission &mission : missions)
		mission.Save(out);
	for(const Mission &mission : inactiveMissions)
		mission.Save(out);
	for(const Mission &mission : availableJobs)
		mission.Save(out, "available job");
	for(const Mission &mission : availableMissions)
		mission.Save(out, "available mission");
	out.Write("sort type", static_cast<int>(availableSortType));
	if(!availableSortAsc)
		out.Write("sort descending");
	if(sortSeparateDeadline)
		out.Write("separate deadline");
	if(sortSeparatePossible)
		out.Write("separate possible");

	// Save any "primary condition" flags that are set.
	conditions.Save(out);

	// Save pending events, and changes that have happened due to past events.
	for(const GameEvent &event : gameEvents)
		event.Save(out);
	if(!dataChanges.empty())
	{
		out.Write("changes");
		out.BeginChild();
		{
			for(const DataNode &node : dataChanges)
				out.Write(node);
		}
		out.EndChild();
	}
	GameData::WriteEconomy(out);

	// Check which persons have been captured or destroyed.
	for(const auto &it : GameData::Persons())
		if(it.second.IsDestroyed())
			out.Write("destroyed", it.first);


	// Records of things you have discovered:
	out.Write();
	out.WriteComment("What you know:");

	// Save a list of systems the player has visited.
	WriteSorted(visitedSystems,
		[](const System *const *lhs, const System *const *rhs)
			{ return (*lhs)->Name() < (*rhs)->Name(); },
		[&out](const System *system)
		{
			out.Write("visited", system->Name());
		});

	// Save a list of planets the player has visited.
	WriteSorted(visitedPlanets,
		[](const Planet *const *lhs, const Planet *const *rhs)
			{ return (*lhs)->TrueName() < (*rhs)->TrueName(); },
		[&out](const Planet *planet)
		{
			out.Write("visited planet", planet->TrueName());
		});

	if(!harvested.empty())
	{
		out.Write("harvested");
		out.BeginChild();
		{
			using HarvestLog = pair<const System *, const Outfit *>;
			WriteSorted(harvested,
				[](const HarvestLog *lhs, const HarvestLog *rhs) -> bool
				{
					// Sort by system name and then by outfit name.
					if(lhs->first != rhs->first)
						return lhs->first->Name() < rhs->first->Name();
					else
						return lhs->second->Name() < rhs->second->Name();
				},
				[&out](const HarvestLog &it)
				{
					out.Write(it.first->Name(), it.second->Name());
				});
		}
		out.EndChild();
	}

	out.Write("logbook");
	out.BeginChild();
	{
		for(auto &&it : logbook)
		{
			out.Write(it.first.Day(), it.first.Month(), it.first.Year());
			out.BeginChild();
			{
				// Break the text up into paragraphs.
				for(const string &line : Format::Split(it.second, "\n\t"))
					out.Write(line);
			}
			out.EndChild();
		}
		for(auto &&it : specialLogs)
			for(auto &&eit : it.second)
			{
				out.Write(it.first, eit.first);
				out.BeginChild();
				{
					// Break the text up into paragraphs.
					for(const string &line : Format::Split(eit.second, "\n\t"))
						out.Write(line);
				}
				out.EndChild();
			}
	}
	out.EndChild();

	out.Write();
	out.WriteComment("How you began:");
	startData.Save(out);

	// Write plugins to player's save file for debugging.
	if(!GameData::PluginAboutText().empty())
	{
		out.Write();
		out.WriteComment("Installed plugins:");
		out.Write("plugins");
		out.BeginChild();
		for(const auto &plugin : GameData::PluginAboutText())
			out.Write(plugin.first);
		out.EndChild();
	}
}



// Check (and perform) any fines incurred by planetary security. If the player
// has dominated the planet, or was given clearance to this planet by a mission,
// planetary security is avoided. Infiltrating implies evasion of security.
void PlayerInfo::Fine(UI *ui)
{
	const Planet *planet = GetPlanet();
	// Dominated planets should never fine you.
	// By default, uninhabited planets should not fine the player.
	if(GameData::GetPolitics().HasDominated(planet)
		|| !(planet->IsInhabited() || planet->HasCustomSecurity()))
		return;

	// Planets should not fine you if you have mission clearance or are infiltrating.
	for(const Mission &mission : missions)
		if(mission.HasClearance(planet) || (!mission.HasFullClearance() &&
					(mission.Destination() == planet || mission.Stopovers().count(planet))))
			return;

	// The planet's government must have the authority to enforce laws.
	const Government *gov = planet->GetGovernment();
	if(!gov->CanEnforce(planet))
		return;

	string message = gov->Fine(*this, 0, nullptr, planet->Security());
	if(!message.empty())
	{
		if(message == "atrocity")
		{
			const Conversation *conversation = gov->DeathSentence();
			if(conversation)
				ui->Push(new ConversationPanel(*this, *conversation));
			else
			{
				message = "Before you can leave your ship, the " + gov->GetName()
					+ " authorities show up and begin scanning it. They say, \"Captain "
					+ LastName()
					+ ", we detect highly illegal material on your ship.\""
					"\n\tYou are sentenced to lifetime imprisonment on a penal colony."
					" Your days of traveling the stars have come to an end.";
				ui->Push(new Dialog(message));
			}
			// All ships belonging to the player should be removed.
			Die();
		}
		else
			ui->Push(new Dialog(message));
	}
}



// Helper function to update the ship selection.
void PlayerInfo::SelectShip(const shared_ptr<Ship> &ship, bool *first)
{
	// Make sure this ship is not already selected.
	auto it = selectedShips.begin();
	for( ; it != selectedShips.end(); ++it)
		if(it->lock() == ship)
			break;
	if(it == selectedShips.end())
	{
		// This ship is not yet selected.
		selectedShips.push_back(ship);
		Ship *flagship = Flagship();
		if(*first && flagship && ship.get() != flagship)
		{
			flagship->SetTargetShip(ship);
			*first = false;
		}
	}
}



// Check that this player's current state can be saved.
bool PlayerInfo::CanBeSaved() const
{
	return (!isDead && planet && system && !firstName.empty() && !lastName.empty());
}<|MERGE_RESOLUTION|>--- conflicted
+++ resolved
@@ -2762,8 +2762,7 @@
 			return flagship->Cargo().BunksFree();
 		int64_t retVal = 0;
 		for(const shared_ptr<Ship> &ship : ships)
-<<<<<<< HEAD
-			if(!ship->IsParked() && !ship->IsDisabled() && ship->GetSystem() == system)
+			if(!ship->IsParked() && !ship->IsDisabled() && ship->GetActualSystem() == system)
 				retVal += ship->Attributes().FreePassengerBunks(ship->RequiredCrew());
 		return retVal;
 	});
@@ -2782,14 +2781,6 @@
 	}
 
 	// The number of active ships the player has of the given category
-=======
-			if(!ship->IsParked() && !ship->IsDisabled() && ship->GetActualSystem() == system)
-				retVal += ship->Attributes().Get("bunks") - ship->RequiredCrew();
-		return retVal;
-	});
-
-	// The number of active, present ships the player has of the given category
->>>>>>> 727d56fa
 	// (e.g. Heavy Warships).
 	auto &&shipTypesProvider = conditions.GetProviderPrefixed("ships: ");
 	shipTypesProvider.SetGetFunction([this](const string &name) -> int64_t
