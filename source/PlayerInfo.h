/* PlayerInfo.h
Copyright (c) 2014 by Michael Zahniser

Endless Sky is free software: you can redistribute it and/or modify it under the
terms of the GNU General Public License as published by the Free Software
Foundation, either version 3 of the License, or (at your option) any later version.

Endless Sky is distributed in the hope that it will be useful, but WITHOUT ANY
WARRANTY; without even the implied warranty of MERCHANTABILITY or FITNESS FOR A
PARTICULAR PURPOSE. See the GNU General Public License for more details.

You should have received a copy of the GNU General Public License along with
this program. If not, see <https://www.gnu.org/licenses/>.
*/

#ifndef PLAYER_INFO_H_
#define PLAYER_INFO_H_

#include "Account.h"
#include "CargoHold.h"
#include "ConditionsStore.h"
#include "CoreStartData.h"
#include "DataNode.h"
#include "Date.h"
#include "Depreciation.h"
#include "GameEvent.h"
#include "Milestone.h"
#include "Mission.h"

#include <chrono>
#include <list>
#include <map>
#include <memory>
#include <set>
#include <string>
#include <utility>
#include <vector>

class Government;
class Outfit;
class Planet;
class Rectangle;
class Ship;
class ShipEvent;
class StartConditions;
class StellarObject;
class System;
class UI;



// Class holding information about a "player" - their name, their finances, what
// ship(s) they own and with what outfits, what systems they have visited, etc.
// This class also handles saving the player's info to disk so it can be read
// back in exactly the same state later. This includes what changes the player
// has made to the universe, what jobs are being offered to them right now,
// and what their current travel plan is, if any.
class PlayerInfo {
public:
	struct FleetBalance {
		int64_t maintenanceCosts = 0;
		int64_t assetsReturns = 0;
	};
public:
	PlayerInfo() = default;
	// Don't allow copying this class.
	PlayerInfo(const PlayerInfo &) = delete;
	PlayerInfo &operator=(const PlayerInfo &) = delete;
	PlayerInfo(PlayerInfo &&) = default;
	PlayerInfo &operator=(PlayerInfo &&) = default;
	~PlayerInfo() noexcept = default;

	// Reset the player to an "empty" state, i.e. no player is loaded.
	void Clear();

	// Check if any player's information is loaded.
	bool IsLoaded() const;
	// Make a new player.
	void New(const StartConditions &start);
	// Load an existing player.
	void Load(const std::string &path);
	// Load the most recently saved player. If no save could be loaded, returns false.
	bool LoadRecent();
	// Save this player (using the Identifier() as the file name).
	void Save() const;

	// Get the root filename used for this player's saved game files. (If there
	// are multiple pilots with the same name it may have a digit appended.)
	std::string Identifier() const;

	// Apply the given changes and store them in the player's saved game file.
	void AddChanges(std::list<DataNode> &changes);
	// Add an event that will happen at the given date.
	void AddEvent(const GameEvent &event, const Date &date);

	// Mark the player as dead, or check if they have died.
	void Die(int response = 0, const std::shared_ptr<Ship> &capturer = nullptr);
	bool IsDead() const;

	// Get or set the player's name.
	const std::string &FirstName() const;
	const std::string &LastName() const;
	void SetName(const std::string &first, const std::string &last);

	// Get or change the current date.
	const Date &GetDate() const;
	void IncrementDate();

	// Get basic data about the player's starting scenario.
	const CoreStartData &StartData() const noexcept;

	// Set the system the player is in. This must be stored here so that even if
	// the player sells all their ships, we still know where the player is.
	// This also marks the given system as visited.
	void SetSystem(const System &system);
	const System *GetSystem() const;
	// Set what planet the player is on (or nullptr, if taking off).
	void SetPlanet(const Planet *planet);
	const Planet *GetPlanet() const;
	// If the player is landed, return the stellar object they are on.
	const StellarObject *GetStellarObject() const;
	// Check whether a mission conversation has raised a flag that the player
	// must leave the planet immediately (without time to do anything else).
	bool ShouldLaunch() const;

	// Access the player's accounting information.
	const Account &Accounts() const;
	Account &Accounts();
	// Calculate the daily salaries for crew, not counting crew on "parked" ships.
	int64_t Salaries() const;
	// Calculate the daily maintenance cost and generated income for all ships and in cargo outfits.
	FleetBalance MaintenanceAndReturns() const;

	// Access the flagship (the first ship in the list). This returns null if
	// the player does not have any ships that can be a flagship.
	const Ship *Flagship() const;
	Ship *Flagship();
	const std::shared_ptr<Ship> &FlagshipPtr();
	// Get the full list of ships the player owns.
	const std::vector<std::shared_ptr<Ship>> &Ships() const;
	// Inspect the flightworthiness of the player's active fleet as a whole to
	// determine which ships cannot travel with the group.
	std::map<const std::shared_ptr<Ship>, std::vector<std::string>> FlightCheck() const;
	// Add a captured ship to your fleet.
	void AddShip(const std::shared_ptr<Ship> &ship);
	// Buy or sell a ship.
	void BuyShip(const Ship *model, const std::string &name, bool isGift = false);
	void SellShip(const Ship *selected);
	std::vector<std::shared_ptr<Ship>>::iterator DisownShip(const Ship *selected);
	void ParkShip(const Ship *selected, bool isParked);
	void RenameShip(const Ship *selected, const std::string &name);
	// Change the order of the given ship in the list.
	void ReorderShip(int fromIndex, int toIndex);
	void SetShipOrder(const std::vector<std::shared_ptr<Ship>> &newOrder);
	// Get the attraction factors of the player's fleet to raid fleets.
	std::pair<double, double> RaidFleetFactors() const;

	// Get cargo information.
	CargoHold &Cargo();
	const CargoHold &Cargo() const;
	// Get items stored on the player's current planet.
	CargoHold *Storage(bool forceCreate = false);
	// Get items stored on all planets (for map display).
	const std::map<const Planet *, CargoHold> &PlanetaryStorage() const;
	// Get cost basis for commodities.
	void AdjustBasis(const std::string &commodity, int64_t adjustment);
	int64_t GetBasis(const std::string &commodity, int tons = 1) const;
	// Call this when leaving the outfitter, shipyard, or hiring panel.
	void UpdateCargoCapacities();
	// Switch cargo from being stored in ships to being stored here.
	void Land(UI *ui);
	// Load the cargo back into your ships. This may require selling excess.
	bool TakeOff(UI *ui);

	// Get or add to pilot's playtime.
	double GetPlayTime() const noexcept;
	void AddPlayTime(std::chrono::nanoseconds timeVal);

	// Get the player's logbook.
	const std::multimap<Date, std::string> &Logbook() const;
	void AddLogEntry(const std::string &text);
	const std::map<std::string, std::map<std::string, std::string>> &SpecialLogs() const;
	void AddSpecialLog(const std::string &type, const std::string &name, const std::string &text);
	bool HasLogs() const;

	// Get mission information.
	const std::list<Mission> &Missions() const;
	const std::list<Mission> &AvailableJobs() const;
	const Mission *ActiveBoardingMission() const;
	void UpdateMissionNPCs();
	void AcceptJob(const Mission &mission, UI *ui);
	// Check to see if there is any mission to offer right now.
	Mission *MissionToOffer(Mission::Location location);
	Mission *BoardingMission(const std::shared_ptr<Ship> &ship);
	void ClearActiveBoardingMission();
	// If one of your missions cannot be offered because you do not have enough
	// space for it, and it specifies a message to be shown in that situation,
	// show that message.
	void HandleBlockedMissions(Mission::Location location, UI *ui);
	// Callback for accepting or declining whatever mission has been offered.
	void MissionCallback(int response);
	// Basic callback for handling forced departure from a planet.
	void BasicCallback(int response);
	// Complete or fail a mission.
	void RemoveMission(Mission::Trigger trigger, const Mission &mission, UI *ui);
	// Mark a mission as failed, but do not remove it from the mission list yet.
	void FailMission(const Mission &mission);
	// Update mission status based on an event.
	void HandleEvent(const ShipEvent &event, UI *ui);

	// Access the "condition" flags for this player.
	ConditionsStore &Conditions();
	const ConditionsStore &Conditions() const;
	std::map<std::string, std::string> GetSubstitutions() const;

	// Check what the player knows about the given system or planet.
	bool HasSeen(const System &system) const;
	bool HasVisited(const System &system) const;
	bool HasVisited(const Planet &planet) const;
	bool KnowsName(const System &system) const;
	// Marking a system as visited also "sees" its neighbors.
	void Visit(const System &system);
	void Visit(const Planet &planet);
	// Mark a system and its planets as unvisited, even if visited previously.
	void Unvisit(const System &system);
	void Unvisit(const Planet &planet);

	// Check whether the player has visited the <mapSize> systems around the current one.
	bool HasMapped(int mapSize) const;
	// Mark a whole map of systems as visited.
	void Map(int mapSize);

	// Access the player's travel plan.
	bool HasTravelPlan() const;
	const std::vector<const System *> &TravelPlan() const;
	std::vector<const System *> &TravelPlan();
	// Remove the first or last system from the travel plan.
	void PopTravel();
	// Get or set the planet to land on at the end of the travel path.
	const Planet *TravelDestination() const;
	void SetTravelDestination(const Planet *planet);

	// Toggle which secondary weapon the player has selected.
	const std::set<const Outfit *> &SelectedWeapons() const;
	void SelectNext();

	// Escorts currently selected for giving orders.
	const std::vector<std::weak_ptr<Ship>> &SelectedShips() const;
	// Select any player ships in the given box or list. Return true if any were
	// selected.
	bool SelectShips(const Rectangle &box, bool hasShift);
	bool SelectShips(const std::vector<const Ship *> &stack, bool hasShift);
	void SelectShip(const Ship *ship, bool hasShift);
	void SelectGroup(int group, bool hasShift);
	void SetGroup(int group, const std::set<Ship *> *newShips = nullptr);
	std::set<Ship *> GetGroup(int group);

	// Keep track of any outfits that you have sold since landing. These will be
	// available to buy back until you take off.
	int Stock(const Outfit *outfit) const;
	void AddStock(const Outfit *outfit, int count);
	// Get depreciation information.
	const Depreciation &FleetDepreciation() const;
	const Depreciation &StockDepreciation() const;

	// Keep track of what materials you have mined in each system.
	void Harvest(const Outfit *type);
	const std::set<std::pair<const System *, const Outfit *>> &Harvested() const;

	// Get or set the travel destination for selected escorts via the map.
	const std::pair<const System *, Point> &GetEscortDestination() const;
	void SetEscortDestination(const System *system = nullptr, Point pos = Point());
	bool HasEscortDestination() const;

	// Get or set what coloring is currently selected in the map.
	int MapColoring() const;
	void SetMapColoring(int index);
	// Get or set the map zoom level.
	int MapZoom() const;
	void SetMapZoom(int level);
	// Get the set of collapsed categories for the named panel.
	std::set<std::string> &Collapsed(const std::string &name);


private:
	// Apply any "changes" saved in this player info to the global game state.
	void ApplyChanges();
	// After loading & applying changes, make sure the player & ship locations are sensible.
	void ValidateLoad();
	// Helper to register derived conditions.
	void RegisterDerivedConditions();

	void UpdateMilestones();

	// New missions are generated each time you land on a planet.
	void CreateMissions();
	void StepMissions(UI *ui);
	void Autosave() const;
	void Save(const std::string &path) const;

	// Check for and apply any punitive actions from planetary security.
	void Fine(UI *ui);

	// Set the flagship (on departure or during flight).
	void SetFlagship(Ship &other);

	// Helper function to update the ship selection.
	void SelectShip(const std::shared_ptr<Ship> &ship, bool *first);

	// Check that this player's current state can be saved.
	bool CanBeSaved() const;


private:
	std::string firstName;
	std::string lastName;
	std::string filePath;

	Date date;
	const System *system = nullptr;
	const Planet *planet = nullptr;
	bool shouldLaunch = false;
	bool isDead = false;

	// The amount of in-game time played, in seconds.
	double playTime = 0.;

	Account accounts;

	std::shared_ptr<Ship> flagship;
	std::vector<std::shared_ptr<Ship>> ships;
	std::vector<std::weak_ptr<Ship>> selectedShips;
	std::map<const Ship *, int> groups;
	CargoHold cargo;
	std::map<const Planet *, CargoHold> planetaryStorage;
	std::map<std::string, int64_t> costBasis;

	std::multimap<Date, std::string> logbook;
	std::map<std::string, std::map<std::string, std::string>> specialLogs;

	// A list of the player's active, accepted missions.
	std::list<Mission> missions;
	// These lists are populated when you land on a planet, and saved so that
	// they will not change if you reload the game.
	std::list<Mission> availableJobs;
	std::list<Mission> availableMissions;
	// If any mission component is not fully defined, the mission is deactivated
	// until its components are fully evaluable (i.e. needed plugins are reinstalled).
	std::list<Mission> inactiveMissions;
	// Missions that are failed or aborted, but not yet deleted, and any
	// missions offered while in-flight are not saved.
	std::list<Mission> doneMissions;
	std::list<Mission> boardingMissions;
	// This pointer to the most recently accepted boarding mission enables
	// its NPCs to be placed before the player lands, and is then cleared.
	Mission *activeBoardingMission = nullptr;

<<<<<<< HEAD
	std::map<std::string, int64_t> conditions;
	std::map<const Milestone *, MilestoneState> milestones;
=======
	ConditionsStore conditions;
>>>>>>> 304d0ee3

	std::set<const System *> seen;
	std::set<const System *> visitedSystems;
	std::set<const Planet *> visitedPlanets;
	std::vector<const System *> travelPlan;
	const Planet *travelDestination = nullptr;

	std::set<const Outfit *> selectedWeapons;

	std::map<const Outfit *, int> stock;
	Depreciation depreciation;
	Depreciation stockDepreciation;
	std::set<std::pair<const System *, const Outfit *>> harvested;

	// Changes that this PlayerInfo wants to make to the global galaxy state:
	std::vector<std::pair<const Government *, double>> reputationChanges;
	std::list<DataNode> dataChanges;
	DataNode economy;
	// Persons that have been killed in this player's universe:
	std::vector<std::string> destroyedPersons;
	// Events that are going to happen some time in the future:
	std::list<GameEvent> gameEvents;

	// The system and position therein to which the "orbits" system UI issued a move order.
	std::pair<const System *, Point> interstellarEscortDestination;
	// Currently selected coloring, in the map panel (defaults to reputation):
	int mapColoring = -6;
	int mapZoom = 0;

	// Currently collapsed categories for various panels.
	std::map<std::string, std::set<std::string>> collapsed;

	bool freshlyLoaded = true;
	int desiredCrew = 0;

	// Basic information about the player's starting scenario.
	CoreStartData startData;
};



#endif<|MERGE_RESOLUTION|>--- conflicted
+++ resolved
@@ -355,12 +355,8 @@
 	// its NPCs to be placed before the player lands, and is then cleared.
 	Mission *activeBoardingMission = nullptr;
 
-<<<<<<< HEAD
-	std::map<std::string, int64_t> conditions;
 	std::map<const Milestone *, MilestoneState> milestones;
-=======
 	ConditionsStore conditions;
->>>>>>> 304d0ee3
 
 	std::set<const System *> seen;
 	std::set<const System *> visitedSystems;
