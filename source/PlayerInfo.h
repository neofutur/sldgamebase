--- conflicted
+++ resolved
@@ -168,13 +168,8 @@
 
 	// Get or add to pilot's playtime.
 	double GetPlayTime() const noexcept;
-<<<<<<< HEAD
 	void AddPlayTime(double timeVal);
-	
-=======
-	void AddPlayTime(std::chrono::nanoseconds timeVal);
-
->>>>>>> b1b1a78a
+
 	// Get the player's logbook.
 	const std::multimap<Date, std::string> &Logbook() const;
 	void AddLogEntry(const std::string &text);
