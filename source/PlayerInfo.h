/* PlayerInfo.h
Copyright (c) 2014 by Michael Zahniser

Endless Sky is free software: you can redistribute it and/or modify it under the
terms of the GNU General Public License as published by the Free Software
Foundation, either version 3 of the License, or (at your option) any later version.

Endless Sky is distributed in the hope that it will be useful, but WITHOUT ANY
WARRANTY; without even the implied warranty of MERCHANTABILITY or FITNESS FOR A
PARTICULAR PURPOSE. See the GNU General Public License for more details.

You should have received a copy of the GNU General Public License along with
this program. If not, see <https://www.gnu.org/licenses/>.
*/

#ifndef PLAYER_INFO_H_
#define PLAYER_INFO_H_

#include "Account.h"
#include "CargoHold.h"
#include "ConditionsStore.h"
#include "CoreStartData.h"
#include "DataNode.h"
#include "Date.h"
#include "Depreciation.h"
#include "GameEvent.h"
#include "Government.h"
#include "Mission.h"
#include "SystemEntry.h"

#include <chrono>
#include <list>
#include <map>
#include <memory>
#include <set>
#include <string>
#include <unordered_map>
#include <utility>
#include <vector>

class Outfit;
class Planet;
class Rectangle;
class Ship;
class ShipEvent;
class StartConditions;
class StellarObject;
class System;
class UI;



// Class holding information about a "player" - their name, their finances, what
// ship(s) they own and with what outfits, what systems they have visited, etc.
// This class also handles saving the player's info to disk so it can be read
// back in exactly the same state later. This includes what changes the player
// has made to the universe, what jobs are being offered to them right now,
// and what their current travel plan is, if any.
class PlayerInfo {
public:
	static const std::string UPDATE_FLEET_COUNTERS_CONDITION_NAME;
	struct FleetBalance {
		int64_t maintenanceCosts = 0;
		int64_t assetsReturns = 0;
	};


public:
	PlayerInfo() = default;
	// Don't allow copying this class.
	PlayerInfo(const PlayerInfo &) = delete;
	PlayerInfo &operator=(const PlayerInfo &) = delete;
	PlayerInfo(PlayerInfo &&) = default;
	PlayerInfo &operator=(PlayerInfo &&) = default;
	~PlayerInfo() noexcept = default;

	// Reset the player to an "empty" state, i.e. no player is loaded.
	void Clear();

	// Check if any player's information is loaded.
	bool IsLoaded() const;
	// Make a new player.
	void New(const StartConditions &start);
	// Load an existing player.
	void Load(const std::string &path);
	// Load the most recently saved player. If no save could be loaded, returns false.
	bool LoadRecent();
	// Save this player (using the Identifier() as the file name).
	void Save() const;

	// Get the root filename used for this player's saved game files. (If there
	// are multiple pilots with the same name it may have a digit appended.)
	std::string Identifier() const;

	// Start a transaction. This stores the current state, and any Save()
	// calls during the transaction will store this saved state.
	void StartTransaction();
	// Complete the transaction.
	void FinishTransaction();

	// Apply the given changes and store them in the player's saved game file.
	void AddChanges(std::list<DataNode> &changes);
	// Add an event that will happen at the given date.
	void AddEvent(const GameEvent &event, const Date &date);

	// Mark the player as dead, or check if they have died.
	void Die(int response = 0, const std::shared_ptr<Ship> &capturer = nullptr);
	bool IsDead() const;

	// Get or set the player's name.
	const std::string &FirstName() const;
	const std::string &LastName() const;
	void SetName(const std::string &first, const std::string &last);

	// Get or change the current date.
	const Date &GetDate() const;
	void IncrementDate();

	// Get basic data about the player's starting scenario.
	const CoreStartData &StartData() const noexcept;

	// Sets the means the player used to enter the system.
	void SetSystemEntry(SystemEntry entryType);
	SystemEntry GetSystemEntry() const;
	// Set the system the player is in. This must be stored here so that even if
	// the player sells all their ships, we still know where the player is.
	// This also marks the given system as visited.
	void SetSystem(const System &system);
	const System *GetSystem() const;
	const System *GetPreviousSystem() const;
	// Set what planet the player is on (or nullptr, if taking off).
	void SetPlanet(const Planet *planet);
	const Planet *GetPlanet() const;
	// If the player is landed, return the stellar object they are on.
	const StellarObject *GetStellarObject() const;
	// Check whether a mission conversation has raised a flag that the player
	// must leave the planet immediately (without time to do anything else).
	bool ShouldLaunch() const;

	// Access the player's accounting information.
	const Account &Accounts() const;
	Account &Accounts();
	// Calculate the daily salaries for crew, not counting crew on "parked" ships.
	int64_t Salaries() const;
	// Calculate the daily maintenance cost and generated income for all ships and in cargo outfits.
	FleetBalance MaintenanceAndReturns() const;

	// Access the flagship (the first ship in the list). This returns null if
	// the player does not have any ships that can be a flagship.
	const Ship *Flagship() const;
	Ship *Flagship();
	const std::shared_ptr<Ship> &FlagshipPtr();
	// Get the full list of ships the player owns.
	const std::vector<std::shared_ptr<Ship>> &Ships() const;
	// Inspect the flightworthiness of the player's active fleet as a whole to
	// determine which ships cannot travel with the group.
	std::map<const std::shared_ptr<Ship>, std::vector<std::string>> FlightCheck() const;
	// Add a captured ship to your fleet.
	void AddShip(const std::shared_ptr<Ship> &ship);
	// Buy or sell a ship.
	void BuyShip(const Ship *model, const std::string &name, bool isGift = false);
	void SellShip(const Ship *selected);
	std::vector<std::shared_ptr<Ship>>::iterator DisownShip(const Ship *selected);
	void ParkShip(const Ship *selected, bool isParked);
	void RenameShip(const Ship *selected, const std::string &name);
	// Change the order of the given ship in the list.
	void ReorderShip(int fromIndex, int toIndex);
	void SetShipOrder(const std::vector<std::shared_ptr<Ship>> &newOrder);
	// Get the attraction factors of the player's fleet to raid fleets.
	std::pair<double, double> RaidFleetFactors() const;
	double RaidFleetAttraction(const Government::RaidFleet &raidFleet, const System *system) const;

	// Get cargo information.
	CargoHold &Cargo();
	const CargoHold &Cargo() const;
	// Get items stored on the player's current planet.
	CargoHold *Storage(bool forceCreate = false);
	// Get items stored on all planets (for map display).
	const std::map<const Planet *, CargoHold> &PlanetaryStorage() const;
	// Get cost basis for commodities.
	void AdjustBasis(const std::string &commodity, int64_t adjustment);
	int64_t GetBasis(const std::string &commodity, int tons = 1) const;
	// Call this when leaving the outfitter, shipyard, or hiring panel.
	void UpdateCargoCapacities();
	// Switch cargo from being stored in ships to being stored here.
	void Land(UI *ui);
	// Load the cargo back into your ships. This may require selling excess.
	bool TakeOff(UI *ui);

	// Get or add to pilot's playtime.
	double GetPlayTime() const noexcept;
	void AddPlayTime(std::chrono::nanoseconds timeVal);

	// Get the player's logbook.
	const std::multimap<Date, std::string> &Logbook() const;
	void AddLogEntry(const std::string &text);
	const std::map<std::string, std::map<std::string, std::string>> &SpecialLogs() const;
	void AddSpecialLog(const std::string &type, const std::string &name, const std::string &text);
	bool HasLogs() const;

	// Get mission information.
	const std::list<Mission> &Missions() const;
	const std::list<Mission> &AvailableJobs() const;

	enum SortType {ABC, PAY, SPEED, CONVENIENT};
	const SortType GetAvailableSortType() const;
	void NextAvailableSortType();
	const bool ShouldSortAscending() const;
	void ToggleSortAscending();
	const bool ShouldSortSeparateDeadline() const;
	void ToggleSortSeparateDeadline();
	const bool ShouldSortSeparatePossible() const;
	void ToggleSortSeparatePossible();
	void SortAvailable();

	const Mission *ActiveBoardingMission() const;
	void UpdateMissionNPCs();
	void AcceptJob(const Mission &mission, UI *ui);
	// Check to see if there is any mission to offer right now.
	Mission *MissionToOffer(Mission::Location location);
	Mission *BoardingMission(const std::shared_ptr<Ship> &ship);
	// Return true if the given ship is capturable only because it's the source
	// of a boarding mission which allows it to be.
	bool CaptureOverriden(const std::shared_ptr<Ship> &ship) const;
	void ClearActiveBoardingMission();
	// If one of your missions cannot be offered because you do not have enough
	// space for it, and it specifies a message to be shown in that situation,
	// show that message.
	void HandleBlockedMissions(Mission::Location location, UI *ui);
	// Callback for accepting or declining whatever mission has been offered.
	void MissionCallback(int response);
	// Basic callback for handling forced departure from a planet.
	void BasicCallback(int response);
	// Complete or fail a mission.
	void RemoveMission(Mission::Trigger trigger, const Mission &mission, UI *ui);
	// Mark a mission as failed, but do not remove it from the mission list yet.
	void FailMission(const Mission &mission);
	// Update mission status based on an event.
	void HandleEvent(const ShipEvent &event, UI *ui);

	// Access the "condition" flags for this player.
	ConditionsStore &Conditions();
	const ConditionsStore &Conditions() const;
	std::map<std::string, std::string> GetSubstitutions() const;

	// Check what the player knows about the given system or planet.
	bool HasSeen(const System &system) const;
	bool HasVisited(const System &system) const;
	bool HasVisited(const Planet &planet) const;
	bool KnowsName(const System &system) const;
	// Marking a system as visited also "sees" its neighbors.
	void Visit(const System &system);
	void Visit(const Planet &planet);
	// Mark a system and its planets as unvisited, even if visited previously.
	void Unvisit(const System &system);
	void Unvisit(const Planet &planet);

	// Check whether the player has visited the <mapSize> systems around the current one.
	bool HasMapped(int mapSize) const;
	// Mark a whole map of systems as visited.
	void Map(int mapSize);

	// Access the player's travel plan.
	bool HasTravelPlan() const;
	const std::vector<const System *> &TravelPlan() const;
	std::vector<const System *> &TravelPlan();
	// Remove the first or last system from the travel plan.
	void PopTravel();
	// Get or set the planet to land on at the end of the travel path.
	const Planet *TravelDestination() const;
	void SetTravelDestination(const Planet *planet);

	// Toggle which secondary weapon the player has selected.
	const std::set<const Outfit *> &SelectedSecondaryWeapons() const;
	void SelectNextSecondary();
	void DeselectAllSecondaries();
	void ToggleAnySecondary(const Outfit *outfit);

	// Escorts currently selected for giving orders.
	const std::vector<std::weak_ptr<Ship>> &SelectedShips() const;
	// Select any player ships in the given box or list. Return true if any were
	// selected.
	bool SelectShips(const Rectangle &box, bool hasShift);
	bool SelectShips(const std::vector<const Ship *> &stack, bool hasShift);
	void SelectShip(const Ship *ship, bool hasShift);
	void SelectGroup(int group, bool hasShift);
	void SetGroup(int group, const std::set<Ship *> *newShips = nullptr);
	std::set<Ship *> GetGroup(int group);

	// Keep track of any outfits that you have sold since landing. These will be
	// available to buy back until you take off.
	int Stock(const Outfit *outfit) const;
	void AddStock(const Outfit *outfit, int count);
	// Get depreciation information.
	const Depreciation &FleetDepreciation() const;
	const Depreciation &StockDepreciation() const;

	// Keep track of what materials you have mined in each system.
	void Harvest(const Outfit *type);
	const std::set<std::pair<const System *, const Outfit *>> &Harvested() const;

	// Get or set the travel destination for selected escorts via the map.
	const std::pair<const System *, Point> &GetEscortDestination() const;
	void SetEscortDestination(const System *system = nullptr, Point pos = Point());
	bool HasEscortDestination() const;

	// Get or set what coloring is currently selected in the map.
	int MapColoring() const;
	void SetMapColoring(int index);
	// Get or set the map zoom level.
	int MapZoom() const;
	void SetMapZoom(int level);
	// Get the set of collapsed categories for the named panel.
	std::set<std::string> &Collapsed(const std::string &name);

	std::unordered_map<std::string, int64_t> &FleetCounters();
	const std::unordered_map<std::string, int64_t> &FleetCounters() const;


private:
	// Apply any "changes" saved in this player info to the global game state.
	void ApplyChanges();
	// After loading & applying changes, make sure the player & ship locations are sensible.
	void ValidateLoad();
	// Helper to register derived conditions.
	void RegisterDerivedConditions();

	// New missions are generated each time you land on a planet.
	void CreateMissions();
	void StepMissions(UI *ui);
	void Autosave() const;
	void Save(const std::string &path) const;
	void Save(DataWriter &out) const;

	// Check for and apply any punitive actions from planetary security.
	void Fine(UI *ui);

	// Set the flagship (on departure or during flight).
	void SetFlagship(Ship &other);

	// Helper function to update the ship selection.
	void SelectShip(const std::shared_ptr<Ship> &ship, bool *first);

	// Check that this player's current state can be saved.
	bool CanBeSaved() const;


private:
	std::string firstName;
	std::string lastName;
	std::string filePath;

	Date date;
	SystemEntry entry = SystemEntry::TAKE_OFF;
	const System *previousSystem = nullptr;
	const System *system = nullptr;
	const Planet *planet = nullptr;
	bool shouldLaunch = false;
	bool isDead = false;

	// The amount of in-game time played, in seconds.
	double playTime = 0.;

	Account accounts;

	std::shared_ptr<Ship> flagship;
	std::vector<std::shared_ptr<Ship>> ships;
	std::vector<std::weak_ptr<Ship>> selectedShips;
	std::map<const Ship *, int> groups;
	CargoHold cargo;
	std::map<const Planet *, CargoHold> planetaryStorage;
	std::map<std::string, int64_t> costBasis;

	std::multimap<Date, std::string> logbook;
	std::map<std::string, std::map<std::string, std::string>> specialLogs;

	// A list of the player's active, accepted missions.
	std::list<Mission> missions;
	// These lists are populated when you land on a planet, and saved so that
	// they will not change if you reload the game.
	std::list<Mission> availableJobs;
	std::list<Mission> availableMissions;
	// If any mission component is not fully defined, the mission is deactivated
	// until its components are fully evaluable (i.e. needed plugins are reinstalled).
	std::list<Mission> inactiveMissions;
	// Missions that are failed or aborted, but not yet deleted, and any
	// missions offered while in-flight are not saved.
	std::list<Mission> doneMissions;
	std::list<Mission> boardingMissions;
	// This pointer to the most recently accepted boarding mission enables
	// its NPCs to be placed before the player lands, and is then cleared.
	Mission *activeBoardingMission = nullptr;
	// How to sort availableJobs
	bool availableSortAsc = true;
	SortType availableSortType;
	bool sortSeparateDeadline = false;
	bool sortSeparatePossible = false;

	ConditionsStore conditions;

	std::set<const System *> seen;
	std::set<const System *> visitedSystems;
	std::set<const Planet *> visitedPlanets;
	std::vector<const System *> travelPlan;
	const Planet *travelDestination = nullptr;

	std::set<const Outfit *> selectedWeapons;

	std::map<const Outfit *, int> stock;
	Depreciation depreciation;
	Depreciation stockDepreciation;
	std::set<std::pair<const System *, const Outfit *>> harvested;

	// Changes that this PlayerInfo wants to make to the global galaxy state:
	std::vector<std::pair<const Government *, double>> reputationChanges;
	std::list<DataNode> dataChanges;
	DataNode economy;
	// Persons that have been killed in this player's universe:
	std::vector<std::string> destroyedPersons;
	// Events that are going to happen some time in the future:
	std::list<GameEvent> gameEvents;

	// The system and position therein to which the "orbits" system UI issued a move order.
	std::pair<const System *, Point> interstellarEscortDestination;
	// Currently selected coloring, in the map panel (defaults to reputation):
	int mapColoring = -6;
	int mapZoom = 0;

	// Currently collapsed categories for various panels.
	std::map<std::string, std::set<std::string>> collapsed;

	bool freshlyLoaded = true;
	int desiredCrew = 0;

	// Basic information about the player's starting scenario.
	CoreStartData startData;

<<<<<<< HEAD
	// Tracks the number of times a fleet with a given name has
	// been spawned as a random event or during system entry.
	// Only updated if "count spawned fleets" condition is set.
	// Currently, this does not include raid fleets or NPC fleets.
	// (Intended only for integration testing.)
	std::unordered_map<std::string, int64_t> fleetCounters;
=======
	DataWriter *transactionSnapshot = nullptr;
>>>>>>> a30eca4c
};



#endif<|MERGE_RESOLUTION|>--- conflicted
+++ resolved
@@ -435,16 +435,13 @@
 	// Basic information about the player's starting scenario.
 	CoreStartData startData;
 
-<<<<<<< HEAD
 	// Tracks the number of times a fleet with a given name has
 	// been spawned as a random event or during system entry.
 	// Only updated if "count spawned fleets" condition is set.
 	// Currently, this does not include raid fleets or NPC fleets.
 	// (Intended only for integration testing.)
 	std::unordered_map<std::string, int64_t> fleetCounters;
-=======
 	DataWriter *transactionSnapshot = nullptr;
->>>>>>> a30eca4c
 };
 
 
