/* PlayerInfo.h
Copyright (c) 2014 by Michael Zahniser

Endless Sky is free software: you can redistribute it and/or modify it under the
terms of the GNU General Public License as published by the Free Software
Foundation, either version 3 of the License, or (at your option) any later version.

Endless Sky is distributed in the hope that it will be useful, but WITHOUT ANY
WARRANTY; without even the implied warranty of MERCHANTABILITY or FITNESS FOR A
PARTICULAR PURPOSE.  See the GNU General Public License for more details.
*/

#ifndef PLAYER_INFO_H_
#define PLAYER_INFO_H_

#include "Account.h"
#include "CargoHold.h"
#include "CoreStartData.h"
#include "DataNode.h"
#include "Date.h"
#include "Depreciation.h"
#include "GameEvent.h"
#include "Mission.h"

#include <chrono>
#include <list>
#include <map>
#include <memory>
#include <set>
#include <string>
#include <utility>
#include <vector>

class Government;
class Outfit;
class Planet;
class Rectangle;
class Ship;
class ShipEvent;
class StartConditions;
class StellarObject;
class System;
class UI;



// Class holding information about a "player" - their name, their finances, what
// ship(s) they own and with what outfits, what systems they have visited, etc.
// This class also handles saving the player's info to disk so it can be read
// back in exactly the same state later. This includes what changes the player
// has made to the universe, what jobs are being offered to them right now,
// and what their current travel plan is, if any.
class PlayerInfo {
public:
	struct FleetBalance {
		int64_t maintenanceCosts = 0;
		int64_t assetsReturns = 0;
	};
public:
	PlayerInfo() = default;
	// Don't allow copying this class.
	PlayerInfo(const PlayerInfo &) = delete;
	PlayerInfo &operator=(const PlayerInfo &) = delete;
	PlayerInfo(PlayerInfo &&) = default;
	PlayerInfo &operator=(PlayerInfo &&) = default;
	~PlayerInfo() noexcept = default;

	// Reset the player to an "empty" state, i.e. no player is loaded.
	void Clear();

	// Check if any player's information is loaded.
	bool IsLoaded() const;
	// Make a new player.
	void New(const StartConditions &start);
	// Load an existing player.
	void Load(const std::string &path);
	// Load the most recently saved player. If no save could be loaded, returns false.
	bool LoadRecent();
	// Save this player (using the Identifier() as the file name).
	void Save() const;

	// Get the root filename used for this player's saved game files. (If there
	// are multiple pilots with the same name it may have a digit appended.)
	std::string Identifier() const;

	// Apply the given changes and store them in the player's saved game file.
	void AddChanges(std::list<DataNode> &changes);
	// Add an event that will happen at the given date.
	void AddEvent(const GameEvent &event, const Date &date);

	// Mark the player as dead, or check if they have died.
	void Die(int response = 0, const std::shared_ptr<Ship> &capturer = nullptr);
	bool IsDead() const;

	// Get or set the player's name.
	const std::string &FirstName() const;
	const std::string &LastName() const;
	void SetName(const std::string &first, const std::string &last);

	// Get or change the current date.
	const Date &GetDate() const;
	void IncrementDate();

	// Get basic data about the player's starting scenario.
	const CoreStartData &StartData() const noexcept;

	// Set the system the player is in. This must be stored here so that even if
	// the player sells all their ships, we still know where the player is.
	// This also marks the given system as visited.
	void SetSystem(const System &system);
	const System *GetSystem() const;
	// Set what planet the player is on (or nullptr, if taking off).
	void SetPlanet(const Planet *planet);
	const Planet *GetPlanet() const;
	// If the player is landed, return the stellar object they are on.
	const StellarObject *GetStellarObject() const;
	// Check whether a mission conversation has raised a flag that the player
	// must leave the planet immediately (without time to do anything else).
	bool ShouldLaunch() const;

	// Access the player's accounting information.
	const Account &Accounts() const;
	Account &Accounts();
	// Calculate the daily salaries for crew, not counting crew on "parked" ships.
	int64_t Salaries() const;
	// Calculate the daily maintenance cost and generated income for all ships and in cargo outfits.
	FleetBalance MaintenanceAndReturns() const;

	// Access the flagship (the first ship in the list). This returns null if
	// the player does not have any ships that can be a flagship.
	const Ship *Flagship() const;
	Ship *Flagship();
	const std::shared_ptr<Ship> &FlagshipPtr();
	// Get the full list of ships the player owns.
	const std::vector<std::shared_ptr<Ship>> &Ships() const;
	// Inspect the flightworthiness of the player's active fleet as a whole to
	// determine which ships cannot travel with the group.
	std::map<const std::shared_ptr<Ship>, std::vector<std::string>> FlightCheck() const;
	// Add a captured ship to your fleet.
	void AddShip(const std::shared_ptr<Ship> &ship);
	// Buy or sell a ship.
	void BuyShip(const Ship *model, const std::string &name, bool isGift = false);
	void SellShip(const Ship *selected);
	std::vector<std::shared_ptr<Ship>>::iterator DisownShip(const Ship *selected);
	void ParkShip(const Ship *selected, bool isParked);
	void RenameShip(const Ship *selected, const std::string &name);
	// Change the order of the given ship in the list.
	void ReorderShip(int fromIndex, int toIndex);
	void SetShipOrder(const std::vector<std::shared_ptr<Ship>> &newOrder);
	// Get the attraction factors of the player's fleet to raid fleets.
	std::pair<double, double> RaidFleetFactors() const;

	// Get cargo information.
	CargoHold &Cargo();
	const CargoHold &Cargo() const;
	// Get items stored on the player's current planet.
	CargoHold *Storage(bool forceCreate = false);
	// Get items stored on all planets (for map display).
	const std::map<const Planet *, CargoHold> &PlanetaryStorage() const;
	// Get cost basis for commodities.
	void AdjustBasis(const std::string &commodity, int64_t adjustment);
	int64_t GetBasis(const std::string &commodity, int tons = 1) const;
	// Call this when leaving the outfitter, shipyard, or hiring panel.
	void UpdateCargoCapacities();
	// Switch cargo from being stored in ships to being stored here.
	void Land(UI *ui);
	// Load the cargo back into your ships. This may require selling excess.
	bool TakeOff(UI *ui);

	// Get or add to pilot's playtime.
	double GetPlayTime() const noexcept;
	void AddPlayTime(std::chrono::nanoseconds timeVal);

	// Get the player's logbook.
	const std::multimap<Date, std::string> &Logbook() const;
	void AddLogEntry(const std::string &text);
	const std::map<std::string, std::map<std::string, std::string>> &SpecialLogs() const;
	void AddSpecialLog(const std::string &type, const std::string &name, const std::string &text);
	bool HasLogs() const;

	// Get mission information.
	const std::list<Mission> &Missions() const;
	const std::list<Mission> &AvailableJobs() const;
	const Mission *ActiveBoardingMission() const;
	void UpdateMissionNPCs();
	void AcceptJob(const Mission &mission, UI *ui);
	// Check to see if there is any mission to offer right now.
	Mission *MissionToOffer(Mission::Location location);
	Mission *BoardingMission(const std::shared_ptr<Ship> &ship);
	void ClearActiveBoardingMission();
	// If one of your missions cannot be offered because you do not have enough
	// space for it, and it specifies a message to be shown in that situation,
	// show that message.
	void HandleBlockedMissions(Mission::Location location, UI *ui);
	// Callback for accepting or declining whatever mission has been offered.
	void MissionCallback(int response);
	// Basic callback for handling forced departure from a planet.
	void BasicCallback(int response);
	// Complete or fail a mission.
	void RemoveMission(Mission::Trigger trigger, const Mission &mission, UI *ui);
	// Mark a mission as failed, but do not remove it from the mission list yet.
	void FailMission(const Mission &mission);
	// Update mission status based on an event.
	void HandleEvent(const ShipEvent &event, UI *ui);

	// Access the "condition" flags for this player.
	int64_t GetCondition(const std::string &name) const;
	std::map<std::string, int64_t> &Conditions();
	const std::map<std::string, int64_t> &Conditions() const;
	// Set and check the reputation conditions, which missions and events
	// can use to modify the player's reputation with other governments.
	void SetReputationConditions();
	void CheckReputationConditions();
	std::map<std::string, std::string> GetSubstitutions() const;

	// Check what the player knows about the given system or planet.
	bool HasSeen(const System &system) const;
	bool HasVisited(const System &system) const;
	bool HasVisited(const Planet &planet) const;
	bool KnowsName(const System &system) const;
	// Marking a system as visited also "sees" its neighbors.
	void Visit(const System &system);
	void Visit(const Planet &planet);
	// Mark a system and its planets as unvisited, even if visited previously.
	void Unvisit(const System &system);
	void Unvisit(const Planet &planet);

	// Check whether the player has visited the <mapSize> systems around the current one.
	bool HasMapped(int mapSize) const;
	// Mark a whole map of systems as visited.
	void Map(int mapSize);

	// Access the player's travel plan.
	bool HasTravelPlan() const;
	const std::vector<const System *> &TravelPlan() const;
	std::vector<const System *> &TravelPlan();
	// Remove the first or last system from the travel plan.
	void PopTravel();
	// Get or set the planet to land on at the end of the travel path.
	const Planet *TravelDestination() const;
	void SetTravelDestination(const Planet *planet);

	// Toggle which secondary weapon the player has selected.
	const std::set<const Outfit *> &SelectedWeapons() const;
	void SelectNext();

	// Escorts currently selected for giving orders.
	const std::vector<std::weak_ptr<Ship>> &SelectedShips() const;
	// Select any player ships in the given box or list. Return true if any were
	// selected.
	bool SelectShips(const Rectangle &box, bool hasShift);
	bool SelectShips(const std::vector<const Ship *> &stack, bool hasShift);
	void SelectShip(const Ship *ship, bool hasShift);
	void SelectGroup(int group, bool hasShift);
	void SetGroup(int group, const std::set<Ship *> *newShips = nullptr);
	std::set<Ship *> GetGroup(int group);

	// Keep track of any outfits that you have sold since landing. These will be
	// available to buy back until you take off.
	int Stock(const Outfit *outfit) const;
	void AddStock(const Outfit *outfit, int count);
	// Get depreciation information.
	const Depreciation &FleetDepreciation() const;
	const Depreciation &StockDepreciation() const;

	// Keep track of what materials you have mined in each system.
	void Harvest(const Outfit *type);
	const std::set<std::pair<const System *, const Outfit *>> &Harvested() const;

	// Get or set the travel destination for selected escorts via the map.
	const std::pair<const System *, Point> &GetEscortDestination() const;
	void SetEscortDestination(const System *system = nullptr, Point pos = Point());
	bool HasEscortDestination() const;

	// Get or set what coloring is currently selected in the map.
	int MapColoring() const;
	void SetMapColoring(int index);
	// Get or set the map zoom level.
	int MapZoom() const;
	void SetMapZoom(int level);
	// Get the set of collapsed categories for the named panel.
	std::set<std::string> &Collapsed(const std::string &name);


private:
	// Apply any "changes" saved in this player info to the global game state.
	void ApplyChanges();
	// After loading & applying changes, make sure the player & ship locations are sensible.
	void ValidateLoad();

	// New missions are generated each time you land on a planet.
	void UpdateAutoConditions(bool isBoarding = false);
	void CreateMissions();
	void StepMissions(UI *ui);
	void Autosave() const;
	void Save(const std::string &path) const;

	// Check for and apply any punitive actions from planetary security.
	void Fine(UI *ui);

	// Helper function to update the ship selection.
	void SelectShip(const std::shared_ptr<Ship> &ship, bool *first);

	// Check that this player's current state can be saved.
	bool CanBeSaved() const;


private:
	std::string firstName;
	std::string lastName;
	std::string filePath;

	Date date;
	const System *system = nullptr;
	const Planet *planet = nullptr;
	bool shouldLaunch = false;
	bool isDead = false;

	// The amount of in-game time played, in seconds.
	double playTime = 0.;

	Account accounts;

	std::shared_ptr<Ship> flagship;
	std::vector<std::shared_ptr<Ship>> ships;
	std::vector<std::weak_ptr<Ship>> selectedShips;
	std::map<const Ship *, int> groups;
	CargoHold cargo;
	std::map<const Planet *, CargoHold> planetaryStorage;
	std::map<std::string, int64_t> costBasis;

	std::multimap<Date, std::string> logbook;
	std::map<std::string, std::map<std::string, std::string>> specialLogs;

	// A list of the player's active, accepted missions.
	std::list<Mission> missions;
	// These lists are populated when you land on a planet, and saved so that
	// they will not change if you reload the game.
	std::list<Mission> availableJobs;
	std::list<Mission> availableMissions;
	// If any mission component is not fully defined, the mission is deactivated
	// until its components are fully evaluable (i.e. needed plugins are reinstalled).
	std::list<Mission> inactiveMissions;
	// Missions that are failed or aborted, but not yet deleted, and any
	// missions offered while in-flight are not saved.
	std::list<Mission> doneMissions;
	std::list<Mission> boardingMissions;
	// This pointer to the most recently accepted boarding mission enables
	// its NPCs to be placed before the player lands, and is then cleared.
	Mission *activeBoardingMission = nullptr;

	std::map<std::string, int64_t> conditions;

	std::set<const System *> seen;
	std::set<const System *> visitedSystems;
	std::set<const Planet *> visitedPlanets;
	std::vector<const System *> travelPlan;
	const Planet *travelDestination = nullptr;

	std::set<const Outfit *> selectedWeapons;

	std::map<const Outfit *, int> stock;
	Depreciation depreciation;
	Depreciation stockDepreciation;
	std::set<std::pair<const System *, const Outfit *>> harvested;

	// Changes that this PlayerInfo wants to make to the global galaxy state:
	std::vector<std::pair<const Government *, double>> reputationChanges;
	std::list<DataNode> dataChanges;
	DataNode economy;
	// Persons that have been killed in this player's universe:
	std::vector<std::string> destroyedPersons;
	// Events that are going to happen some time in the future:
	std::list<GameEvent> gameEvents;

	// The system and position therein to which the "orbits" system UI issued a move order.
	std::pair<const System *, Point> interstellarEscortDestination;
	// Currently selected coloring, in the map panel (defaults to reputation):
	int mapColoring = -6;
	int mapZoom = 0;

	// Currently collapsed categories for various panels.
	std::map<std::string, std::set<std::string>> collapsed;

	bool freshlyLoaded = true;
<<<<<<< HEAD
=======
	int desiredCrew = 0;

	// Basic information about the player's starting scenario.
	CoreStartData startData;
>>>>>>> e7297967
};



#endif<|MERGE_RESOLUTION|>--- conflicted
+++ resolved
@@ -383,13 +383,9 @@
 	std::map<std::string, std::set<std::string>> collapsed;
 
 	bool freshlyLoaded = true;
-<<<<<<< HEAD
-=======
-	int desiredCrew = 0;
 
 	// Basic information about the player's starting scenario.
 	CoreStartData startData;
->>>>>>> e7297967
 };
 
 
