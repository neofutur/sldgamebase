/* PlayerInfo.h
Copyright (c) 2014 by Michael Zahniser

Endless Sky is free software: you can redistribute it and/or modify it under the
terms of the GNU General Public License as published by the Free Software
Foundation, either version 3 of the License, or (at your option) any later version.

Endless Sky is distributed in the hope that it will be useful, but WITHOUT ANY
WARRANTY; without even the implied warranty of MERCHANTABILITY or FITNESS FOR A
PARTICULAR PURPOSE.  See the GNU General Public License for more details.
*/

#ifndef PLAYER_INFO_H_
#define PLAYER_INFO_H_

#include "Account.h"
#include "CargoHold.h"
#include "CoreStartData.h"
#include "DataNode.h"
#include "Date.h"
#include "Depreciation.h"
#include "GameEvent.h"
#include "Mission.h"

#include <chrono>
#include <list>
#include <map>
#include <memory>
#include <set>
#include <string>
#include <utility>
#include <vector>

class Government;
class Outfit;
class Planet;
class Rectangle;
class Ship;
class ShipEvent;
class StartConditions;
class StellarObject;
class System;
class UI;



// Class holding information about a "player" - their name, their finances, what
// ship(s) they own and with what outfits, what systems they have visited, etc.
// This class also handles saving the player's info to disk so it can be read
// back in exactly the same state later. This includes what changes the player
// has made to the universe, what jobs are being offered to them right now,
// and what their current travel plan is, if any.
class PlayerInfo {
public:
	PlayerInfo() = default;
	// Don't allow copying this class.
	PlayerInfo(const PlayerInfo &) = delete;
	PlayerInfo &operator=(const PlayerInfo &) = delete;
	PlayerInfo(PlayerInfo &&) = default;
	PlayerInfo &operator=(PlayerInfo &&) = default;
	~PlayerInfo() noexcept = default;

	// Reset the player to an "empty" state, i.e. no player is loaded.
	void Clear();

	// Check if any player's information is loaded.
	bool IsLoaded() const;
	// Make a new player.
	void New(const StartConditions &start);
	// Load an existing player.
	void Load(const std::string &path);
	// Load the most recently saved player. If no save could be loaded, returns false.
	bool LoadRecent();
	// Save this player (using the Identifier() as the file name).
	void Save() const;

	// Get the root filename used for this player's saved game files. (If there
	// are multiple pilots with the same name it may have a digit appended.)
	std::string Identifier() const;

	// Apply the given changes and store them in the player's saved game file.
	void AddChanges(std::list<DataNode> &changes);
	// Add an event that will happen at the given date.
	void AddEvent(const GameEvent &event, const Date &date);

	// Mark the player as dead, or check if they have died.
	void Die(int response = 0, const std::shared_ptr<Ship> &capturer = nullptr);
	bool IsDead() const;

	// Get or set the player's name.
	const std::string &FirstName() const;
	const std::string &LastName() const;
	void SetName(const std::string &first, const std::string &last);

	// Get or change the current date.
	const Date &GetDate() const;
	void IncrementDate();

	// Get basic data about the player's starting scenario.
	const CoreStartData &StartData() const noexcept;

	// Set the system the player is in. This must be stored here so that even if
	// the player sells all their ships, we still know where the player is.
	// This also marks the given system as visited.
	void SetSystem(const System &system);
	const System *GetSystem() const;
	// Set what planet the player is on (or nullptr, if taking off).
	void SetPlanet(const Planet *planet);
	const Planet *GetPlanet() const;
	// If the player is landed, return the stellar object they are on.
	const StellarObject *GetStellarObject() const;
	// Check whether a mission conversation has raised a flag that the player
	// must leave the planet immediately (without time to do anything else).
	bool ShouldLaunch() const;

	// Access the player's accounting information.
	const Account &Accounts() const;
	Account &Accounts();
	// Calculate the daily salaries for crew, not counting crew on "parked" ships.
	int64_t Salaries() const;
<<<<<<< HEAD
	// Calculate the daily maintenance cost and generated income for all ships and in cargo outfits.
	void MaintenanceAndReturns(int64_t &maintenance, int64_t &assetReturns) const;
	
=======
	// Calculate the daily maintenance cost for all ships and in cargo outfits.
	int64_t Maintenance() const;

>>>>>>> c9cc144b
	// Access the flagship (the first ship in the list). This returns null if
	// the player does not have any ships that can be a flagship.
	const Ship *Flagship() const;
	Ship *Flagship();
	const std::shared_ptr<Ship> &FlagshipPtr();
	// Get the full list of ships the player owns.
	const std::vector<std::shared_ptr<Ship>> &Ships() const;
	// Inspect the flightworthiness of the player's active fleet as a whole to
	// determine which ships cannot travel with the group.
	std::map<const std::shared_ptr<Ship>, std::vector<std::string>> FlightCheck() const;
	// Add a captured ship to your fleet.
	void AddShip(const std::shared_ptr<Ship> &ship);
	// Buy or sell a ship.
	void BuyShip(const Ship *model, const std::string &name, bool isGift = false);
	void SellShip(const Ship *selected);
	std::vector<std::shared_ptr<Ship>>::iterator DisownShip(const Ship *selected);
	void ParkShip(const Ship *selected, bool isParked);
	void RenameShip(const Ship *selected, const std::string &name);
	// Change the order of the given ship in the list.
	void ReorderShip(int fromIndex, int toIndex);
	int ReorderShips(const std::set<int> &fromIndices, int toIndex);
	// Get the attraction factors of the player's fleet to raid fleets.
	std::pair<double, double> RaidFleetFactors() const;

	// Get cargo information.
	CargoHold &Cargo();
	const CargoHold &Cargo() const;
	// Get items stored on the player's current planet.
	CargoHold *Storage(bool forceCreate = false);
	// Get items stored on all planets (for map display).
	const std::map<const Planet *, CargoHold> &PlanetaryStorage() const;
	// Get cost basis for commodities.
	void AdjustBasis(const std::string &commodity, int64_t adjustment);
	int64_t GetBasis(const std::string &commodity, int tons = 1) const;
	// Call this when leaving the outfitter, shipyard, or hiring panel.
	void UpdateCargoCapacities();
	// Switch cargo from being stored in ships to being stored here.
	void Land(UI *ui);
	// Load the cargo back into your ships. This may require selling excess.
	bool TakeOff(UI *ui);

	// Get or add to pilot's playtime.
	double GetPlayTime() const noexcept;
	void AddPlayTime(std::chrono::nanoseconds timeVal);

	// Get the player's logbook.
	const std::multimap<Date, std::string> &Logbook() const;
	void AddLogEntry(const std::string &text);
	const std::map<std::string, std::map<std::string, std::string>> &SpecialLogs() const;
	void AddSpecialLog(const std::string &type, const std::string &name, const std::string &text);
	bool HasLogs() const;

	// Get mission information.
	const std::list<Mission> &Missions() const;
	const std::list<Mission> &AvailableJobs() const;
	const Mission *ActiveBoardingMission() const;
	void UpdateMissionNPCs();
	void AcceptJob(const Mission &mission, UI *ui);
	// Check to see if there is any mission to offer right now.
	Mission *MissionToOffer(Mission::Location location);
	Mission *BoardingMission(const std::shared_ptr<Ship> &ship);
	void ClearActiveBoardingMission();
	// If one of your missions cannot be offered because you do not have enough
	// space for it, and it specifies a message to be shown in that situation,
	// show that message.
	void HandleBlockedMissions(Mission::Location location, UI *ui);
	// Callback for accepting or declining whatever mission has been offered.
	void MissionCallback(int response);
	// Basic callback for handling forced departure from a planet.
	void BasicCallback(int response);
	// Complete or fail a mission.
	void RemoveMission(Mission::Trigger trigger, const Mission &mission, UI *ui);
	// Mark a mission as failed, but do not remove it from the mission list yet.
	void FailMission(const Mission &mission);
	// Update mission status based on an event.
	void HandleEvent(const ShipEvent &event, UI *ui);

	// Access the "condition" flags for this player.
	int64_t GetCondition(const std::string &name) const;
	std::map<std::string, int64_t> &Conditions();
	const std::map<std::string, int64_t> &Conditions() const;
	// Set and check the reputation conditions, which missions and events
	// can use to modify the player's reputation with other governments.
	void SetReputationConditions();
	void CheckReputationConditions();

	// Check what the player knows about the given system or planet.
	bool HasSeen(const System &system) const;
	bool HasVisited(const System &system) const;
	bool HasVisited(const Planet &planet) const;
	bool KnowsName(const System &system) const;
	// Marking a system as visited also "sees" its neighbors.
	void Visit(const System &system);
	void Visit(const Planet &planet);
	// Mark a system and its planets as unvisited, even if visited previously.
	void Unvisit(const System &system);
	void Unvisit(const Planet &planet);

	// Access the player's travel plan.
	bool HasTravelPlan() const;
	const std::vector<const System *> &TravelPlan() const;
	std::vector<const System *> &TravelPlan();
	// Remove the first or last system from the travel plan.
	void PopTravel();
	// Get or set the planet to land on at the end of the travel path.
	const Planet *TravelDestination() const;
	void SetTravelDestination(const Planet *planet);

	// Toggle which secondary weapon the player has selected.
	const std::set<const Outfit *> &SelectedWeapons() const;
	void SelectNext();

	// Escorts currently selected for giving orders.
	const std::vector<std::weak_ptr<Ship>> &SelectedShips() const;
	// Select any player ships in the given box or list. Return true if any were
	// selected.
	bool SelectShips(const Rectangle &box, bool hasShift);
	bool SelectShips(const std::vector<const Ship *> &stack, bool hasShift);
	void SelectShip(const Ship *ship, bool hasShift);
	void SelectGroup(int group, bool hasShift);
	void SetGroup(int group, const std::set<Ship *> *newShips = nullptr);
	std::set<Ship *> GetGroup(int group);

	// Keep track of any outfits that you have sold since landing. These will be
	// available to buy back until you take off.
	int Stock(const Outfit *outfit) const;
	void AddStock(const Outfit *outfit, int count);
	// Get depreciation information.
	const Depreciation &FleetDepreciation() const;
	const Depreciation &StockDepreciation() const;

	// Keep track of what materials you have mined in each system.
	void Harvest(const Outfit *type);
	const std::set<std::pair<const System *, const Outfit *>> &Harvested() const;

	// Get or set the travel destination for selected escorts via the map.
	const std::pair<const System *, Point> &GetEscortDestination() const;
	void SetEscortDestination(const System *system = nullptr, Point pos = Point());
	bool HasEscortDestination() const;

	// Get or set what coloring is currently selected in the map.
	int MapColoring() const;
	void SetMapColoring(int index);
	// Get or set the map zoom level.
	int MapZoom() const;
	void SetMapZoom(int level);
	// Get the set of collapsed categories for the named panel.
	std::set<std::string> &Collapsed(const std::string &name);


private:
	// Apply any "changes" saved in this player info to the global game state.
	void ApplyChanges();
	// After loading & applying changes, make sure the player & ship locations are sensible.
	void ValidateLoad();

	// New missions are generated each time you land on a planet.
	void UpdateAutoConditions(bool isBoarding = false);
	void CreateMissions();
	void StepMissions(UI *ui);
	void Autosave() const;
	void Save(const std::string &path) const;

	// Check for and apply any punitive actions from planetary security.
	void Fine(UI *ui);

	// Helper function to update the ship selection.
	void SelectShip(const std::shared_ptr<Ship> &ship, bool *first);

	// Check that this player's current state can be saved.
	bool CanBeSaved() const;


private:
	std::string firstName;
	std::string lastName;
	std::string filePath;

	Date date;
	const System *system = nullptr;
	const Planet *planet = nullptr;
	bool shouldLaunch = false;
	bool isDead = false;

	// The amount of in-game time played, in seconds.
	double playTime = 0.;

	Account accounts;

	std::shared_ptr<Ship> flagship;
	std::vector<std::shared_ptr<Ship>> ships;
	std::vector<std::weak_ptr<Ship>> selectedShips;
	std::map<const Ship *, int> groups;
	CargoHold cargo;
	std::map<const Planet *, CargoHold> planetaryStorage;
	std::map<std::string, int64_t> costBasis;

	std::multimap<Date, std::string> logbook;
	std::map<std::string, std::map<std::string, std::string>> specialLogs;

	// A list of the player's active, accepted missions.
	std::list<Mission> missions;
	// These lists are populated when you land on a planet, and saved so that
	// they will not change if you reload the game.
	std::list<Mission> availableJobs;
	std::list<Mission> availableMissions;
	// If any mission component is not fully defined, the mission is deactivated
	// until its components are fully evaluable (i.e. needed plugins are reinstalled).
	std::list<Mission> inactiveMissions;
	// Missions that are failed or aborted, but not yet deleted, and any
	// missions offered while in-flight are not saved.
	std::list<Mission> doneMissions;
	std::list<Mission> boardingMissions;
	// This pointer to the most recently accepted boarding mission enables
	// its NPCs to be placed before the player lands, and is then cleared.
	Mission *activeBoardingMission = nullptr;

	std::map<std::string, int64_t> conditions;

	std::set<const System *> seen;
	std::set<const System *> visitedSystems;
	std::set<const Planet *> visitedPlanets;
	std::vector<const System *> travelPlan;
	const Planet *travelDestination = nullptr;

	std::set<const Outfit *> selectedWeapons;

	std::map<const Outfit *, int> stock;
	Depreciation depreciation;
	Depreciation stockDepreciation;
	std::set<std::pair<const System *, const Outfit *>> harvested;

	// Changes that this PlayerInfo wants to make to the global galaxy state:
	std::vector<std::pair<const Government *, double>> reputationChanges;
	std::list<DataNode> dataChanges;
	DataNode economy;
	// Persons that have been killed in this player's universe:
	std::vector<std::string> destroyedPersons;
	// Events that are going to happen some time in the future:
	std::list<GameEvent> gameEvents;

	// The system and position therein to which the "orbits" system UI issued a move order.
	std::pair<const System *, Point> interstellarEscortDestination;
	// Currently selected coloring, in the map panel (defaults to reputation):
	int mapColoring = -6;
	int mapZoom = 0;

	// Currently collapsed categories for various panels.
	std::map<std::string, std::set<std::string>> collapsed;

	bool freshlyLoaded = true;
	int desiredCrew = 0;

	// Basic information about the player's starting scenario.
	CoreStartData startData;
};



#endif<|MERGE_RESOLUTION|>--- conflicted
+++ resolved
@@ -118,15 +118,9 @@
 	Account &Accounts();
 	// Calculate the daily salaries for crew, not counting crew on "parked" ships.
 	int64_t Salaries() const;
-<<<<<<< HEAD
 	// Calculate the daily maintenance cost and generated income for all ships and in cargo outfits.
 	void MaintenanceAndReturns(int64_t &maintenance, int64_t &assetReturns) const;
-	
-=======
-	// Calculate the daily maintenance cost for all ships and in cargo outfits.
-	int64_t Maintenance() const;
-
->>>>>>> c9cc144b
+
 	// Access the flagship (the first ship in the list). This returns null if
 	// the player does not have any ships that can be a flagship.
 	const Ship *Flagship() const;
