/* PlayerInfoPanel.h
Copyright (c) 2017 by Michael Zahniser

Endless Sky is free software: you can redistribute it and/or modify it under the
terms of the GNU General Public License as published by the Free Software
Foundation, either version 3 of the License, or (at your option) any later version.

Endless Sky is distributed in the hope that it will be useful, but WITHOUT ANY
WARRANTY; without even the implied warranty of MERCHANTABILITY or FITNESS FOR A
PARTICULAR PURPOSE.  See the GNU General Public License for more details.
*/

#ifndef PLAYER_INFO_PANEL_H_
#define PLAYER_INFO_PANEL_H_

#include "Panel.h"

#include "ClickZone.h"
#include "InfoPanelState.h"
#include "Point.h"
#include "text/layout.hpp"

#include <map>
#include <memory>
#include <set>
#include <vector>

class PlayerInfo;
class Rectangle;



// This panel displays detailed information about the player and their fleet. If
// the player is landed on a planet, it also allows them to reorder the ships in
// their fleet (including changing which one is the flagship).
class PlayerInfoPanel : public Panel {
public:
	explicit PlayerInfoPanel(PlayerInfo &player);
<<<<<<< HEAD
	explicit PlayerInfoPanel(PlayerInfo &player, InfoPanelState panelState);
	
=======

>>>>>>> e6301572
	virtual void Step() override;
	virtual void Draw() override;

	// The player info panel allow fast-forward to stay active.
	bool AllowsFastForward() const noexcept final;


protected:
	// Only override the ones you need; the default action is to return false.
	virtual bool KeyDown(SDL_Keycode key, Uint16 mod, const Command &command, bool isNewPress) override;
	virtual bool Click(int x, int y, int clicks) override;
	virtual bool Hover(int x, int y) override;
	virtual bool Drag(double dx, double dy) override;
	virtual bool Release(int x, int y) override;
	virtual bool Scroll(double dx, double dy) override;


private:
	// Draw the two subsections of this panel.
	void DrawPlayer(const Rectangle &bounds);
	void DrawFleet(const Rectangle &bounds);

	// Handle mouse hover (also including hover during drag actions):
	bool Hover(const Point &point);
	// Adjust the scroll by the given amount. Return true if it changed.
	bool Scroll(int distance);
<<<<<<< HEAD
	// Try to scroll to the given position. Return true if position changed.
	bool ScrollAbsolute(int scroll);
	
	void SortShips(InfoPanelState::ShipComparator &shipComparator);
	
	class SortableColumn {
	public:
		SortableColumn(std::string name, double offset, double endX, Layout layout, InfoPanelState::ShipComparator *shipSort);
		
		std::string name;
		double offset = 0.;
		double endX = 0.;
		Layout layout;
		InfoPanelState::ShipComparator *shipSort = nullptr;
	};
	
private:
	PlayerInfo &player;
	
	static const SortableColumn columns[];
	
	InfoPanelState panelState;
	
	// Column headers that sort ships when clicked.
	std::vector<ClickZone<InfoPanelState::ShipComparator*>> menuZones;
	
	// Keep track of which ship the mouse is hovering over.
=======


private:
	PlayerInfo &player;

	std::vector<ClickZone<int>> zones;
	// Keep track of which ship the mouse is hovering over, which ship was most
	// recently selected, which ship is currently being dragged, and all ships
	// that are currently selected.
>>>>>>> e6301572
	int hoverIndex = -1;
	
	// Initialize mouse point to something off-screen to not
	// make the game think the player is hovering on something.
	Point hoverPoint = Point(-10000, -10000);
	
	// When reordering ships, the names of ships being moved are displayed alongside the cursor.
	bool isDragging = false;
};



#endif<|MERGE_RESOLUTION|>--- conflicted
+++ resolved
@@ -36,12 +36,8 @@
 class PlayerInfoPanel : public Panel {
 public:
 	explicit PlayerInfoPanel(PlayerInfo &player);
-<<<<<<< HEAD
 	explicit PlayerInfoPanel(PlayerInfo &player, InfoPanelState panelState);
-	
-=======
 
->>>>>>> e6301572
 	virtual void Step() override;
 	virtual void Draw() override;
 
@@ -68,45 +64,33 @@
 	bool Hover(const Point &point);
 	// Adjust the scroll by the given amount. Return true if it changed.
 	bool Scroll(int distance);
-<<<<<<< HEAD
 	// Try to scroll to the given position. Return true if position changed.
 	bool ScrollAbsolute(int scroll);
-	
+
 	void SortShips(InfoPanelState::ShipComparator &shipComparator);
-	
+
 	class SortableColumn {
 	public:
 		SortableColumn(std::string name, double offset, double endX, Layout layout, InfoPanelState::ShipComparator *shipSort);
-		
+
 		std::string name;
 		double offset = 0.;
 		double endX = 0.;
 		Layout layout;
 		InfoPanelState::ShipComparator *shipSort = nullptr;
 	};
-	
-private:
-	PlayerInfo &player;
-	
-	static const SortableColumn columns[];
-	
-	InfoPanelState panelState;
-	
-	// Column headers that sort ships when clicked.
-	std::vector<ClickZone<InfoPanelState::ShipComparator*>> menuZones;
-	
-	// Keep track of which ship the mouse is hovering over.
-=======
-
 
 private:
 	PlayerInfo &player;
 
-	std::vector<ClickZone<int>> zones;
-	// Keep track of which ship the mouse is hovering over, which ship was most
-	// recently selected, which ship is currently being dragged, and all ships
-	// that are currently selected.
->>>>>>> e6301572
+	static const SortableColumn columns[];
+
+	InfoPanelState panelState;
+
+	// Column headers that sort ships when clicked.
+	std::vector<ClickZone<InfoPanelState::ShipComparator*>> menuZones;
+
+	// Keep track of which ship the mouse is hovering over.
 	int hoverIndex = -1;
 	
 	// Initialize mouse point to something off-screen to not
