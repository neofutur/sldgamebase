--- conflicted
+++ resolved
@@ -18,11 +18,8 @@
 
 #include "Set.h"
 
-<<<<<<< HEAD
 #include <future>
-=======
 #include <set>
->>>>>>> ca588f4c
 #include <string>
 
 
@@ -56,12 +53,8 @@
 	std::string path;
 	// The about text, if any, of this plugin.
 	std::string aboutText;
-<<<<<<< HEAD
 	// The version of this plugin, importanted if it has been installed over ES.
 	std::string version = "???";
-=======
-	// The version of the plugin as defined by the authors.
-	std::string version;
 
 	// The set of tags which are used to categorize the plugin.
 	std::set<std::string> tags;
@@ -70,7 +63,6 @@
 
 	// Other plugins which are required for, optional for, or conflict with this plugin.
 	PluginDependencies dependencies;
->>>>>>> ca588f4c
 
 	// Whether this plugin was enabled, i.e. if it was loaded by the game.
 	bool enabled = true;
