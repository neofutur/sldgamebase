--- conflicted
+++ resolved
@@ -273,13 +273,8 @@
 	{
 		// Scale the fine based on how lenient this government is.
 		reason = "The " + gov->GetName() + " authorities fine you "
-<<<<<<< HEAD
-			+ Format::Credits(punishment.cost) + " credits" + reason;
+			+ Format::CreditString(punishment.cost) + reason;
 		player.Accounts().AddFine(punishment.cost);
-=======
-			+ Format::CreditString(maxFine) + reason;
-		player.Accounts().AddFine(maxFine);
->>>>>>> 15c3fc42
 		fined.insert(gov);
 	}
 
