/* Preferences.cpp
Copyright (c) 2014 by Michael Zahniser

Endless Sky is free software: you can redistribute it and/or modify it under the
terms of the GNU General Public License as published by the Free Software
Foundation, either version 3 of the License, or (at your option) any later version.

Endless Sky is distributed in the hope that it will be useful, but WITHOUT ANY
WARRANTY; without even the implied warranty of MERCHANTABILITY or FITNESS FOR A
PARTICULAR PURPOSE. See the GNU General Public License for more details.

You should have received a copy of the GNU General Public License along with
this program. If not, see <https://www.gnu.org/licenses/>.
*/

#include "Preferences.h"

#include "Audio.h"
#include "DataFile.h"
#include "DataNode.h"
#include "DataWriter.h"
#include "Files.h"
#include "GameWindow.h"
#include "Logger.h"
#include "Screen.h"

#include <algorithm>
#include <map>

using namespace std;

namespace {
	map<string, bool> settings;
	int scrollSpeed = 60;

	// Strings for ammo expenditure:
	const string EXPEND_AMMO = "Escorts expend ammo";
	const string FRUGAL_ESCORTS = "Escorts use ammo frugally";

	const string DATEFMT = "Date format";
	const vector<string> DATEFMT_OPTIONS = {"dmy", "mdy", "ymd"};
	int dateFormatIndex = 0;

	const vector<double> ZOOMS = {.25, .35, .50, .70, 1.00, 1.40, 2.00};
	int zoomIndex = 4;
	constexpr double VOLUME_SCALE = .25;

	// Default to fullscreen.
	int screenModeIndex = 1;
	const vector<string> SCREEN_MODE_SETTINGS = {"windowed", "fullscreen"};

	// Enable standard VSync by default.
	const vector<string> VSYNC_SETTINGS = {"off", "on", "adaptive"};
	int vsyncIndex = 1;

	const vector<string> BOARDING_SETTINGS = {"proximity", "value", "mixed"};
	int boardingIndex = 0;

	const vector<string> PARALLAX_SETTINGS = {"off", "fancy", "fast"};
	int parallaxIndex = 1;

	const vector<string> ALERT_INDICATOR_SETTING = {"off", "audio", "visual", "both"};
	int alertIndicatorIndex = 3;
}



void Preferences::Load()
{
	// These settings should be on by default. There is no need to specify
	// values for settings that are off by default.
	settings["Automatic aiming"] = true;
	settings["Render motion blur"] = true;
	settings[FRUGAL_ESCORTS] = true;
	settings[EXPEND_AMMO] = true;
	settings["Damaged fighters retreat"] = true;
	settings["Show escort systems on map"] = true;
	settings["Show stored outfits on map"] = true;
	settings["Show mini-map"] = true;
	settings["Show planet labels"] = true;
	settings["Show hyperspace flash"] = true;
	settings["Draw background haze"] = true;
	settings["Draw starfield"] = true;
	settings["Hide unexplored map regions"] = true;
	settings["Turrets focus fire"] = true;
	settings["Ship outlines in shops"] = true;

	DataFile prefs(Files::Config() + "preferences.txt");
	for(const DataNode &node : prefs)
	{
		if(node.Token(0) == "window size" && node.Size() >= 3)
			Screen::SetRaw(node.Value(1), node.Value(2));
		else if(node.Token(0) == "zoom" && node.Size() >= 2)
			Screen::SetZoom(node.Value(1));
		else if(node.Token(0) == "volume" && node.Size() >= 2)
			Audio::SetVolume(node.Value(1) * VOLUME_SCALE);
		else if(node.Token(0) == "scroll speed" && node.Size() >= 2)
			scrollSpeed = node.Value(1);
		else if(node.Token(0) == "boarding target")
			boardingIndex = max<int>(0, min<int>(node.Value(1), BOARDING_SETTINGS.size() - 1));
		else if(node.Token(0) == "view zoom")
			zoomIndex = max<int>(0, min<int>(node.Value(1), ZOOMS.size() - 1));
		else if(node.Token(0) == "vsync")
			vsyncIndex = max<int>(0, min<int>(node.Value(1), VSYNC_SETTINGS.size() - 1));
		else if(node.Token(0) == "Parallax background")
			parallaxIndex = max<int>(0, min<int>(node.Value(1), PARALLAX_SETTINGS.size() - 1));
		else if(node.Token(0) == "fullscreen")
			screenModeIndex = max<int>(0, min<int>(node.Value(1), SCREEN_MODE_SETTINGS.size() - 1));
<<<<<<< HEAD
		else if(node.Token(0) == "date format")
			dateFormatIndex = max<int>(0, min<int>(node.Value(1), DATEFMT_OPTIONS.size() - 1));
=======
		else if(node.Token(0) == "alert indicator")
			alertIndicatorIndex = max<int>(0, min<int>(node.Value(1), ALERT_INDICATOR_SETTING.size() - 1));
>>>>>>> d6b9a429
		else
			settings[node.Token(0)] = (node.Size() == 1 || node.Value(1));
	}

	// For people updating from a version before the visual red alert indicator,
	// if they have already disabled the warning siren, don't turn the audible alert back on.
	auto it = settings.find("Warning siren");
	if(it != settings.end())
	{
		if(!it->second)
			alertIndicatorIndex = 2;
		settings.erase(it);
	}
}



void Preferences::Save()
{
	DataWriter out(Files::Config() + "preferences.txt");

	out.Write("volume", Audio::Volume() / VOLUME_SCALE);
	out.Write("window size", Screen::RawWidth(), Screen::RawHeight());
	out.Write("zoom", Screen::UserZoom());
	out.Write("scroll speed", scrollSpeed);
	out.Write("boarding target", boardingIndex);
	out.Write("view zoom", zoomIndex);
	out.Write("vsync", vsyncIndex);
<<<<<<< HEAD
	out.Write("date format", static_cast<int>(Preferences::GetDateFormat()));
=======
	out.Write("Parallax background", parallaxIndex);
	out.Write("alert indicator", alertIndicatorIndex);
>>>>>>> d6b9a429

	for(const auto &it : settings)
		out.Write(it.first, it.second);
}



bool Preferences::Has(const string &name)
{
	auto it = settings.find(name);
	return (it != settings.end() && it->second);
}



void Preferences::Set(const string &name, bool on)
{
	settings[name] = on;
}



void Preferences::ToggleAmmoUsage()
{
	bool expend = Has(EXPEND_AMMO);
	bool frugal = Has(FRUGAL_ESCORTS);
	Preferences::Set(EXPEND_AMMO, !(expend && !frugal));
	Preferences::Set(FRUGAL_ESCORTS, !expend);
}



string Preferences::AmmoUsage()
{
	return Has(EXPEND_AMMO) ? Has(FRUGAL_ESCORTS) ? "frugally" : "always" : "never";
}



void Preferences::ToggleDateFormat()
{
	if(dateFormatIndex == static_cast<int>(DATEFMT_OPTIONS.size() - 1))
		dateFormatIndex = 0;
	else
		++dateFormatIndex;
}



Preferences::DateFormat Preferences::GetDateFormat()
{
	return static_cast<DateFormat>(dateFormatIndex);
}



// Scroll speed preference.
int Preferences::ScrollSpeed()
{
	return scrollSpeed;
}



void Preferences::SetScrollSpeed(int speed)
{
	scrollSpeed = speed;
}



// View zoom.
double Preferences::ViewZoom()
{
	return ZOOMS[zoomIndex];
}



bool Preferences::ZoomViewIn()
{
	if(zoomIndex == static_cast<int>(ZOOMS.size() - 1))
		return false;

	++zoomIndex;
	return true;
}



bool Preferences::ZoomViewOut()
{
	if(zoomIndex == 0)
		return false;

	--zoomIndex;
	return true;
}



double Preferences::MinViewZoom()
{
	return ZOOMS[0];
}



double Preferences::MaxViewZoom()
{
	return ZOOMS[ZOOMS.size() - 1];
}



// Starfield parallax.
void Preferences::ToggleParallax()
{
	int targetIndex = parallaxIndex + 1;
	if(targetIndex == static_cast<int>(PARALLAX_SETTINGS.size()))
		targetIndex = 0;
	parallaxIndex = targetIndex;
}



Preferences::BackgroundParallax Preferences::GetBackgroundParallax()
{
	return static_cast<BackgroundParallax>(parallaxIndex);
}



const string &Preferences::ParallaxSetting()
{
	return PARALLAX_SETTINGS[parallaxIndex];
}



void Preferences::ToggleScreenMode()
{
	GameWindow::ToggleFullscreen();
	screenModeIndex = GameWindow::IsFullscreen();
}



const string &Preferences::ScreenModeSetting()
{
	return SCREEN_MODE_SETTINGS[screenModeIndex];
}



bool Preferences::ToggleVSync()
{
	int targetIndex = vsyncIndex + 1;
	if(targetIndex == static_cast<int>(VSYNC_SETTINGS.size()))
		targetIndex = 0;
	if(!GameWindow::SetVSync(static_cast<VSync>(targetIndex)))
	{
		// Not all drivers support adaptive VSync. Increment desired VSync again.
		++targetIndex;
		if(targetIndex == static_cast<int>(VSYNC_SETTINGS.size()))
			targetIndex = 0;
		if(!GameWindow::SetVSync(static_cast<VSync>(targetIndex)))
		{
			// Restore original saved setting.
			Logger::LogError("Unable to change VSync state");
			GameWindow::SetVSync(static_cast<VSync>(vsyncIndex));
			return false;
		}
	}
	vsyncIndex = targetIndex;
	return true;
}



// Return the current VSync setting
Preferences::VSync Preferences::VSyncState()
{
	return static_cast<VSync>(vsyncIndex);
}



const string &Preferences::VSyncSetting()
{
	return VSYNC_SETTINGS[vsyncIndex];
}



void Preferences::ToggleBoarding()
{
	int targetIndex = boardingIndex + 1;
	if(targetIndex == static_cast<int>(BOARDING_SETTINGS.size()))
		targetIndex = 0;
	boardingIndex = targetIndex;
}



Preferences::BoardingPriority Preferences::GetBoardingPriority()
{
	return static_cast<BoardingPriority>(boardingIndex);
}



const string &Preferences::BoardingSetting()
{
	return BOARDING_SETTINGS[boardingIndex];
}



void Preferences::ToggleAlert()
{
	if(++alertIndicatorIndex >= static_cast<int>(ALERT_INDICATOR_SETTING.size()))
		alertIndicatorIndex = 0;
}



Preferences::AlertIndicator Preferences::GetAlertIndicator()
{
	return static_cast<AlertIndicator>(alertIndicatorIndex);
}



const std::string &Preferences::AlertSetting()
{
	return ALERT_INDICATOR_SETTING[alertIndicatorIndex];
}



bool Preferences::PlayAudioAlert()
{
	return DoAlertHelper(AlertIndicator::AUDIO);
}



bool Preferences::DisplayVisualAlert()
{
	return DoAlertHelper(AlertIndicator::VISUAL);
}



bool Preferences::DoAlertHelper(Preferences::AlertIndicator toDo)
{
	auto value = GetAlertIndicator();
	if(value == AlertIndicator::BOTH)
		return true;
	else if(value == toDo)
		return true;
	return false;
}<|MERGE_RESOLUTION|>--- conflicted
+++ resolved
@@ -106,13 +106,10 @@
 			parallaxIndex = max<int>(0, min<int>(node.Value(1), PARALLAX_SETTINGS.size() - 1));
 		else if(node.Token(0) == "fullscreen")
 			screenModeIndex = max<int>(0, min<int>(node.Value(1), SCREEN_MODE_SETTINGS.size() - 1));
-<<<<<<< HEAD
 		else if(node.Token(0) == "date format")
 			dateFormatIndex = max<int>(0, min<int>(node.Value(1), DATEFMT_OPTIONS.size() - 1));
-=======
 		else if(node.Token(0) == "alert indicator")
 			alertIndicatorIndex = max<int>(0, min<int>(node.Value(1), ALERT_INDICATOR_SETTING.size() - 1));
->>>>>>> d6b9a429
 		else
 			settings[node.Token(0)] = (node.Size() == 1 || node.Value(1));
 	}
@@ -141,12 +138,9 @@
 	out.Write("boarding target", boardingIndex);
 	out.Write("view zoom", zoomIndex);
 	out.Write("vsync", vsyncIndex);
-<<<<<<< HEAD
 	out.Write("date format", static_cast<int>(Preferences::GetDateFormat()));
-=======
 	out.Write("Parallax background", parallaxIndex);
 	out.Write("alert indicator", alertIndicatorIndex);
->>>>>>> d6b9a429
 
 	for(const auto &it : settings)
 		out.Write(it.first, it.second);
