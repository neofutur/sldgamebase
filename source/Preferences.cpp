/* Preferences.cpp
Copyright (c) 2014 by Michael Zahniser

Endless Sky is free software: you can redistribute it and/or modify it under the
terms of the GNU General Public License as published by the Free Software
Foundation, either version 3 of the License, or (at your option) any later version.

Endless Sky is distributed in the hope that it will be useful, but WITHOUT ANY
WARRANTY; without even the implied warranty of MERCHANTABILITY or FITNESS FOR A
PARTICULAR PURPOSE. See the GNU General Public License for more details.

You should have received a copy of the GNU General Public License along with
this program. If not, see <https://www.gnu.org/licenses/>.
*/

#include "Preferences.h"

#include "Audio.h"
#include "DataFile.h"
#include "DataNode.h"
#include "DataWriter.h"
#include "Files.h"
#include "GameWindow.h"
#include "Logger.h"
#include "Screen.h"

#include <algorithm>
#include <map>

using namespace std;

namespace {
	map<string, bool> settings;
	int scrollSpeed = 60;

	// Strings for ammo expenditure:
	const string EXPEND_AMMO = "Escorts expend ammo";
	const string FRUGAL_ESCORTS = "Escorts use ammo frugally";

	const vector<double> ZOOMS = {.25, .35, .50, .70, 1.00, 1.40, 2.00};
	int zoomIndex = 4;
	constexpr double VOLUME_SCALE = .25;

	// Default to fullscreen.
	int screenModeIndex = 1;
	const vector<string> SCREEN_MODE_SETTINGS = {"windowed", "fullscreen"};

	// Enable standard VSync by default.
	const vector<string> VSYNC_SETTINGS = {"off", "on", "adaptive"};
	int vsyncIndex = 1;

	const vector<string> STATUS_OVERLAYS = {"off", "always on", "damaged", "--"};
	int overlayAllIndex = 0;
	int overlayFlagshipIndex = 3;
	int overlayEscortIndex = 3;
	int overlayEnemyIndex = 3;
	int overlayNeutralIndex = 3;

	const vector<string> AUTO_AIM_SETTINGS = {"off", "always on", "when firing"};
	int autoAimIndex = 2;

	const vector<string> BOARDING_SETTINGS = {"proximity", "value", "mixed"};
	int boardingIndex = 0;

	// Enable "fast" parallax by default. "fancy" is too GPU heavy, especially for low-end hardware.
	const vector<string> PARALLAX_SETTINGS = {"off", "fancy", "fast"};
	int parallaxIndex = 2;

	const vector<string> ALERT_INDICATOR_SETTING = {"off", "audio", "visual", "both"};
	int alertIndicatorIndex = 3;

	int previousSaveCount = 3;
}



void Preferences::Load()
{
	// These settings should be on by default. There is no need to specify
	// values for settings that are off by default.
	settings["Render motion blur"] = true;
	settings[FRUGAL_ESCORTS] = true;
	settings[EXPEND_AMMO] = true;
	settings["Damaged fighters retreat"] = true;
	settings["Show escort systems on map"] = true;
	settings["Show stored outfits on map"] = true;
	settings["Show mini-map"] = true;
	settings["Show planet labels"] = true;
	settings["Show asteroid scanner overlay"] = true;
	settings["Show hyperspace flash"] = true;
	settings["Draw background haze"] = true;
	settings["Draw starfield"] = true;
	settings["Hide unexplored map regions"] = true;
	settings["Turrets focus fire"] = true;
	settings["Ship outlines in shops"] = true;
<<<<<<< HEAD
	settings["Target asteroid based on"] = true;
=======
	settings["Extra fleet status messages"] = true;
>>>>>>> f2ccede7

	DataFile prefs(Files::Config() + "preferences.txt");
	for(const DataNode &node : prefs)
	{
		if(node.Token(0) == "window size" && node.Size() >= 3)
			Screen::SetRaw(node.Value(1), node.Value(2));
		else if(node.Token(0) == "zoom" && node.Size() >= 2)
			Screen::SetZoom(node.Value(1));
		else if(node.Token(0) == "volume" && node.Size() >= 2)
			Audio::SetVolume(node.Value(1) * VOLUME_SCALE);
		else if(node.Token(0) == "scroll speed" && node.Size() >= 2)
			scrollSpeed = node.Value(1);
		else if(node.Token(0) == "boarding target")
			boardingIndex = max<int>(0, min<int>(node.Value(1), BOARDING_SETTINGS.size() - 1));
		else if(node.Token(0) == "view zoom")
			zoomIndex = max<int>(0, min<int>(node.Value(1), ZOOMS.size() - 1));
		else if(node.Token(0) == "vsync")
			vsyncIndex = max<int>(0, min<int>(node.Value(1), VSYNC_SETTINGS.size() - 1));
		else if(node.Token(0) == "Show status overlays")
			overlayAllIndex = max<int>(0, min<int>(node.Value(1), STATUS_OVERLAYS.size() - 1));
		else if(node.Token(0) == "Show flagship overlay" && overlayAllIndex == 3)
			overlayFlagshipIndex = max<int>(0, min<int>(node.Value(1), STATUS_OVERLAYS.size() - 1));
		else if(node.Token(0) == "Show escort overlays" && overlayAllIndex == 3)
			overlayEscortIndex = max<int>(0, min<int>(node.Value(1), STATUS_OVERLAYS.size() - 1));
		else if(node.Token(0) == "Show enemy overlays" && overlayAllIndex == 3)
			overlayEnemyIndex = max<int>(0, min<int>(node.Value(1), STATUS_OVERLAYS.size() - 1));
		else if(node.Token(0) == "Show neutral overlays" && overlayAllIndex == 3)
			overlayNeutralIndex = max<int>(0, min<int>(node.Value(1), STATUS_OVERLAYS.size() - 1));
		else if(node.Token(0) == "Automatic aiming")
			autoAimIndex = max<int>(0, min<int>(node.Value(1), AUTO_AIM_SETTINGS.size() - 1));
		else if(node.Token(0) == "Parallax background")
			parallaxIndex = max<int>(0, min<int>(node.Value(1), PARALLAX_SETTINGS.size() - 1));
		else if(node.Token(0) == "fullscreen")
			screenModeIndex = max<int>(0, min<int>(node.Value(1), SCREEN_MODE_SETTINGS.size() - 1));
		else if(node.Token(0) == "alert indicator")
			alertIndicatorIndex = max<int>(0, min<int>(node.Value(1), ALERT_INDICATOR_SETTING.size() - 1));
		else if(node.Token(0) == "previous saves" && node.Size() >= 2)
			previousSaveCount = max<int>(3, node.Value(1));
		else
			settings[node.Token(0)] = (node.Size() == 1 || node.Value(1));
	}

	// For people updating from a version before the visual red alert indicator,
	// if they have already disabled the warning siren, don't turn the audible alert back on.
	auto it = settings.find("Warning siren");
	if(it != settings.end())
	{
		if(!it->second)
			alertIndicatorIndex = 2;
		settings.erase(it);
	}
}



void Preferences::Save()
{
	DataWriter out(Files::Config() + "preferences.txt");

	out.Write("volume", Audio::Volume() / VOLUME_SCALE);
	out.Write("window size", Screen::RawWidth(), Screen::RawHeight());
	out.Write("zoom", Screen::UserZoom());
	out.Write("scroll speed", scrollSpeed);
	out.Write("boarding target", boardingIndex);
	out.Write("view zoom", zoomIndex);
	out.Write("vsync", vsyncIndex);
	out.Write("Show status overlays", overlayAllIndex);
	out.Write("Show flagship overlay", overlayFlagshipIndex);
	out.Write("Show escort overlays", overlayEscortIndex);
	out.Write("Show enemy overlays", overlayEnemyIndex);
	out.Write("Show neutral overlays", overlayNeutralIndex);
	out.Write("Automatic aiming", autoAimIndex);
	out.Write("Parallax background", parallaxIndex);
	out.Write("alert indicator", alertIndicatorIndex);
	out.Write("previous saves", previousSaveCount);

	for(const auto &it : settings)
		out.Write(it.first, it.second);
}



bool Preferences::Has(const string &name)
{
	auto it = settings.find(name);
	return (it != settings.end() && it->second);
}



void Preferences::Set(const string &name, bool on)
{
	settings[name] = on;
}



void Preferences::ToggleAmmoUsage()
{
	bool expend = Has(EXPEND_AMMO);
	bool frugal = Has(FRUGAL_ESCORTS);
	Preferences::Set(EXPEND_AMMO, !(expend && !frugal));
	Preferences::Set(FRUGAL_ESCORTS, !expend);
}



string Preferences::AmmoUsage()
{
	return Has(EXPEND_AMMO) ? Has(FRUGAL_ESCORTS) ? "frugally" : "always" : "never";
}



// Scroll speed preference.
int Preferences::ScrollSpeed()
{
	return scrollSpeed;
}



void Preferences::SetScrollSpeed(int speed)
{
	scrollSpeed = speed;
}



// View zoom.
double Preferences::ViewZoom()
{
	return ZOOMS[zoomIndex];
}



bool Preferences::ZoomViewIn()
{
	if(zoomIndex == static_cast<int>(ZOOMS.size() - 1))
		return false;

	++zoomIndex;
	return true;
}



bool Preferences::ZoomViewOut()
{
	if(zoomIndex == 0)
		return false;

	--zoomIndex;
	return true;
}



double Preferences::MinViewZoom()
{
	return ZOOMS[0];
}



double Preferences::MaxViewZoom()
{
	return ZOOMS[ZOOMS.size() - 1];
}



// Starfield parallax.
void Preferences::ToggleParallax()
{
	int targetIndex = parallaxIndex + 1;
	if(targetIndex == static_cast<int>(PARALLAX_SETTINGS.size()))
		targetIndex = 0;
	parallaxIndex = targetIndex;
}



Preferences::BackgroundParallax Preferences::GetBackgroundParallax()
{
	return static_cast<BackgroundParallax>(parallaxIndex);
}



const string &Preferences::ParallaxSetting()
{
	return PARALLAX_SETTINGS[parallaxIndex];
}



void Preferences::ToggleScreenMode()
{
	GameWindow::ToggleFullscreen();
	screenModeIndex = GameWindow::IsFullscreen();
}



const string &Preferences::ScreenModeSetting()
{
	return SCREEN_MODE_SETTINGS[screenModeIndex];
}



bool Preferences::ToggleVSync()
{
	int targetIndex = vsyncIndex + 1;
	if(targetIndex == static_cast<int>(VSYNC_SETTINGS.size()))
		targetIndex = 0;
	if(!GameWindow::SetVSync(static_cast<VSync>(targetIndex)))
	{
		// Not all drivers support adaptive VSync. Increment desired VSync again.
		++targetIndex;
		if(targetIndex == static_cast<int>(VSYNC_SETTINGS.size()))
			targetIndex = 0;
		if(!GameWindow::SetVSync(static_cast<VSync>(targetIndex)))
		{
			// Restore original saved setting.
			Logger::LogError("Unable to change VSync state");
			GameWindow::SetVSync(static_cast<VSync>(vsyncIndex));
			return false;
		}
	}
	vsyncIndex = targetIndex;
	return true;
}



// Return the current VSync setting
Preferences::VSync Preferences::VSyncState()
{
	return static_cast<VSync>(vsyncIndex);
}



const string &Preferences::VSyncSetting()
{
	return VSYNC_SETTINGS[vsyncIndex];
}



void Preferences::SetStatusOverlaysGeneric(int &index, bool blank)
{
	// Set preference to blanked out value if bool parameter is true.
	if(blank)
		index = 3;
	else
	{
		// If the parent overlay setting is being clicked, make sure the children are reset
		if(&index == &overlayAllIndex)
			Preferences::ResetStatusOverlayChildren(true);
		else
		{
			// If a child setting is being clicked, and the parent setting is active,
			// blank out the parent and reset the children to their defaults.
			if(overlayAllIndex != 3)
			{
				overlayAllIndex = 3;
				Preferences::ResetStatusOverlayChildren(false);
			}
		}
		int targetIndex = index + 1;
		if(targetIndex >= static_cast<int>(STATUS_OVERLAYS.size() - 1))
			targetIndex = 0;
		index = targetIndex;
	}
}



void Preferences::ResetStatusOverlayChildren(bool blank)
{
	for(int i = 1; i <= 4; ++i)
		Preferences::SetStatusOverlays(blank, i);
}



void Preferences::SetStatusOverlays(bool blank, int type)
{
	switch(type)
	{
		default:
		case 0:
			SetStatusOverlaysGeneric(overlayAllIndex, blank);
			break;
		case 1:
			SetStatusOverlaysGeneric(overlayFlagshipIndex, blank);
			break;
		case 2:
			SetStatusOverlaysGeneric(overlayEscortIndex, blank);
			break;
		case 3:
			SetStatusOverlaysGeneric(overlayEnemyIndex, blank);
			break;
		case 4:
			SetStatusOverlaysGeneric(overlayNeutralIndex, blank);
			break;
	}
}



Preferences::OverlayType Preferences::StatusOverlaysState(int type)
{
	switch(type)
	{
		default:
		case 0:
			return static_cast<OverlayType>(overlayAllIndex);
		case 1:
			return static_cast<OverlayType>(overlayFlagshipIndex);
		case 2:
			return static_cast<OverlayType>(overlayEscortIndex);
		case 3:
			return static_cast<OverlayType>(overlayEnemyIndex);
		case 4:
			return static_cast<OverlayType>(overlayNeutralIndex);
	}
}



const string &Preferences::StatusOverlaysSetting(int type)
{
	switch(type)
	{
		default:
		case 0:
			return STATUS_OVERLAYS[overlayAllIndex];
		case 1:
			return STATUS_OVERLAYS[overlayFlagshipIndex];
		case 2:
			return STATUS_OVERLAYS[overlayEscortIndex];
		case 3:
			return STATUS_OVERLAYS[overlayEnemyIndex];
		case 4:
			return STATUS_OVERLAYS[overlayNeutralIndex];
	}
}



void Preferences::ToggleAutoAim()
{
	autoAimIndex = (autoAimIndex + 1) % AUTO_AIM_SETTINGS.size();
}



Preferences::AutoAim Preferences::GetAutoAim()
{
	return static_cast<AutoAim>(autoAimIndex);
}



const string &Preferences::AutoAimSetting()
{
	return AUTO_AIM_SETTINGS[autoAimIndex];
}



void Preferences::ToggleBoarding()
{
	int targetIndex = boardingIndex + 1;
	if(targetIndex == static_cast<int>(BOARDING_SETTINGS.size()))
		targetIndex = 0;
	boardingIndex = targetIndex;
}



Preferences::BoardingPriority Preferences::GetBoardingPriority()
{
	return static_cast<BoardingPriority>(boardingIndex);
}



const string &Preferences::BoardingSetting()
{
	return BOARDING_SETTINGS[boardingIndex];
}



void Preferences::ToggleAlert()
{
	if(++alertIndicatorIndex >= static_cast<int>(ALERT_INDICATOR_SETTING.size()))
		alertIndicatorIndex = 0;
}



Preferences::AlertIndicator Preferences::GetAlertIndicator()
{
	return static_cast<AlertIndicator>(alertIndicatorIndex);
}



const std::string &Preferences::AlertSetting()
{
	return ALERT_INDICATOR_SETTING[alertIndicatorIndex];
}



bool Preferences::PlayAudioAlert()
{
	return DoAlertHelper(AlertIndicator::AUDIO);
}



bool Preferences::DisplayVisualAlert()
{
	return DoAlertHelper(AlertIndicator::VISUAL);
}



bool Preferences::DoAlertHelper(Preferences::AlertIndicator toDo)
{
	auto value = GetAlertIndicator();
	if(value == AlertIndicator::BOTH)
		return true;
	else if(value == toDo)
		return true;
	return false;
}



int Preferences::GetPreviousSaveCount()
{
	return previousSaveCount;
}<|MERGE_RESOLUTION|>--- conflicted
+++ resolved
@@ -93,11 +93,8 @@
 	settings["Hide unexplored map regions"] = true;
 	settings["Turrets focus fire"] = true;
 	settings["Ship outlines in shops"] = true;
-<<<<<<< HEAD
+	settings["Extra fleet status messages"] = true;
 	settings["Target asteroid based on"] = true;
-=======
-	settings["Extra fleet status messages"] = true;
->>>>>>> f2ccede7
 
 	DataFile prefs(Files::Config() + "preferences.txt");
 	for(const DataNode &node : prefs)
