/* Preferences.cpp
Copyright (c) 2014 by Michael Zahniser

Endless Sky is free software: you can redistribute it and/or modify it under the
terms of the GNU General Public License as published by the Free Software
Foundation, either version 3 of the License, or (at your option) any later version.

Endless Sky is distributed in the hope that it will be useful, but WITHOUT ANY
WARRANTY; without even the implied warranty of MERCHANTABILITY or FITNESS FOR A
PARTICULAR PURPOSE.  See the GNU General Public License for more details.
*/

#include "Preferences.h"

#include "Audio.h"
#include "DataFile.h"
#include "DataNode.h"
#include "DataWriter.h"
#include "Files.h"
#include "GameWindow.h"
#include "Screen.h"

#include <algorithm>
#include <map>
#include <iostream>

using namespace std;

namespace {
	map<string, bool> settings;
	int scrollSpeed = 60;
	
	// Strings for ammo expenditure:
	const string EXPEND_AMMO = "Escorts expend ammo";
	const string FRUGAL_ESCORTS = "Escorts use ammo frugally";
	
	const vector<double> ZOOMS = {.25, .35, .50, .70, 1.00, 1.40, 2.00};
	int zoomIndex = 4;
	const vector<double> STARZOOMS = {.25, .35, .50, .60, .70, .80, .90, 1.00, 1.10, 1.25, 1.40, 2.00};
	int starZoomIndex = 4;
	const vector<double> HAZEZOOMS = {.25, .35, .50, .60, .70, .80, .90, 1.00, 1.10, 1.25, 1.40, 2.00};
	int hazeZoomIndex = 6;
	constexpr double VOLUME_SCALE = .25;
	
	// Enable standard VSync by default.
	const vector<string> VSYNC_SETTINGS = {"off", "on", "adaptive"};
	int vsyncIndex = 1;
}



void Preferences::Load()
{
	// These settings should be on by default. There is no need to specify
	// values for settings that are off by default.
	settings["Automatic aiming"] = true;
	settings["Render motion blur"] = true;
	settings[FRUGAL_ESCORTS] = true;
	settings[EXPEND_AMMO] = true;
	settings["Damaged fighters retreat"] = true;
	settings["Warning siren"] = true;
	settings["Show escort systems on map"] = true;
	settings["Show mini-map"] = true;
	settings["Show planet labels"] = true;
	settings["Show hyperspace flash"] = true;
	settings["Draw background haze"] = true;
	settings["Draw starfield"] = true;
<<<<<<< HEAD
	settings["Parallax space"] = true;
=======
	settings["Parallax background"] = true;
>>>>>>> ccb29e59
	settings["Hide unexplored map regions"] = true;
	settings["Turrets focus fire"] = true;
	settings["Ship outlines in shops"] = true;
	
	DataFile prefs(Files::Config() + "preferences.txt");
	for(const DataNode &node : prefs)
	{
		if(node.Token(0) == "window size" && node.Size() >= 3)
			Screen::SetRaw(node.Value(1), node.Value(2));
		else if(node.Token(0) == "zoom" && node.Size() >= 2)
			Screen::SetZoom(node.Value(1));
		else if(node.Token(0) == "volume" && node.Size() >= 2)
			Audio::SetVolume(node.Value(1) * VOLUME_SCALE);
		else if(node.Token(0) == "scroll speed" && node.Size() >= 2)
			scrollSpeed = node.Value(1);
		else if(node.Token(0) == "view zoom")
			zoomIndex = max<int>(0, min<int>(node.Value(1), ZOOMS.size() - 1));
		else if(node.Token(0) == "vsync")
			vsyncIndex = max<int>(0, min<int>(node.Value(1), VSYNC_SETTINGS.size() - 1));
		else
			settings[node.Token(0)] = (node.Size() == 1 || node.Value(1));
	}
}



void Preferences::Save()
{
	DataWriter out(Files::Config() + "preferences.txt");
	
	out.Write("volume", Audio::Volume() / VOLUME_SCALE);
	out.Write("window size", Screen::RawWidth(), Screen::RawHeight());
	out.Write("zoom", Screen::UserZoom());
	out.Write("scroll speed", scrollSpeed);
	out.Write("view zoom", zoomIndex);
	out.Write("vsync", vsyncIndex);
	
	for(const auto &it : settings)
		out.Write(it.first, it.second);
}



bool Preferences::Has(const string &name)
{
	auto it = settings.find(name);
	return (it != settings.end() && it->second);
}



void Preferences::Set(const string &name, bool on)
{
	settings[name] = on;
}



void Preferences::ToggleAmmoUsage()
{
	bool expend = Has(EXPEND_AMMO);
	bool frugal = Has(FRUGAL_ESCORTS);
	Preferences::Set(EXPEND_AMMO, !(expend && !frugal));
	Preferences::Set(FRUGAL_ESCORTS, !expend);
}



string Preferences::AmmoUsage()
{
	return Has(EXPEND_AMMO) ? Has(FRUGAL_ESCORTS) ? "frugally" : "always" : "never";
}



// Scroll speed preference.
int Preferences::ScrollSpeed()
{
	return scrollSpeed;
}



void Preferences::SetScrollSpeed(int speed)
{
	scrollSpeed = speed;
}



// View zoom.
double Preferences::ViewZoom()
{
	return ZOOMS[zoomIndex];
}



bool Preferences::ZoomViewIn()
{
	if(zoomIndex == static_cast<int>(ZOOMS.size() - 1))
		return false;
	
	++zoomIndex;
	return true;
}



bool Preferences::ZoomViewOut()
{
	if(zoomIndex == 0)
		return false;
	
	--zoomIndex;
	return true;
}



// TEMP Star View zoom.
double Preferences::StarViewZoom()
{
	return STARZOOMS[starZoomIndex];
}



bool Preferences::StarZoomViewIn()
{
	if(starZoomIndex == static_cast<int>(STARZOOMS.size() - 1))
		return false;
	
	++starZoomIndex;
	cout << "Star zoom is: " << STARZOOMS[starZoomIndex] << endl;
	return true;
}



bool Preferences::StarZoomViewOut()
{
	if(starZoomIndex == 0)
		return false;
	
	--starZoomIndex;
	cout << "Star zoom is: " << STARZOOMS[starZoomIndex] << endl;
	return true;
}



// TEMP Haze View zoom.
double Preferences::HazeViewZoom()
{
	return HAZEZOOMS[hazeZoomIndex];
}



bool Preferences::HazeZoomViewIn()
{
	if(hazeZoomIndex == static_cast<int>(HAZEZOOMS.size() - 1))
		return false;
	
	++hazeZoomIndex;
	cout << "Haze zoom is: " << HAZEZOOMS[hazeZoomIndex] << endl;
	return true;
}



bool Preferences::HazeZoomViewOut()
{
	if(hazeZoomIndex == 0)
		return false;
	
	--hazeZoomIndex;
	cout << "Haze zoom is: " << HAZEZOOMS[hazeZoomIndex] << endl;
	return true;
}



bool Preferences::ToggleVSync()
{
	int targetIndex = vsyncIndex + 1;
	if(targetIndex == static_cast<int>(VSYNC_SETTINGS.size()))
		targetIndex = 0;
	if(!GameWindow::SetVSync(static_cast<VSync>(targetIndex)))
	{
		// Not all drivers support adaptive VSync. Increment desired VSync again.
		++targetIndex;
		if(targetIndex == static_cast<int>(VSYNC_SETTINGS.size()))
			targetIndex = 0;
		if(!GameWindow::SetVSync(static_cast<VSync>(targetIndex)))
		{
			// Restore original saved setting.
			Files::LogError("Unable to change VSync state");
			GameWindow::SetVSync(static_cast<VSync>(vsyncIndex));
			return false;
		}
	}
	vsyncIndex = targetIndex;
	return true;
}



// Return the current VSync setting
Preferences::VSync Preferences::VSyncState()
{
	return static_cast<VSync>(vsyncIndex);
}



const string &Preferences::VSyncSetting()
{
	return VSYNC_SETTINGS[vsyncIndex];
}<|MERGE_RESOLUTION|>--- conflicted
+++ resolved
@@ -22,7 +22,6 @@
 
 #include <algorithm>
 #include <map>
-#include <iostream>
 
 using namespace std;
 
@@ -36,10 +35,6 @@
 	
 	const vector<double> ZOOMS = {.25, .35, .50, .70, 1.00, 1.40, 2.00};
 	int zoomIndex = 4;
-	const vector<double> STARZOOMS = {.25, .35, .50, .60, .70, .80, .90, 1.00, 1.10, 1.25, 1.40, 2.00};
-	int starZoomIndex = 4;
-	const vector<double> HAZEZOOMS = {.25, .35, .50, .60, .70, .80, .90, 1.00, 1.10, 1.25, 1.40, 2.00};
-	int hazeZoomIndex = 6;
 	constexpr double VOLUME_SCALE = .25;
 	
 	// Enable standard VSync by default.
@@ -65,11 +60,7 @@
 	settings["Show hyperspace flash"] = true;
 	settings["Draw background haze"] = true;
 	settings["Draw starfield"] = true;
-<<<<<<< HEAD
-	settings["Parallax space"] = true;
-=======
 	settings["Parallax background"] = true;
->>>>>>> ccb29e59
 	settings["Hide unexplored map regions"] = true;
 	settings["Turrets focus fire"] = true;
 	settings["Ship outlines in shops"] = true;
@@ -185,70 +176,6 @@
 		return false;
 	
 	--zoomIndex;
-	return true;
-}
-
-
-
-// TEMP Star View zoom.
-double Preferences::StarViewZoom()
-{
-	return STARZOOMS[starZoomIndex];
-}
-
-
-
-bool Preferences::StarZoomViewIn()
-{
-	if(starZoomIndex == static_cast<int>(STARZOOMS.size() - 1))
-		return false;
-	
-	++starZoomIndex;
-	cout << "Star zoom is: " << STARZOOMS[starZoomIndex] << endl;
-	return true;
-}
-
-
-
-bool Preferences::StarZoomViewOut()
-{
-	if(starZoomIndex == 0)
-		return false;
-	
-	--starZoomIndex;
-	cout << "Star zoom is: " << STARZOOMS[starZoomIndex] << endl;
-	return true;
-}
-
-
-
-// TEMP Haze View zoom.
-double Preferences::HazeViewZoom()
-{
-	return HAZEZOOMS[hazeZoomIndex];
-}
-
-
-
-bool Preferences::HazeZoomViewIn()
-{
-	if(hazeZoomIndex == static_cast<int>(HAZEZOOMS.size() - 1))
-		return false;
-	
-	++hazeZoomIndex;
-	cout << "Haze zoom is: " << HAZEZOOMS[hazeZoomIndex] << endl;
-	return true;
-}
-
-
-
-bool Preferences::HazeZoomViewOut()
-{
-	if(hazeZoomIndex == 0)
-		return false;
-	
-	--hazeZoomIndex;
-	cout << "Haze zoom is: " << HAZEZOOMS[hazeZoomIndex] << endl;
 	return true;
 }
 
