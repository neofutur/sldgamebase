--- conflicted
+++ resolved
@@ -39,15 +39,10 @@
 	const string EXPEND_AMMO = "Escorts expend ammo";
 	const string FRUGAL_ESCORTS = "Escorts use ammo frugally";
 
-<<<<<<< HEAD
-	size_t zoomIndex = 4;
-=======
 	const vector<string> DATEFMT_OPTIONS = {"dd/mm/yyyy", "mm/dd/yyyy", "yyyy-mm-dd"};
 	int dateFormatIndex = 0;
 
-	const vector<double> ZOOMS = {.25, .35, .50, .70, 1.00, 1.40, 2.00};
 	int zoomIndex = 4;
->>>>>>> 626f6876
 	constexpr double VOLUME_SCALE = .25;
 
 	// Default to fullscreen.
