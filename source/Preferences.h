--- conflicted
+++ resolved
@@ -29,18 +29,17 @@
 		adaptive,
 	};
 
-<<<<<<< HEAD
 	enum class DateFormat : int {
 		dmy = 0, // Day-first format. (Sat, 4 Oct 1941)
 		mdy,     // Month-first format. (Sat, Oct 4, 1941)
 		ymd      // All-numeric ISO 8601. (1941-10-04)
-=======
+  };
+
 	enum class OverlayType : int {
 		OFF = 0,
 		ON,
 		DAMAGED,
 		DISABLED
->>>>>>> 3293e6d2
 	};
 
 	enum class AutoAim : int_fast8_t {
