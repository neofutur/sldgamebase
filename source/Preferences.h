--- conflicted
+++ resolved
@@ -79,10 +79,9 @@
 	static VSync VSyncState();
 	static const std::string &VSyncSetting();
 
-<<<<<<< HEAD
 	static void ToggleCameraAcceleration();
 	static const std::string &CameraAcceleration();
-=======
+
 	// Background parallax setting, either "fast", "fancy", or "off".
 	static void ToggleParallax();
 	static BackgroundParallax GetBackgroundParallax();
@@ -100,7 +99,6 @@
 	static bool PlayAudioAlert();
 	static bool DisplayVisualAlert();
 	static bool DoAlertHelper(AlertIndicator toDo);
->>>>>>> 87cf5301
 };
 
 
