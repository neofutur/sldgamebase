/* PreferencesPanel.cpp
Copyright (c) 2014 by Michael Zahniser

Endless Sky is free software: you can redistribute it and/or modify it under the
terms of the GNU General Public License as published by the Free Software
Foundation, either version 3 of the License, or (at your option) any later version.

Endless Sky is distributed in the hope that it will be useful, but WITHOUT ANY
WARRANTY; without even the implied warranty of MERCHANTABILITY or FITNESS FOR A
PARTICULAR PURPOSE. See the GNU General Public License for more details.

You should have received a copy of the GNU General Public License along with
this program. If not, see <https://www.gnu.org/licenses/>.
*/

#include "PreferencesPanel.h"

#include "text/alignment.hpp"
#include "Audio.h"
#include "Color.h"
#include "Dialog.h"
#include "Files.h"
#include "text/Font.h"
#include "text/FontSet.h"
#include "GameData.h"
#include "Information.h"
#include "Interface.h"
#include "text/layout.hpp"
#include "Preferences.h"
#include "Screen.h"
#include "Sprite.h"
#include "SpriteSet.h"
#include "SpriteShader.h"
#include "StarField.h"
#include "text/Table.h"
#include "text/truncate.hpp"
#include "UI.h"
#include "text/WrappedText.h"

#include "opengl.h"
#include <SDL2/SDL.h>

#include <algorithm>

using namespace std;

namespace {
	// Settings that require special handling.
	const string ZOOM_FACTOR = "Main zoom factor";
	const int ZOOM_FACTOR_MIN = 100;
	const int ZOOM_FACTOR_MAX = 200;
	const int ZOOM_FACTOR_INCREMENT = 10;
	const string VIEW_ZOOM_FACTOR = "View zoom factor";
	const string SCREEN_MODE_SETTING = "Screen mode";
	const string VSYNC_SETTING = "VSync";
	const string EXPEND_AMMO = "Escorts expend ammo";
	const string TURRET_TRACKING = "Turret tracking";
	const string FOCUS_PREFERENCE = "Turrets focus fire";
	const string FRUGAL_ESCORTS = "Escorts use ammo frugally";
	const string REACTIVATE_HELP = "Reactivate first-time help";
	const string SCROLL_SPEED = "Scroll speed";
	const string FIGHTER_REPAIR = "Repair fighters in";
	const string SHIP_OUTLINES = "Ship outlines in shops";
<<<<<<< HEAD
	const string DATE_FORMAT = "Date format";
=======

	// How many pages of settings there are.
	const int SETTINGS_PAGE_COUNT = 1;
>>>>>>> 6259e3ea
}



PreferencesPanel::PreferencesPanel()
	: editing(-1), selected(0), hover(-1)
{
	if(!GameData::PluginAboutText().empty())
		selectedPlugin = GameData::PluginAboutText().begin()->first;

	SetIsFullScreen(true);
}



// Draw this panel.
void PreferencesPanel::Draw()
{
	glClear(GL_COLOR_BUFFER_BIT);
	GameData::Background().Draw(Point(), Point());

	Information info;
	info.SetBar("volume", Audio::Volume());
	if(SETTINGS_PAGE_COUNT > 1)
		info.SetCondition("multiple pages");
	if(currentSettingsPage > 0)
		info.SetCondition("show previous");
	if(currentSettingsPage + 1 < SETTINGS_PAGE_COUNT)
		info.SetCondition("show next");
	GameData::Interfaces().Get("menu background")->Draw(info, this);
	string pageName = (page == 'c' ? "controls" : page == 's' ? "settings" : "plugins");
	GameData::Interfaces().Get(pageName)->Draw(info, this);
	GameData::Interfaces().Get("preferences")->Draw(info, this);

	zones.clear();
	prefZones.clear();
	pluginZones.clear();
	if(page == 'c')
		DrawControls();
	else if(page == 's')
		DrawSettings();
	else if(page == 'p')
		DrawPlugins();
}



bool PreferencesPanel::KeyDown(SDL_Keycode key, Uint16 mod, const Command &command, bool isNewPress)
{
	if(static_cast<unsigned>(editing) < zones.size())
	{
		Command::SetKey(zones[editing].Value(), key);
		EndEditing();
		return true;
	}

	if(key == SDLK_DOWN && static_cast<unsigned>(selected + 1) < zones.size())
		++selected;
	else if(key == SDLK_UP && selected > 0)
		--selected;
	else if(key == SDLK_RETURN)
		editing = selected;
	else if(key == 'b' || command.Has(Command::MENU) || (key == 'w' && (mod & (KMOD_CTRL | KMOD_GUI))))
		Exit();
	else if(key == 'c' || key == 's' || key == 'p')
		page = key;
	else if((key == 'n' || key == SDLK_PAGEUP) && currentSettingsPage < SETTINGS_PAGE_COUNT - 1)
		++currentSettingsPage;
	else if((key == 'r' || key == SDLK_PAGEDOWN) && currentSettingsPage > 0)
		--currentSettingsPage;
	else
		return false;

	return true;
}



bool PreferencesPanel::Click(int x, int y, int clicks)
{
	EndEditing();

	if(x >= 265 && x < 295 && y >= -220 && y < 70)
	{
		Audio::SetVolume((20 - y) / 200.);
		Audio::Play(Audio::Get("warder"));
		return true;
	}

	Point point(x, y);
	for(unsigned index = 0; index < zones.size(); ++index)
		if(zones[index].Contains(point))
			editing = selected = index;

	for(const auto &zone : prefZones)
		if(zone.Contains(point))
		{
			// For some settings, clicking the option does more than just toggle a
			// boolean state keyed by the option's name.
			if(zone.Value() == ZOOM_FACTOR)
			{
				int newZoom = Screen::UserZoom() + ZOOM_FACTOR_INCREMENT;
				Screen::SetZoom(newZoom);
				if(newZoom > ZOOM_FACTOR_MAX || Screen::Zoom() != newZoom)
				{
					// Notify the user why setting the zoom any higher isn't permitted.
					// Only show this if it's not possible to zoom the view at all, as
					// otherwise the dialog will show every time, which is annoying.
					if(newZoom == ZOOM_FACTOR_MIN + ZOOM_FACTOR_INCREMENT)
						GetUI()->Push(new Dialog(
							"Your screen resolution is too low to support a zoom level above 100%."));
					Screen::SetZoom(ZOOM_FACTOR_MIN);
				}
				// Convert to raw window coordinates, at the new zoom level.
				point *= Screen::Zoom() / 100.;
				point += .5 * Point(Screen::RawWidth(), Screen::RawHeight());
				SDL_WarpMouseInWindow(nullptr, point.X(), point.Y());
			}
			else if(zone.Value() == VIEW_ZOOM_FACTOR)
			{
				// Increase the zoom factor unless it is at the maximum. In that
				// case, cycle around to the lowest zoom factor.
				if(!Preferences::ZoomViewIn())
					while(Preferences::ZoomViewOut()) {}
			}
			else if(zone.Value() == SCREEN_MODE_SETTING)
				Preferences::ToggleScreenMode();
			else if(zone.Value() == VSYNC_SETTING)
			{
				if(!Preferences::ToggleVSync())
					GetUI()->Push(new Dialog(
						"Unable to change VSync state. (Your system's graphics settings may be controlling it instead.)"));
			}
			else if(zone.Value() == EXPEND_AMMO)
				Preferences::ToggleAmmoUsage();
			else if(zone.Value() == TURRET_TRACKING)
				Preferences::Set(FOCUS_PREFERENCE, !Preferences::Has(FOCUS_PREFERENCE));
			else if(zone.Value() == REACTIVATE_HELP)
			{
				for(const auto &it : GameData::HelpTemplates())
					Preferences::Set("help: " + it.first, false);
			}
			else if(zone.Value() == SCROLL_SPEED)
			{
				// Toggle between three different speeds.
				int speed = Preferences::ScrollSpeed() + 20;
				if(speed > 60)
					speed = 20;
				Preferences::SetScrollSpeed(speed);
			}
			else if(zone.Value() == DATE_FORMAT)
				Preferences::ToggleDateFormat();
			// All other options are handled by just toggling the boolean state.
			else
				Preferences::Set(zone.Value(), !Preferences::Has(zone.Value()));
			break;
		}

	for(const auto &zone : pluginZones)
		if(zone.Contains(point))
		{
			selectedPlugin = zone.Value();
			break;
		}

	return true;
}



bool PreferencesPanel::Hover(int x, int y)
{
	hoverPoint = Point(x, y);

	hover = -1;
	for(unsigned index = 0; index < zones.size(); ++index)
		if(zones[index].Contains(hoverPoint))
			hover = index;

	hoverPreference.clear();
	for(const auto &zone : prefZones)
		if(zone.Contains(hoverPoint))
			hoverPreference = zone.Value();

	hoverPlugin.clear();
	for(const auto &zone : pluginZones)
		if(zone.Contains(hoverPoint))
			hoverPlugin = zone.Value();

	return true;
}



// Change the value being hovered over in the direction of the scroll.
bool PreferencesPanel::Scroll(double dx, double dy)
{
	if(!dy || hoverPreference.empty())
		return false;

	if(hoverPreference == ZOOM_FACTOR)
	{
		int zoom = Screen::UserZoom();
		if(dy < 0. && zoom > ZOOM_FACTOR_MIN)
			zoom -= ZOOM_FACTOR_INCREMENT;
		if(dy > 0. && zoom < ZOOM_FACTOR_MAX)
			zoom += ZOOM_FACTOR_INCREMENT;

		Screen::SetZoom(zoom);
		if(Screen::Zoom() != zoom)
			Screen::SetZoom(Screen::Zoom());

		// Convert to raw window coordinates, at the new zoom level.
		Point point = hoverPoint * (Screen::Zoom() / 100.);
		point += .5 * Point(Screen::RawWidth(), Screen::RawHeight());
		SDL_WarpMouseInWindow(nullptr, point.X(), point.Y());
	}
	else if(hoverPreference == VIEW_ZOOM_FACTOR)
	{
		if(dy < 0.)
			Preferences::ZoomViewOut();
		else
			Preferences::ZoomViewIn();
	}
	else if(hoverPreference == SCROLL_SPEED)
	{
		int speed = Preferences::ScrollSpeed();
		if(dy < 0.)
			speed = max(20, speed - 20);
		else
			speed = min(60, speed + 20);
		Preferences::SetScrollSpeed(speed);
	}
	return true;
}



void PreferencesPanel::EndEditing()
{
	editing = -1;
}



void PreferencesPanel::DrawControls()
{
	const Color &back = *GameData::Colors().Get("faint");
	const Color &dim = *GameData::Colors().Get("dim");
	const Color &medium = *GameData::Colors().Get("medium");
	const Color &bright = *GameData::Colors().Get("bright");

	// Check for conflicts.
	const Color &warning = *GameData::Colors().Get("warning conflict");

	Table table;
	table.AddColumn(-115, {230, Alignment::LEFT});
	table.AddColumn(115, {230, Alignment::RIGHT});
	table.SetUnderline(-120, 120);

	int firstY = -248;
	table.DrawAt(Point(-130, firstY));

	static const string CATEGORIES[] = {
		"Navigation",
		"Weapons",
		"Targeting",
		"Interface",
		"Fleet"
	};
	const string *category = CATEGORIES;
	static const Command COMMANDS[] = {
		Command::NONE,
		Command::FORWARD,
		Command::LEFT,
		Command::RIGHT,
		Command::BACK,
		Command::AFTERBURNER,
		Command::LAND,
		Command::JUMP,
		Command::NONE,
		Command::PRIMARY,
		Command::SELECT,
		Command::SECONDARY,
		Command::CLOAK,
		Command::NONE,
		Command::NEAREST,
		Command::TARGET,
		Command::HAIL,
		Command::BOARD,
		Command::SCAN,
		Command::NONE,
		Command::MENU,
		Command::MAP,
		Command::INFO,
		Command::FULLSCREEN,
		Command::FASTFORWARD,
		Command::NONE,
		Command::DEPLOY,
		Command::FIGHT,
		Command::GATHER,
		Command::HOLD,
		Command::AMMO
	};
	static const Command *BREAK = &COMMANDS[19];
	for(const Command &command : COMMANDS)
	{
		// The "BREAK" line is where to go to the next column.
		if(&command == BREAK)
			table.DrawAt(Point(130, firstY));

		if(!command)
		{
			table.DrawGap(10);
			table.DrawUnderline(medium);
			if(category != end(CATEGORIES))
				table.Draw(*category++, bright);
			else
				table.Advance();
			table.Draw("Key", bright);
			table.DrawGap(5);
		}
		else
		{
			int index = zones.size();
			// Mark conflicts.
			bool isConflicted = command.HasConflict();
			bool isEditing = (index == editing);
			if(isConflicted || isEditing)
			{
				table.SetHighlight(56, 120);
				table.DrawHighlight(isEditing ? dim : warning);
			}

			// Mark the selected row.
			bool isHovering = (index == hover && !isEditing);
			if(!isHovering && index == selected)
			{
				table.SetHighlight(-120, 54);
				table.DrawHighlight(back);
			}

			// Highlight whichever row the mouse hovers over.
			table.SetHighlight(-120, 120);
			if(isHovering)
				table.DrawHighlight(back);

			zones.emplace_back(table.GetCenterPoint(), table.GetRowSize(), command);

			table.Draw(command.Description(), medium);
			table.Draw(command.KeyName(), isEditing ? bright : medium);
		}
	}

	Table shiftTable;
	shiftTable.AddColumn(125, {150, Alignment::RIGHT});
	shiftTable.SetUnderline(0, 130);
	shiftTable.DrawAt(Point(-400, 52));

	shiftTable.DrawUnderline(medium);
	shiftTable.Draw("With <shift> key", bright);
	shiftTable.DrawGap(5);
	shiftTable.Draw("Select nearest ship", medium);
	shiftTable.Draw("Select next escort", medium);
	shiftTable.Draw("Talk to planet", medium);
	shiftTable.Draw("Board disabled escort", medium);
}



void PreferencesPanel::DrawSettings()
{
	const Color &back = *GameData::Colors().Get("faint");
	const Color &dim = *GameData::Colors().Get("dim");
	const Color &medium = *GameData::Colors().Get("medium");
	const Color &bright = *GameData::Colors().Get("bright");

	Table table;
	table.AddColumn(-115, {230, Alignment::LEFT});
	table.AddColumn(115, {230, Alignment::RIGHT});
	table.SetUnderline(-120, 120);

	int firstY = -248;
	table.DrawAt(Point(-130, firstY));

	// An empty string indicates that a category has ended.
	// A '\t' character indicates that the first column on this page has ended,
	// and the next line should be drawn at the start of the next column.
	// A '\n' character indicates that this page is complete, no further lines should be drawn on this page.
	// In all three cases, the first non-special string will be considered the category heading
	// and will be drawn differently to normal setting entries.
	static const string SETTINGS[] = {
		"Display",
		ZOOM_FACTOR,
		VIEW_ZOOM_FACTOR,
		SCREEN_MODE_SETTING,
		VSYNC_SETTING,
		"Show status overlays",
		"Highlight player's flagship",
		"Rotate flagship in HUD",
		"Show planet labels",
		"Show mini-map",
		DATE_FORMAT,
		"Always underline shortcuts",
		"",
		"AI",
		"Automatic aiming",
		"Automatic firing",
		EXPEND_AMMO,
		FIGHTER_REPAIR,
		TURRET_TRACKING,
		"\t",
		"Performance",
		"Show CPU / GPU load",
		"Render motion blur",
		"Reduce large graphics",
		"Draw background haze",
		"Draw starfield",
		"Parallax background",
		"Show hyperspace flash",
		SHIP_OUTLINES,
		"",
		"Other",
		"Clickable radar display",
		"Hide unexplored map regions",
		REACTIVATE_HELP,
		"Interrupt fast-forward",
		"Rehire extra crew when lost",
		SCROLL_SPEED,
		"Show escort systems on map",
		"Show stored outfits on map",
		"System map sends move orders",
		"Warning siren"
	};
	bool isCategory = true;
	int page = 0;
	for(const string &setting : SETTINGS)
	{
		// Check if this is a page break.
		if(setting == "\n")
		{
			++page;
			continue;
		}
		// Check if this setting is on the page being displayed.
		// If this setting isn't on the page being displayed, check if it is on an earlier page.
		// If it is, continue to the next setting.
		// Otherwise, this setting is on a later page,
		// do not continue as no further settings are to be displayed.
		if(page < currentSettingsPage)
			continue;
		else if(page > currentSettingsPage)
			break;
		// Check if this is a category break or column break.
		if(setting.empty() || setting == "\t")
		{
			isCategory = true;
			if(!setting.empty())
				table.DrawAt(Point(130, firstY));
			continue;
		}

		if(isCategory)
		{
			isCategory = false;
			table.DrawGap(10);
			table.DrawUnderline(medium);
			table.Draw(setting, bright);
			table.Advance();
			table.DrawGap(5);
			continue;
		}

		// Record where this setting is displayed, so the user can click on it.
		prefZones.emplace_back(table.GetCenterPoint(), table.GetRowSize(), setting);

		// Get the "on / off" text for this setting. Setting "isOn"
		// draws the setting "bright" (i.e. the setting is active).
		bool isOn = Preferences::Has(setting);
		string text;
		if(setting == ZOOM_FACTOR)
		{
			isOn = Screen::UserZoom() == Screen::Zoom();
			text = to_string(Screen::UserZoom());
		}
		else if(setting == VIEW_ZOOM_FACTOR)
		{
			isOn = true;
			text = to_string(static_cast<int>(100. * Preferences::ViewZoom()));
		}
		else if(setting == SCREEN_MODE_SETTING)
		{
			isOn = true;
			text = Preferences::ScreenModeSetting();
		}
		else if(setting == VSYNC_SETTING)
		{
			text = Preferences::VSyncSetting();
			isOn = text != "off";
		}
		else if(setting == EXPEND_AMMO)
			text = Preferences::AmmoUsage();
		else if(setting == DATE_FORMAT)
		{
			isOn = true;
			Preferences::DateFormat datefmtShortName = Preferences::GetDateFormat();
			if(datefmtShortName == Preferences::DateFormat::ymd)
				text = "yyyy-mm-dd";
			else if(datefmtShortName == Preferences::DateFormat::dmy)
				text = "dd/mm/yyyy";
			else if(datefmtShortName == Preferences::DateFormat::mdy)
				text = "mm/dd/yyyy";
		}
		else if(setting == TURRET_TRACKING)
		{
			isOn = true;
			text = Preferences::Has(FOCUS_PREFERENCE) ? "focused" : "opportunistic";
		}
		else if(setting == FIGHTER_REPAIR)
		{
			isOn = true;
			text = Preferences::Has(FIGHTER_REPAIR) ? "parallel" : "series";
		}
		else if(setting == SHIP_OUTLINES)
		{
			isOn = true;
			text = Preferences::Has(SHIP_OUTLINES) ? "fancy" : "fast";
		}
		else if(setting == REACTIVATE_HELP)
		{
			// Check how many help messages have been displayed.
			const map<string, string> &help = GameData::HelpTemplates();
			int shown = 0;
			int total = 0;
			for(const auto &it : help)
			{
				// Don't count certain special help messages that are always
				// active for new players.
				bool special = false;
				const string SPECIAL_HELP[] = {"basics", "lost"};
				for(const string &str : SPECIAL_HELP)
					if(it.first.find(str) == 0)
						special = true;

				if(!special)
				{
					++total;
					shown += Preferences::Has("help: " + it.first);
				}
			}

			if(shown)
				text = to_string(shown) + " / " + to_string(total);
			else
			{
				isOn = true;
				text = "done";
			}
		}
		else if(setting == SCROLL_SPEED)
		{
			isOn = true;
			text = to_string(Preferences::ScrollSpeed());
		}
		else
			text = isOn ? "on" : "off";

		if(setting == hoverPreference)
			table.DrawHighlight(back);
		table.Draw(setting, isOn ? medium : dim);
		table.Draw(text, isOn ? bright : medium);
	}
}



void PreferencesPanel::DrawPlugins()
{
	const Color &back = *GameData::Colors().Get("faint");
	const Color &medium = *GameData::Colors().Get("medium");
	const Color &bright = *GameData::Colors().Get("bright");

	const int MAX_TEXT_WIDTH = 230;
	Table table;
	table.AddColumn(-115, {MAX_TEXT_WIDTH, Truncate::MIDDLE});
	table.SetUnderline(-120, 120);

	int firstY = -238;
	table.DrawAt(Point(-130, firstY));
	table.DrawUnderline(medium);
	table.Draw("Installed plugins:", bright);
	table.DrawGap(5);

	const Font &font = FontSet::Get(14);
	for(const auto &plugin : GameData::PluginAboutText())
	{
		pluginZones.emplace_back(table.GetCenterPoint(), table.GetRowSize(), plugin.first);

		bool isSelected = (plugin.first == selectedPlugin);
		if(isSelected || plugin.first == hoverPlugin)
			table.DrawHighlight(back);
		table.Draw(plugin.first, isSelected ? bright : medium);

		if(isSelected)
		{
			const Sprite *sprite = SpriteSet::Get(plugin.first);
			Point top(15., firstY);
			if(sprite)
			{
				Point center(130., top.Y() + .5 * sprite->Height());
				SpriteShader::Draw(sprite, center);
				top.Y() += sprite->Height() + 10.;
			}

			WrappedText wrap(font);
			wrap.SetWrapWidth(MAX_TEXT_WIDTH);
			static const string EMPTY = "(No description given.)";
			wrap.Wrap(plugin.second.empty() ? EMPTY : plugin.second);
			wrap.Draw(top, medium);
		}
	}
}



void PreferencesPanel::Exit()
{
	Command::SaveSettings(Files::Config() + "keys.txt");

	GetUI()->Pop(this);
}<|MERGE_RESOLUTION|>--- conflicted
+++ resolved
@@ -61,13 +61,8 @@
 	const string SCROLL_SPEED = "Scroll speed";
 	const string FIGHTER_REPAIR = "Repair fighters in";
 	const string SHIP_OUTLINES = "Ship outlines in shops";
-<<<<<<< HEAD
 	const string DATE_FORMAT = "Date format";
-=======
-
-	// How many pages of settings there are.
 	const int SETTINGS_PAGE_COUNT = 1;
->>>>>>> 6259e3ea
 }
 
 
