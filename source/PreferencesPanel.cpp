/* PreferencesPanel.cpp
Copyright (c) 2014 by Michael Zahniser

Endless Sky is free software: you can redistribute it and/or modify it under the
terms of the GNU General Public License as published by the Free Software
Foundation, either version 3 of the License, or (at your option) any later version.

Endless Sky is distributed in the hope that it will be useful, but WITHOUT ANY
WARRANTY; without even the implied warranty of MERCHANTABILITY or FITNESS FOR A
PARTICULAR PURPOSE. See the GNU General Public License for more details.

You should have received a copy of the GNU General Public License along with
this program. If not, see <https://www.gnu.org/licenses/>.
*/

#include "PreferencesPanel.h"

#include "text/alignment.hpp"
#include "Audio.h"
#include "Color.h"
#include "Dialog.h"
#include "Files.h"
#include "FillShader.h"
#include "text/Font.h"
#include "text/FontSet.h"
#include "GameData.h"
#include "Information.h"
#include "Interface.h"
#include "Plugins.h"
#include "PointerShader.h"
#include "Preferences.h"
#include "RenderBuffer.h"
#include "Screen.h"
#include "Sprite.h"
#include "SpriteSet.h"
#include "SpriteShader.h"
#include "StarField.h"
#include "text/Table.h"
#include "text/truncate.hpp"
#include "UI.h"
#include "text/WrappedText.h"

#include "opengl.h"

#include <algorithm>

using namespace std;

namespace {
	// Settings that require special handling.
	const string ZOOM_FACTOR = "Main zoom factor";
	const int ZOOM_FACTOR_MIN = 100;
	const int ZOOM_FACTOR_MAX = 200;
	const int ZOOM_FACTOR_INCREMENT = 10;
	const string VIEW_ZOOM_FACTOR = "View zoom factor";
	const string AUTO_AIM_SETTING = "Automatic aiming";
	const string AUTO_FIRE_SETTING = "Automatic firing";
	const string SCREEN_MODE_SETTING = "Screen mode";
	const string VSYNC_SETTING = "VSync";
<<<<<<< HEAD
	const string CAMERA_ACCELERATION = "Camera acceleration";
=======
	const string CLOAK_OUTLINE = "Cloaked ship outlines";
>>>>>>> bc058c0c
	const string STATUS_OVERLAYS_ALL = "Show status overlays";
	const string STATUS_OVERLAYS_FLAGSHIP = "   Show flagship overlay";
	const string STATUS_OVERLAYS_ESCORT = "   Show escort overlays";
	const string STATUS_OVERLAYS_ENEMY = "   Show enemy overlays";
	const string STATUS_OVERLAYS_NEUTRAL = "   Show neutral overlays";
	const string EXPEND_AMMO = "Escorts expend ammo";
	const string FLOTSAM_SETTING = "Flotsam collection";
	const string TURRET_TRACKING = "Turret tracking";
	const string FOCUS_PREFERENCE = "Turrets focus fire";
	const string FRUGAL_ESCORTS = "Escorts use ammo frugally";
	const string REACTIVATE_HELP = "Reactivate first-time help";
	const string SCROLL_SPEED = "Scroll speed";
	const string FIGHTER_REPAIR = "Repair fighters in";
	const string SHIP_OUTLINES = "Ship outlines in shops";
	const string DATE_FORMAT = "Date format";
	const string BOARDING_PRIORITY = "Boarding target priority";
	const string TARGET_ASTEROIDS_BASED_ON = "Target asteroid based on";
	const string BACKGROUND_PARALLAX = "Parallax background";
	const string EXTENDED_JUMP_EFFECTS = "Extended jump effects";
	const string ALERT_INDICATOR = "Alert indicator";
	const string HUD_SHIP_OUTLINES = "Ship outlines in HUD";

	// How many pages of controls and settings there are.
	const int CONTROLS_PAGE_COUNT = 2;
	const int SETTINGS_PAGE_COUNT = 2;
	// Hovering a preference for this many frames activates the tooltip.
	const int HOVER_TIME = 60;
}



PreferencesPanel::PreferencesPanel()
	: editing(-1), selected(0), hover(-1)
{
	// Select the first valid plugin.
	for(const auto &plugin : Plugins::Get())
		if(plugin.second.IsValid())
		{
			selectedPlugin = plugin.first;
			break;
		}

	SetIsFullScreen(true);

	// Initialize a centered tooltip.
	hoverText.SetFont(FontSet::Get(14));
	hoverText.SetWrapWidth(250);
	hoverText.SetAlignment(Alignment::LEFT);

	// Set the initial plugin list and description scroll ranges.
	const Interface *pluginUi = GameData::Interfaces().Get("plugins");
	Rectangle pluginListBox = pluginUi->GetBox("plugin list");

	pluginListHeight = 0;
	for(const auto &plugin : Plugins::Get())
		if(plugin.second.IsValid())
			pluginListHeight += 20;

	pluginListScroll.SetDisplaySize(pluginListBox.Height());
	pluginListScroll.SetMaxValue(pluginListHeight);
	Rectangle pluginDescriptionBox = pluginUi->GetBox("plugin description");
	pluginDescriptionScroll.SetDisplaySize(pluginDescriptionBox.Height());
}



// Stub, for unique_ptr destruction to be defined in the right compilation unit.
PreferencesPanel::~PreferencesPanel()
{
}



// Draw this panel.
void PreferencesPanel::Draw()
{
	glClear(GL_COLOR_BUFFER_BIT);
	GameData::Background().Draw(Point(), Point());

	Information info;
	info.SetBar("volume", Audio::Volume());
	if(Plugins::HasChanged())
		info.SetCondition("show plugins changed");
	if(CONTROLS_PAGE_COUNT > 1)
		info.SetCondition("multiple controls pages");
	if(currentControlsPage > 0)
		info.SetCondition("show previous controls");
	if(currentControlsPage + 1 < CONTROLS_PAGE_COUNT)
		info.SetCondition("show next controls");
	if(SETTINGS_PAGE_COUNT > 1)
		info.SetCondition("multiple settings pages");
	if(currentSettingsPage > 0)
		info.SetCondition("show previous settings");
	if(currentSettingsPage + 1 < SETTINGS_PAGE_COUNT)
		info.SetCondition("show next settings");
	GameData::Interfaces().Get("menu background")->Draw(info, this);
	string pageName = (page == 'c' ? "controls" : page == 's' ? "settings" : "plugins");
	GameData::Interfaces().Get(pageName)->Draw(info, this);
	GameData::Interfaces().Get("preferences")->Draw(info, this);

	zones.clear();
	prefZones.clear();
	pluginZones.clear();
	if(page == 'c')
	{
		DrawControls();
		DrawTooltips();
	}
	else if(page == 's')
	{
		DrawSettings();
		DrawTooltips();
	}
	else if(page == 'p')
		DrawPlugins();
}



bool PreferencesPanel::KeyDown(SDL_Keycode key, Uint16 mod, const Command &command, bool isNewPress)
{
	if(static_cast<unsigned>(editing) < zones.size())
	{
		Command::SetKey(zones[editing].Value(), key);
		EndEditing();
		return true;
	}

	if(key == SDLK_DOWN)
		HandleDown();
	else if(key == SDLK_UP)
		HandleUp();
	else if(key == SDLK_RETURN)
		HandleConfirm();
	else if(key == 'b' || command.Has(Command::MENU) || (key == 'w' && (mod & (KMOD_CTRL | KMOD_GUI))))
		Exit();
	else if(key == 'c' || key == 's' || key == 'p')
	{
		page = key;
		hoverItem.clear();
		selected = 0;

		if(page == 'p')
		{
			// Reset the render buffers in case the UI scale has changed.
			const Interface *pluginUi = GameData::Interfaces().Get("plugins");
			Rectangle pluginListBox = pluginUi->GetBox("plugin list");
			pluginListClip = std::make_unique<RenderBuffer>(pluginListBox.Dimensions());
			RenderPluginDescription(selectedPlugin);
		}
	}
	else if(key == 'o' && page == 'p')
		Files::OpenUserPluginFolder();
	else if((key == 'n' || key == SDLK_PAGEUP)
		&& ((page == 'c' && currentControlsPage < CONTROLS_PAGE_COUNT - 1)
		|| (page == 's' && currentSettingsPage < SETTINGS_PAGE_COUNT - 1)))
	{
		if(page == 'c')
			++currentControlsPage;
		else
			++currentSettingsPage;
		selected = 0;
		selectedItem.clear();
	}
	else if((key == 'r' || key == SDLK_PAGEDOWN)
		&& ((page == 'c' && currentControlsPage > 0) || (page == 's' && currentSettingsPage > 0)))
	{
		if(page == 'c')
			--currentControlsPage;
		else
			--currentSettingsPage;
		selected = 0;
		selectedItem.clear();
	}
	else if((key == 'x' || key == SDLK_DELETE) && (page == 'c'))
	{
		if(zones[latest].Value().KeyName() != Command::MENU.KeyName())
			Command::SetKey(zones[latest].Value(), 0);
	}
	else
		return false;

	return true;
}



bool PreferencesPanel::Click(int x, int y, int clicks)
{
	EndEditing();

	if(x >= 265 && x < 295 && y >= -220 && y < 70)
	{
		Audio::SetVolume((20 - y) / 200.);
		Audio::Play(Audio::Get("warder"));
		return true;
	}

	Point point(x, y);
	for(unsigned index = 0; index < zones.size(); ++index)
		if(zones[index].Contains(point))
			editing = selected = index;

	for(const auto &zone : prefZones)
		if(zone.Contains(point))
		{
			HandleSettingsString(zone.Value(), point);
			break;
		}

	if(page == 'p')
	{
		// Don't handle clicks outside of the clipped area.
		const Interface *pluginUi = GameData::Interfaces().Get("plugins");
		Rectangle pluginListBox = pluginUi->GetBox("plugin list");
		if(pluginListBox.Contains(point))
		{
			int index = 0;
			for(const auto &zone : pluginZones)
			{
				if(zone.Contains(point) && selectedPlugin != zone.Value())
				{
					selectedPlugin = zone.Value();
					selected = index;
					RenderPluginDescription(selectedPlugin);
					break;
				}
				index++;
			}
		}
	}

	return true;
}



bool PreferencesPanel::Hover(int x, int y)
{
	hoverPoint = Point(x, y);

	hoverItem.clear();
	tooltip.clear();

	hover = -1;
	for(unsigned index = 0; index < zones.size(); ++index)
		if(zones[index].Contains(hoverPoint))
			hover = index;

	for(const auto &zone : prefZones)
		if(zone.Contains(hoverPoint))
			hoverItem = zone.Value();

	for(const auto &zone : pluginZones)
		if(zone.Contains(hoverPoint))
			hoverItem = zone.Value();

	return true;
}



// Change the value being hovered over in the direction of the scroll.
bool PreferencesPanel::Scroll(double dx, double dy)
{
	if(!dy)
		return false;

	if(page == 's' && !hoverItem.empty())
	{
		if(hoverItem == ZOOM_FACTOR)
		{
			int zoom = Screen::UserZoom();
			if(dy < 0. && zoom > ZOOM_FACTOR_MIN)
				zoom -= ZOOM_FACTOR_INCREMENT;
			if(dy > 0. && zoom < ZOOM_FACTOR_MAX)
				zoom += ZOOM_FACTOR_INCREMENT;

			Screen::SetZoom(zoom);
			if(Screen::Zoom() != zoom)
				Screen::SetZoom(Screen::Zoom());

			// Convert to raw window coordinates, at the new zoom level.
			Point point = hoverPoint * (Screen::Zoom() / 100.);
			point += .5 * Point(Screen::RawWidth(), Screen::RawHeight());
			SDL_WarpMouseInWindow(nullptr, point.X(), point.Y());
		}
		else if(hoverItem == VIEW_ZOOM_FACTOR)
		{
			if(dy < 0.)
				Preferences::ZoomViewOut();
			else
				Preferences::ZoomViewIn();
		}
		else if(hoverItem == SCROLL_SPEED)
		{
			int speed = Preferences::ScrollSpeed();
			if(dy < 0.)
				speed = max(20, speed - 20);
			else
				speed = min(60, speed + 20);
			Preferences::SetScrollSpeed(speed);
		}
		return true;
	}
	else if(page == 'p')
	{
		auto ui = GameData::Interfaces().Get("plugins");
		const Rectangle &pluginBox = ui->GetBox("plugin list");
		const Rectangle &descriptionBox = ui->GetBox("plugin description");

		if(pluginBox.Contains(hoverPoint))
		{
			pluginListScroll.Scroll(-dy * Preferences::ScrollSpeed());
			return true;
		}
		else if(descriptionBox.Contains(hoverPoint) && pluginDescriptionBuffer)
		{
			pluginDescriptionScroll.Scroll(-dy * Preferences::ScrollSpeed());
			return true;
		}
	}
	return false;
}



bool PreferencesPanel::Drag(double dx, double dy)
{
	if(page == 'p')
	{
		auto ui = GameData::Interfaces().Get("plugins");
		const Rectangle &pluginBox = ui->GetBox("plugin list");
		const Rectangle &descriptionBox = ui->GetBox("plugin description");

		if(pluginBox.Contains(hoverPoint))
		{
			// Steps is zero so that we don't animate mouse drags.
			pluginListScroll.Scroll(-dy, 0);
			return true;
		}
		else if(descriptionBox.Contains(hoverPoint))
		{
			// Steps is zero so that we don't animate mouse drags.
			pluginDescriptionScroll.Scroll(-dy, 0);
			return true;
		}
	}
	return false;
}



void PreferencesPanel::EndEditing()
{
	editing = -1;
}



void PreferencesPanel::DrawControls()
{
	const Color &back = *GameData::Colors().Get("faint");
	const Color &dim = *GameData::Colors().Get("dim");
	const Color &medium = *GameData::Colors().Get("medium");
	const Color &bright = *GameData::Colors().Get("bright");

	// Colors for highlighting.
	const Color &warning = *GameData::Colors().Get("warning conflict");
	const Color &noCommand = *GameData::Colors().Get("warning no command");

	if(selected != oldSelected)
		latest = selected;
	if(hover != oldHover)
		latest = hover;

	oldSelected = selected;
	oldHover = hover;

	Table table;
	table.AddColumn(-115, {230, Alignment::LEFT});
	table.AddColumn(115, {230, Alignment::RIGHT});
	table.SetUnderline(-120, 120);

	int firstY = -248;
	table.DrawAt(Point(-130, firstY));

	// About CONTROLS pagination
	// * A NONE command means that a string from CATEGORIES should be drawn
	//   instead of a command.
	// * A '\t' category string indicates that the first column on this page has
	//   ended, and the next line should be drawn at the start of the next
	//   column.
	// * A '\n' category string indicates that this page is complete, no further
	//   lines should be drawn on this page.
	// * The namespace variable CONTROLS_PAGE_COUNT should be updated to the max
	//   page count (count of '\n' characters plus one).
	static const string CATEGORIES[] = {
		"Keyboard Navigation",
		"Fleet",
		"\t",
		"Targeting",
		"Weapons",
		"\n",
		"Interface"
	};
	const string *category = CATEGORIES;
	static const Command COMMANDS[] = {
		Command::NONE,
		Command::FORWARD,
		Command::LEFT,
		Command::RIGHT,
		Command::BACK,
		Command::AFTERBURNER,
		Command::AUTOSTEER,
		Command::LAND,
		Command::JUMP,
		Command::NONE,
		Command::DEPLOY,
		Command::FIGHT,
		Command::GATHER,
		Command::HOLD,
		Command::AMMO,
		Command::HARVEST,
		Command::NONE,
		Command::NONE,
		Command::NEAREST,
		Command::TARGET,
		Command::HAIL,
		Command::BOARD,
		Command::NEAREST_ASTEROID,
		Command::SCAN,
		Command::NONE,
		Command::PRIMARY,
		Command::TURRET_TRACKING,
		Command::SELECT,
		Command::SECONDARY,
		Command::CLOAK,
		Command::MOUSE_TURNING_HOLD,
		Command::NONE,
		Command::NONE,
		Command::MENU,
		Command::MAP,
		Command::INFO,
		Command::FULLSCREEN,
		Command::FASTFORWARD,
		Command::HELP,
		Command::MESSAGE_LOG
	};

	int page = 0;
	for(const Command &command : COMMANDS)
	{
		string categoryString;
		if(!command)
		{
			if(category != end(CATEGORIES))
				categoryString = *category++;
			else
				table.Advance();
			// Check if this is a page break.
			if(categoryString == "\n")
			{
				++page;
				continue;
			}
		}
		// Check if this command is on the page being displayed.
		// If this command isn't on the page being displayed, check if it is on an earlier page.
		// If it is, continue to the next command.
		// Otherwise, this command is on a later page,
		// do not continue as no further commands are to be displayed.
		if(page < currentControlsPage)
			continue;
		else if(page > currentControlsPage)
			break;
		if(!command)
		{
			// Check if this is a column break.
			if(categoryString == "\t")
			{
				table.DrawAt(Point(130, firstY));
				continue;
			}
			table.DrawGap(10);
			table.DrawUnderline(medium);
			table.Draw(categoryString, bright);
			table.Draw("Key", bright);
			table.DrawGap(5);
		}
		else
		{
			int index = zones.size();
			// Mark conflicts.
			bool isConflicted = command.HasConflict();
			bool isEmpty = !command.HasBinding();
			bool isEditing = (index == editing);
			if(isConflicted || isEditing || isEmpty)
			{
				table.SetHighlight(56, 120);
				table.DrawHighlight(isEditing ? dim : isEmpty ? noCommand : warning);
			}

			// Mark the selected row.
			bool isHovering = (index == hover && !isEditing);
			if(!isHovering && index == selected)
			{
				auto textWidth = FontSet::Get(14).Width(command.Description());
				table.SetHighlight(-120, textWidth - 110);
				table.DrawHighlight(back);
			}

			// Highlight whichever row the mouse hovers over.
			table.SetHighlight(-120, 120);
			if(isHovering)
			{
				table.DrawHighlight(back);
				hoverItem = command.Description();
			}

			zones.emplace_back(table.GetCenterPoint(), table.GetRowSize(), command);

			table.Draw(command.Description(), medium);
			table.Draw(command.KeyName(), isEditing ? bright : medium);
		}
	}

	Table infoTable;
	infoTable.AddColumn(125, {150, Alignment::RIGHT});
	infoTable.SetUnderline(0, 130);
	infoTable.DrawAt(Point(-400, 32));

	infoTable.DrawUnderline(medium);
	infoTable.Draw("Additional info", bright);
	infoTable.DrawGap(5);
	infoTable.Draw("Press '_x' over controls", medium);
	infoTable.Draw("to unbind them.", medium);
	infoTable.Draw("Controls can share", medium);
	infoTable.Draw("the same keybind.", medium);
}



void PreferencesPanel::DrawSettings()
{
	const Color &back = *GameData::Colors().Get("faint");
	const Color &dim = *GameData::Colors().Get("dim");
	const Color &medium = *GameData::Colors().Get("medium");
	const Color &bright = *GameData::Colors().Get("bright");

	Table table;
	table.AddColumn(-115, {230, Alignment::LEFT});
	table.AddColumn(115, {230, Alignment::RIGHT});
	table.SetUnderline(-120, 120);

	int firstY = -248;
	table.DrawAt(Point(-130, firstY));

	// About SETTINGS pagination
	// * An empty string indicates that a category has ended.
	// * A '\t' character indicates that the first column on this page has
	//   ended, and the next line should be drawn at the start of the next
	//   column.
	// * A '\n' character indicates that this page is complete, no further lines
	//   should be drawn on this page.
	// * In all three cases, the first non-special string will be considered the
	//   category heading and will be drawn differently to normal setting
	//   entries.
	// * The namespace variable SETTINGS_PAGE_COUNT should be updated to the max
	//   page count (count of '\n' characters plus one).
	static const string SETTINGS[] = {
		"Display",
		ZOOM_FACTOR,
		VIEW_ZOOM_FACTOR,
		SCREEN_MODE_SETTING,
		VSYNC_SETTING,
		CAMERA_ACCELERATION,
		"",
		"Performance",
		"Show CPU / GPU load",
		"Render motion blur",
		"Reduce large graphics",
		"Draw background haze",
		"Draw starfield",
		BACKGROUND_PARALLAX,
		"Show hyperspace flash",
		EXTENDED_JUMP_EFFECTS,
		SHIP_OUTLINES,
		HUD_SHIP_OUTLINES,
		CLOAK_OUTLINE,
		"\t",
		"HUD",
		STATUS_OVERLAYS_ALL,
		STATUS_OVERLAYS_FLAGSHIP,
		STATUS_OVERLAYS_ESCORT,
		STATUS_OVERLAYS_ENEMY,
		STATUS_OVERLAYS_NEUTRAL,
		"Show missile overlays",
		"Show asteroid scanner overlay",
		"Highlight player's flagship",
		"Rotate flagship in HUD",
		"Show planet labels",
		"Show mini-map",
		"Clickable radar display",
		ALERT_INDICATOR,
		"Extra fleet status messages",
		"\n",
		"Gameplay",
		"Control ship with mouse",
		AUTO_AIM_SETTING,
		AUTO_FIRE_SETTING,
		TURRET_TRACKING,
		TARGET_ASTEROIDS_BASED_ON,
		BOARDING_PRIORITY,
		EXPEND_AMMO,
		FLOTSAM_SETTING,
		FIGHTER_REPAIR,
		"Fighters transfer cargo",
		"Rehire extra crew when lost",
		"",
		"Map",
		"Deadline blink by distance",
		"Hide unexplored map regions",
		"Show escort systems on map",
		"Show stored outfits on map",
		"System map sends move orders",
		"\t",
		"Other",
		"Always underline shortcuts",
		REACTIVATE_HELP,
		"Interrupt fast-forward",
		"Landing zoom",
		SCROLL_SPEED,
		DATE_FORMAT
	};

	bool isCategory = true;
	int page = 0;
	for(const string &setting : SETTINGS)
	{
		// Check if this is a page break.
		if(setting == "\n")
		{
			++page;
			continue;
		}
		// Check if this setting is on the page being displayed.
		// If this setting isn't on the page being displayed, check if it is on an earlier page.
		// If it is, continue to the next setting.
		// Otherwise, this setting is on a later page,
		// do not continue as no further settings are to be displayed.
		if(page < currentSettingsPage)
			continue;
		else if(page > currentSettingsPage)
			break;
		// Check if this is a category break or column break.
		if(setting.empty() || setting == "\t")
		{
			isCategory = true;
			if(!setting.empty())
				table.DrawAt(Point(130, firstY));
			continue;
		}

		if(isCategory)
		{
			isCategory = false;
			table.DrawGap(10);
			table.DrawUnderline(medium);
			table.Draw(setting, bright);
			table.Advance();
			table.DrawGap(5);
			continue;
		}

		// Record where this setting is displayed, so the user can click on it.
		// Temporarily reset the row's size so the clickzone can cover the entire preference.
		table.SetHighlight(-120, 120);
		prefZones.emplace_back(table.GetCenterPoint(), table.GetRowSize(), setting);

		// Get the "on / off" text for this setting. Setting "isOn"
		// draws the setting "bright" (i.e. the setting is active).
		bool isOn = Preferences::Has(setting);
		string text;
		if(setting == ZOOM_FACTOR)
		{
			isOn = Screen::UserZoom() == Screen::Zoom();
			text = to_string(Screen::UserZoom());
		}
		else if(setting == VIEW_ZOOM_FACTOR)
		{
			isOn = true;
			text = to_string(static_cast<int>(100. * Preferences::ViewZoom()));
		}
		else if(setting == SCREEN_MODE_SETTING)
		{
			isOn = true;
			text = Preferences::ScreenModeSetting();
		}
		else if(setting == VSYNC_SETTING)
		{
			text = Preferences::VSyncSetting();
			isOn = text != "off";
		}
		else if(setting == STATUS_OVERLAYS_ALL)
		{
			text = Preferences::StatusOverlaysSetting(Preferences::OverlayType::ALL);
			isOn = text != "off";
		}
		else if(setting == CAMERA_ACCELERATION)
		{
			text = Preferences::CameraAccelerationSetting();
			isOn = text != "off";
		}
		else if(setting == STATUS_OVERLAYS_FLAGSHIP)
		{
			text = Preferences::StatusOverlaysSetting(Preferences::OverlayType::FLAGSHIP);
			isOn = text != "off" && text != "--";
		}
		else if(setting == STATUS_OVERLAYS_ESCORT)
		{
			text = Preferences::StatusOverlaysSetting(Preferences::OverlayType::ESCORT);
			isOn = text != "off" && text != "--";
		}
		else if(setting == STATUS_OVERLAYS_ENEMY)
		{
			text = Preferences::StatusOverlaysSetting(Preferences::OverlayType::ENEMY);
			isOn = text != "off" && text != "--";
		}
		else if(setting == STATUS_OVERLAYS_NEUTRAL)
		{
			text = Preferences::StatusOverlaysSetting(Preferences::OverlayType::NEUTRAL);
			isOn = text != "off" && text != "--";
		}
		else if(setting == CLOAK_OUTLINE)
		{
			text = Preferences::Has(CLOAK_OUTLINE) ? "fancy" : "fast";
			isOn = true;
		}
		else if(setting == AUTO_AIM_SETTING)
		{
			text = Preferences::AutoAimSetting();
			isOn = text != "off";
		}
		else if(setting == AUTO_FIRE_SETTING)
		{
			text = Preferences::AutoFireSetting();
			isOn = text != "off";
		}
		else if(setting == EXPEND_AMMO)
			text = Preferences::AmmoUsage();
		else if(setting == DATE_FORMAT)
		{
			text = Preferences::DateFormatSetting();
			isOn = true;
		}
		else if(setting == FLOTSAM_SETTING)
		{
			text = Preferences::FlotsamSetting();
			isOn = text != "off";
		}
		else if(setting == TURRET_TRACKING)
		{
			isOn = true;
			text = Preferences::Has(FOCUS_PREFERENCE) ? "focused" : "opportunistic";
		}
		else if(setting == FIGHTER_REPAIR)
		{
			isOn = true;
			text = Preferences::Has(FIGHTER_REPAIR) ? "parallel" : "series";
		}
		else if(setting == SHIP_OUTLINES)
		{
			isOn = true;
			text = Preferences::Has(SHIP_OUTLINES) ? "fancy" : "fast";
		}
		else if(setting == HUD_SHIP_OUTLINES)
		{
			isOn = true;
			text = Preferences::Has(HUD_SHIP_OUTLINES) ? "fancy" : "fast";
		}
		else if(setting == BOARDING_PRIORITY)
		{
			isOn = true;
			text = Preferences::BoardingSetting();
		}
		else if(setting == TARGET_ASTEROIDS_BASED_ON)
		{
			isOn = true;
			text = Preferences::Has(TARGET_ASTEROIDS_BASED_ON) ? "proximity" : "value";
		}
		else if(setting == BACKGROUND_PARALLAX)
		{
			text = Preferences::ParallaxSetting();
			isOn = text != "off";
		}
		else if(setting == EXTENDED_JUMP_EFFECTS)
		{
			text = Preferences::ExtendedJumpEffectsSetting();
			isOn = text != "off";
		}
		else if(setting == REACTIVATE_HELP)
		{
			// Check how many help messages have been displayed.
			const map<string, string> &help = GameData::HelpTemplates();
			int shown = 0;
			int total = 0;
			for(const auto &it : help)
			{
				// Don't count certain special help messages that are always
				// active for new players.
				bool special = false;
				const string SPECIAL_HELP[] = {"basics", "lost"};
				for(const string &str : SPECIAL_HELP)
					if(it.first.find(str) == 0)
						special = true;

				if(!special)
				{
					++total;
					shown += Preferences::Has("help: " + it.first);
				}
			}

			if(shown)
				text = to_string(shown) + " / " + to_string(total);
			else
			{
				isOn = true;
				text = "done";
			}
		}
		else if(setting == SCROLL_SPEED)
		{
			isOn = true;
			text = to_string(Preferences::ScrollSpeed());
		}
		else if(setting == ALERT_INDICATOR)
		{
			isOn = Preferences::GetAlertIndicator() != Preferences::AlertIndicator::NONE;
			text = Preferences::AlertSetting();
		}
		else
			text = isOn ? "on" : "off";

		if(setting == hoverItem)
		{
			table.SetHighlight(-120, 120);
			table.DrawHighlight(back);
		}
		else if(setting == selectedItem)
		{
			auto width = FontSet::Get(14).Width(setting);
			table.SetHighlight(-120, width - 110);
			table.DrawHighlight(back);
		}

		table.Draw(setting, isOn ? medium : dim);
		table.Draw(text, isOn ? bright : medium);
	}

	// Sync the currently selected item after the preferences map has been populated.
	if(selectedItem.empty())
		selectedItem = prefZones.at(selected).Value();
}



void PreferencesPanel::DrawPlugins()
{
	const Color &back = *GameData::Colors().Get("faint");
	const Color &dim = *GameData::Colors().Get("dim");
	const Color &medium = *GameData::Colors().Get("medium");
	const Color &bright = *GameData::Colors().Get("bright");
	const Interface *pluginUI = GameData::Interfaces().Get("plugins");

	const Sprite *box[2] = { SpriteSet::Get("ui/unchecked"), SpriteSet::Get("ui/checked") };

	// Animate scrolling.
	pluginListScroll.Step();

	// Switch render target to pluginListClip. Until target is destroyed or
	// deactivated, all opengl commands will be drawn there instead.
	auto target = pluginListClip->SetTarget();
	Rectangle pluginListBox = pluginUI->GetBox("plugin list");

	Table table;
	table.AddColumn(
		pluginListClip->Left() + box[0]->Width(),
		Layout(pluginListBox.Width() - box[0]->Width(), Truncate::MIDDLE)
	);
	table.SetUnderline(pluginListClip->Left() + box[0]->Width(), pluginListClip->Right());

	int firstY = pluginListClip->Top();
	table.DrawAt(Point(0, firstY - static_cast<int>(pluginListScroll.AnimatedValue())));

	for(const auto &it : Plugins::Get())
	{
		const auto &plugin = it.second;
		if(!plugin.IsValid())
			continue;

		pluginZones.emplace_back(pluginListBox.Center() + table.GetCenterPoint(), table.GetRowSize(), plugin.name);

		bool isSelected = (plugin.name == selectedPlugin);
		if(isSelected || plugin.name == hoverItem)
			table.DrawHighlight(back);

		const Sprite *sprite = box[plugin.currentState];
		const Point topLeft = table.GetRowBounds().TopLeft() - Point(sprite->Width(), 0.);
		Rectangle spriteBounds = Rectangle::FromCorner(topLeft, Point(sprite->Width(), sprite->Height()));
		SpriteShader::Draw(sprite, spriteBounds.Center());

		Rectangle zoneBounds = spriteBounds + pluginListBox.Center();

		// Only include the zone as clickable if it's within the drawing area.
		bool displayed = table.GetPoint().Y() > pluginListClip->Top() - 20 &&
			table.GetPoint().Y() < pluginListClip->Bottom() - table.GetRowBounds().Height() + 20;
		if(displayed)
			AddZone(zoneBounds, [&]() { Plugins::TogglePlugin(plugin.name); });
		if(isSelected)
			table.Draw(plugin.name, bright);
		else
			table.Draw(plugin.name, plugin.enabled ? medium : dim);
	}

	// Switch back to normal opengl operations.
	target.Deactivate();

	pluginListClip->SetFadePadding(
		pluginListScroll.IsScrollAtMin() ? 0 : 20,
		pluginListScroll.IsScrollAtMax() ? 0 : 20
	);

	// Draw the scrolled and clipped plugin list to the screen.
	pluginListClip->Draw(pluginListBox.Center());
	const Point UP{0, -1};
	const Point DOWN{0, 1};
	const Point POINTER_OFFSET{0, 5};
	if(pluginListScroll.Scrollable())
	{
		// Draw up and down pointers, mostly to indicate when scrolling
		// is possible, but might as well make them clickable too.
		Rectangle topRight({pluginListBox.Right(), pluginListBox.Top() + POINTER_OFFSET.Y()}, {20.0, 20.0});
		PointerShader::Draw(topRight.Center(), UP,
			10.f, 10.f, 5.f, Color(pluginListScroll.IsScrollAtMin() ? .2f : .8f, 0.f));
		AddZone(topRight, [&]() { pluginListScroll.Scroll(-Preferences::ScrollSpeed()); });

		Rectangle bottomRight(pluginListBox.BottomRight() - POINTER_OFFSET, {20.0, 20.0});
		PointerShader::Draw(bottomRight.Center(), DOWN,
			10.f, 10.f, 5.f, Color(pluginListScroll.IsScrollAtMax() ? .2f : .8f, 0.f));
		AddZone(bottomRight, [&]() { pluginListScroll.Scroll(Preferences::ScrollSpeed()); });
	}

	// Draw the pre-rendered plugin description, if applicable.
	if(pluginDescriptionBuffer)
	{
		pluginDescriptionScroll.Step();

		pluginDescriptionBuffer->SetFadePadding(
			pluginDescriptionScroll.IsScrollAtMin() ? 0 : 20,
			pluginDescriptionScroll.IsScrollAtMax() ? 0 : 20
		);

		Rectangle descriptionBox = pluginUI->GetBox("plugin description");
		pluginDescriptionBuffer->Draw(
			descriptionBox.Center(),
			descriptionBox.Dimensions(),
			Point(0, static_cast<int>(pluginDescriptionScroll.AnimatedValue()))
		);

		if(pluginDescriptionScroll.Scrollable())
		{
			// Draw up and down pointers, mostly to indicate when
			// scrolling is possible, but might as well make them
			// clickable too.
			Rectangle topRight({descriptionBox.Right(), descriptionBox.Top() + POINTER_OFFSET.Y()}, {20.0, 20.0});
			PointerShader::Draw(topRight.Center(), UP,
				10.f, 10.f, 5.f, Color(pluginDescriptionScroll.IsScrollAtMin() ? .2f : .8f, 0.f));
			AddZone(topRight, [&]() { pluginDescriptionScroll.Scroll(-Preferences::ScrollSpeed()); });

			Rectangle bottomRight(descriptionBox.BottomRight() - POINTER_OFFSET, {20.0, 20.0});
			PointerShader::Draw(bottomRight.Center(), DOWN,
				10.f, 10.f, 5.f, Color(pluginDescriptionScroll.IsScrollAtMax() ? .2f : .8f, 0.f));
			AddZone(bottomRight, [&]() { pluginDescriptionScroll.Scroll(Preferences::ScrollSpeed()); });
		}
	}
}



// Render the named plugin description into the pluginDescriptionBuffer.
void PreferencesPanel::RenderPluginDescription(const std::string &pluginName)
{
	const Plugin *plugin = Plugins::Get().Find(pluginName);
	if(plugin)
		RenderPluginDescription(*plugin);
	else
		pluginDescriptionBuffer.reset();
}



// Render the plugin description into the pluginDescriptionBuffer.
void PreferencesPanel::RenderPluginDescription(const Plugin &plugin)
{
	const Color &medium = *GameData::Colors().Get("medium");
	const Font &font = FontSet::Get(14);
	Rectangle box = GameData::Interfaces().Get("plugins")->GetBox("plugin description");

	// We are resizing and redrawing the description buffer. Reset the scroll
	// back to zero.
	pluginDescriptionScroll.Set(0, 0);

	// Compute the height before drawing, so that we know the scroll bounds.
	const Sprite *sprite = SpriteSet::Get(plugin.name);
	int descriptionHeight = 0;
	if(sprite)
		descriptionHeight += sprite->Height() + 10;

	WrappedText wrap(font);
	wrap.SetWrapWidth(box.Width());
	static const string EMPTY = "(No description given.)";
	wrap.Wrap(plugin.aboutText.empty() ? EMPTY : plugin.aboutText);

	descriptionHeight += wrap.Height();

	// Now that we know the size of the rendered description, resize the buffer
	// to fit, and activate it as a render target.
	if(descriptionHeight < box.Height())
		descriptionHeight = box.Height();
	pluginDescriptionScroll.SetMaxValue(descriptionHeight);
	pluginDescriptionBuffer = std::make_unique<RenderBuffer>(Point(box.Width(), descriptionHeight));
	// Redirect all drawing commands into the offscreen buffer.
	auto target = pluginDescriptionBuffer->SetTarget();

	Point top(pluginDescriptionBuffer->Left(), pluginDescriptionBuffer->Top());
	if(sprite)
	{
		Point center(0., top.Y() + .5 * sprite->Height());
		SpriteShader::Draw(sprite, center);
		top.Y() += sprite->Height() + 10.;
	}

	wrap.Draw(top, medium);
	target.Deactivate();
}



void PreferencesPanel::DrawTooltips()
{
	if(hoverItem.empty())
	{
		// Step the tooltip timer back.
		hoverCount -= hoverCount ? 1 : 0;
		return;
	}

	// Step the tooltip timer forward [0-60].
	hoverCount += hoverCount < HOVER_TIME;

	if(hoverCount < HOVER_TIME)
		return;

	// Create the tooltip text.
	if(tooltip.empty())
	{
		tooltip = GameData::Tooltip(hoverItem);
		// No tooltip for this item.
		if(tooltip.empty())
			return;
		hoverText.Wrap(tooltip);
	}

	Point size(hoverText.WrapWidth(), hoverText.Height() - hoverText.ParagraphBreak());
	size += Point(20., 20.);
	Point topLeft = hoverPoint;
	// Do not overflow the screen dimensions.
	if(topLeft.X() + size.X() > Screen::Right())
		topLeft.X() -= size.X();
	if(topLeft.Y() + size.Y() > Screen::Bottom())
		topLeft.Y() -= size.Y();
	// Draw the background fill and the tooltip text.
	FillShader::Fill(topLeft + .5 * size, size, *GameData::Colors().Get("tooltip background"));
	hoverText.Draw(topLeft + Point(10., 10.), *GameData::Colors().Get("medium"));
}



void PreferencesPanel::Exit()
{
	Command::SaveSettings(Files::Config() + "keys.txt");

	GetUI()->Pop(this);
}



void PreferencesPanel::HandleSettingsString(const string &str, Point cursorPosition)
{
	// For some settings, clicking the option does more than just toggle a
	// boolean state keyed by the option's name.
	if(str == ZOOM_FACTOR)
	{
		int newZoom = Screen::UserZoom() + ZOOM_FACTOR_INCREMENT;
		Screen::SetZoom(newZoom);
		if(newZoom > ZOOM_FACTOR_MAX || Screen::Zoom() != newZoom)
		{
			// Notify the user why setting the zoom any higher isn't permitted.
			// Only show this if it's not possible to zoom the view at all, as
			// otherwise the dialog will show every time, which is annoying.
			if(newZoom == ZOOM_FACTOR_MIN + ZOOM_FACTOR_INCREMENT)
				GetUI()->Push(new Dialog(
					"Your screen resolution is too low to support a zoom level above 100%."));
			Screen::SetZoom(ZOOM_FACTOR_MIN);
		}
		// Convert to raw window coordinates, at the new zoom level.
		cursorPosition *= Screen::Zoom() / 100.;
		cursorPosition += .5 * Point(Screen::RawWidth(), Screen::RawHeight());
		SDL_WarpMouseInWindow(nullptr, cursorPosition.X(), cursorPosition.Y());
	}
	else if(str == BOARDING_PRIORITY)
		Preferences::ToggleBoarding();
	else if(str == BACKGROUND_PARALLAX)
		Preferences::ToggleParallax();
	else if(str == EXTENDED_JUMP_EFFECTS)
		Preferences::ToggleExtendedJumpEffects();
	else if(str == VIEW_ZOOM_FACTOR)
	{
		// Increase the zoom factor unless it is at the maximum. In that
		// case, cycle around to the lowest zoom factor.
		if(!Preferences::ZoomViewIn())
			while(Preferences::ZoomViewOut()) {}
	}
	else if(str == SCREEN_MODE_SETTING)
		Preferences::ToggleScreenMode();
	else if(str == VSYNC_SETTING)
	{
		if(!Preferences::ToggleVSync())
			GetUI()->Push(new Dialog(
				"Unable to change VSync state. (Your system's graphics settings may be controlling it instead.)"));
	}
	else if(str == CAMERA_ACCELERATION)
		Preferences::ToggleCameraAcceleration();
	else if(str == STATUS_OVERLAYS_ALL)
		Preferences::CycleStatusOverlays(Preferences::OverlayType::ALL);
	else if(str == STATUS_OVERLAYS_FLAGSHIP)
		Preferences::CycleStatusOverlays(Preferences::OverlayType::FLAGSHIP);
	else if(str == STATUS_OVERLAYS_ESCORT)
		Preferences::CycleStatusOverlays(Preferences::OverlayType::ESCORT);
	else if(str == STATUS_OVERLAYS_ENEMY)
		Preferences::CycleStatusOverlays(Preferences::OverlayType::ENEMY);
	else if(str == STATUS_OVERLAYS_NEUTRAL)
		Preferences::CycleStatusOverlays(Preferences::OverlayType::NEUTRAL);
	else if(str == AUTO_AIM_SETTING)
		Preferences::ToggleAutoAim();
	else if(str == AUTO_FIRE_SETTING)
		Preferences::ToggleAutoFire();
	else if(str == EXPEND_AMMO)
		Preferences::ToggleAmmoUsage();
	else if(str == FLOTSAM_SETTING)
		Preferences::ToggleFlotsam();
	else if(str == TURRET_TRACKING)
		Preferences::Set(FOCUS_PREFERENCE, !Preferences::Has(FOCUS_PREFERENCE));
	else if(str == REACTIVATE_HELP)
	{
		for(const auto &it : GameData::HelpTemplates())
			Preferences::Set("help: " + it.first, false);
	}
	else if(str == SCROLL_SPEED)
	{
		// Toggle between three different speeds.
		int speed = Preferences::ScrollSpeed() + 20;
		if(speed > 60)
			speed = 20;
		Preferences::SetScrollSpeed(speed);
	}
	else if(str == DATE_FORMAT)
		Preferences::ToggleDateFormat();
	else if(str == ALERT_INDICATOR)
		Preferences::ToggleAlert();
	// All other options are handled by just toggling the boolean state.
	else
		Preferences::Set(str, !Preferences::Has(str));
}



void PreferencesPanel::HandleUp()
{
	selected = max(0, selected - 1);
	switch(page)
	{
	case 's':
		selectedItem = prefZones.at(selected).Value();
		break;
	case 'p':
		selectedPlugin = pluginZones.at(selected).Value();
		RenderPluginDescription(selectedPlugin);
		ScrollSelectedPlugin();
		break;
	default:
		break;
	}
}



void PreferencesPanel::HandleDown()
{
	switch(page)
	{
	case 'c':
		if(selected + 1 < static_cast<int>(zones.size()))
			selected++;
		break;
	case 's':
		selected = min(selected + 1, static_cast<int>(prefZones.size() - 1));
		selectedItem = prefZones.at(selected).Value();
		break;
	case 'p':
		selected = min(selected + 1, static_cast<int>(pluginZones.size() - 1));
		selectedPlugin = pluginZones.at(selected).Value();
		RenderPluginDescription(selectedPlugin);
		ScrollSelectedPlugin();
		break;
	default:
		break;
	}
}



void PreferencesPanel::HandleConfirm()
{
	switch(page)
	{
	case 'c':
		editing = selected;
		break;
	case 's':
		HandleSettingsString(selectedItem, Screen::Dimensions() / 2.);
		break;
	case 'p':
		Plugins::TogglePlugin(selectedPlugin);
		break;
	default:
		break;
	}
}



void PreferencesPanel::ScrollSelectedPlugin()
{
	while(selected * 20 - pluginListScroll < 0)
		pluginListScroll.Scroll(-Preferences::ScrollSpeed());
	while(selected * 20 - pluginListScroll > pluginListClip->Height())
		pluginListScroll.Scroll(Preferences::ScrollSpeed());
}<|MERGE_RESOLUTION|>--- conflicted
+++ resolved
@@ -57,11 +57,8 @@
 	const string AUTO_FIRE_SETTING = "Automatic firing";
 	const string SCREEN_MODE_SETTING = "Screen mode";
 	const string VSYNC_SETTING = "VSync";
-<<<<<<< HEAD
 	const string CAMERA_ACCELERATION = "Camera acceleration";
-=======
 	const string CLOAK_OUTLINE = "Cloaked ship outlines";
->>>>>>> bc058c0c
 	const string STATUS_OVERLAYS_ALL = "Show status overlays";
 	const string STATUS_OVERLAYS_FLAGSHIP = "   Show flagship overlay";
 	const string STATUS_OVERLAYS_ESCORT = "   Show escort overlays";
