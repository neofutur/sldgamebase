--- conflicted
+++ resolved
@@ -539,16 +539,12 @@
 		"Automatic firing",
 		BOARDING_PRIORITY,
 		EXPEND_AMMO,
+		"Extra fleet status messages",
 		"Fighters transfer cargo",
 		"Rehire extra crew when lost",
 		FIGHTER_REPAIR,
 		TARGET_ASTEROIDS_BASED_ON,
 		TURRET_TRACKING,
-<<<<<<< HEAD
-=======
-		"Rehire extra crew when lost",
-		"Extra fleet status messages",
->>>>>>> f2ccede7
 		"\t",
 		"Other",
 		"Clickable radar display",
