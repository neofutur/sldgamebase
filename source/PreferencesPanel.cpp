/* PreferencesPanel.cpp
Copyright (c) 2014 by Michael Zahniser

Endless Sky is free software: you can redistribute it and/or modify it under the
terms of the GNU General Public License as published by the Free Software
Foundation, either version 3 of the License, or (at your option) any later version.

Endless Sky is distributed in the hope that it will be useful, but WITHOUT ANY
WARRANTY; without even the implied warranty of MERCHANTABILITY or FITNESS FOR A
PARTICULAR PURPOSE. See the GNU General Public License for more details.

You should have received a copy of the GNU General Public License along with
this program. If not, see <https://www.gnu.org/licenses/>.
*/

#include "PreferencesPanel.h"

#include "text/alignment.hpp"
#include "Audio.h"
#include "Color.h"
#include "Dialog.h"
#include "Files.h"
#include "text/Font.h"
#include "text/FontSet.h"
#include "GameData.h"
#include "Information.h"
#include "Interface.h"
#include "text/layout.hpp"
#include "Plugins.h"
#include "Preferences.h"
#include "Screen.h"
#include "Sprite.h"
#include "SpriteSet.h"
#include "SpriteShader.h"
#include "StarField.h"
#include "text/Table.h"
#include "text/truncate.hpp"
#include "UI.h"
#include "text/WrappedText.h"

#include "opengl.h"
#include <SDL2/SDL.h>

#include <algorithm>

using namespace std;

namespace {
	// Settings that require special handling.
	const string ZOOM_FACTOR = "Main zoom factor";
	const int ZOOM_FACTOR_MIN = 100;
	const int ZOOM_FACTOR_MAX = 200;
	const int ZOOM_FACTOR_INCREMENT = 10;
	const string VIEW_ZOOM_FACTOR = "View zoom factor";
	const string AUTO_AIM_SETTING = "Automatic aiming";
	const string SCREEN_MODE_SETTING = "Screen mode";
	const string VSYNC_SETTING = "VSync";
	const string STATUS_OVERLAYS_ALL = "Show status overlays";
	const string STATUS_OVERLAYS_FLAGSHIP = "   Show flagship overlay";
	const string STATUS_OVERLAYS_ESCORT = "   Show escort overlays";
	const string STATUS_OVERLAYS_ENEMY = "   Show enemy overlays";
	const string STATUS_OVERLAYS_NEUTRAL = "   Show neutral overlays";
	const string EXPEND_AMMO = "Escorts expend ammo";
	const string TURRET_TRACKING = "Turret tracking";
	const string FOCUS_PREFERENCE = "Turrets focus fire";
	const string FRUGAL_ESCORTS = "Escorts use ammo frugally";
	const string REACTIVATE_HELP = "Reactivate first-time help";
	const string SCROLL_SPEED = "Scroll speed";
	const string FIGHTER_REPAIR = "Repair fighters in";
	const string SHIP_OUTLINES = "Ship outlines in shops";
	const string BOARDING_PRIORITY = "Boarding target priority";
	const string BACKGROUND_PARALLAX = "Parallax background";
	const string ALERT_INDICATOR = "Alert indicator";

	// How many pages of settings there are.
	const int SETTINGS_PAGE_COUNT = 2;
}



PreferencesPanel::PreferencesPanel()
	: editing(-1), selected(0), hover(-1)
{
	// Select the first valid plugin.
	for(const auto &plugin : Plugins::Get())
		if(plugin.second.IsValid())
		{
			selectedPlugin = plugin.first;
			break;
		}

	SetIsFullScreen(true);
}



// Draw this panel.
void PreferencesPanel::Draw()
{
	glClear(GL_COLOR_BUFFER_BIT);
	GameData::Background().Draw(Point(), Point());

	Information info;
	info.SetBar("volume", Audio::Volume());
	if(Plugins::HasChanged())
		info.SetCondition("show plugins changed");
	if(SETTINGS_PAGE_COUNT > 1)
		info.SetCondition("multiple pages");
	if(currentSettingsPage > 0)
		info.SetCondition("show previous");
	if(currentSettingsPage + 1 < SETTINGS_PAGE_COUNT)
		info.SetCondition("show next");
	GameData::Interfaces().Get("menu background")->Draw(info, this);
	string pageName = (page == 'c' ? "controls" : page == 's' ? "settings" : "plugins");
	GameData::Interfaces().Get(pageName)->Draw(info, this);
	GameData::Interfaces().Get("preferences")->Draw(info, this);

	zones.clear();
	prefZones.clear();
	pluginZones.clear();
	if(page == 'c')
		DrawControls();
	else if(page == 's')
		DrawSettings();
	else if(page == 'p')
		DrawPlugins();
}



bool PreferencesPanel::KeyDown(SDL_Keycode key, Uint16 mod, const Command &command, bool isNewPress)
{
	if(static_cast<unsigned>(editing) < zones.size())
	{
		Command::SetKey(zones[editing].Value(), key);
		EndEditing();
		return true;
	}

	if(key == SDLK_DOWN && static_cast<unsigned>(selected + 1) < zones.size())
		++selected;
	else if(key == SDLK_UP && selected > 0)
		--selected;
	else if(key == SDLK_RETURN)
		editing = selected;
	else if(key == 'b' || command.Has(Command::MENU) || (key == 'w' && (mod & (KMOD_CTRL | KMOD_GUI))))
		Exit();
	else if(key == 'c' || key == 's' || key == 'p')
		page = key;
	else if(key == 'o' && page == 'p')
		Files::OpenUserPluginFolder();
	else if((key == 'n' || key == SDLK_PAGEUP) && currentSettingsPage < SETTINGS_PAGE_COUNT - 1)
		++currentSettingsPage;
	else if((key == 'r' || key == SDLK_PAGEDOWN) && currentSettingsPage > 0)
		--currentSettingsPage;
	else
		return false;

	return true;
}



bool PreferencesPanel::Click(int x, int y, int clicks)
{
	EndEditing();

	if(x >= 265 && x < 295 && y >= -220 && y < 70)
	{
		Audio::SetVolume((20 - y) / 200.);
		Audio::Play(Audio::Get("warder"));
		return true;
	}

	Point point(x, y);
	for(unsigned index = 0; index < zones.size(); ++index)
		if(zones[index].Contains(point))
			editing = selected = index;

	for(const auto &zone : prefZones)
		if(zone.Contains(point))
		{
			// For some settings, clicking the option does more than just toggle a
			// boolean state keyed by the option's name.
			if(zone.Value() == ZOOM_FACTOR)
			{
				int newZoom = Screen::UserZoom() + ZOOM_FACTOR_INCREMENT;
				Screen::SetZoom(newZoom);
				if(newZoom > ZOOM_FACTOR_MAX || Screen::Zoom() != newZoom)
				{
					// Notify the user why setting the zoom any higher isn't permitted.
					// Only show this if it's not possible to zoom the view at all, as
					// otherwise the dialog will show every time, which is annoying.
					if(newZoom == ZOOM_FACTOR_MIN + ZOOM_FACTOR_INCREMENT)
						GetUI()->Push(new Dialog(
							"Your screen resolution is too low to support a zoom level above 100%."));
					Screen::SetZoom(ZOOM_FACTOR_MIN);
				}
				// Convert to raw window coordinates, at the new zoom level.
				point *= Screen::Zoom() / 100.;
				point += .5 * Point(Screen::RawWidth(), Screen::RawHeight());
				SDL_WarpMouseInWindow(nullptr, point.X(), point.Y());
			}
			else if(zone.Value() == BOARDING_PRIORITY)
				Preferences::ToggleBoarding();
			else if(zone.Value() == BACKGROUND_PARALLAX)
				Preferences::ToggleParallax();
			else if(zone.Value() == VIEW_ZOOM_FACTOR)
			{
				// Increase the zoom factor unless it is at the maximum. In that
				// case, cycle around to the lowest zoom factor.
				if(!Preferences::ZoomViewIn())
					while(Preferences::ZoomViewOut()) {}
			}
			else if(zone.Value() == SCREEN_MODE_SETTING)
				Preferences::ToggleScreenMode();
			else if(zone.Value() == VSYNC_SETTING)
			{
				if(!Preferences::ToggleVSync())
					GetUI()->Push(new Dialog(
						"Unable to change VSync state. (Your system's graphics settings may be controlling it instead.)"));
			}
			else if(zone.Value() == STATUS_OVERLAYS_ALL)
				Preferences::SetStatusOverlays(false, 0);
			else if(zone.Value() == STATUS_OVERLAYS_FLAGSHIP)
				Preferences::SetStatusOverlays(false, 1);
			else if(zone.Value() == STATUS_OVERLAYS_ESCORT)
				Preferences::SetStatusOverlays(false, 2);
			else if(zone.Value() == STATUS_OVERLAYS_ENEMY)
				Preferences::SetStatusOverlays(false, 3);
			else if(zone.Value() == STATUS_OVERLAYS_NEUTRAL)
				Preferences::SetStatusOverlays(false, 4);
			else if(zone.Value() == AUTO_AIM_SETTING)
				Preferences::ToggleAutoAim();
			else if(zone.Value() == EXPEND_AMMO)
				Preferences::ToggleAmmoUsage();
			else if(zone.Value() == TURRET_TRACKING)
				Preferences::Set(FOCUS_PREFERENCE, !Preferences::Has(FOCUS_PREFERENCE));
			else if(zone.Value() == REACTIVATE_HELP)
			{
				for(const auto &it : GameData::HelpTemplates())
					Preferences::Set("help: " + it.first, false);
			}
			else if(zone.Value() == SCROLL_SPEED)
			{
				// Toggle between three different speeds.
				int speed = Preferences::ScrollSpeed() + 20;
				if(speed > 60)
					speed = 20;
				Preferences::SetScrollSpeed(speed);
			}
			else if(zone.Value() == ALERT_INDICATOR)
				Preferences::ToggleAlert();
			// All other options are handled by just toggling the boolean state.
			else
				Preferences::Set(zone.Value(), !Preferences::Has(zone.Value()));
			break;
		}

	for(const auto &zone : pluginZones)
		if(zone.Contains(point))
		{
			selectedPlugin = zone.Value();
			break;
		}

	return true;
}



bool PreferencesPanel::Hover(int x, int y)
{
	hoverPoint = Point(x, y);

	hover = -1;
	for(unsigned index = 0; index < zones.size(); ++index)
		if(zones[index].Contains(hoverPoint))
			hover = index;

	hoverPreference.clear();
	for(const auto &zone : prefZones)
		if(zone.Contains(hoverPoint))
			hoverPreference = zone.Value();

	hoverPlugin.clear();
	for(const auto &zone : pluginZones)
		if(zone.Contains(hoverPoint))
			hoverPlugin = zone.Value();

	return true;
}



// Change the value being hovered over in the direction of the scroll.
bool PreferencesPanel::Scroll(double dx, double dy)
{
	if(!dy || hoverPreference.empty())
		return false;

	if(hoverPreference == ZOOM_FACTOR)
	{
		int zoom = Screen::UserZoom();
		if(dy < 0. && zoom > ZOOM_FACTOR_MIN)
			zoom -= ZOOM_FACTOR_INCREMENT;
		if(dy > 0. && zoom < ZOOM_FACTOR_MAX)
			zoom += ZOOM_FACTOR_INCREMENT;

		Screen::SetZoom(zoom);
		if(Screen::Zoom() != zoom)
			Screen::SetZoom(Screen::Zoom());

		// Convert to raw window coordinates, at the new zoom level.
		Point point = hoverPoint * (Screen::Zoom() / 100.);
		point += .5 * Point(Screen::RawWidth(), Screen::RawHeight());
		SDL_WarpMouseInWindow(nullptr, point.X(), point.Y());
	}
	else if(hoverPreference == VIEW_ZOOM_FACTOR)
	{
		if(dy < 0.)
			Preferences::ZoomViewOut();
		else
			Preferences::ZoomViewIn();
	}
	else if(hoverPreference == SCROLL_SPEED)
	{
		int speed = Preferences::ScrollSpeed();
		if(dy < 0.)
			speed = max(20, speed - 20);
		else
			speed = min(60, speed + 20);
		Preferences::SetScrollSpeed(speed);
	}
	return true;
}



void PreferencesPanel::EndEditing()
{
	editing = -1;
}



void PreferencesPanel::DrawControls()
{
	const Color &back = *GameData::Colors().Get("faint");
	const Color &dim = *GameData::Colors().Get("dim");
	const Color &medium = *GameData::Colors().Get("medium");
	const Color &bright = *GameData::Colors().Get("bright");

	// Check for conflicts.
	const Color &warning = *GameData::Colors().Get("warning conflict");

	Table table;
	table.AddColumn(-115, {230, Alignment::LEFT});
	table.AddColumn(115, {230, Alignment::RIGHT});
	table.SetUnderline(-120, 120);

	int firstY = -248;
	table.DrawAt(Point(-130, firstY));

	static const string CATEGORIES[] = {
		"Navigation",
		"Weapons",
		"Targeting",
		"Navigation",
		"Interface",
		"Fleet"
	};
	const string *category = CATEGORIES;
	static const Command COMMANDS[] = {
		Command::NONE,
		Command::FORWARD,
		Command::LEFT,
		Command::RIGHT,
		Command::BACK,
		Command::AFTERBURNER,
		Command::LAND,
		Command::JUMP,
		Command::NONE,
		Command::PRIMARY,
		Command::SELECT,
		Command::SECONDARY,
		Command::CLOAK,
		Command::NONE,
		Command::NEAREST,
		Command::TARGET,
		Command::HAIL,
		Command::BOARD,
		Command::SCAN,
		Command::NONE,
		Command::MOUSE_TURNING_HOLD,
		Command::MOUSE_TURNING_TOGGLE,
		Command::NONE,
		Command::MENU,
		Command::MAP,
		Command::INFO,
		Command::FULLSCREEN,
		Command::FASTFORWARD,
		Command::NONE,
		Command::DEPLOY,
		Command::FIGHT,
		Command::GATHER,
		Command::HOLD,
		Command::AMMO
	};
	static const Command *BREAK = &COMMANDS[19];
	for(const Command &command : COMMANDS)
	{
		// The "BREAK" line is where to go to the next column.
		if(&command == BREAK)
			table.DrawAt(Point(130, firstY));

		if(!command)
		{
			table.DrawGap(10);
			table.DrawUnderline(medium);
			if(category != end(CATEGORIES))
				table.Draw(*category++, bright);
			else
				table.Advance();
			table.Draw("Key", bright);
			table.DrawGap(5);
		}
		else
		{
			int index = zones.size();
			// Mark conflicts.
			bool isConflicted = command.HasConflict();
			bool isEditing = (index == editing);
			if(isConflicted || isEditing)
			{
				table.SetHighlight(56, 120);
				table.DrawHighlight(isEditing ? dim : warning);
			}

			// Mark the selected row.
			bool isHovering = (index == hover && !isEditing);
			if(!isHovering && index == selected)
			{
				table.SetHighlight(-120, 54);
				table.DrawHighlight(back);
			}

			// Highlight whichever row the mouse hovers over.
			table.SetHighlight(-120, 120);
			if(isHovering)
				table.DrawHighlight(back);

			zones.emplace_back(table.GetCenterPoint(), table.GetRowSize(), command);

			table.Draw(command.Description(), medium);
			table.Draw(command.KeyName(), isEditing ? bright : medium);
		}
	}

	Table shiftTable;
	shiftTable.AddColumn(125, {150, Alignment::RIGHT});
	shiftTable.SetUnderline(0, 130);
	shiftTable.DrawAt(Point(-400, 52));

	shiftTable.DrawUnderline(medium);
	shiftTable.Draw("With <shift> key", bright);
	shiftTable.DrawGap(5);
	shiftTable.Draw("Select nearest ship", medium);
	shiftTable.Draw("Select next escort", medium);
	shiftTable.Draw("Talk to planet", medium);
	shiftTable.Draw("Board disabled escort", medium);
}



void PreferencesPanel::DrawSettings()
{
	const Color &back = *GameData::Colors().Get("faint");
	const Color &dim = *GameData::Colors().Get("dim");
	const Color &medium = *GameData::Colors().Get("medium");
	const Color &bright = *GameData::Colors().Get("bright");

	Table table;
	table.AddColumn(-115, {230, Alignment::LEFT});
	table.AddColumn(115, {230, Alignment::RIGHT});
	table.SetUnderline(-120, 120);

	int firstY = -248;
	table.DrawAt(Point(-130, firstY));

	// About SETTINGS pagination
	// * An empty string indicates that a category has ended.
	// * A '\t' character indicates that the first column on this page has
	//   ended, and the next line should be drawn at the start of the next
	//   column.
	// * A '\n' character indicates that this page is complete, no further lines
	//   should be drawn on this page.
	// * In all three cases, the first non-special string will be considered the
	//   category heading and will be drawn differently to normal setting
	//   entries.
	// * The namespace variable SETTINGS_PAGE_COUNT should be updated to the max
	//   page count (count of '\n' characters plus one).
	static const string SETTINGS[] = {
		"Display",
		ZOOM_FACTOR,
		VIEW_ZOOM_FACTOR,
		SCREEN_MODE_SETTING,
		VSYNC_SETTING,
<<<<<<< HEAD
		"Dynamic zoom",
		"Show status overlays",
=======
		STATUS_OVERLAYS_ALL,
		STATUS_OVERLAYS_FLAGSHIP,
		STATUS_OVERLAYS_ESCORT,
		STATUS_OVERLAYS_ENEMY,
		STATUS_OVERLAYS_NEUTRAL,
>>>>>>> 3293e6d2
		"Show missile overlays",
		"Highlight player's flagship",
		"Rotate flagship in HUD",
		"Show planet labels",
		"Show mini-map",
		"Show asteroid scanner overlay",
		"Always underline shortcuts",
		"\t",
		"Performance",
		"Show CPU / GPU load",
		"Render motion blur",
		"Reduce large graphics",
		"Draw background haze",
		"Draw starfield",
		BACKGROUND_PARALLAX,
		"Show hyperspace flash",
		SHIP_OUTLINES,
		"\n",
		"Gameplay",
		AUTO_AIM_SETTING,
		"Automatic firing",
		BOARDING_PRIORITY,
		EXPEND_AMMO,
		FIGHTER_REPAIR,
		TURRET_TRACKING,
		"Rehire extra crew when lost",
		"Extra fleet status messages",
		"\t",
		"Other",
		"Clickable radar display",
		"Hide unexplored map regions",
		REACTIVATE_HELP,
		"Interrupt fast-forward",
		SCROLL_SPEED,
		"Show escort systems on map",
		"Show stored outfits on map",
		"System map sends move orders",
		ALERT_INDICATOR
	};
	bool isCategory = true;
	int page = 0;
	for(const string &setting : SETTINGS)
	{
		// Check if this is a page break.
		if(setting == "\n")
		{
			++page;
			continue;
		}
		// Check if this setting is on the page being displayed.
		// If this setting isn't on the page being displayed, check if it is on an earlier page.
		// If it is, continue to the next setting.
		// Otherwise, this setting is on a later page,
		// do not continue as no further settings are to be displayed.
		if(page < currentSettingsPage)
			continue;
		else if(page > currentSettingsPage)
			break;
		// Check if this is a category break or column break.
		if(setting.empty() || setting == "\t")
		{
			isCategory = true;
			if(!setting.empty())
				table.DrawAt(Point(130, firstY));
			continue;
		}

		if(isCategory)
		{
			isCategory = false;
			table.DrawGap(10);
			table.DrawUnderline(medium);
			table.Draw(setting, bright);
			table.Advance();
			table.DrawGap(5);
			continue;
		}

		// Record where this setting is displayed, so the user can click on it.
		prefZones.emplace_back(table.GetCenterPoint(), table.GetRowSize(), setting);

		// Get the "on / off" text for this setting. Setting "isOn"
		// draws the setting "bright" (i.e. the setting is active).
		bool isOn = Preferences::Has(setting);
		string text;
		if(setting == ZOOM_FACTOR)
		{
			isOn = Screen::UserZoom() == Screen::Zoom();
			text = to_string(Screen::UserZoom());
		}
		else if(setting == VIEW_ZOOM_FACTOR)
		{
			isOn = true;
			text = to_string(static_cast<int>(100. * Preferences::ViewZoom()));
		}
		else if(setting == SCREEN_MODE_SETTING)
		{
			isOn = true;
			text = Preferences::ScreenModeSetting();
		}
		else if(setting == VSYNC_SETTING)
		{
			text = Preferences::VSyncSetting();
			isOn = text != "off";
		}
		else if(setting == STATUS_OVERLAYS_ALL)
		{
			text = Preferences::StatusOverlaysSetting(0);
			isOn = text != "off";
		}
		else if(setting == STATUS_OVERLAYS_FLAGSHIP)
		{
			text = Preferences::StatusOverlaysSetting(1);
			isOn = text != "off" && text != "--";
		}
		else if(setting == STATUS_OVERLAYS_ESCORT)
		{
			text = Preferences::StatusOverlaysSetting(2);
			isOn = text != "off" && text != "--";
		}
		else if(setting == STATUS_OVERLAYS_ENEMY)
		{
			text = Preferences::StatusOverlaysSetting(3);
			isOn = text != "off" && text != "--";
		}
		else if(setting == STATUS_OVERLAYS_NEUTRAL)
		{
			text = Preferences::StatusOverlaysSetting(4);
			isOn = text != "off" && text != "--";
		}
		else if(setting == AUTO_AIM_SETTING)
		{
			text = Preferences::AutoAimSetting();
			isOn = text != "off";
		}
		else if(setting == EXPEND_AMMO)
			text = Preferences::AmmoUsage();
		else if(setting == TURRET_TRACKING)
		{
			isOn = true;
			text = Preferences::Has(FOCUS_PREFERENCE) ? "focused" : "opportunistic";
		}
		else if(setting == FIGHTER_REPAIR)
		{
			isOn = true;
			text = Preferences::Has(FIGHTER_REPAIR) ? "parallel" : "series";
		}
		else if(setting == SHIP_OUTLINES)
		{
			isOn = true;
			text = Preferences::Has(SHIP_OUTLINES) ? "fancy" : "fast";
		}
		else if(setting == BOARDING_PRIORITY)
		{
			isOn = true;
			text = Preferences::BoardingSetting();
		}
		else if(setting == BACKGROUND_PARALLAX)
		{
			text = Preferences::ParallaxSetting();
			isOn = text != "off";
		}
		else if(setting == REACTIVATE_HELP)
		{
			// Check how many help messages have been displayed.
			const map<string, string> &help = GameData::HelpTemplates();
			int shown = 0;
			int total = 0;
			for(const auto &it : help)
			{
				// Don't count certain special help messages that are always
				// active for new players.
				bool special = false;
				const string SPECIAL_HELP[] = {"basics", "lost"};
				for(const string &str : SPECIAL_HELP)
					if(it.first.find(str) == 0)
						special = true;

				if(!special)
				{
					++total;
					shown += Preferences::Has("help: " + it.first);
				}
			}

			if(shown)
				text = to_string(shown) + " / " + to_string(total);
			else
			{
				isOn = true;
				text = "done";
			}
		}
		else if(setting == SCROLL_SPEED)
		{
			isOn = true;
			text = to_string(Preferences::ScrollSpeed());
		}
		else if(setting == ALERT_INDICATOR)
		{
			isOn = Preferences::GetAlertIndicator() != Preferences::AlertIndicator::NONE;
			text = Preferences::AlertSetting();
		}
		else
			text = isOn ? "on" : "off";

		if(setting == hoverPreference)
			table.DrawHighlight(back);
		table.Draw(setting, isOn ? medium : dim);
		table.Draw(text, isOn ? bright : medium);
	}
}



void PreferencesPanel::DrawPlugins()
{
	const Color &back = *GameData::Colors().Get("faint");
	const Color &dim = *GameData::Colors().Get("dim");
	const Color &medium = *GameData::Colors().Get("medium");
	const Color &bright = *GameData::Colors().Get("bright");

	const Sprite *box[2] = { SpriteSet::Get("ui/unchecked"), SpriteSet::Get("ui/checked") };

	const int MAX_TEXT_WIDTH = 230;
	Table table;
	table.AddColumn(-115, {MAX_TEXT_WIDTH, Truncate::MIDDLE});
	table.SetUnderline(-120, 100);

	int firstY = -238;
	// Table is at -110 while checkbox is at -130
	table.DrawAt(Point(-110, firstY));
	table.DrawUnderline(medium);
	table.DrawGap(25);

	const Font &font = FontSet::Get(14);

	for(const auto &it : Plugins::Get())
	{
		const auto &plugin = it.second;
		if(!plugin.IsValid())
			continue;

		pluginZones.emplace_back(table.GetCenterPoint(), table.GetRowSize(), plugin.name);

		bool isSelected = (plugin.name == selectedPlugin);
		if(isSelected || plugin.name == hoverPlugin)
			table.DrawHighlight(back);

		const Sprite *sprite = box[plugin.currentState];
		Point topLeft = table.GetRowBounds().TopLeft() - Point(sprite->Width(), 0.);
		Rectangle spriteBounds = Rectangle::FromCorner(topLeft, Point(sprite->Width(), sprite->Height()));
		SpriteShader::Draw(sprite, spriteBounds.Center());

		topLeft.X() += 6.;
		topLeft.Y() += 7.;
		Rectangle zoneBounds = Rectangle::FromCorner(topLeft, Point(sprite->Width() - 8., sprite->Height() - 8.));

		AddZone(zoneBounds, [&]() { Plugins::TogglePlugin(plugin.name); });
		if(isSelected)
			table.Draw(plugin.name, bright);
		else
			table.Draw(plugin.name, plugin.enabled ? medium : dim);

		if(isSelected)
		{
			const Sprite *sprite = SpriteSet::Get(plugin.name);
			Point top(15., firstY);
			if(sprite)
			{
				Point center(130., top.Y() + .5 * sprite->Height());
				SpriteShader::Draw(sprite, center);
				top.Y() += sprite->Height() + 10.;
			}

			WrappedText wrap(font);
			wrap.SetWrapWidth(MAX_TEXT_WIDTH);
			static const string EMPTY = "(No description given.)";
			wrap.Wrap(plugin.aboutText.empty() ? EMPTY : plugin.aboutText);
			wrap.Draw(top, medium);
		}
	}
}



void PreferencesPanel::Exit()
{
	Command::SaveSettings(Files::Config() + "keys.txt");

	GetUI()->Pop(this);
}<|MERGE_RESOLUTION|>--- conflicted
+++ resolved
@@ -506,16 +506,12 @@
 		VIEW_ZOOM_FACTOR,
 		SCREEN_MODE_SETTING,
 		VSYNC_SETTING,
-<<<<<<< HEAD
 		"Dynamic zoom",
-		"Show status overlays",
-=======
 		STATUS_OVERLAYS_ALL,
 		STATUS_OVERLAYS_FLAGSHIP,
 		STATUS_OVERLAYS_ESCORT,
 		STATUS_OVERLAYS_ENEMY,
 		STATUS_OVERLAYS_NEUTRAL,
->>>>>>> 3293e6d2
 		"Show missile overlays",
 		"Highlight player's flagship",
 		"Rotate flagship in HUD",
