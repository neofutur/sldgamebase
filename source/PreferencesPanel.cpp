--- conflicted
+++ resolved
@@ -33,13 +33,7 @@
 #include "gl_header.h"
 #include <SDL2/SDL.h>
 
-<<<<<<< HEAD
-#ifdef _MSC_VER
 #include <algorithm>
-#endif
-=======
-#include <algorithm>
->>>>>>> 05330fd8
 
 using namespace std;
 
