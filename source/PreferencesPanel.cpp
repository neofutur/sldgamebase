/* PreferencesPanel.cpp
Copyright (c) 2014 by Michael Zahniser

Endless Sky is free software: you can redistribute it and/or modify it under the
terms of the GNU General Public License as published by the Free Software
Foundation, either version 3 of the License, or (at your option) any later version.

Endless Sky is distributed in the hope that it will be useful, but WITHOUT ANY
WARRANTY; without even the implied warranty of MERCHANTABILITY or FITNESS FOR A
PARTICULAR PURPOSE. See the GNU General Public License for more details.

You should have received a copy of the GNU General Public License along with
this program. If not, see <https://www.gnu.org/licenses/>.
*/

#include "PreferencesPanel.h"

#include "text/alignment.hpp"
#include "Audio.h"
#include "Color.h"
#include "Dialog.h"
#include "Files.h"
#include "text/Font.h"
#include "text/FontSet.h"
#include "GameData.h"
#include "Information.h"
#include "Interface.h"
#include "text/layout.hpp"
#include "Plugins.h"
#include "Preferences.h"
#include "Screen.h"
#include "Sprite.h"
#include "SpriteSet.h"
#include "SpriteShader.h"
#include "StarField.h"
#include "text/Table.h"
#include "text/truncate.hpp"
#include "UI.h"
#include "text/WrappedText.h"

#include "opengl.h"
#include <SDL2/SDL.h>

#include <algorithm>

using namespace std;

namespace {
	// Settings that require special handling.
	const string ZOOM_FACTOR = "Main zoom factor";
	const int ZOOM_FACTOR_MIN = 100;
	const int ZOOM_FACTOR_MAX = 200;
	const int ZOOM_FACTOR_INCREMENT = 10;
	const string VIEW_ZOOM_FACTOR = "View zoom factor";
	const string AUTO_AIM_SETTING = "Automatic aiming";
	const string SCREEN_MODE_SETTING = "Screen mode";
	const string VSYNC_SETTING = "VSync";
	const string STATUS_OVERLAYS_ALL = "Show status overlays";
	const string STATUS_OVERLAYS_FLAGSHIP = "   Show flagship overlay";
	const string STATUS_OVERLAYS_ESCORT = "   Show escort overlays";
	const string STATUS_OVERLAYS_ENEMY = "   Show enemy overlays";
	const string STATUS_OVERLAYS_NEUTRAL = "   Show neutral overlays";
	const string EXPEND_AMMO = "Escorts expend ammo";
	const string TURRET_TRACKING = "Turret tracking";
	const string FOCUS_PREFERENCE = "Turrets focus fire";
	const string FRUGAL_ESCORTS = "Escorts use ammo frugally";
	const string REACTIVATE_HELP = "Reactivate first-time help";
	const string SCROLL_SPEED = "Scroll speed";
	const string FIGHTER_REPAIR = "Repair fighters in";
	const string SHIP_OUTLINES = "Ship outlines in shops";
	const string BOARDING_PRIORITY = "Boarding target priority";
	const string TARGET_ASTEROIDS_BASED_ON = "Target asteroid based on";
	const string BACKGROUND_PARALLAX = "Parallax background";
	const string ALERT_INDICATOR = "Alert indicator";

	// How many pages of settings there are.
	const int SETTINGS_PAGE_COUNT = 2;
}



PreferencesPanel::PreferencesPanel()
	: editing(-1), selected(0), hover(-1)
{
	// Select the first valid plugin.
	for(const auto &plugin : Plugins::Get())
		if(plugin.second.IsValid())
		{
			selectedPlugin = plugin.first;
			break;
		}

	SetIsFullScreen(true);
}



// Draw this panel.
void PreferencesPanel::Draw()
{
	glClear(GL_COLOR_BUFFER_BIT);
	GameData::Background().Draw(Point(), Point());

	Information info;
	info.SetBar("volume", Audio::Volume());
	if(Plugins::HasChanged())
		info.SetCondition("show plugins changed");
	if(SETTINGS_PAGE_COUNT > 1)
		info.SetCondition("multiple pages");
	if(currentSettingsPage > 0)
		info.SetCondition("show previous");
	if(currentSettingsPage + 1 < SETTINGS_PAGE_COUNT)
		info.SetCondition("show next");
	GameData::Interfaces().Get("menu background")->Draw(info, this);
	string pageName = (page == 'c' ? "controls" : page == 's' ? "settings" : "plugins");
	GameData::Interfaces().Get(pageName)->Draw(info, this);
	GameData::Interfaces().Get("preferences")->Draw(info, this);

	zones.clear();
	prefZones.clear();
	pluginZones.clear();
	if(page == 'c')
		DrawControls();
	else if(page == 's')
		DrawSettings();
	else if(page == 'p')
		DrawPlugins();
}



bool PreferencesPanel::KeyDown(SDL_Keycode key, Uint16 mod, const Command &command, bool isNewPress)
{
	if(static_cast<unsigned>(editing) < zones.size())
	{
		Command::SetKey(zones[editing].Value(), key);
		EndEditing();
		return true;
	}

	if(key == SDLK_DOWN && static_cast<unsigned>(selected + 1) < zones.size())
		++selected;
	else if(key == SDLK_UP && selected > 0)
		--selected;
	else if(key == SDLK_RETURN)
		editing = selected;
	else if(key == 'b' || command.Has(Command::MENU) || (key == 'w' && (mod & (KMOD_CTRL | KMOD_GUI))))
		Exit();
	else if(key == 'c' || key == 's' || key == 'p')
		page = key;
	else if(key == 'o' && page == 'p')
		Files::OpenUserPluginFolder();
	else if((key == 'n' || key == SDLK_PAGEUP) && currentSettingsPage < SETTINGS_PAGE_COUNT - 1)
		++currentSettingsPage;
	else if((key == 'r' || key == SDLK_PAGEDOWN) && currentSettingsPage > 0)
		--currentSettingsPage;
	else
		return false;

	return true;
}



bool PreferencesPanel::Click(int x, int y, int clicks)
{
	EndEditing();

	if(x >= 265 && x < 295 && y >= -220 && y < 70)
	{
		Audio::SetVolume((20 - y) / 200.);
		Audio::Play(Audio::Get("warder"));
		return true;
	}

	Point point(x, y);
	for(unsigned index = 0; index < zones.size(); ++index)
		if(zones[index].Contains(point))
			editing = selected = index;

	for(const auto &zone : prefZones)
		if(zone.Contains(point))
		{
			// For some settings, clicking the option does more than just toggle a
			// boolean state keyed by the option's name.
			if(zone.Value() == ZOOM_FACTOR)
			{
				int newZoom = Screen::UserZoom() + ZOOM_FACTOR_INCREMENT;
				Screen::SetZoom(newZoom);
				if(newZoom > ZOOM_FACTOR_MAX || Screen::Zoom() != newZoom)
				{
					// Notify the user why setting the zoom any higher isn't permitted.
					// Only show this if it's not possible to zoom the view at all, as
					// otherwise the dialog will show every time, which is annoying.
					if(newZoom == ZOOM_FACTOR_MIN + ZOOM_FACTOR_INCREMENT)
						GetUI()->Push(new Dialog(
							"Your screen resolution is too low to support a zoom level above 100%."));
					Screen::SetZoom(ZOOM_FACTOR_MIN);
				}
				// Convert to raw window coordinates, at the new zoom level.
				point *= Screen::Zoom() / 100.;
				point += .5 * Point(Screen::RawWidth(), Screen::RawHeight());
				SDL_WarpMouseInWindow(nullptr, point.X(), point.Y());
			}
			else if(zone.Value() == BOARDING_PRIORITY)
				Preferences::ToggleBoarding();
			else if(zone.Value() == BACKGROUND_PARALLAX)
				Preferences::ToggleParallax();
			else if(zone.Value() == VIEW_ZOOM_FACTOR)
			{
				// Increase the zoom factor unless it is at the maximum. In that
				// case, cycle around to the lowest zoom factor.
				if(!Preferences::ZoomViewIn())
					while(Preferences::ZoomViewOut()) {}
			}
			else if(zone.Value() == SCREEN_MODE_SETTING)
				Preferences::ToggleScreenMode();
			else if(zone.Value() == VSYNC_SETTING)
			{
				if(!Preferences::ToggleVSync())
					GetUI()->Push(new Dialog(
						"Unable to change VSync state. (Your system's graphics settings may be controlling it instead.)"));
			}
			else if(zone.Value() == STATUS_OVERLAYS_ALL)
				Preferences::CycleStatusOverlays(Preferences::OverlayType::ALL);
			else if(zone.Value() == STATUS_OVERLAYS_FLAGSHIP)
				Preferences::CycleStatusOverlays(Preferences::OverlayType::FLAGSHIP);
			else if(zone.Value() == STATUS_OVERLAYS_ESCORT)
				Preferences::CycleStatusOverlays(Preferences::OverlayType::ESCORT);
			else if(zone.Value() == STATUS_OVERLAYS_ENEMY)
				Preferences::CycleStatusOverlays(Preferences::OverlayType::ENEMY);
			else if(zone.Value() == STATUS_OVERLAYS_NEUTRAL)
				Preferences::CycleStatusOverlays(Preferences::OverlayType::NEUTRAL);
			else if(zone.Value() == AUTO_AIM_SETTING)
				Preferences::ToggleAutoAim();
			else if(zone.Value() == EXPEND_AMMO)
				Preferences::ToggleAmmoUsage();
			else if(zone.Value() == TURRET_TRACKING)
				Preferences::Set(FOCUS_PREFERENCE, !Preferences::Has(FOCUS_PREFERENCE));
			else if(zone.Value() == REACTIVATE_HELP)
			{
				for(const auto &it : GameData::HelpTemplates())
					Preferences::Set("help: " + it.first, false);
			}
			else if(zone.Value() == SCROLL_SPEED)
			{
				// Toggle between three different speeds.
				int speed = Preferences::ScrollSpeed() + 20;
				if(speed > 60)
					speed = 20;
				Preferences::SetScrollSpeed(speed);
			}
			else if(zone.Value() == ALERT_INDICATOR)
				Preferences::ToggleAlert();
			// All other options are handled by just toggling the boolean state.
			else
				Preferences::Set(zone.Value(), !Preferences::Has(zone.Value()));
			break;
		}

	for(const auto &zone : pluginZones)
		if(zone.Contains(point))
		{
			selectedPlugin = zone.Value();
			break;
		}

	return true;
}



bool PreferencesPanel::Hover(int x, int y)
{
	hoverPoint = Point(x, y);

	hover = -1;
	for(unsigned index = 0; index < zones.size(); ++index)
		if(zones[index].Contains(hoverPoint))
			hover = index;

	hoverPreference.clear();
	for(const auto &zone : prefZones)
		if(zone.Contains(hoverPoint))
			hoverPreference = zone.Value();

	hoverPlugin.clear();
	for(const auto &zone : pluginZones)
		if(zone.Contains(hoverPoint))
			hoverPlugin = zone.Value();

	return true;
}



// Change the value being hovered over in the direction of the scroll.
bool PreferencesPanel::Scroll(double dx, double dy)
{
	if(!dy || hoverPreference.empty())
		return false;

	if(hoverPreference == ZOOM_FACTOR)
	{
		int zoom = Screen::UserZoom();
		if(dy < 0. && zoom > ZOOM_FACTOR_MIN)
			zoom -= ZOOM_FACTOR_INCREMENT;
		if(dy > 0. && zoom < ZOOM_FACTOR_MAX)
			zoom += ZOOM_FACTOR_INCREMENT;

		Screen::SetZoom(zoom);
		if(Screen::Zoom() != zoom)
			Screen::SetZoom(Screen::Zoom());

		// Convert to raw window coordinates, at the new zoom level.
		Point point = hoverPoint * (Screen::Zoom() / 100.);
		point += .5 * Point(Screen::RawWidth(), Screen::RawHeight());
		SDL_WarpMouseInWindow(nullptr, point.X(), point.Y());
	}
	else if(hoverPreference == VIEW_ZOOM_FACTOR)
	{
		if(dy < 0.)
			Preferences::ZoomViewOut();
		else
			Preferences::ZoomViewIn();
	}
	else if(hoverPreference == SCROLL_SPEED)
	{
		int speed = Preferences::ScrollSpeed();
		if(dy < 0.)
			speed = max(20, speed - 20);
		else
			speed = min(60, speed + 20);
		Preferences::SetScrollSpeed(speed);
	}
	return true;
}



void PreferencesPanel::EndEditing()
{
	editing = -1;
}



void PreferencesPanel::DrawControls()
{
	const Color &back = *GameData::Colors().Get("faint");
	const Color &dim = *GameData::Colors().Get("dim");
	const Color &medium = *GameData::Colors().Get("medium");
	const Color &bright = *GameData::Colors().Get("bright");

	// Check for conflicts.
	const Color &warning = *GameData::Colors().Get("warning conflict");

	Table table;
	table.AddColumn(-115, {230, Alignment::LEFT});
	table.AddColumn(115, {230, Alignment::RIGHT});
	table.SetUnderline(-120, 120);

	int firstY = -248;
	table.DrawAt(Point(-130, firstY));

	static const string CATEGORIES[] = {
		"Navigation",
		"Weapons",
		"Targeting",
		"Navigation",
		"Interface",
		"Fleet",
		"Targeting"
	};
	const string *category = CATEGORIES;
	static const Command COMMANDS[] = {
		Command::NONE,
		Command::FORWARD,
		Command::LEFT,
		Command::RIGHT,
		Command::BACK,
		Command::AFTERBURNER,
		Command::LAND,
		Command::JUMP,
		Command::NONE,
		Command::PRIMARY,
		Command::SELECT,
		Command::SECONDARY,
		Command::CLOAK,
		Command::NONE,
		Command::NEAREST,
		Command::TARGET,
		Command::HAIL,
		Command::BOARD,
		Command::NEAREST_ASTEROID,
		Command::NONE,
		Command::MOUSE_TURNING_HOLD,
		Command::MOUSE_TURNING_TOGGLE,
		Command::NONE,
		Command::MENU,
		Command::MAP,
		Command::INFO,
		Command::FULLSCREEN,
		Command::FASTFORWARD,
		Command::NONE,
		Command::DEPLOY,
		Command::FIGHT,
		Command::GATHER,
		Command::HOLD,
		Command::AMMO,
		Command::HARVEST,
		Command::NONE,
		Command::SCAN
	};
	static const Command *BREAK = &COMMANDS[19];
	for(const Command &command : COMMANDS)
	{
		// The "BREAK" line is where to go to the next column.
		if(&command == BREAK)
			table.DrawAt(Point(130, firstY));

		if(!command)
		{
			table.DrawGap(10);
			table.DrawUnderline(medium);
			if(category != end(CATEGORIES))
				table.Draw(*category++, bright);
			else
				table.Advance();
			table.Draw("Key", bright);
			table.DrawGap(5);
		}
		else
		{
			int index = zones.size();
			// Mark conflicts.
			bool isConflicted = command.HasConflict();
			bool isEditing = (index == editing);
			if(isConflicted || isEditing)
			{
				table.SetHighlight(56, 120);
				table.DrawHighlight(isEditing ? dim : warning);
			}

			// Mark the selected row.
			bool isHovering = (index == hover && !isEditing);
			if(!isHovering && index == selected)
			{
				table.SetHighlight(-120, 54);
				table.DrawHighlight(back);
			}

			// Highlight whichever row the mouse hovers over.
			table.SetHighlight(-120, 120);
			if(isHovering)
				table.DrawHighlight(back);

			zones.emplace_back(table.GetCenterPoint(), table.GetRowSize(), command);

			table.Draw(command.Description(), medium);
			table.Draw(command.KeyName(), isEditing ? bright : medium);
		}
	}

	Table shiftTable;
	shiftTable.AddColumn(125, {150, Alignment::RIGHT});
	shiftTable.SetUnderline(0, 130);
	shiftTable.DrawAt(Point(-400, 52));

	shiftTable.DrawUnderline(medium);
	shiftTable.Draw("With <shift> key", bright);
	shiftTable.DrawGap(5);
	shiftTable.Draw("Select nearest ship", medium);
	shiftTable.Draw("Select next escort", medium);
	shiftTable.Draw("Talk to planet", medium);
	shiftTable.Draw("Board disabled escort", medium);
}



void PreferencesPanel::DrawSettings()
{
	const Color &back = *GameData::Colors().Get("faint");
	const Color &dim = *GameData::Colors().Get("dim");
	const Color &medium = *GameData::Colors().Get("medium");
	const Color &bright = *GameData::Colors().Get("bright");

	Table table;
	table.AddColumn(-115, {230, Alignment::LEFT});
	table.AddColumn(115, {230, Alignment::RIGHT});
	table.SetUnderline(-120, 120);

	int firstY = -248;
	table.DrawAt(Point(-130, firstY));

	// About SETTINGS pagination
	// * An empty string indicates that a category has ended.
	// * A '\t' character indicates that the first column on this page has
	//   ended, and the next line should be drawn at the start of the next
	//   column.
	// * A '\n' character indicates that this page is complete, no further lines
	//   should be drawn on this page.
	// * In all three cases, the first non-special string will be considered the
	//   category heading and will be drawn differently to normal setting
	//   entries.
	// * The namespace variable SETTINGS_PAGE_COUNT should be updated to the max
	//   page count (count of '\n' characters plus one).
	static const string SETTINGS[] = {
		"Display",
		ZOOM_FACTOR,
		VIEW_ZOOM_FACTOR,
		SCREEN_MODE_SETTING,
		VSYNC_SETTING,
		STATUS_OVERLAYS_ALL,
		STATUS_OVERLAYS_FLAGSHIP,
		STATUS_OVERLAYS_ESCORT,
		STATUS_OVERLAYS_ENEMY,
		STATUS_OVERLAYS_NEUTRAL,
		"Show missile overlays",
		"Highlight player's flagship",
		"Rotate flagship in HUD",
		"Show planet labels",
		"Show mini-map",
		"Show asteroid scanner overlay",
		"Always underline shortcuts",
		"\t",
		"Performance",
		"Show CPU / GPU load",
		"Render motion blur",
		"Reduce large graphics",
		"Draw background haze",
		"Draw starfield",
		BACKGROUND_PARALLAX,
		"Show hyperspace flash",
		SHIP_OUTLINES,
		"\n",
		"Gameplay",
		AUTO_AIM_SETTING,
		"Automatic firing",
		BOARDING_PRIORITY,
		EXPEND_AMMO,
		"Extra fleet status messages",
		"Fighters transfer cargo",
		"Rehire extra crew when lost",
		FIGHTER_REPAIR,
		TARGET_ASTEROIDS_BASED_ON,
		TURRET_TRACKING,
<<<<<<< HEAD
		"Rehire extra crew when lost",
		"Fighter fleet logistics",
=======
>>>>>>> db89370e
		"\t",
		"Other",
		"Clickable radar display",
		"Hide unexplored map regions",
		REACTIVATE_HELP,
		"Interrupt fast-forward",
		SCROLL_SPEED,
		"Show escort systems on map",
		"Show stored outfits on map",
		"System map sends move orders",
		ALERT_INDICATOR
	};
	bool isCategory = true;
	int page = 0;
	for(const string &setting : SETTINGS)
	{
		// Check if this is a page break.
		if(setting == "\n")
		{
			++page;
			continue;
		}
		// Check if this setting is on the page being displayed.
		// If this setting isn't on the page being displayed, check if it is on an earlier page.
		// If it is, continue to the next setting.
		// Otherwise, this setting is on a later page,
		// do not continue as no further settings are to be displayed.
		if(page < currentSettingsPage)
			continue;
		else if(page > currentSettingsPage)
			break;
		// Check if this is a category break or column break.
		if(setting.empty() || setting == "\t")
		{
			isCategory = true;
			if(!setting.empty())
				table.DrawAt(Point(130, firstY));
			continue;
		}

		if(isCategory)
		{
			isCategory = false;
			table.DrawGap(10);
			table.DrawUnderline(medium);
			table.Draw(setting, bright);
			table.Advance();
			table.DrawGap(5);
			continue;
		}

		// Record where this setting is displayed, so the user can click on it.
		prefZones.emplace_back(table.GetCenterPoint(), table.GetRowSize(), setting);

		// Get the "on / off" text for this setting. Setting "isOn"
		// draws the setting "bright" (i.e. the setting is active).
		bool isOn = Preferences::Has(setting);
		string text;
		if(setting == ZOOM_FACTOR)
		{
			isOn = Screen::UserZoom() == Screen::Zoom();
			text = to_string(Screen::UserZoom());
		}
		else if(setting == VIEW_ZOOM_FACTOR)
		{
			isOn = true;
			text = to_string(static_cast<int>(100. * Preferences::ViewZoom()));
		}
		else if(setting == SCREEN_MODE_SETTING)
		{
			isOn = true;
			text = Preferences::ScreenModeSetting();
		}
		else if(setting == VSYNC_SETTING)
		{
			text = Preferences::VSyncSetting();
			isOn = text != "off";
		}
		else if(setting == STATUS_OVERLAYS_ALL)
		{
			text = Preferences::StatusOverlaysSetting(Preferences::OverlayType::ALL);
			isOn = text != "off";
		}
		else if(setting == STATUS_OVERLAYS_FLAGSHIP)
		{
			text = Preferences::StatusOverlaysSetting(Preferences::OverlayType::FLAGSHIP);
			isOn = text != "off" && text != "--";
		}
		else if(setting == STATUS_OVERLAYS_ESCORT)
		{
			text = Preferences::StatusOverlaysSetting(Preferences::OverlayType::ESCORT);
			isOn = text != "off" && text != "--";
		}
		else if(setting == STATUS_OVERLAYS_ENEMY)
		{
			text = Preferences::StatusOverlaysSetting(Preferences::OverlayType::ENEMY);
			isOn = text != "off" && text != "--";
		}
		else if(setting == STATUS_OVERLAYS_NEUTRAL)
		{
			text = Preferences::StatusOverlaysSetting(Preferences::OverlayType::NEUTRAL);
			isOn = text != "off" && text != "--";
		}
		else if(setting == AUTO_AIM_SETTING)
		{
			text = Preferences::AutoAimSetting();
			isOn = text != "off";
		}
		else if(setting == EXPEND_AMMO)
			text = Preferences::AmmoUsage();
		else if(setting == TURRET_TRACKING)
		{
			isOn = true;
			text = Preferences::Has(FOCUS_PREFERENCE) ? "focused" : "opportunistic";
		}
		else if(setting == FIGHTER_REPAIR)
		{
			isOn = true;
			text = Preferences::Has(FIGHTER_REPAIR) ? "parallel" : "series";
		}
		else if(setting == SHIP_OUTLINES)
		{
			isOn = true;
			text = Preferences::Has(SHIP_OUTLINES) ? "fancy" : "fast";
		}
		else if(setting == BOARDING_PRIORITY)
		{
			isOn = true;
			text = Preferences::BoardingSetting();
		}
		else if(setting == TARGET_ASTEROIDS_BASED_ON)
		{
			isOn = true;
			text = Preferences::Has(TARGET_ASTEROIDS_BASED_ON) ? "proximity" : "value";
		}
		else if(setting == BACKGROUND_PARALLAX)
		{
			text = Preferences::ParallaxSetting();
			isOn = text != "off";
		}
		else if(setting == REACTIVATE_HELP)
		{
			// Check how many help messages have been displayed.
			const map<string, string> &help = GameData::HelpTemplates();
			int shown = 0;
			int total = 0;
			for(const auto &it : help)
			{
				// Don't count certain special help messages that are always
				// active for new players.
				bool special = false;
				const string SPECIAL_HELP[] = {"basics", "lost"};
				for(const string &str : SPECIAL_HELP)
					if(it.first.find(str) == 0)
						special = true;

				if(!special)
				{
					++total;
					shown += Preferences::Has("help: " + it.first);
				}
			}

			if(shown)
				text = to_string(shown) + " / " + to_string(total);
			else
			{
				isOn = true;
				text = "done";
			}
		}
		else if(setting == SCROLL_SPEED)
		{
			isOn = true;
			text = to_string(Preferences::ScrollSpeed());
		}
		else if(setting == ALERT_INDICATOR)
		{
			isOn = Preferences::GetAlertIndicator() != Preferences::AlertIndicator::NONE;
			text = Preferences::AlertSetting();
		}
		else
			text = isOn ? "on" : "off";

		if(setting == hoverPreference)
			table.DrawHighlight(back);
		table.Draw(setting, isOn ? medium : dim);
		table.Draw(text, isOn ? bright : medium);
	}
}



void PreferencesPanel::DrawPlugins()
{
	const Color &back = *GameData::Colors().Get("faint");
	const Color &dim = *GameData::Colors().Get("dim");
	const Color &medium = *GameData::Colors().Get("medium");
	const Color &bright = *GameData::Colors().Get("bright");

	const Sprite *box[2] = { SpriteSet::Get("ui/unchecked"), SpriteSet::Get("ui/checked") };

	const int MAX_TEXT_WIDTH = 230;
	Table table;
	table.AddColumn(-115, {MAX_TEXT_WIDTH, Truncate::MIDDLE});
	table.SetUnderline(-120, 100);

	int firstY = -238;
	// Table is at -110 while checkbox is at -130
	table.DrawAt(Point(-110, firstY));
	table.DrawUnderline(medium);
	table.DrawGap(25);

	const Font &font = FontSet::Get(14);

	for(const auto &it : Plugins::Get())
	{
		const auto &plugin = it.second;
		if(!plugin.IsValid())
			continue;

		pluginZones.emplace_back(table.GetCenterPoint(), table.GetRowSize(), plugin.name);

		bool isSelected = (plugin.name == selectedPlugin);
		if(isSelected || plugin.name == hoverPlugin)
			table.DrawHighlight(back);

		const Sprite *sprite = box[plugin.currentState];
		Point topLeft = table.GetRowBounds().TopLeft() - Point(sprite->Width(), 0.);
		Rectangle spriteBounds = Rectangle::FromCorner(topLeft, Point(sprite->Width(), sprite->Height()));
		SpriteShader::Draw(sprite, spriteBounds.Center());

		topLeft.X() += 6.;
		topLeft.Y() += 7.;
		Rectangle zoneBounds = Rectangle::FromCorner(topLeft, Point(sprite->Width() - 8., sprite->Height() - 8.));

		AddZone(zoneBounds, [&]() { Plugins::TogglePlugin(plugin.name); });
		if(isSelected)
			table.Draw(plugin.name, bright);
		else
			table.Draw(plugin.name, plugin.enabled ? medium : dim);

		if(isSelected)
		{
			const Sprite *sprite = SpriteSet::Get(plugin.name);
			Point top(15., firstY);
			if(sprite)
			{
				Point center(130., top.Y() + .5 * sprite->Height());
				SpriteShader::Draw(sprite, center);
				top.Y() += sprite->Height() + 10.;
			}

			WrappedText wrap(font);
			wrap.SetWrapWidth(MAX_TEXT_WIDTH);
			static const string EMPTY = "(No description given.)";
			wrap.Wrap(plugin.aboutText.empty() ? EMPTY : plugin.aboutText);
			wrap.Draw(top, medium);
		}
	}
}



void PreferencesPanel::Exit()
{
	Command::SaveSettings(Files::Config() + "keys.txt");

	GetUI()->Pop(this);
}<|MERGE_RESOLUTION|>--- conflicted
+++ resolved
@@ -540,16 +540,12 @@
 		BOARDING_PRIORITY,
 		EXPEND_AMMO,
 		"Extra fleet status messages",
+		"Fighter fleet logistics",
 		"Fighters transfer cargo",
 		"Rehire extra crew when lost",
 		FIGHTER_REPAIR,
 		TARGET_ASTEROIDS_BASED_ON,
 		TURRET_TRACKING,
-<<<<<<< HEAD
-		"Rehire extra crew when lost",
-		"Fighter fleet logistics",
-=======
->>>>>>> db89370e
 		"\t",
 		"Other",
 		"Clickable radar display",
