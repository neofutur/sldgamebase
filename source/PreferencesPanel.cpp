--- conflicted
+++ resolved
@@ -451,16 +451,11 @@
 		Command::FIGHT,
 		Command::HOLD_FIRE,
 		Command::GATHER,
-<<<<<<< HEAD
 		Command::HOLD_POSITION,
-		Command::AMMO
-=======
-		Command::HOLD,
 		Command::AMMO,
 		Command::HARVEST
->>>>>>> d9bd02f1
 	};
-	static const Command *BREAK = &COMMANDS[19];
+	static const Command *BREAK = &COMMANDS[20];
 	for(const Command &command : COMMANDS)
 	{
 		// The "BREAK" line is where to go to the next column.
