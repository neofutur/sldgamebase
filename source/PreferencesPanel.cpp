--- conflicted
+++ resolved
@@ -438,15 +438,12 @@
 		"Show hyperspace flash",
 		"\n",
 		"Other",
+		"Interactive radar display",
 		REACTIVATE_HELP,
+		"Rehire extra crew when lost",
 		SCROLL_SPEED,
 		"Warning siren",
-		"Hide unexplored map regions",
-<<<<<<< HEAD
-		"Interactive radar display"
-=======
-		"Rehire extra crew when lost"
->>>>>>> 4bad81fe
+		"Hide unexplored map regions"
 	};
 	bool isCategory = true;
 	for(const string &setting : SETTINGS)
