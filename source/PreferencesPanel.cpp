/* PreferencesPanel.cpp
Copyright (c) 2014 by Michael Zahniser

Endless Sky is free software: you can redistribute it and/or modify it under the
terms of the GNU General Public License as published by the Free Software
Foundation, either version 3 of the License, or (at your option) any later version.

Endless Sky is distributed in the hope that it will be useful, but WITHOUT ANY
WARRANTY; without even the implied warranty of MERCHANTABILITY or FITNESS FOR A
PARTICULAR PURPOSE. See the GNU General Public License for more details.

You should have received a copy of the GNU General Public License along with
this program. If not, see <https://www.gnu.org/licenses/>.
*/

#include "PreferencesPanel.h"

#include "text/alignment.hpp"
#include "Audio.h"
#include "Color.h"
#include "Dialog.h"
#include "Files.h"
#include "text/Font.h"
#include "text/FontSet.h"
#include "GameData.h"
#include "Information.h"
#include "Interface.h"
#include "text/layout.hpp"
#include "Plugins.h"
#include "Preferences.h"
#include "Screen.h"
#include "Sprite.h"
#include "SpriteSet.h"
#include "SpriteShader.h"
#include "StarField.h"
#include "text/Table.h"
#include "text/truncate.hpp"
#include "UI.h"
#include "text/WrappedText.h"

#include "opengl.h"
#include <SDL2/SDL.h>

#include <algorithm>

using namespace std;

namespace {
	// Settings that require special handling.
	const string ZOOM_FACTOR = "Main zoom factor";
	const int ZOOM_FACTOR_MIN = 100;
	const int ZOOM_FACTOR_MAX = 200;
	const int ZOOM_FACTOR_INCREMENT = 10;
	const string VIEW_ZOOM_FACTOR = "View zoom factor";
	const string AUTO_AIM_SETTING = "Automatic aiming";
	const string SCREEN_MODE_SETTING = "Screen mode";
	const string VSYNC_SETTING = "VSync";
	const string STATUS_OVERLAYS_ALL = "Show status overlays";
	const string STATUS_OVERLAYS_FLAGSHIP = "   Show flagship overlay";
	const string STATUS_OVERLAYS_ESCORT = "   Show escort overlays";
	const string STATUS_OVERLAYS_ENEMY = "   Show enemy overlays";
	const string STATUS_OVERLAYS_NEUTRAL = "   Show neutral overlays";
	const string EXPEND_AMMO = "Escorts expend ammo";
	const string TURRET_TRACKING = "Turret tracking";
	const string FOCUS_PREFERENCE = "Turrets focus fire";
	const string FRUGAL_ESCORTS = "Escorts use ammo frugally";
	const string REACTIVATE_HELP = "Reactivate first-time help";
	const string SCROLL_SPEED = "Scroll speed";
	const string FIGHTER_REPAIR = "Repair fighters in";
	const string SHIP_OUTLINES = "Ship outlines in shops";
	const string BOARDING_PRIORITY = "Boarding target priority";
	const string BACKGROUND_PARALLAX = "Parallax background";
	const string ALERT_INDICATOR = "Alert indicator";

	// How many pages of settings there are.
	const int SETTINGS_PAGE_COUNT = 2;
}



PreferencesPanel::PreferencesPanel()
	: editing(-1), selected(0), hover(-1)
{
	// Select the first valid plugin.
	for(const auto &plugin : Plugins::Get())
		if(plugin.second.IsValid())
		{
			selectedPlugin = plugin.first;
			break;
		}

	SetIsFullScreen(true);
}



// Draw this panel.
void PreferencesPanel::Draw()
{
	glClear(GL_COLOR_BUFFER_BIT);
	GameData::Background().Draw(Point(), Point());

	Information info;
	info.SetBar("volume", Audio::Volume());
	if(Plugins::HasChanged())
		info.SetCondition("show plugins changed");
	if(SETTINGS_PAGE_COUNT > 1)
		info.SetCondition("multiple pages");
	if(currentSettingsPage > 0)
		info.SetCondition("show previous");
	if(currentSettingsPage + 1 < SETTINGS_PAGE_COUNT)
		info.SetCondition("show next");
	GameData::Interfaces().Get("menu background")->Draw(info, this);
	string pageName = (page == 'c' ? "controls" : page == 's' ? "settings" : "plugins");
	GameData::Interfaces().Get(pageName)->Draw(info, this);
	GameData::Interfaces().Get("preferences")->Draw(info, this);

	zones.clear();
	prefZones.clear();
	pluginZones.clear();
	if(page == 'c')
		DrawControls();
	else if(page == 's')
		DrawSettings();
	else if(page == 'p')
		DrawPlugins();
}



bool PreferencesPanel::KeyDown(SDL_Keycode key, Uint16 mod, const Command &command, bool isNewPress)
{
	if(static_cast<unsigned>(editing) < zones.size())
	{
		Command::SetKey(zones[editing].Value(), key);
		EndEditing();
		return true;
	}

	if(key == SDLK_DOWN && static_cast<unsigned>(selected + 1) < zones.size())
		++selected;
	else if(key == SDLK_UP && selected > 0)
		--selected;
	else if(key == SDLK_RETURN)
		editing = selected;
	else if(key == 'b' || command.Has(Command::MENU) || (key == 'w' && (mod & (KMOD_CTRL | KMOD_GUI))))
		Exit();
	else if(key == 'c' || key == 's' || key == 'p')
		page = key;
	else if(key == 'o' && page == 'p')
		Files::OpenUserPluginFolder();
	else if((key == 'n' || key == SDLK_PAGEUP) && currentSettingsPage < SETTINGS_PAGE_COUNT - 1)
		++currentSettingsPage;
	else if((key == 'r' || key == SDLK_PAGEDOWN) && currentSettingsPage > 0)
		--currentSettingsPage;
	else
		return false;

	return true;
}



bool PreferencesPanel::Click(int x, int y, int clicks)
{
	EndEditing();

	if(x >= 265 && x < 295 && y >= -220 && y < 70)
	{
		Audio::SetVolume((20 - y) / 200.);
		Audio::Play(Audio::Get("warder"));
		return true;
	}

	Point point(x, y);
	for(unsigned index = 0; index < zones.size(); ++index)
		if(zones[index].Contains(point))
			editing = selected = index;

	for(const auto &zone : prefZones)
		if(zone.Contains(point))
		{
			// For some settings, clicking the option does more than just toggle a
			// boolean state keyed by the option's name.
			if(zone.Value() == ZOOM_FACTOR)
			{
				int newZoom = Screen::UserZoom() + ZOOM_FACTOR_INCREMENT;
				Screen::SetZoom(newZoom);
				if(newZoom > ZOOM_FACTOR_MAX || Screen::Zoom() != newZoom)
				{
					// Notify the user why setting the zoom any higher isn't permitted.
					// Only show this if it's not possible to zoom the view at all, as
					// otherwise the dialog will show every time, which is annoying.
					if(newZoom == ZOOM_FACTOR_MIN + ZOOM_FACTOR_INCREMENT)
						GetUI()->Push(new Dialog(
							"Your screen resolution is too low to support a zoom level above 100%."));
					Screen::SetZoom(ZOOM_FACTOR_MIN);
				}
				// Convert to raw window coordinates, at the new zoom level.
				point *= Screen::Zoom() / 100.;
				point += .5 * Point(Screen::RawWidth(), Screen::RawHeight());
				SDL_WarpMouseInWindow(nullptr, point.X(), point.Y());
			}
			else if(zone.Value() == BOARDING_PRIORITY)
				Preferences::ToggleBoarding();
			else if(zone.Value() == BACKGROUND_PARALLAX)
				Preferences::ToggleParallax();
			else if(zone.Value() == VIEW_ZOOM_FACTOR)
			{
				// Increase the zoom factor unless it is at the maximum. In that
				// case, cycle around to the lowest zoom factor.
				if(!Preferences::ZoomViewIn())
					while(Preferences::ZoomViewOut()) {}
			}
			else if(zone.Value() == SCREEN_MODE_SETTING)
				Preferences::ToggleScreenMode();
			else if(zone.Value() == VSYNC_SETTING)
			{
				if(!Preferences::ToggleVSync())
					GetUI()->Push(new Dialog(
						"Unable to change VSync state. (Your system's graphics settings may be controlling it instead.)"));
			}
			else if(zone.Value() == STATUS_OVERLAYS_ALL)
				Preferences::SetStatusOverlays(false, 0);
			else if(zone.Value() == STATUS_OVERLAYS_FLAGSHIP)
				Preferences::SetStatusOverlays(false, 1);
			else if(zone.Value() == STATUS_OVERLAYS_ESCORT)
				Preferences::SetStatusOverlays(false, 2);
			else if(zone.Value() == STATUS_OVERLAYS_ENEMY)
				Preferences::SetStatusOverlays(false, 3);
			else if(zone.Value() == STATUS_OVERLAYS_NEUTRAL)
				Preferences::SetStatusOverlays(false, 4);
			else if(zone.Value() == AUTO_AIM_SETTING)
				Preferences::ToggleAutoAim();
			else if(zone.Value() == EXPEND_AMMO)
				Preferences::ToggleAmmoUsage();
			else if(zone.Value() == TURRET_TRACKING)
				Preferences::Set(FOCUS_PREFERENCE, !Preferences::Has(FOCUS_PREFERENCE));
			else if(zone.Value() == REACTIVATE_HELP)
			{
				for(const auto &it : GameData::HelpTemplates())
					Preferences::Set("help: " + it.first, false);
			}
			else if(zone.Value() == SCROLL_SPEED)
			{
				// Toggle between three different speeds.
				int speed = Preferences::ScrollSpeed() + 20;
				if(speed > 60)
					speed = 20;
				Preferences::SetScrollSpeed(speed);
			}
			else if(zone.Value() == ALERT_INDICATOR)
				Preferences::ToggleAlert();
			// All other options are handled by just toggling the boolean state.
			else
				Preferences::Set(zone.Value(), !Preferences::Has(zone.Value()));
			break;
		}

	for(const auto &zone : pluginZones)
		if(zone.Contains(point))
		{
			selectedPlugin = zone.Value();
			break;
		}

	return true;
}



bool PreferencesPanel::Hover(int x, int y)
{
	hoverPoint = Point(x, y);

	hover = -1;
	for(unsigned index = 0; index < zones.size(); ++index)
		if(zones[index].Contains(hoverPoint))
			hover = index;

	hoverPreference.clear();
	for(const auto &zone : prefZones)
		if(zone.Contains(hoverPoint))
			hoverPreference = zone.Value();

	hoverPlugin.clear();
	for(const auto &zone : pluginZones)
		if(zone.Contains(hoverPoint))
			hoverPlugin = zone.Value();

	return true;
}



// Change the value being hovered over in the direction of the scroll.
bool PreferencesPanel::Scroll(double dx, double dy)
{
	if(!dy || hoverPreference.empty())
		return false;

	if(hoverPreference == ZOOM_FACTOR)
	{
		int zoom = Screen::UserZoom();
		if(dy < 0. && zoom > ZOOM_FACTOR_MIN)
			zoom -= ZOOM_FACTOR_INCREMENT;
		if(dy > 0. && zoom < ZOOM_FACTOR_MAX)
			zoom += ZOOM_FACTOR_INCREMENT;

		Screen::SetZoom(zoom);
		if(Screen::Zoom() != zoom)
			Screen::SetZoom(Screen::Zoom());

		// Convert to raw window coordinates, at the new zoom level.
		Point point = hoverPoint * (Screen::Zoom() / 100.);
		point += .5 * Point(Screen::RawWidth(), Screen::RawHeight());
		SDL_WarpMouseInWindow(nullptr, point.X(), point.Y());
	}
	else if(hoverPreference == VIEW_ZOOM_FACTOR)
	{
		if(dy < 0.)
			Preferences::ZoomViewOut();
		else
			Preferences::ZoomViewIn();
	}
	else if(hoverPreference == SCROLL_SPEED)
	{
		int speed = Preferences::ScrollSpeed();
		if(dy < 0.)
			speed = max(20, speed - 20);
		else
			speed = min(60, speed + 20);
		Preferences::SetScrollSpeed(speed);
	}
	return true;
}



void PreferencesPanel::EndEditing()
{
	editing = -1;
}



void PreferencesPanel::DrawControls()
{
	const Color &back = *GameData::Colors().Get("faint");
	const Color &dim = *GameData::Colors().Get("dim");
	const Color &medium = *GameData::Colors().Get("medium");
	const Color &bright = *GameData::Colors().Get("bright");

	// Check for conflicts.
	const Color &warning = *GameData::Colors().Get("warning conflict");

	Table table;
	table.AddColumn(-115, {230, Alignment::LEFT});
	table.AddColumn(115, {230, Alignment::RIGHT});
	table.SetUnderline(-120, 120);

	int firstY = -248;
	table.DrawAt(Point(-130, firstY));

	static const string CATEGORIES[] = {
		"Navigation",
		"Weapons",
		"Targeting",
		"Navigation",
		"Interface",
		"Fleet"
	};
	const string *category = CATEGORIES;
	static const Command COMMANDS[] = {
		Command::NONE,
		Command::FORWARD,
		Command::LEFT,
		Command::RIGHT,
		Command::BACK,
		Command::AFTERBURNER,
		Command::LAND,
		Command::JUMP,
		Command::NONE,
		Command::PRIMARY,
		Command::SELECT,
		Command::SECONDARY,
		Command::CLOAK,
		Command::NONE,
		Command::NEAREST,
		Command::TARGET,
		Command::HAIL,
		Command::BOARD,
		Command::SCAN,
		Command::NONE,
		Command::MOUSE_TURNING_HOLD,
		Command::MOUSE_TURNING_TOGGLE,
		Command::NONE,
		Command::MENU,
		Command::MAP,
		Command::INFO,
		Command::FULLSCREEN,
		Command::FASTFORWARD,
		Command::NONE,
		Command::DEPLOY,
		Command::FIGHT,
		Command::GATHER,
		Command::HOLD,
		Command::AMMO
	};
	static const Command *BREAK = &COMMANDS[19];
	for(const Command &command : COMMANDS)
	{
		// The "BREAK" line is where to go to the next column.
		if(&command == BREAK)
			table.DrawAt(Point(130, firstY));

		if(!command)
		{
			table.DrawGap(10);
			table.DrawUnderline(medium);
			if(category != end(CATEGORIES))
				table.Draw(*category++, bright);
			else
				table.Advance();
			table.Draw("Key", bright);
			table.DrawGap(5);
		}
		else
		{
			int index = zones.size();
			// Mark conflicts.
			bool isConflicted = command.HasConflict();
			bool isEditing = (index == editing);
			if(isConflicted || isEditing)
			{
				table.SetHighlight(56, 120);
				table.DrawHighlight(isEditing ? dim : warning);
			}

			// Mark the selected row.
			bool isHovering = (index == hover && !isEditing);
			if(!isHovering && index == selected)
			{
				table.SetHighlight(-120, 54);
				table.DrawHighlight(back);
			}

			// Highlight whichever row the mouse hovers over.
			table.SetHighlight(-120, 120);
			if(isHovering)
				table.DrawHighlight(back);

			zones.emplace_back(table.GetCenterPoint(), table.GetRowSize(), command);

			table.Draw(command.Description(), medium);
			table.Draw(command.KeyName(), isEditing ? bright : medium);
		}
	}

	Table shiftTable;
	shiftTable.AddColumn(125, {150, Alignment::RIGHT});
	shiftTable.SetUnderline(0, 130);
	shiftTable.DrawAt(Point(-400, 52));

	shiftTable.DrawUnderline(medium);
	shiftTable.Draw("With <shift> key", bright);
	shiftTable.DrawGap(5);
	shiftTable.Draw("Select nearest ship", medium);
	shiftTable.Draw("Select next escort", medium);
	shiftTable.Draw("Talk to planet", medium);
	shiftTable.Draw("Board disabled escort", medium);
}



void PreferencesPanel::DrawSettings()
{
	const Color &back = *GameData::Colors().Get("faint");
	const Color &dim = *GameData::Colors().Get("dim");
	const Color &medium = *GameData::Colors().Get("medium");
	const Color &bright = *GameData::Colors().Get("bright");

	Table table;
	table.AddColumn(-115, {230, Alignment::LEFT});
	table.AddColumn(115, {230, Alignment::RIGHT});
	table.SetUnderline(-120, 120);

	int firstY = -248;
	table.DrawAt(Point(-130, firstY));

	// About SETTINGS pagination
	// * An empty string indicates that a category has ended.
	// * A '\t' character indicates that the first column on this page has
	//   ended, and the next line should be drawn at the start of the next
	//   column.
	// * A '\n' character indicates that this page is complete, no further lines
	//   should be drawn on this page.
	// * In all three cases, the first non-special string will be considered the
	//   category heading and will be drawn differently to normal setting
	//   entries.
	// * The namespace variable SETTINGS_PAGE_COUNT should be updated to the max
	//   page count (count of '\n' characters plus one).
	static const string SETTINGS[] = {
		"Display",
		ZOOM_FACTOR,
		VIEW_ZOOM_FACTOR,
		SCREEN_MODE_SETTING,
		VSYNC_SETTING,
		STATUS_OVERLAYS_ALL,
		STATUS_OVERLAYS_FLAGSHIP,
		STATUS_OVERLAYS_ESCORT,
		STATUS_OVERLAYS_ENEMY,
		STATUS_OVERLAYS_NEUTRAL,
		"Show missile overlays",
		"Highlight player's flagship",
		"Rotate flagship in HUD",
		"Show planet labels",
		"Show mini-map",
		"Show asteroid scanner overlay",
		"Always underline shortcuts",
		"\t",
<<<<<<< HEAD
		"AI",
		AUTO_AIM_SETTING,
		"Automatic firing",
		BOARDING_PRIORITY,
		EXPEND_AMMO,
		FIGHTER_REPAIR,
		TURRET_TRACKING,
		"\n",
=======
>>>>>>> 5c4f9524
		"Performance",
		"Show CPU / GPU load",
		"Render motion blur",
		"Reduce large graphics",
		"Draw background haze",
		"Draw starfield",
		BACKGROUND_PARALLAX,
		"Show hyperspace flash",
		SHIP_OUTLINES,
<<<<<<< HEAD
=======
		"\n",
		"Gameplay",
		AUTO_AIM_SETTING,
		"Automatic firing",
		BOARDING_PRIORITY,
		EXPEND_AMMO,
		FIGHTER_REPAIR,
		TURRET_TRACKING,
		"Rehire extra crew when lost",
>>>>>>> 5c4f9524
		"\t",
		"Other",
		"Clickable radar display",
		"Hide unexplored map regions",
		REACTIVATE_HELP,
		"Interrupt fast-forward",
		SCROLL_SPEED,
		"Show escort systems on map",
		"Show stored outfits on map",
		"System map sends move orders",
		ALERT_INDICATOR
	};
	bool isCategory = true;
	int page = 0;
	for(const string &setting : SETTINGS)
	{
		// Check if this is a page break.
		if(setting == "\n")
		{
			++page;
			continue;
		}
		// Check if this setting is on the page being displayed.
		// If this setting isn't on the page being displayed, check if it is on an earlier page.
		// If it is, continue to the next setting.
		// Otherwise, this setting is on a later page,
		// do not continue as no further settings are to be displayed.
		if(page < currentSettingsPage)
			continue;
		else if(page > currentSettingsPage)
			break;
		// Check if this is a category break or column break.
		if(setting.empty() || setting == "\t")
		{
			isCategory = true;
			if(!setting.empty())
				table.DrawAt(Point(130, firstY));
			continue;
		}

		if(isCategory)
		{
			isCategory = false;
			table.DrawGap(10);
			table.DrawUnderline(medium);
			table.Draw(setting, bright);
			table.Advance();
			table.DrawGap(5);
			continue;
		}

		// Record where this setting is displayed, so the user can click on it.
		prefZones.emplace_back(table.GetCenterPoint(), table.GetRowSize(), setting);

		// Get the "on / off" text for this setting. Setting "isOn"
		// draws the setting "bright" (i.e. the setting is active).
		bool isOn = Preferences::Has(setting);
		string text;
		if(setting == ZOOM_FACTOR)
		{
			isOn = Screen::UserZoom() == Screen::Zoom();
			text = to_string(Screen::UserZoom());
		}
		else if(setting == VIEW_ZOOM_FACTOR)
		{
			isOn = true;
			text = to_string(static_cast<int>(100. * Preferences::ViewZoom()));
		}
		else if(setting == SCREEN_MODE_SETTING)
		{
			isOn = true;
			text = Preferences::ScreenModeSetting();
		}
		else if(setting == VSYNC_SETTING)
		{
			text = Preferences::VSyncSetting();
			isOn = text != "off";
		}
		else if(setting == STATUS_OVERLAYS_ALL)
		{
			text = Preferences::StatusOverlaysSetting(0);
			isOn = text != "off";
		}
		else if(setting == STATUS_OVERLAYS_FLAGSHIP)
		{
			text = Preferences::StatusOverlaysSetting(1);
			isOn = text != "off" && text != "--";
		}
		else if(setting == STATUS_OVERLAYS_ESCORT)
		{
			text = Preferences::StatusOverlaysSetting(2);
			isOn = text != "off" && text != "--";
		}
		else if(setting == STATUS_OVERLAYS_ENEMY)
		{
			text = Preferences::StatusOverlaysSetting(3);
			isOn = text != "off" && text != "--";
		}
		else if(setting == STATUS_OVERLAYS_NEUTRAL)
		{
			text = Preferences::StatusOverlaysSetting(4);
			isOn = text != "off" && text != "--";
		}
		else if(setting == AUTO_AIM_SETTING)
		{
			text = Preferences::AutoAimSetting();
			isOn = text != "off";
		}
		else if(setting == EXPEND_AMMO)
			text = Preferences::AmmoUsage();
		else if(setting == TURRET_TRACKING)
		{
			isOn = true;
			text = Preferences::Has(FOCUS_PREFERENCE) ? "focused" : "opportunistic";
		}
		else if(setting == FIGHTER_REPAIR)
		{
			isOn = true;
			text = Preferences::Has(FIGHTER_REPAIR) ? "parallel" : "series";
		}
		else if(setting == SHIP_OUTLINES)
		{
			isOn = true;
			text = Preferences::Has(SHIP_OUTLINES) ? "fancy" : "fast";
		}
		else if(setting == BOARDING_PRIORITY)
		{
			isOn = true;
			text = Preferences::BoardingSetting();
		}
		else if(setting == BACKGROUND_PARALLAX)
		{
			text = Preferences::ParallaxSetting();
			isOn = text != "off";
		}
		else if(setting == REACTIVATE_HELP)
		{
			// Check how many help messages have been displayed.
			const map<string, string> &help = GameData::HelpTemplates();
			int shown = 0;
			int total = 0;
			for(const auto &it : help)
			{
				// Don't count certain special help messages that are always
				// active for new players.
				bool special = false;
				const string SPECIAL_HELP[] = {"basics", "lost"};
				for(const string &str : SPECIAL_HELP)
					if(it.first.find(str) == 0)
						special = true;

				if(!special)
				{
					++total;
					shown += Preferences::Has("help: " + it.first);
				}
			}

			if(shown)
				text = to_string(shown) + " / " + to_string(total);
			else
			{
				isOn = true;
				text = "done";
			}
		}
		else if(setting == SCROLL_SPEED)
		{
			isOn = true;
			text = to_string(Preferences::ScrollSpeed());
		}
		else if(setting == ALERT_INDICATOR)
		{
			isOn = Preferences::GetAlertIndicator() != Preferences::AlertIndicator::NONE;
			text = Preferences::AlertSetting();
		}
		else
			text = isOn ? "on" : "off";

		if(setting == hoverPreference)
			table.DrawHighlight(back);
		table.Draw(setting, isOn ? medium : dim);
		table.Draw(text, isOn ? bright : medium);
	}
}



void PreferencesPanel::DrawPlugins()
{
	const Color &back = *GameData::Colors().Get("faint");
	const Color &dim = *GameData::Colors().Get("dim");
	const Color &medium = *GameData::Colors().Get("medium");
	const Color &bright = *GameData::Colors().Get("bright");

	const Sprite *box[2] = { SpriteSet::Get("ui/unchecked"), SpriteSet::Get("ui/checked") };

	const int MAX_TEXT_WIDTH = 230;
	Table table;
	table.AddColumn(-115, {MAX_TEXT_WIDTH, Truncate::MIDDLE});
	table.SetUnderline(-120, 100);

	int firstY = -238;
	// Table is at -110 while checkbox is at -130
	table.DrawAt(Point(-110, firstY));
	table.DrawUnderline(medium);
	table.DrawGap(25);

	const Font &font = FontSet::Get(14);

	for(const auto &it : Plugins::Get())
	{
		const auto &plugin = it.second;
		if(!plugin.IsValid())
			continue;

		pluginZones.emplace_back(table.GetCenterPoint(), table.GetRowSize(), plugin.name);

		bool isSelected = (plugin.name == selectedPlugin);
		if(isSelected || plugin.name == hoverPlugin)
			table.DrawHighlight(back);

		const Sprite *sprite = box[plugin.currentState];
		Point topLeft = table.GetRowBounds().TopLeft() - Point(sprite->Width(), 0.);
		Rectangle spriteBounds = Rectangle::FromCorner(topLeft, Point(sprite->Width(), sprite->Height()));
		SpriteShader::Draw(sprite, spriteBounds.Center());

		topLeft.X() += 6.;
		topLeft.Y() += 7.;
		Rectangle zoneBounds = Rectangle::FromCorner(topLeft, Point(sprite->Width() - 8., sprite->Height() - 8.));

		AddZone(zoneBounds, [&]() { Plugins::TogglePlugin(plugin.name); });
		if(isSelected)
			table.Draw(plugin.name, bright);
		else
			table.Draw(plugin.name, plugin.enabled ? medium : dim);

		if(isSelected)
		{
			const Sprite *sprite = SpriteSet::Get(plugin.name);
			Point top(15., firstY);
			if(sprite)
			{
				Point center(130., top.Y() + .5 * sprite->Height());
				SpriteShader::Draw(sprite, center);
				top.Y() += sprite->Height() + 10.;
			}

			WrappedText wrap(font);
			wrap.SetWrapWidth(MAX_TEXT_WIDTH);
			static const string EMPTY = "(No description given.)";
			wrap.Wrap(plugin.aboutText.empty() ? EMPTY : plugin.aboutText);
			wrap.Draw(top, medium);
		}
	}
}



void PreferencesPanel::Exit()
{
	Command::SaveSettings(Files::Config() + "keys.txt");

	GetUI()->Pop(this);
}<|MERGE_RESOLUTION|>--- conflicted
+++ resolved
@@ -519,17 +519,6 @@
 		"Show asteroid scanner overlay",
 		"Always underline shortcuts",
 		"\t",
-<<<<<<< HEAD
-		"AI",
-		AUTO_AIM_SETTING,
-		"Automatic firing",
-		BOARDING_PRIORITY,
-		EXPEND_AMMO,
-		FIGHTER_REPAIR,
-		TURRET_TRACKING,
-		"\n",
-=======
->>>>>>> 5c4f9524
 		"Performance",
 		"Show CPU / GPU load",
 		"Render motion blur",
@@ -539,8 +528,6 @@
 		BACKGROUND_PARALLAX,
 		"Show hyperspace flash",
 		SHIP_OUTLINES,
-<<<<<<< HEAD
-=======
 		"\n",
 		"Gameplay",
 		AUTO_AIM_SETTING,
@@ -550,7 +537,6 @@
 		FIGHTER_REPAIR,
 		TURRET_TRACKING,
 		"Rehire extra crew when lost",
->>>>>>> 5c4f9524
 		"\t",
 		"Other",
 		"Clickable radar display",
