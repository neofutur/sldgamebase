/* PreferencesPanel.cpp
Copyright (c) 2014 by Michael Zahniser

Endless Sky is free software: you can redistribute it and/or modify it under the
terms of the GNU General Public License as published by the Free Software
Foundation, either version 3 of the License, or (at your option) any later version.

Endless Sky is distributed in the hope that it will be useful, but WITHOUT ANY
WARRANTY; without even the implied warranty of MERCHANTABILITY or FITNESS FOR A
PARTICULAR PURPOSE. See the GNU General Public License for more details.

You should have received a copy of the GNU General Public License along with
this program. If not, see <https://www.gnu.org/licenses/>.
*/

#include "PreferencesPanel.h"

#include "text/alignment.hpp"
#include "Audio.h"
#include "Color.h"
#include "Dialog.h"
#include "Files.h"
#include "text/Font.h"
#include "text/FontSet.h"
#include "GameData.h"
#include "Information.h"
#include "Interface.h"
#include "text/layout.hpp"
#include "Preferences.h"
#include "Screen.h"
#include "Sprite.h"
#include "SpriteSet.h"
#include "SpriteShader.h"
#include "StarField.h"
#include "text/Table.h"
#include "text/truncate.hpp"
#include "UI.h"
#include "text/WrappedText.h"

#include "opengl.h"
#include <SDL2/SDL.h>

#include <algorithm>

using namespace std;

namespace {
	// Settings that require special handling.
	const string ZOOM_FACTOR = "Main zoom factor";
	const int ZOOM_FACTOR_MIN = 100;
	const int ZOOM_FACTOR_MAX = 200;
	const int ZOOM_FACTOR_INCREMENT = 10;
	const string VIEW_ZOOM_FACTOR = "View zoom factor";
	const string SCREEN_MODE_SETTING = "Screen mode";
	const string VSYNC_SETTING = "VSync";
	const string EXPEND_AMMO = "Escorts expend ammo";
	const string TURRET_TRACKING = "Turret tracking";
	const string FOCUS_PREFERENCE = "Turrets focus fire";
	const string FRUGAL_ESCORTS = "Escorts use ammo frugally";
	const string REACTIVATE_HELP = "Reactivate first-time help";
	const string SCROLL_SPEED = "Scroll speed";
	const string FIGHTER_REPAIR = "Repair fighters in";
	const string SHIP_OUTLINES = "Ship outlines in shops";
<<<<<<< HEAD
	const string TARGET_ASTEROIDS_BASED_ON = "Target asteroid based on";
=======

	// How many pages of settings there are.
	const int SETTINGS_PAGE_COUNT = 1;
>>>>>>> 20d2d9de
}



PreferencesPanel::PreferencesPanel()
	: editing(-1), selected(0), hover(-1)
{
	if(!GameData::PluginAboutText().empty())
		selectedPlugin = GameData::PluginAboutText().begin()->first;

	SetIsFullScreen(true);
}



// Draw this panel.
void PreferencesPanel::Draw()
{
	glClear(GL_COLOR_BUFFER_BIT);
	GameData::Background().Draw(Point(), Point());

	Information info;
	info.SetBar("volume", Audio::Volume());
	if(SETTINGS_PAGE_COUNT > 1)
		info.SetCondition("multiple pages");
	if(currentSettingsPage > 0)
		info.SetCondition("show previous");
	if(currentSettingsPage + 1 < SETTINGS_PAGE_COUNT)
		info.SetCondition("show next");
	GameData::Interfaces().Get("menu background")->Draw(info, this);
	string pageName = (page == 'c' ? "controls" : page == 's' ? "settings" : "plugins");
	GameData::Interfaces().Get(pageName)->Draw(info, this);
	GameData::Interfaces().Get("preferences")->Draw(info, this);

	zones.clear();
	prefZones.clear();
	pluginZones.clear();
	if(page == 'c')
		DrawControls();
	else if(page == 's')
		DrawSettings();
	else if(page == 'p')
		DrawPlugins();
}



bool PreferencesPanel::KeyDown(SDL_Keycode key, Uint16 mod, const Command &command, bool isNewPress)
{
	if(static_cast<unsigned>(editing) < zones.size())
	{
		Command::SetKey(zones[editing].Value(), key);
		EndEditing();
		return true;
	}

	if(key == SDLK_DOWN && static_cast<unsigned>(selected + 1) < zones.size())
		++selected;
	else if(key == SDLK_UP && selected > 0)
		--selected;
	else if(key == SDLK_RETURN)
		editing = selected;
	else if(key == 'b' || command.Has(Command::MENU) || (key == 'w' && (mod & (KMOD_CTRL | KMOD_GUI))))
		Exit();
	else if(key == 'c' || key == 's' || key == 'p')
		page = key;
	else if(key == 'o' && page == 'p')
		Files::OpenUserPluginFolder();
	else if((key == 'n' || key == SDLK_PAGEUP) && currentSettingsPage < SETTINGS_PAGE_COUNT - 1)
		++currentSettingsPage;
	else if((key == 'r' || key == SDLK_PAGEDOWN) && currentSettingsPage > 0)
		--currentSettingsPage;
	else
		return false;

	return true;
}



bool PreferencesPanel::Click(int x, int y, int clicks)
{
	EndEditing();

	if(x >= 265 && x < 295 && y >= -220 && y < 70)
	{
		Audio::SetVolume((20 - y) / 200.);
		Audio::Play(Audio::Get("warder"));
		return true;
	}

	Point point(x, y);
	for(unsigned index = 0; index < zones.size(); ++index)
		if(zones[index].Contains(point))
			editing = selected = index;

	for(const auto &zone : prefZones)
		if(zone.Contains(point))
		{
			// For some settings, clicking the option does more than just toggle a
			// boolean state keyed by the option's name.
			if(zone.Value() == ZOOM_FACTOR)
			{
				int newZoom = Screen::UserZoom() + ZOOM_FACTOR_INCREMENT;
				Screen::SetZoom(newZoom);
				if(newZoom > ZOOM_FACTOR_MAX || Screen::Zoom() != newZoom)
				{
					// Notify the user why setting the zoom any higher isn't permitted.
					// Only show this if it's not possible to zoom the view at all, as
					// otherwise the dialog will show every time, which is annoying.
					if(newZoom == ZOOM_FACTOR_MIN + ZOOM_FACTOR_INCREMENT)
						GetUI()->Push(new Dialog(
							"Your screen resolution is too low to support a zoom level above 100%."));
					Screen::SetZoom(ZOOM_FACTOR_MIN);
				}
				// Convert to raw window coordinates, at the new zoom level.
				point *= Screen::Zoom() / 100.;
				point += .5 * Point(Screen::RawWidth(), Screen::RawHeight());
				SDL_WarpMouseInWindow(nullptr, point.X(), point.Y());
			}
			else if(zone.Value() == VIEW_ZOOM_FACTOR)
			{
				// Increase the zoom factor unless it is at the maximum. In that
				// case, cycle around to the lowest zoom factor.
				if(!Preferences::ZoomViewIn())
					while(Preferences::ZoomViewOut()) {}
			}
			else if(zone.Value() == SCREEN_MODE_SETTING)
				Preferences::ToggleScreenMode();
			else if(zone.Value() == VSYNC_SETTING)
			{
				if(!Preferences::ToggleVSync())
					GetUI()->Push(new Dialog(
						"Unable to change VSync state. (Your system's graphics settings may be controlling it instead.)"));
			}
			else if(zone.Value() == EXPEND_AMMO)
				Preferences::ToggleAmmoUsage();
			else if(zone.Value() == TURRET_TRACKING)
				Preferences::Set(FOCUS_PREFERENCE, !Preferences::Has(FOCUS_PREFERENCE));
			else if(zone.Value() == REACTIVATE_HELP)
			{
				for(const auto &it : GameData::HelpTemplates())
					Preferences::Set("help: " + it.first, false);
			}
			else if(zone.Value() == SCROLL_SPEED)
			{
				// Toggle between three different speeds.
				int speed = Preferences::ScrollSpeed() + 20;
				if(speed > 60)
					speed = 20;
				Preferences::SetScrollSpeed(speed);
			}
			// All other options are handled by just toggling the boolean state.
			else
				Preferences::Set(zone.Value(), !Preferences::Has(zone.Value()));
			break;
		}

	for(const auto &zone : pluginZones)
		if(zone.Contains(point))
		{
			selectedPlugin = zone.Value();
			break;
		}

	return true;
}



bool PreferencesPanel::Hover(int x, int y)
{
	hoverPoint = Point(x, y);

	hover = -1;
	for(unsigned index = 0; index < zones.size(); ++index)
		if(zones[index].Contains(hoverPoint))
			hover = index;

	hoverPreference.clear();
	for(const auto &zone : prefZones)
		if(zone.Contains(hoverPoint))
			hoverPreference = zone.Value();

	hoverPlugin.clear();
	for(const auto &zone : pluginZones)
		if(zone.Contains(hoverPoint))
			hoverPlugin = zone.Value();

	return true;
}



// Change the value being hovered over in the direction of the scroll.
bool PreferencesPanel::Scroll(double dx, double dy)
{
	if(!dy || hoverPreference.empty())
		return false;

	if(hoverPreference == ZOOM_FACTOR)
	{
		int zoom = Screen::UserZoom();
		if(dy < 0. && zoom > ZOOM_FACTOR_MIN)
			zoom -= ZOOM_FACTOR_INCREMENT;
		if(dy > 0. && zoom < ZOOM_FACTOR_MAX)
			zoom += ZOOM_FACTOR_INCREMENT;

		Screen::SetZoom(zoom);
		if(Screen::Zoom() != zoom)
			Screen::SetZoom(Screen::Zoom());

		// Convert to raw window coordinates, at the new zoom level.
		Point point = hoverPoint * (Screen::Zoom() / 100.);
		point += .5 * Point(Screen::RawWidth(), Screen::RawHeight());
		SDL_WarpMouseInWindow(nullptr, point.X(), point.Y());
	}
	else if(hoverPreference == VIEW_ZOOM_FACTOR)
	{
		if(dy < 0.)
			Preferences::ZoomViewOut();
		else
			Preferences::ZoomViewIn();
	}
	else if(hoverPreference == SCROLL_SPEED)
	{
		int speed = Preferences::ScrollSpeed();
		if(dy < 0.)
			speed = max(20, speed - 20);
		else
			speed = min(60, speed + 20);
		Preferences::SetScrollSpeed(speed);
	}
	return true;
}



void PreferencesPanel::EndEditing()
{
	editing = -1;
}



void PreferencesPanel::DrawControls()
{
	const Color &back = *GameData::Colors().Get("faint");
	const Color &dim = *GameData::Colors().Get("dim");
	const Color &medium = *GameData::Colors().Get("medium");
	const Color &bright = *GameData::Colors().Get("bright");

	// Check for conflicts.
	const Color &warning = *GameData::Colors().Get("warning conflict");

	Table table;
	table.AddColumn(-115, {230, Alignment::LEFT});
	table.AddColumn(115, {230, Alignment::RIGHT});
	table.SetUnderline(-120, 120);

	int firstY = -248;
	table.DrawAt(Point(-130, firstY));

	static const string CATEGORIES[] = {
		"Navigation",
		"Weapons",
		"Targeting",
		"Interface",
		"Fleet"
	};
	const string *category = CATEGORIES;
	static const Command COMMANDS[] = {
		Command::NONE,
		Command::FORWARD,
		Command::LEFT,
		Command::RIGHT,
		Command::BACK,
		Command::AFTERBURNER,
		Command::LAND,
		Command::JUMP,
		Command::NONE,
		Command::PRIMARY,
		Command::SELECT,
		Command::SECONDARY,
		Command::CLOAK,
		Command::NONE,
		Command::NEAREST,
		Command::TARGET,
		Command::HAIL,
		Command::BOARD,
		Command::SCAN,
		Command::NONE,
		Command::MENU,
		Command::MAP,
		Command::INFO,
		Command::FULLSCREEN,
		Command::FASTFORWARD,
		Command::NONE,
		Command::DEPLOY,
		Command::FIGHT,
		Command::GATHER,
		Command::HOLD,
		Command::AMMO,
		Command::NEAREST_ASTEROID
	};
	static const Command *BREAK = &COMMANDS[19];
	for(const Command &command : COMMANDS)
	{
		// The "BREAK" line is where to go to the next column.
		if(&command == BREAK)
			table.DrawAt(Point(130, firstY));

		if(!command)
		{
			table.DrawGap(10);
			table.DrawUnderline(medium);
			if(category != end(CATEGORIES))
				table.Draw(*category++, bright);
			else
				table.Advance();
			table.Draw("Key", bright);
			table.DrawGap(5);
		}
		else
		{
			int index = zones.size();
			// Mark conflicts.
			bool isConflicted = command.HasConflict();
			bool isEditing = (index == editing);
			if(isConflicted || isEditing)
			{
				table.SetHighlight(56, 120);
				table.DrawHighlight(isEditing ? dim : warning);
			}

			// Mark the selected row.
			bool isHovering = (index == hover && !isEditing);
			if(!isHovering && index == selected)
			{
				table.SetHighlight(-120, 54);
				table.DrawHighlight(back);
			}

			// Highlight whichever row the mouse hovers over.
			table.SetHighlight(-120, 120);
			if(isHovering)
				table.DrawHighlight(back);

			zones.emplace_back(table.GetCenterPoint(), table.GetRowSize(), command);

			table.Draw(command.Description(), medium);
			table.Draw(command.KeyName(), isEditing ? bright : medium);
		}
	}

	Table shiftTable;
	shiftTable.AddColumn(125, {150, Alignment::RIGHT});
	shiftTable.SetUnderline(0, 130);
	shiftTable.DrawAt(Point(-400, 52));

	shiftTable.DrawUnderline(medium);
	shiftTable.Draw("With <shift> key", bright);
	shiftTable.DrawGap(5);
	shiftTable.Draw("Select nearest ship", medium);
	shiftTable.Draw("Select next escort", medium);
	shiftTable.Draw("Talk to planet", medium);
	shiftTable.Draw("Board disabled escort", medium);
}



void PreferencesPanel::DrawSettings()
{
	const Color &back = *GameData::Colors().Get("faint");
	const Color &dim = *GameData::Colors().Get("dim");
	const Color &medium = *GameData::Colors().Get("medium");
	const Color &bright = *GameData::Colors().Get("bright");

	Table table;
	table.AddColumn(-115, {230, Alignment::LEFT});
	table.AddColumn(115, {230, Alignment::RIGHT});
	table.SetUnderline(-120, 120);

	int firstY = -248;
	table.DrawAt(Point(-130, firstY));

	// An empty string indicates that a category has ended.
	// A '\t' character indicates that the first column on this page has ended,
	// and the next line should be drawn at the start of the next column.
	// A '\n' character indicates that this page is complete, no further lines should be drawn on this page.
	// In all three cases, the first non-special string will be considered the category heading
	// and will be drawn differently to normal setting entries.
	static const string SETTINGS[] = {
		"Display",
		ZOOM_FACTOR,
		VIEW_ZOOM_FACTOR,
		SCREEN_MODE_SETTING,
		VSYNC_SETTING,
		"Show status overlays",
		"Show missile overlays",
		"Highlight player's flagship",
		"Rotate flagship in HUD",
		"Show planet labels",
		"Show mini-map",
		"Always underline shortcuts",
		"",
		"AI",
		"Automatic aiming",
		"Automatic firing",
		EXPEND_AMMO,
		FIGHTER_REPAIR,
		TURRET_TRACKING,
<<<<<<< HEAD
		"Fighters transfer cargo",
		TARGET_ASTEROIDS_BASED_ON,
		"\n",
=======
		"\t",
>>>>>>> 20d2d9de
		"Performance",
		"Show CPU / GPU load",
		"Render motion blur",
		"Reduce large graphics",
		"Draw background haze",
		"Draw starfield",
		"Parallax background",
		"Show hyperspace flash",
		SHIP_OUTLINES,
		"",
		"Other",
		"Clickable radar display",
		"Hide unexplored map regions",
		REACTIVATE_HELP,
		"Interrupt fast-forward",
		"Rehire extra crew when lost",
		SCROLL_SPEED,
		"Show escort systems on map",
		"Show stored outfits on map",
		"System map sends move orders",
		"Warning siren"
	};
	bool isCategory = true;
	int page = 0;
	for(const string &setting : SETTINGS)
	{
		// Check if this is a page break.
		if(setting == "\n")
		{
			++page;
			continue;
		}
		// Check if this setting is on the page being displayed.
		// If this setting isn't on the page being displayed, check if it is on an earlier page.
		// If it is, continue to the next setting.
		// Otherwise, this setting is on a later page,
		// do not continue as no further settings are to be displayed.
		if(page < currentSettingsPage)
			continue;
		else if(page > currentSettingsPage)
			break;
		// Check if this is a category break or column break.
		if(setting.empty() || setting == "\t")
		{
			isCategory = true;
			if(!setting.empty())
				table.DrawAt(Point(130, firstY));
			continue;
		}

		if(isCategory)
		{
			isCategory = false;
			table.DrawGap(10);
			table.DrawUnderline(medium);
			table.Draw(setting, bright);
			table.Advance();
			table.DrawGap(5);
			continue;
		}

		// Record where this setting is displayed, so the user can click on it.
		prefZones.emplace_back(table.GetCenterPoint(), table.GetRowSize(), setting);

		// Get the "on / off" text for this setting. Setting "isOn"
		// draws the setting "bright" (i.e. the setting is active).
		bool isOn = Preferences::Has(setting);
		string text;
		if(setting == ZOOM_FACTOR)
		{
			isOn = Screen::UserZoom() == Screen::Zoom();
			text = to_string(Screen::UserZoom());
		}
		else if(setting == VIEW_ZOOM_FACTOR)
		{
			isOn = true;
			text = to_string(static_cast<int>(100. * Preferences::ViewZoom()));
		}
		else if(setting == SCREEN_MODE_SETTING)
		{
			isOn = true;
			text = Preferences::ScreenModeSetting();
		}
		else if(setting == VSYNC_SETTING)
		{
			text = Preferences::VSyncSetting();
			isOn = text != "off";
		}
		else if(setting == EXPEND_AMMO)
			text = Preferences::AmmoUsage();
		else if(setting == TURRET_TRACKING)
		{
			isOn = true;
			text = Preferences::Has(FOCUS_PREFERENCE) ? "focused" : "opportunistic";
		}
		else if(setting == FIGHTER_REPAIR)
		{
			isOn = true;
			text = Preferences::Has(FIGHTER_REPAIR) ? "parallel" : "series";
		}
		else if(setting == SHIP_OUTLINES)
		{
			isOn = true;
			text = Preferences::Has(SHIP_OUTLINES) ? "fancy" : "fast";
		}
		else if(setting == TARGET_ASTEROIDS_BASED_ON)
		{
			isOn = true;
			text = Preferences::Has(TARGET_ASTEROIDS_BASED_ON) ? "proximity" : "value";
		}
		else if(setting == REACTIVATE_HELP)
		{
			// Check how many help messages have been displayed.
			const map<string, string> &help = GameData::HelpTemplates();
			int shown = 0;
			int total = 0;
			for(const auto &it : help)
			{
				// Don't count certain special help messages that are always
				// active for new players.
				bool special = false;
				const string SPECIAL_HELP[] = {"basics", "lost"};
				for(const string &str : SPECIAL_HELP)
					if(it.first.find(str) == 0)
						special = true;

				if(!special)
				{
					++total;
					shown += Preferences::Has("help: " + it.first);
				}
			}

			if(shown)
				text = to_string(shown) + " / " + to_string(total);
			else
			{
				isOn = true;
				text = "done";
			}
		}
		else if(setting == SCROLL_SPEED)
		{
			isOn = true;
			text = to_string(Preferences::ScrollSpeed());
		}
		else
			text = isOn ? "on" : "off";

		if(setting == hoverPreference)
			table.DrawHighlight(back);
		table.Draw(setting, isOn ? medium : dim);
		table.Draw(text, isOn ? bright : medium);
	}
}



void PreferencesPanel::DrawPlugins()
{
	const Color &back = *GameData::Colors().Get("faint");
	const Color &medium = *GameData::Colors().Get("medium");
	const Color &bright = *GameData::Colors().Get("bright");

	const int MAX_TEXT_WIDTH = 230;
	Table table;
	table.AddColumn(-115, {MAX_TEXT_WIDTH, Truncate::MIDDLE});
	table.SetUnderline(-120, 120);

	int firstY = -238;
	table.DrawAt(Point(-130, firstY));
	table.DrawUnderline(medium);
	table.Draw("Installed plugins:", bright);
	table.DrawGap(5);

	const Font &font = FontSet::Get(14);
	for(const auto &plugin : GameData::PluginAboutText())
	{
		pluginZones.emplace_back(table.GetCenterPoint(), table.GetRowSize(), plugin.first);

		bool isSelected = (plugin.first == selectedPlugin);
		if(isSelected || plugin.first == hoverPlugin)
			table.DrawHighlight(back);
		table.Draw(plugin.first, isSelected ? bright : medium);

		if(isSelected)
		{
			const Sprite *sprite = SpriteSet::Get(plugin.first);
			Point top(15., firstY);
			if(sprite)
			{
				Point center(130., top.Y() + .5 * sprite->Height());
				SpriteShader::Draw(sprite, center);
				top.Y() += sprite->Height() + 10.;
			}

			WrappedText wrap(font);
			wrap.SetWrapWidth(MAX_TEXT_WIDTH);
			static const string EMPTY = "(No description given.)";
			wrap.Wrap(plugin.second.empty() ? EMPTY : plugin.second);
			wrap.Draw(top, medium);
		}
	}
}



void PreferencesPanel::Exit()
{
	Command::SaveSettings(Files::Config() + "keys.txt");

	GetUI()->Pop(this);
}<|MERGE_RESOLUTION|>--- conflicted
+++ resolved
@@ -61,13 +61,10 @@
 	const string SCROLL_SPEED = "Scroll speed";
 	const string FIGHTER_REPAIR = "Repair fighters in";
 	const string SHIP_OUTLINES = "Ship outlines in shops";
-<<<<<<< HEAD
 	const string TARGET_ASTEROIDS_BASED_ON = "Target asteroid based on";
-=======
 
 	// How many pages of settings there are.
 	const int SETTINGS_PAGE_COUNT = 1;
->>>>>>> 20d2d9de
 }
 
 
@@ -480,13 +477,9 @@
 		EXPEND_AMMO,
 		FIGHTER_REPAIR,
 		TURRET_TRACKING,
-<<<<<<< HEAD
 		"Fighters transfer cargo",
 		TARGET_ASTEROIDS_BASED_ON,
-		"\n",
-=======
 		"\t",
->>>>>>> 20d2d9de
 		"Performance",
 		"Show CPU / GPU load",
 		"Render motion blur",
