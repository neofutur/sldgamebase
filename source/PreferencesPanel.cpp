/* PreferencesPanel.cpp
Copyright (c) 2014 by Michael Zahniser

Endless Sky is free software: you can redistribute it and/or modify it under the
terms of the GNU General Public License as published by the Free Software
Foundation, either version 3 of the License, or (at your option) any later version.

Endless Sky is distributed in the hope that it will be useful, but WITHOUT ANY
WARRANTY; without even the implied warranty of MERCHANTABILITY or FITNESS FOR A
PARTICULAR PURPOSE. See the GNU General Public License for more details.

You should have received a copy of the GNU General Public License along with
this program. If not, see <https://www.gnu.org/licenses/>.
*/

#include "PreferencesPanel.h"

#include "text/alignment.hpp"
#include "Audio.h"
#include "Color.h"
#include "Dialog.h"
#include "Files.h"
#include "text/Font.h"
#include "text/FontSet.h"
#include "GameData.h"
#include "Information.h"
#include "Interface.h"
#include "text/layout.hpp"
#include "Plugins.h"
#include "Preferences.h"
#include "Screen.h"
#include "Sprite.h"
#include "SpriteSet.h"
#include "SpriteShader.h"
#include "StarField.h"
#include "text/Table.h"
#include "text/truncate.hpp"
#include "UI.h"
#include "text/WrappedText.h"

#include "opengl.h"
#include <SDL2/SDL.h>

#include <algorithm>

using namespace std;

namespace {
	// Settings that require special handling.
	const string ZOOM_FACTOR = "Main zoom factor";
	const int ZOOM_FACTOR_MIN = 100;
	const int ZOOM_FACTOR_MAX = 200;
	const int ZOOM_FACTOR_INCREMENT = 10;
	const string VIEW_ZOOM_FACTOR = "View zoom factor";
	const string AUTO_AIM_SETTING = "Automatic aiming";
	const string SCREEN_MODE_SETTING = "Screen mode";
	const string VSYNC_SETTING = "VSync";
	const string EXPEND_AMMO = "Escorts expend ammo";
	const string TURRET_TRACKING = "Turret tracking";
	const string FOCUS_PREFERENCE = "Turrets focus fire";
	const string FRUGAL_ESCORTS = "Escorts use ammo frugally";
	const string REACTIVATE_HELP = "Reactivate first-time help";
	const string SCROLL_SPEED = "Scroll speed";
	const string FIGHTER_REPAIR = "Repair fighters in";
	const string SHIP_OUTLINES = "Ship outlines in shops";
	const string BOARDING_PRIORITY = "Boarding target priority";
	const string BACKGROUND_PARALLAX = "Parallax background";
	const string ALERT_INDICATOR = "Alert indicator";

	// How many pages of settings there are.
	const int SETTINGS_PAGE_COUNT = 2;
}



PreferencesPanel::PreferencesPanel()
	: editing(-1), selected(0), hover(-1)
{
	// Select the first valid plugin.
	for(const auto &plugin : Plugins::Get())
		if(plugin.second.IsValid())
		{
			selectedPlugin = plugin.first;
			break;
		}

	SetIsFullScreen(true);
}



// Draw this panel.
void PreferencesPanel::Draw()
{
	glClear(GL_COLOR_BUFFER_BIT);
	GameData::Background().Draw(Point(), Point());

	Information info;
	info.SetBar("volume", Audio::Volume());
<<<<<<< HEAD
	info.SetBar("music volume", Audio::MusicVolume());
=======
	if(Plugins::HasChanged())
		info.SetCondition("show plugins changed");
>>>>>>> 9b106833
	if(SETTINGS_PAGE_COUNT > 1)
		info.SetCondition("multiple pages");
	if(currentSettingsPage > 0)
		info.SetCondition("show previous");
	if(currentSettingsPage + 1 < SETTINGS_PAGE_COUNT)
		info.SetCondition("show next");
	GameData::Interfaces().Get("menu background")->Draw(info, this);
	string pageName = (page == 'c' ? "controls" : page == 's' ? "settings" : "plugins");
	GameData::Interfaces().Get(pageName)->Draw(info, this);
	GameData::Interfaces().Get("preferences")->Draw(info, this);

	zones.clear();
	prefZones.clear();
	pluginZones.clear();
	if(page == 'c')
		DrawControls();
	else if(page == 's')
		DrawSettings();
	else if(page == 'p')
		DrawPlugins();
}



bool PreferencesPanel::KeyDown(SDL_Keycode key, Uint16 mod, const Command &command, bool isNewPress)
{
	if(static_cast<unsigned>(editing) < zones.size())
	{
		Command::SetKey(zones[editing].Value(), key);
		EndEditing();
		return true;
	}

	if(key == SDLK_DOWN && static_cast<unsigned>(selected + 1) < zones.size())
		++selected;
	else if(key == SDLK_UP && selected > 0)
		--selected;
	else if(key == SDLK_RETURN)
		editing = selected;
	else if(key == 'b' || command.Has(Command::MENU) || (key == 'w' && (mod & (KMOD_CTRL | KMOD_GUI))))
		Exit();
	else if(key == 'c' || key == 's' || key == 'p')
		page = key;
	else if(key == 'o' && page == 'p')
		Files::OpenUserPluginFolder();
	else if((key == 'n' || key == SDLK_PAGEUP) && currentSettingsPage < SETTINGS_PAGE_COUNT - 1)
		++currentSettingsPage;
	else if((key == 'r' || key == SDLK_PAGEDOWN) && currentSettingsPage > 0)
		--currentSettingsPage;
	else
		return false;

	return true;
}



bool PreferencesPanel::Click(int x, int y, int clicks)
{
	EndEditing();

	if(x >= 265 && x < 295 && y >= -220 && y < 70)
	{
		Audio::SetVolume((20 - y) / 200.);
		Audio::Play(Audio::Get("warder"));
		return true;
	}
	else if(x >= 309.5 && x < 340.5 && y >= -220 && y < 70)
	{
		Audio::SetMusicVolume((20 - y) / 200.);
		return true;
	}

	Point point(x, y);
	for(unsigned index = 0; index < zones.size(); ++index)
		if(zones[index].Contains(point))
			editing = selected = index;

	for(const auto &zone : prefZones)
		if(zone.Contains(point))
		{
			// For some settings, clicking the option does more than just toggle a
			// boolean state keyed by the option's name.
			if(zone.Value() == ZOOM_FACTOR)
			{
				int newZoom = Screen::UserZoom() + ZOOM_FACTOR_INCREMENT;
				Screen::SetZoom(newZoom);
				if(newZoom > ZOOM_FACTOR_MAX || Screen::Zoom() != newZoom)
				{
					// Notify the user why setting the zoom any higher isn't permitted.
					// Only show this if it's not possible to zoom the view at all, as
					// otherwise the dialog will show every time, which is annoying.
					if(newZoom == ZOOM_FACTOR_MIN + ZOOM_FACTOR_INCREMENT)
						GetUI()->Push(new Dialog(
							"Your screen resolution is too low to support a zoom level above 100%."));
					Screen::SetZoom(ZOOM_FACTOR_MIN);
				}
				// Convert to raw window coordinates, at the new zoom level.
				point *= Screen::Zoom() / 100.;
				point += .5 * Point(Screen::RawWidth(), Screen::RawHeight());
				SDL_WarpMouseInWindow(nullptr, point.X(), point.Y());
			}
			else if(zone.Value() == BOARDING_PRIORITY)
				Preferences::ToggleBoarding();
			else if(zone.Value() == BACKGROUND_PARALLAX)
				Preferences::ToggleParallax();
			else if(zone.Value() == VIEW_ZOOM_FACTOR)
			{
				// Increase the zoom factor unless it is at the maximum. In that
				// case, cycle around to the lowest zoom factor.
				if(!Preferences::ZoomViewIn())
					while(Preferences::ZoomViewOut()) {}
			}
			else if(zone.Value() == SCREEN_MODE_SETTING)
				Preferences::ToggleScreenMode();
			else if(zone.Value() == VSYNC_SETTING)
			{
				if(!Preferences::ToggleVSync())
					GetUI()->Push(new Dialog(
						"Unable to change VSync state. (Your system's graphics settings may be controlling it instead.)"));
			}
			else if(zone.Value() == AUTO_AIM_SETTING)
				Preferences::ToggleAutoAim();
			else if(zone.Value() == EXPEND_AMMO)
				Preferences::ToggleAmmoUsage();
			else if(zone.Value() == TURRET_TRACKING)
				Preferences::Set(FOCUS_PREFERENCE, !Preferences::Has(FOCUS_PREFERENCE));
			else if(zone.Value() == REACTIVATE_HELP)
			{
				for(const auto &it : GameData::HelpTemplates())
					Preferences::Set("help: " + it.first, false);
			}
			else if(zone.Value() == SCROLL_SPEED)
			{
				// Toggle between three different speeds.
				int speed = Preferences::ScrollSpeed() + 20;
				if(speed > 60)
					speed = 20;
				Preferences::SetScrollSpeed(speed);
			}
			else if(zone.Value() == ALERT_INDICATOR)
				Preferences::ToggleAlert();
			// All other options are handled by just toggling the boolean state.
			else
				Preferences::Set(zone.Value(), !Preferences::Has(zone.Value()));
			break;
		}

	for(const auto &zone : pluginZones)
		if(zone.Contains(point))
		{
			selectedPlugin = zone.Value();
			break;
		}

	return true;
}



bool PreferencesPanel::Hover(int x, int y)
{
	hoverPoint = Point(x, y);

	hover = -1;
	for(unsigned index = 0; index < zones.size(); ++index)
		if(zones[index].Contains(hoverPoint))
			hover = index;

	hoverPreference.clear();
	for(const auto &zone : prefZones)
		if(zone.Contains(hoverPoint))
			hoverPreference = zone.Value();

	hoverPlugin.clear();
	for(const auto &zone : pluginZones)
		if(zone.Contains(hoverPoint))
			hoverPlugin = zone.Value();

	return true;
}



// Change the value being hovered over in the direction of the scroll.
bool PreferencesPanel::Scroll(double dx, double dy)
{
	if(!dy || hoverPreference.empty())
		return false;

	if(hoverPreference == ZOOM_FACTOR)
	{
		int zoom = Screen::UserZoom();
		if(dy < 0. && zoom > ZOOM_FACTOR_MIN)
			zoom -= ZOOM_FACTOR_INCREMENT;
		if(dy > 0. && zoom < ZOOM_FACTOR_MAX)
			zoom += ZOOM_FACTOR_INCREMENT;

		Screen::SetZoom(zoom);
		if(Screen::Zoom() != zoom)
			Screen::SetZoom(Screen::Zoom());

		// Convert to raw window coordinates, at the new zoom level.
		Point point = hoverPoint * (Screen::Zoom() / 100.);
		point += .5 * Point(Screen::RawWidth(), Screen::RawHeight());
		SDL_WarpMouseInWindow(nullptr, point.X(), point.Y());
	}
	else if(hoverPreference == VIEW_ZOOM_FACTOR)
	{
		if(dy < 0.)
			Preferences::ZoomViewOut();
		else
			Preferences::ZoomViewIn();
	}
	else if(hoverPreference == SCROLL_SPEED)
	{
		int speed = Preferences::ScrollSpeed();
		if(dy < 0.)
			speed = max(20, speed - 20);
		else
			speed = min(60, speed + 20);
		Preferences::SetScrollSpeed(speed);
	}
	return true;
}



void PreferencesPanel::EndEditing()
{
	editing = -1;
}



void PreferencesPanel::DrawControls()
{
	const Color &back = *GameData::Colors().Get("faint");
	const Color &dim = *GameData::Colors().Get("dim");
	const Color &medium = *GameData::Colors().Get("medium");
	const Color &bright = *GameData::Colors().Get("bright");

	// Check for conflicts.
	const Color &warning = *GameData::Colors().Get("warning conflict");

	Table table;
	table.AddColumn(-115, {230, Alignment::LEFT});
	table.AddColumn(115, {230, Alignment::RIGHT});
	table.SetUnderline(-120, 120);

	int firstY = -248;
	table.DrawAt(Point(-130, firstY));

	static const string CATEGORIES[] = {
		"Navigation",
		"Weapons",
		"Targeting",
		"Navigation",
		"Interface",
		"Fleet"
	};
	const string *category = CATEGORIES;
	static const Command COMMANDS[] = {
		Command::NONE,
		Command::FORWARD,
		Command::LEFT,
		Command::RIGHT,
		Command::BACK,
		Command::AFTERBURNER,
		Command::LAND,
		Command::JUMP,
		Command::NONE,
		Command::PRIMARY,
		Command::SELECT,
		Command::SECONDARY,
		Command::CLOAK,
		Command::NONE,
		Command::NEAREST,
		Command::TARGET,
		Command::HAIL,
		Command::BOARD,
		Command::SCAN,
		Command::NONE,
		Command::MOUSE_TURNING_HOLD,
		Command::MOUSE_TURNING_TOGGLE,
		Command::NONE,
		Command::MENU,
		Command::MAP,
		Command::INFO,
		Command::FULLSCREEN,
		Command::FASTFORWARD,
		Command::NONE,
		Command::DEPLOY,
		Command::FIGHT,
		Command::GATHER,
		Command::HOLD,
		Command::AMMO
	};
	static const Command *BREAK = &COMMANDS[19];
	for(const Command &command : COMMANDS)
	{
		// The "BREAK" line is where to go to the next column.
		if(&command == BREAK)
			table.DrawAt(Point(130, firstY));

		if(!command)
		{
			table.DrawGap(10);
			table.DrawUnderline(medium);
			if(category != end(CATEGORIES))
				table.Draw(*category++, bright);
			else
				table.Advance();
			table.Draw("Key", bright);
			table.DrawGap(5);
		}
		else
		{
			int index = zones.size();
			// Mark conflicts.
			bool isConflicted = command.HasConflict();
			bool isEditing = (index == editing);
			if(isConflicted || isEditing)
			{
				table.SetHighlight(56, 120);
				table.DrawHighlight(isEditing ? dim : warning);
			}

			// Mark the selected row.
			bool isHovering = (index == hover && !isEditing);
			if(!isHovering && index == selected)
			{
				table.SetHighlight(-120, 54);
				table.DrawHighlight(back);
			}

			// Highlight whichever row the mouse hovers over.
			table.SetHighlight(-120, 120);
			if(isHovering)
				table.DrawHighlight(back);

			zones.emplace_back(table.GetCenterPoint(), table.GetRowSize(), command);

			table.Draw(command.Description(), medium);
			table.Draw(command.KeyName(), isEditing ? bright : medium);
		}
	}

	Table shiftTable;
	shiftTable.AddColumn(125, {150, Alignment::RIGHT});
	shiftTable.SetUnderline(0, 130);
	shiftTable.DrawAt(Point(-400, 52));

	shiftTable.DrawUnderline(medium);
	shiftTable.Draw("With <shift> key", bright);
	shiftTable.DrawGap(5);
	shiftTable.Draw("Select nearest ship", medium);
	shiftTable.Draw("Select next escort", medium);
	shiftTable.Draw("Talk to planet", medium);
	shiftTable.Draw("Board disabled escort", medium);
}



void PreferencesPanel::DrawSettings()
{
	const Color &back = *GameData::Colors().Get("faint");
	const Color &dim = *GameData::Colors().Get("dim");
	const Color &medium = *GameData::Colors().Get("medium");
	const Color &bright = *GameData::Colors().Get("bright");

	Table table;
	table.AddColumn(-115, {230, Alignment::LEFT});
	table.AddColumn(115, {230, Alignment::RIGHT});
	table.SetUnderline(-120, 120);

	int firstY = -248;
	table.DrawAt(Point(-130, firstY));

	// About SETTINGS pagination
	// * An empty string indicates that a category has ended.
	// * A '\t' character indicates that the first column on this page has
	//   ended, and the next line should be drawn at the start of the next
	//   column.
	// * A '\n' character indicates that this page is complete, no further lines
	//   should be drawn on this page.
	// * In all three cases, the first non-special string will be considered the
	//   category heading and will be drawn differently to normal setting
	//   entries.
	// * The namespace variable SETTINGS_PAGE_COUNT should be updated to the max
	//   page count (count of '\n' characters plus one).
	static const string SETTINGS[] = {
		"Display",
		ZOOM_FACTOR,
		VIEW_ZOOM_FACTOR,
		SCREEN_MODE_SETTING,
		VSYNC_SETTING,
		"Show status overlays",
		"Show missile overlays",
		"Highlight player's flagship",
		"Rotate flagship in HUD",
		"Show planet labels",
		"Show mini-map",
		"Show asteroid scanner overlay",
		"Always underline shortcuts",
		"\t",
		"Performance",
		"Show CPU / GPU load",
		"Render motion blur",
		"Reduce large graphics",
		"Draw background haze",
		"Draw starfield",
		BACKGROUND_PARALLAX,
		"Show hyperspace flash",
		SHIP_OUTLINES,
		"\n",
		"Gameplay",
		AUTO_AIM_SETTING,
		"Automatic firing",
		BOARDING_PRIORITY,
		EXPEND_AMMO,
		FIGHTER_REPAIR,
		TURRET_TRACKING,
		"Rehire extra crew when lost",
		"\t",
		"Other",
		"Clickable radar display",
		"Hide unexplored map regions",
		REACTIVATE_HELP,
		"Interrupt fast-forward",
		SCROLL_SPEED,
		"Show escort systems on map",
		"Show stored outfits on map",
		"System map sends move orders",
		ALERT_INDICATOR
	};
	bool isCategory = true;
	int page = 0;
	for(const string &setting : SETTINGS)
	{
		// Check if this is a page break.
		if(setting == "\n")
		{
			++page;
			continue;
		}
		// Check if this setting is on the page being displayed.
		// If this setting isn't on the page being displayed, check if it is on an earlier page.
		// If it is, continue to the next setting.
		// Otherwise, this setting is on a later page,
		// do not continue as no further settings are to be displayed.
		if(page < currentSettingsPage)
			continue;
		else if(page > currentSettingsPage)
			break;
		// Check if this is a category break or column break.
		if(setting.empty() || setting == "\t")
		{
			isCategory = true;
			if(!setting.empty())
				table.DrawAt(Point(130, firstY));
			continue;
		}

		if(isCategory)
		{
			isCategory = false;
			table.DrawGap(10);
			table.DrawUnderline(medium);
			table.Draw(setting, bright);
			table.Advance();
			table.DrawGap(5);
			continue;
		}

		// Record where this setting is displayed, so the user can click on it.
		prefZones.emplace_back(table.GetCenterPoint(), table.GetRowSize(), setting);

		// Get the "on / off" text for this setting. Setting "isOn"
		// draws the setting "bright" (i.e. the setting is active).
		bool isOn = Preferences::Has(setting);
		string text;
		if(setting == ZOOM_FACTOR)
		{
			isOn = Screen::UserZoom() == Screen::Zoom();
			text = to_string(Screen::UserZoom());
		}
		else if(setting == VIEW_ZOOM_FACTOR)
		{
			isOn = true;
			text = to_string(static_cast<int>(100. * Preferences::ViewZoom()));
		}
		else if(setting == SCREEN_MODE_SETTING)
		{
			isOn = true;
			text = Preferences::ScreenModeSetting();
		}
		else if(setting == VSYNC_SETTING)
		{
			text = Preferences::VSyncSetting();
			isOn = text != "off";
		}
		else if(setting == AUTO_AIM_SETTING)
		{
			text = Preferences::AutoAimSetting();
			isOn = text != "off";
		}
		else if(setting == EXPEND_AMMO)
			text = Preferences::AmmoUsage();
		else if(setting == TURRET_TRACKING)
		{
			isOn = true;
			text = Preferences::Has(FOCUS_PREFERENCE) ? "focused" : "opportunistic";
		}
		else if(setting == FIGHTER_REPAIR)
		{
			isOn = true;
			text = Preferences::Has(FIGHTER_REPAIR) ? "parallel" : "series";
		}
		else if(setting == SHIP_OUTLINES)
		{
			isOn = true;
			text = Preferences::Has(SHIP_OUTLINES) ? "fancy" : "fast";
		}
		else if(setting == BOARDING_PRIORITY)
		{
			isOn = true;
			text = Preferences::BoardingSetting();
		}
		else if(setting == BACKGROUND_PARALLAX)
		{
			text = Preferences::ParallaxSetting();
			isOn = text != "off";
		}
		else if(setting == REACTIVATE_HELP)
		{
			// Check how many help messages have been displayed.
			const map<string, string> &help = GameData::HelpTemplates();
			int shown = 0;
			int total = 0;
			for(const auto &it : help)
			{
				// Don't count certain special help messages that are always
				// active for new players.
				bool special = false;
				const string SPECIAL_HELP[] = {"basics", "lost"};
				for(const string &str : SPECIAL_HELP)
					if(it.first.find(str) == 0)
						special = true;

				if(!special)
				{
					++total;
					shown += Preferences::Has("help: " + it.first);
				}
			}

			if(shown)
				text = to_string(shown) + " / " + to_string(total);
			else
			{
				isOn = true;
				text = "done";
			}
		}
		else if(setting == SCROLL_SPEED)
		{
			isOn = true;
			text = to_string(Preferences::ScrollSpeed());
		}
		else if(setting == ALERT_INDICATOR)
		{
			isOn = Preferences::GetAlertIndicator() != Preferences::AlertIndicator::NONE;
			text = Preferences::AlertSetting();
		}
		else
			text = isOn ? "on" : "off";

		if(setting == hoverPreference)
			table.DrawHighlight(back);
		table.Draw(setting, isOn ? medium : dim);
		table.Draw(text, isOn ? bright : medium);
	}
}



void PreferencesPanel::DrawPlugins()
{
	const Color &back = *GameData::Colors().Get("faint");
	const Color &dim = *GameData::Colors().Get("dim");
	const Color &medium = *GameData::Colors().Get("medium");
	const Color &bright = *GameData::Colors().Get("bright");

	const Sprite *box[2] = { SpriteSet::Get("ui/unchecked"), SpriteSet::Get("ui/checked") };

	const int MAX_TEXT_WIDTH = 230;
	Table table;
	table.AddColumn(-115, {MAX_TEXT_WIDTH, Truncate::MIDDLE});
	table.SetUnderline(-120, 100);

	int firstY = -238;
	// Table is at -110 while checkbox is at -130
	table.DrawAt(Point(-110, firstY));
	table.DrawUnderline(medium);
	table.DrawGap(25);

	const Font &font = FontSet::Get(14);

	for(const auto &it : Plugins::Get())
	{
		const auto &plugin = it.second;
		if(!plugin.IsValid())
			continue;

		pluginZones.emplace_back(table.GetCenterPoint(), table.GetRowSize(), plugin.name);

		bool isSelected = (plugin.name == selectedPlugin);
		if(isSelected || plugin.name == hoverPlugin)
			table.DrawHighlight(back);

		const Sprite *sprite = box[plugin.currentState];
		Point topLeft = table.GetRowBounds().TopLeft() - Point(sprite->Width(), 0.);
		Rectangle spriteBounds = Rectangle::FromCorner(topLeft, Point(sprite->Width(), sprite->Height()));
		SpriteShader::Draw(sprite, spriteBounds.Center());

		topLeft.X() += 6.;
		topLeft.Y() += 7.;
		Rectangle zoneBounds = Rectangle::FromCorner(topLeft, Point(sprite->Width() - 8., sprite->Height() - 8.));

		AddZone(zoneBounds, [&]() { Plugins::TogglePlugin(plugin.name); });
		if(isSelected)
			table.Draw(plugin.name, bright);
		else
			table.Draw(plugin.name, plugin.enabled ? medium : dim);

		if(isSelected)
		{
			const Sprite *sprite = SpriteSet::Get(plugin.name);
			Point top(15., firstY);
			if(sprite)
			{
				Point center(130., top.Y() + .5 * sprite->Height());
				SpriteShader::Draw(sprite, center);
				top.Y() += sprite->Height() + 10.;
			}

			WrappedText wrap(font);
			wrap.SetWrapWidth(MAX_TEXT_WIDTH);
			static const string EMPTY = "(No description given.)";
			wrap.Wrap(plugin.aboutText.empty() ? EMPTY : plugin.aboutText);
			wrap.Draw(top, medium);
		}
	}
}



void PreferencesPanel::Exit()
{
	Command::SaveSettings(Files::Config() + "keys.txt");

	GetUI()->Pop(this);
}<|MERGE_RESOLUTION|>--- conflicted
+++ resolved
@@ -97,12 +97,9 @@
 
 	Information info;
 	info.SetBar("volume", Audio::Volume());
-<<<<<<< HEAD
 	info.SetBar("music volume", Audio::MusicVolume());
-=======
 	if(Plugins::HasChanged())
 		info.SetCondition("show plugins changed");
->>>>>>> 9b106833
 	if(SETTINGS_PAGE_COUNT > 1)
 		info.SetCondition("multiple pages");
 	if(currentSettingsPage > 0)
