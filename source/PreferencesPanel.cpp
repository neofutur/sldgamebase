--- conflicted
+++ resolved
@@ -70,11 +70,8 @@
 	const string SCROLL_SPEED = "Scroll speed";
 	const string FIGHTER_REPAIR = "Repair fighters in";
 	const string SHIP_OUTLINES = "Ship outlines in shops";
-<<<<<<< HEAD
 	const string CAMERA_ACCELERATION = "Camera Acceleration";
-=======
 	const string DATE_FORMAT = "Date format";
->>>>>>> 7e0cbfa3
 	const string BOARDING_PRIORITY = "Boarding target priority";
 	const string TARGET_ASTEROIDS_BASED_ON = "Target asteroid based on";
 	const string BACKGROUND_PARALLAX = "Parallax background";
@@ -219,76 +216,7 @@
 	for(const auto &zone : prefZones)
 		if(zone.Contains(point))
 		{
-<<<<<<< HEAD
-			// For some settings, clicking the option does more than just toggle a
-			// boolean state keyed by the option's name.
-			if(zone.Value() == ZOOM_FACTOR)
-			{
-				int newZoom = Screen::UserZoom() + ZOOM_FACTOR_INCREMENT;
-				Screen::SetZoom(newZoom);
-				if(newZoom > ZOOM_FACTOR_MAX || Screen::Zoom() != newZoom)
-				{
-					// Notify the user why setting the zoom any higher isn't permitted.
-					// Only show this if it's not possible to zoom the view at all, as
-					// otherwise the dialog will show every time, which is annoying.
-					if(newZoom == ZOOM_FACTOR_MIN + ZOOM_FACTOR_INCREMENT)
-						GetUI()->Push(new Dialog(
-							"Your screen resolution is too low to support a zoom level above 100%."));
-					Screen::SetZoom(ZOOM_FACTOR_MIN);
-				}
-				// Convert to raw window coordinates, at the new zoom level.
-				point *= Screen::Zoom() / 100.;
-				point += .5 * Point(Screen::RawWidth(), Screen::RawHeight());
-				SDL_WarpMouseInWindow(nullptr, point.X(), point.Y());
-			}
-			else if(zone.Value() == BOARDING_PRIORITY)
-				Preferences::ToggleBoarding();
-			else if(zone.Value() == BACKGROUND_PARALLAX)
-				Preferences::ToggleParallax();
-			else if(zone.Value() == VIEW_ZOOM_FACTOR)
-			{
-				// Increase the zoom factor unless it is at the maximum. In that
-				// case, cycle around to the lowest zoom factor.
-				if(!Preferences::ZoomViewIn())
-					while(Preferences::ZoomViewOut()) {}
-			}
-			else if(zone.Value() == SCREEN_MODE_SETTING)
-				Preferences::ToggleScreenMode();
-			else if(zone.Value() == VSYNC_SETTING)
-			{
-				if(!Preferences::ToggleVSync())
-					GetUI()->Push(new Dialog(
-						"Unable to change VSync state. (Your system's graphics settings may be controlling it instead.)"));
-			}
-			else if(zone.Value() == CAMERA_ACCELERATION)
-				Preferences::ToggleCameraAcceleration();
-			else if(zone.Value() == AUTO_AIM_SETTING)
-				Preferences::ToggleAutoAim();
-			else if(zone.Value() == EXPEND_AMMO)
-				Preferences::ToggleAmmoUsage();
-			else if(zone.Value() == TURRET_TRACKING)
-				Preferences::Set(FOCUS_PREFERENCE, !Preferences::Has(FOCUS_PREFERENCE));
-			else if(zone.Value() == REACTIVATE_HELP)
-			{
-				for(const auto &it : GameData::HelpTemplates())
-					Preferences::Set("help: " + it.first, false);
-			}
-			else if(zone.Value() == SCROLL_SPEED)
-			{
-				// Toggle between three different speeds.
-				int speed = Preferences::ScrollSpeed() + 20;
-				if(speed > 60)
-					speed = 20;
-				Preferences::SetScrollSpeed(speed);
-			}
-			else if(zone.Value() == ALERT_INDICATOR)
-				Preferences::ToggleAlert();
-			// All other options are handled by just toggling the boolean state.
-			else
-				Preferences::Set(zone.Value(), !Preferences::Has(zone.Value()));
-=======
 			HandleSettingsString(zone.Value(), point);
->>>>>>> 7e0cbfa3
 			break;
 		}
 
@@ -564,20 +492,7 @@
 		VIEW_ZOOM_FACTOR,
 		SCREEN_MODE_SETTING,
 		VSYNC_SETTING,
-<<<<<<< HEAD
 		CAMERA_ACCELERATION,
-		"Show status overlays",
-		"Show missile overlays",
-		"Highlight player's flagship",
-		"Rotate flagship in HUD",
-		"Show planet labels",
-		"Show mini-map",
-		"Show asteroid scanner overlay",
-		"Always underline shortcuts",
-		"\t",
-=======
-		"",
->>>>>>> 7e0cbfa3
 		"Performance",
 		"Show CPU / GPU load",
 		"Render motion blur",
@@ -605,8 +520,6 @@
 		ALERT_INDICATOR,
 		"Extra fleet status messages",
 		"\n",
-<<<<<<< HEAD
-=======
 		"Gameplay",
 		"Control ship with mouse",
 		AUTO_AIM_SETTING,
@@ -627,7 +540,6 @@
 		"Show stored outfits on map",
 		"System map sends move orders",
 		"\t",
->>>>>>> 7e0cbfa3
 		"Other",
 		"Always underline shortcuts",
 		REACTIVATE_HELP,
@@ -705,13 +617,11 @@
 			text = Preferences::VSyncSetting();
 			isOn = text != "off";
 		}
-<<<<<<< HEAD
 		else if(setting == CAMERA_ACCELERATION)
 		{
 			text = Preferences::CameraAcceleration();
 			isOn = text != "off";
 		}
-=======
 		else if(setting == STATUS_OVERLAYS_ALL)
 		{
 			text = Preferences::StatusOverlaysSetting(Preferences::OverlayType::ALL);
@@ -737,7 +647,6 @@
 			text = Preferences::StatusOverlaysSetting(Preferences::OverlayType::NEUTRAL);
 			isOn = text != "off" && text != "--";
 		}
->>>>>>> 7e0cbfa3
 		else if(setting == AUTO_AIM_SETTING)
 		{
 			text = Preferences::AutoAimSetting();
@@ -1026,6 +935,8 @@
 			GetUI()->Push(new Dialog(
 				"Unable to change VSync state. (Your system's graphics settings may be controlling it instead.)"));
 	}
+	else if(zone.Value() == CAMERA_ACCELERATION)
+		Preferences::ToggleCameraAcceleration();
 	else if(str == STATUS_OVERLAYS_ALL)
 		Preferences::CycleStatusOverlays(Preferences::OverlayType::ALL);
 	else if(str == STATUS_OVERLAYS_FLAGSHIP)
