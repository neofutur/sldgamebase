/* PreferencesPanel.cpp
Copyright (c) 2014 by Michael Zahniser

Endless Sky is free software: you can redistribute it and/or modify it under the
terms of the GNU General Public License as published by the Free Software
Foundation, either version 3 of the License, or (at your option) any later version.

Endless Sky is distributed in the hope that it will be useful, but WITHOUT ANY
WARRANTY; without even the implied warranty of MERCHANTABILITY or FITNESS FOR A
PARTICULAR PURPOSE. See the GNU General Public License for more details.

You should have received a copy of the GNU General Public License along with
this program. If not, see <https://www.gnu.org/licenses/>.
*/

#include "PreferencesPanel.h"

#include "text/alignment.hpp"
#include "Audio.h"
#include "Color.h"
#include "Dialog.h"
#include "Files.h"
#include "text/Font.h"
#include "text/FontSet.h"
#include "GameData.h"
#include "Information.h"
#include "Interface.h"
#include "text/layout.hpp"
#include "Preferences.h"
#include "Screen.h"
#include "Sprite.h"
#include "SpriteSet.h"
#include "SpriteShader.h"
#include "StarField.h"
#include "text/Table.h"
#include "text/truncate.hpp"
#include "UI.h"
#include "text/WrappedText.h"

#include "opengl.h"
#include <SDL2/SDL.h>

#include <algorithm>

using namespace std;

namespace {
	// Settings that require special handling.
	const string ZOOM_FACTOR = "Main zoom factor";
	const int ZOOM_FACTOR_MIN = 100;
	const int ZOOM_FACTOR_MAX = 200;
	const int ZOOM_FACTOR_INCREMENT = 10;
	const string VIEW_ZOOM_FACTOR = "View zoom factor";
	const string SCREEN_MODE_SETTING = "Screen mode";
	const string VSYNC_SETTING = "VSync";
	const string EXPEND_AMMO = "Escorts expend ammo";
	const string TURRET_TRACKING = "Turret tracking";
	const string FOCUS_PREFERENCE = "Turrets focus fire";
	const string FRUGAL_ESCORTS = "Escorts use ammo frugally";
	const string REACTIVATE_HELP = "Reactivate first-time help";
	const string SCROLL_SPEED = "Scroll speed";
	const string FIGHTER_REPAIR = "Repair fighters in";
	const string SHIP_OUTLINES = "Ship outlines in shops";
<<<<<<< HEAD
	const string DATE_FORMAT = "Date format";
=======
	const string BOARDING_PRIORITY = "Boarding target priority";

	// How many pages of settings there are.
>>>>>>> a5de9eb8
	const int SETTINGS_PAGE_COUNT = 1;
}



PreferencesPanel::PreferencesPanel()
	: editing(-1), selected(0), hover(-1)
{
	if(!GameData::PluginAboutText().empty())
		selectedPlugin = GameData::PluginAboutText().begin()->first;

	SetIsFullScreen(true);
}



// Draw this panel.
void PreferencesPanel::Draw()
{
	glClear(GL_COLOR_BUFFER_BIT);
	GameData::Background().Draw(Point(), Point());

	Information info;
	info.SetBar("volume", Audio::Volume());
	if(SETTINGS_PAGE_COUNT > 1)
		info.SetCondition("multiple pages");
	if(currentSettingsPage > 0)
		info.SetCondition("show previous");
	if(currentSettingsPage + 1 < SETTINGS_PAGE_COUNT)
		info.SetCondition("show next");
	GameData::Interfaces().Get("menu background")->Draw(info, this);
	string pageName = (page == 'c' ? "controls" : page == 's' ? "settings" : "plugins");
	GameData::Interfaces().Get(pageName)->Draw(info, this);
	GameData::Interfaces().Get("preferences")->Draw(info, this);

	zones.clear();
	prefZones.clear();
	pluginZones.clear();
	if(page == 'c')
		DrawControls();
	else if(page == 's')
		DrawSettings();
	else if(page == 'p')
		DrawPlugins();
}



bool PreferencesPanel::KeyDown(SDL_Keycode key, Uint16 mod, const Command &command, bool isNewPress)
{
	if(static_cast<unsigned>(editing) < zones.size())
	{
		Command::SetKey(zones[editing].Value(), key);
		EndEditing();
		return true;
	}

	if(key == SDLK_DOWN && static_cast<unsigned>(selected + 1) < zones.size())
		++selected;
	else if(key == SDLK_UP && selected > 0)
		--selected;
	else if(key == SDLK_RETURN)
		editing = selected;
	else if(key == 'b' || command.Has(Command::MENU) || (key == 'w' && (mod & (KMOD_CTRL | KMOD_GUI))))
		Exit();
	else if(key == 'c' || key == 's' || key == 'p')
		page = key;
	else if(key == 'o' && page == 'p')
		Files::OpenUserPluginFolder();
	else if((key == 'n' || key == SDLK_PAGEUP) && currentSettingsPage < SETTINGS_PAGE_COUNT - 1)
		++currentSettingsPage;
	else if((key == 'r' || key == SDLK_PAGEDOWN) && currentSettingsPage > 0)
		--currentSettingsPage;
	else
		return false;

	return true;
}



bool PreferencesPanel::Click(int x, int y, int clicks)
{
	EndEditing();

	if(x >= 265 && x < 295 && y >= -220 && y < 70)
	{
		Audio::SetVolume((20 - y) / 200.);
		Audio::Play(Audio::Get("warder"));
		return true;
	}

	Point point(x, y);
	for(unsigned index = 0; index < zones.size(); ++index)
		if(zones[index].Contains(point))
			editing = selected = index;

	for(const auto &zone : prefZones)
		if(zone.Contains(point))
		{
			// For some settings, clicking the option does more than just toggle a
			// boolean state keyed by the option's name.
			if(zone.Value() == ZOOM_FACTOR)
			{
				int newZoom = Screen::UserZoom() + ZOOM_FACTOR_INCREMENT;
				Screen::SetZoom(newZoom);
				if(newZoom > ZOOM_FACTOR_MAX || Screen::Zoom() != newZoom)
				{
					// Notify the user why setting the zoom any higher isn't permitted.
					// Only show this if it's not possible to zoom the view at all, as
					// otherwise the dialog will show every time, which is annoying.
					if(newZoom == ZOOM_FACTOR_MIN + ZOOM_FACTOR_INCREMENT)
						GetUI()->Push(new Dialog(
							"Your screen resolution is too low to support a zoom level above 100%."));
					Screen::SetZoom(ZOOM_FACTOR_MIN);
				}
				// Convert to raw window coordinates, at the new zoom level.
				point *= Screen::Zoom() / 100.;
				point += .5 * Point(Screen::RawWidth(), Screen::RawHeight());
				SDL_WarpMouseInWindow(nullptr, point.X(), point.Y());
			}
			else if(zone.Value() == BOARDING_PRIORITY)
				Preferences::ToggleBoarding();
			else if(zone.Value() == VIEW_ZOOM_FACTOR)
			{
				// Increase the zoom factor unless it is at the maximum. In that
				// case, cycle around to the lowest zoom factor.
				if(!Preferences::ZoomViewIn())
					while(Preferences::ZoomViewOut()) {}
			}
			else if(zone.Value() == SCREEN_MODE_SETTING)
				Preferences::ToggleScreenMode();
			else if(zone.Value() == VSYNC_SETTING)
			{
				if(!Preferences::ToggleVSync())
					GetUI()->Push(new Dialog(
						"Unable to change VSync state. (Your system's graphics settings may be controlling it instead.)"));
			}
			else if(zone.Value() == EXPEND_AMMO)
				Preferences::ToggleAmmoUsage();
			else if(zone.Value() == TURRET_TRACKING)
				Preferences::Set(FOCUS_PREFERENCE, !Preferences::Has(FOCUS_PREFERENCE));
			else if(zone.Value() == REACTIVATE_HELP)
			{
				for(const auto &it : GameData::HelpTemplates())
					Preferences::Set("help: " + it.first, false);
			}
			else if(zone.Value() == SCROLL_SPEED)
			{
				// Toggle between three different speeds.
				int speed = Preferences::ScrollSpeed() + 20;
				if(speed > 60)
					speed = 20;
				Preferences::SetScrollSpeed(speed);
			}
			else if(zone.Value() == DATE_FORMAT)
				Preferences::ToggleDateFormat();
			// All other options are handled by just toggling the boolean state.
			else
				Preferences::Set(zone.Value(), !Preferences::Has(zone.Value()));
			break;
		}

	for(const auto &zone : pluginZones)
		if(zone.Contains(point))
		{
			selectedPlugin = zone.Value();
			break;
		}

	return true;
}



bool PreferencesPanel::Hover(int x, int y)
{
	hoverPoint = Point(x, y);

	hover = -1;
	for(unsigned index = 0; index < zones.size(); ++index)
		if(zones[index].Contains(hoverPoint))
			hover = index;

	hoverPreference.clear();
	for(const auto &zone : prefZones)
		if(zone.Contains(hoverPoint))
			hoverPreference = zone.Value();

	hoverPlugin.clear();
	for(const auto &zone : pluginZones)
		if(zone.Contains(hoverPoint))
			hoverPlugin = zone.Value();

	return true;
}



// Change the value being hovered over in the direction of the scroll.
bool PreferencesPanel::Scroll(double dx, double dy)
{
	if(!dy || hoverPreference.empty())
		return false;

	if(hoverPreference == ZOOM_FACTOR)
	{
		int zoom = Screen::UserZoom();
		if(dy < 0. && zoom > ZOOM_FACTOR_MIN)
			zoom -= ZOOM_FACTOR_INCREMENT;
		if(dy > 0. && zoom < ZOOM_FACTOR_MAX)
			zoom += ZOOM_FACTOR_INCREMENT;

		Screen::SetZoom(zoom);
		if(Screen::Zoom() != zoom)
			Screen::SetZoom(Screen::Zoom());

		// Convert to raw window coordinates, at the new zoom level.
		Point point = hoverPoint * (Screen::Zoom() / 100.);
		point += .5 * Point(Screen::RawWidth(), Screen::RawHeight());
		SDL_WarpMouseInWindow(nullptr, point.X(), point.Y());
	}
	else if(hoverPreference == VIEW_ZOOM_FACTOR)
	{
		if(dy < 0.)
			Preferences::ZoomViewOut();
		else
			Preferences::ZoomViewIn();
	}
	else if(hoverPreference == SCROLL_SPEED)
	{
		int speed = Preferences::ScrollSpeed();
		if(dy < 0.)
			speed = max(20, speed - 20);
		else
			speed = min(60, speed + 20);
		Preferences::SetScrollSpeed(speed);
	}
	return true;
}



void PreferencesPanel::EndEditing()
{
	editing = -1;
}



void PreferencesPanel::DrawControls()
{
	const Color &back = *GameData::Colors().Get("faint");
	const Color &dim = *GameData::Colors().Get("dim");
	const Color &medium = *GameData::Colors().Get("medium");
	const Color &bright = *GameData::Colors().Get("bright");

	// Check for conflicts.
	const Color &warning = *GameData::Colors().Get("warning conflict");

	Table table;
	table.AddColumn(-115, {230, Alignment::LEFT});
	table.AddColumn(115, {230, Alignment::RIGHT});
	table.SetUnderline(-120, 120);

	int firstY = -248;
	table.DrawAt(Point(-130, firstY));

	static const string CATEGORIES[] = {
		"Navigation",
		"Weapons",
		"Targeting",
		"Interface",
		"Fleet"
	};
	const string *category = CATEGORIES;
	static const Command COMMANDS[] = {
		Command::NONE,
		Command::FORWARD,
		Command::LEFT,
		Command::RIGHT,
		Command::BACK,
		Command::AFTERBURNER,
		Command::LAND,
		Command::JUMP,
		Command::NONE,
		Command::PRIMARY,
		Command::SELECT,
		Command::SECONDARY,
		Command::CLOAK,
		Command::NONE,
		Command::NEAREST,
		Command::TARGET,
		Command::HAIL,
		Command::BOARD,
		Command::SCAN,
		Command::NONE,
		Command::MENU,
		Command::MAP,
		Command::INFO,
		Command::FULLSCREEN,
		Command::FASTFORWARD,
		Command::NONE,
		Command::DEPLOY,
		Command::FIGHT,
		Command::GATHER,
		Command::HOLD,
		Command::AMMO
	};
	static const Command *BREAK = &COMMANDS[19];
	for(const Command &command : COMMANDS)
	{
		// The "BREAK" line is where to go to the next column.
		if(&command == BREAK)
			table.DrawAt(Point(130, firstY));

		if(!command)
		{
			table.DrawGap(10);
			table.DrawUnderline(medium);
			if(category != end(CATEGORIES))
				table.Draw(*category++, bright);
			else
				table.Advance();
			table.Draw("Key", bright);
			table.DrawGap(5);
		}
		else
		{
			int index = zones.size();
			// Mark conflicts.
			bool isConflicted = command.HasConflict();
			bool isEditing = (index == editing);
			if(isConflicted || isEditing)
			{
				table.SetHighlight(56, 120);
				table.DrawHighlight(isEditing ? dim : warning);
			}

			// Mark the selected row.
			bool isHovering = (index == hover && !isEditing);
			if(!isHovering && index == selected)
			{
				table.SetHighlight(-120, 54);
				table.DrawHighlight(back);
			}

			// Highlight whichever row the mouse hovers over.
			table.SetHighlight(-120, 120);
			if(isHovering)
				table.DrawHighlight(back);

			zones.emplace_back(table.GetCenterPoint(), table.GetRowSize(), command);

			table.Draw(command.Description(), medium);
			table.Draw(command.KeyName(), isEditing ? bright : medium);
		}
	}

	Table shiftTable;
	shiftTable.AddColumn(125, {150, Alignment::RIGHT});
	shiftTable.SetUnderline(0, 130);
	shiftTable.DrawAt(Point(-400, 52));

	shiftTable.DrawUnderline(medium);
	shiftTable.Draw("With <shift> key", bright);
	shiftTable.DrawGap(5);
	shiftTable.Draw("Select nearest ship", medium);
	shiftTable.Draw("Select next escort", medium);
	shiftTable.Draw("Talk to planet", medium);
	shiftTable.Draw("Board disabled escort", medium);
}



void PreferencesPanel::DrawSettings()
{
	const Color &back = *GameData::Colors().Get("faint");
	const Color &dim = *GameData::Colors().Get("dim");
	const Color &medium = *GameData::Colors().Get("medium");
	const Color &bright = *GameData::Colors().Get("bright");

	Table table;
	table.AddColumn(-115, {230, Alignment::LEFT});
	table.AddColumn(115, {230, Alignment::RIGHT});
	table.SetUnderline(-120, 120);

	int firstY = -248;
	table.DrawAt(Point(-130, firstY));

	// About SETTINGS pagination
	// * An empty string indicates that a category has ended.
	// * A '\t' character indicates that the first column on this page has
	//   ended, and the next line should be drawn at the start of the next
	//   column.
	// * A '\n' character indicates that this page is complete, no further lines
	//   should be drawn on this page.
	// * In all three cases, the first non-special string will be considered the
	//   category heading and will be drawn differently to normal setting
	//   entries.
	// * The namespace variable SETTINGS_PAGE_COUNT should be updated to the max
	//   page count (count of '\n' characters plus one).
	static const string SETTINGS[] = {
		"Display",
		ZOOM_FACTOR,
		VIEW_ZOOM_FACTOR,
		SCREEN_MODE_SETTING,
		VSYNC_SETTING,
		"Show status overlays",
		"Show missile overlays",
		"Highlight player's flagship",
		"Rotate flagship in HUD",
		"Show planet labels",
		"Show mini-map",
		DATE_FORMAT,
		"Always underline shortcuts",
		"",
		"AI",
		"Automatic aiming",
		"Automatic firing",
		BOARDING_PRIORITY,
		EXPEND_AMMO,
		FIGHTER_REPAIR,
		TURRET_TRACKING,
		"\t",
		"Performance",
		"Show CPU / GPU load",
		"Render motion blur",
		"Reduce large graphics",
		"Draw background haze",
		"Draw starfield",
		"Parallax background",
		"Show hyperspace flash",
		SHIP_OUTLINES,
		"",
		"Other",
		"Clickable radar display",
		"Hide unexplored map regions",
		REACTIVATE_HELP,
		"Interrupt fast-forward",
		"Rehire extra crew when lost",
		SCROLL_SPEED,
		"Show escort systems on map",
		"Show stored outfits on map",
		"System map sends move orders",
		"Warning siren"
	};
	bool isCategory = true;
	int page = 0;
	for(const string &setting : SETTINGS)
	{
		// Check if this is a page break.
		if(setting == "\n")
		{
			++page;
			continue;
		}
		// Check if this setting is on the page being displayed.
		// If this setting isn't on the page being displayed, check if it is on an earlier page.
		// If it is, continue to the next setting.
		// Otherwise, this setting is on a later page,
		// do not continue as no further settings are to be displayed.
		if(page < currentSettingsPage)
			continue;
		else if(page > currentSettingsPage)
			break;
		// Check if this is a category break or column break.
		if(setting.empty() || setting == "\t")
		{
			isCategory = true;
			if(!setting.empty())
				table.DrawAt(Point(130, firstY));
			continue;
		}

		if(isCategory)
		{
			isCategory = false;
			table.DrawGap(10);
			table.DrawUnderline(medium);
			table.Draw(setting, bright);
			table.Advance();
			table.DrawGap(5);
			continue;
		}

		// Record where this setting is displayed, so the user can click on it.
		prefZones.emplace_back(table.GetCenterPoint(), table.GetRowSize(), setting);

		// Get the "on / off" text for this setting. Setting "isOn"
		// draws the setting "bright" (i.e. the setting is active).
		bool isOn = Preferences::Has(setting);
		string text;
		if(setting == ZOOM_FACTOR)
		{
			isOn = Screen::UserZoom() == Screen::Zoom();
			text = to_string(Screen::UserZoom());
		}
		else if(setting == VIEW_ZOOM_FACTOR)
		{
			isOn = true;
			text = to_string(static_cast<int>(100. * Preferences::ViewZoom()));
		}
		else if(setting == SCREEN_MODE_SETTING)
		{
			isOn = true;
			text = Preferences::ScreenModeSetting();
		}
		else if(setting == VSYNC_SETTING)
		{
			text = Preferences::VSyncSetting();
			isOn = text != "off";
		}
		else if(setting == EXPEND_AMMO)
			text = Preferences::AmmoUsage();
		else if(setting == DATE_FORMAT)
		{
			isOn = true;
			Preferences::DateFormat datefmtShortName = Preferences::GetDateFormat();
			if(datefmtShortName == Preferences::DateFormat::ymd)
				text = "yyyy-mm-dd";
			else if(datefmtShortName == Preferences::DateFormat::dmy)
				text = "dd/mm/yyyy";
			else if(datefmtShortName == Preferences::DateFormat::mdy)
				text = "mm/dd/yyyy";
		}
		else if(setting == TURRET_TRACKING)
		{
			isOn = true;
			text = Preferences::Has(FOCUS_PREFERENCE) ? "focused" : "opportunistic";
		}
		else if(setting == FIGHTER_REPAIR)
		{
			isOn = true;
			text = Preferences::Has(FIGHTER_REPAIR) ? "parallel" : "series";
		}
		else if(setting == SHIP_OUTLINES)
		{
			isOn = true;
			text = Preferences::Has(SHIP_OUTLINES) ? "fancy" : "fast";
		}
		else if(setting == BOARDING_PRIORITY)
		{
			isOn = true;
			text = Preferences::BoardingSetting();
		}
		else if(setting == REACTIVATE_HELP)
		{
			// Check how many help messages have been displayed.
			const map<string, string> &help = GameData::HelpTemplates();
			int shown = 0;
			int total = 0;
			for(const auto &it : help)
			{
				// Don't count certain special help messages that are always
				// active for new players.
				bool special = false;
				const string SPECIAL_HELP[] = {"basics", "lost"};
				for(const string &str : SPECIAL_HELP)
					if(it.first.find(str) == 0)
						special = true;

				if(!special)
				{
					++total;
					shown += Preferences::Has("help: " + it.first);
				}
			}

			if(shown)
				text = to_string(shown) + " / " + to_string(total);
			else
			{
				isOn = true;
				text = "done";
			}
		}
		else if(setting == SCROLL_SPEED)
		{
			isOn = true;
			text = to_string(Preferences::ScrollSpeed());
		}
		else
			text = isOn ? "on" : "off";

		if(setting == hoverPreference)
			table.DrawHighlight(back);
		table.Draw(setting, isOn ? medium : dim);
		table.Draw(text, isOn ? bright : medium);
	}
}



void PreferencesPanel::DrawPlugins()
{
	const Color &back = *GameData::Colors().Get("faint");
	const Color &medium = *GameData::Colors().Get("medium");
	const Color &bright = *GameData::Colors().Get("bright");

	const int MAX_TEXT_WIDTH = 230;
	Table table;
	table.AddColumn(-115, {MAX_TEXT_WIDTH, Truncate::MIDDLE});
	table.SetUnderline(-120, 120);

	int firstY = -238;
	table.DrawAt(Point(-130, firstY));
	table.DrawUnderline(medium);
	table.Draw("Installed plugins:", bright);
	table.DrawGap(5);

	const Font &font = FontSet::Get(14);
	for(const auto &plugin : GameData::PluginAboutText())
	{
		pluginZones.emplace_back(table.GetCenterPoint(), table.GetRowSize(), plugin.first);

		bool isSelected = (plugin.first == selectedPlugin);
		if(isSelected || plugin.first == hoverPlugin)
			table.DrawHighlight(back);
		table.Draw(plugin.first, isSelected ? bright : medium);

		if(isSelected)
		{
			const Sprite *sprite = SpriteSet::Get(plugin.first);
			Point top(15., firstY);
			if(sprite)
			{
				Point center(130., top.Y() + .5 * sprite->Height());
				SpriteShader::Draw(sprite, center);
				top.Y() += sprite->Height() + 10.;
			}

			WrappedText wrap(font);
			wrap.SetWrapWidth(MAX_TEXT_WIDTH);
			static const string EMPTY = "(No description given.)";
			wrap.Wrap(plugin.second.empty() ? EMPTY : plugin.second);
			wrap.Draw(top, medium);
		}
	}
}



void PreferencesPanel::Exit()
{
	Command::SaveSettings(Files::Config() + "keys.txt");

	GetUI()->Pop(this);
}<|MERGE_RESOLUTION|>--- conflicted
+++ resolved
@@ -61,13 +61,10 @@
 	const string SCROLL_SPEED = "Scroll speed";
 	const string FIGHTER_REPAIR = "Repair fighters in";
 	const string SHIP_OUTLINES = "Ship outlines in shops";
-<<<<<<< HEAD
 	const string DATE_FORMAT = "Date format";
-=======
 	const string BOARDING_PRIORITY = "Boarding target priority";
 
 	// How many pages of settings there are.
->>>>>>> a5de9eb8
 	const int SETTINGS_PAGE_COUNT = 1;
 }
 
