--- conflicted
+++ resolved
@@ -28,19 +28,11 @@
 class PreferencesPanel : public Panel {
 public:
 	PreferencesPanel();
-<<<<<<< HEAD
-	
+
 	// Draw this panel. Delta time is the time between frames rendered by the GPU.
 	virtual void Draw(double deltaTime) override;
-	
-	
-=======
-
-	// Draw this panel.
-	virtual void Draw() override;
 
 
->>>>>>> b1b1a78a
 protected:
 	// Only override the ones you need; the default action is to return false.
 	virtual bool KeyDown(SDL_Keycode key, Uint16 mod, const Command &command, bool isNewPress) override;
