--- conflicted
+++ resolved
@@ -76,24 +76,6 @@
 	targetGovernment = parent.targetGovernment;
 
 	cachedTarget = TargetPtr().get();
-<<<<<<< HEAD
-	
-	if(weapon->Inaccuracy())
-	{
-		if(!parent.weapon->Acceleration())
-		{
-			// Move in this new direction at the same velocity.
-			// To maintain the sign of the velocity, Point::Length can’t be used.
-			Point referenceVector = parent.angle.Unit();
-			double parentVelocity = referenceVector.Dot(parent.velocity);
-			velocity = this->angle.Unit() * parentVelocity;
-		}
-	}
-	velocity += this->angle.Unit() * (weapon->Velocity() + Random::Real() * weapon->RandomVelocity());
-=======
-	double inaccuracy = weapon->Inaccuracy();
-	if(inaccuracy)
-		this->angle += Angle::Random(inaccuracy) - Angle::Random(inaccuracy);
 
 	// Given that submunitions inherit the velocity of the parent projectile,
 	// it is often the case that submunitions don't add any additional velocity.
@@ -101,7 +83,6 @@
 	// this, we tilt the velocity of submunitions in the direction of the inaccuracy.
 	dV = this->angle.Unit() * (parent.dV.Length() + weapon->Velocity() + Random::Real() * weapon->RandomVelocity());
 	velocity += dV - parent.dV;
->>>>>>> ffbde475
 
 	// If a random lifetime is specified, add a random amount up to that amount.
 	if(weapon->RandomLifetime())
