--- conflicted
+++ resolved
@@ -351,15 +351,10 @@
 	// lock will be lost.
 	if(weapon->Tracking())
 		hasLock |= Check(weapon->Tracking(), base);
-<<<<<<< HEAD
-	
+
 	// Optical tracking is about 15% for interceptors, 39% for light warships,
 	// 70% for medium warships, and 94% for heavy warships, given the average
 	// mass of human ships of these categories.
-=======
-
-	// Optical tracking is about 15% for interceptors and 75% for medium warships.
->>>>>>> 3e27b90a
 	if(weapon->OpticalTracking())
 	{
 		double weight = target.Mass() * target.Mass();
