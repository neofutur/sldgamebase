--- conflicted
+++ resolved
@@ -35,13 +35,10 @@
 	DataFile file(path);
 	if(file.begin() != file.end())
 		this->path = path;
-<<<<<<< HEAD
-	
+
 	int flagshipIterator = -1;
 	int flagshipTarget = 0;
-=======
 
->>>>>>> a2b231a3
 	for(const DataNode &node : file)
 	{
 		if(node.Token(0) == "pilot" && node.Size() >= 3)
