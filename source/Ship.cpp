/* Ship.cpp
Copyright (c) 2014 by Michael Zahniser

Endless Sky is free software: you can redistribute it and/or modify it under the
terms of the GNU General Public License as published by the Free Software
Foundation, either version 3 of the License, or (at your option) any later version.

Endless Sky is distributed in the hope that it will be useful, but WITHOUT ANY
WARRANTY; without even the implied warranty of MERCHANTABILITY or FITNESS FOR A
PARTICULAR PURPOSE. See the GNU General Public License for more details.

You should have received a copy of the GNU General Public License along with
this program. If not, see <https://www.gnu.org/licenses/>.
*/

#include "Ship.h"

#include "Audio.h"
#include "CategoryList.h"
#include "CategoryTypes.h"
#include "DamageDealt.h"
#include "DataNode.h"
#include "DataWriter.h"
#include "Effect.h"
#include "Flotsam.h"
#include "text/Format.h"
#include "GameData.h"
#include "Government.h"
#include "JumpTypes.h"
#include "Logger.h"
#include "Mask.h"
#include "Messages.h"
#include "Phrase.h"
#include "Planet.h"
#include "PlayerInfo.h"
#include "Preferences.h"
#include "Projectile.h"
#include "Random.h"
#include "ShipEvent.h"
#include "Sound.h"
#include "Sprite.h"
#include "SpriteSet.h"
#include "StellarObject.h"
#include "System.h"
#include "TextReplacements.h"
#include "Visual.h"
#include "Wormhole.h"

#include <algorithm>
#include <cassert>
#include <cmath>
#include <limits>
#include <sstream>

using namespace std;

namespace {
	const string FIGHTER_REPAIR = "Repair fighters in";
	const vector<string> BAY_SIDE = {"inside", "over", "under"};
	const vector<string> BAY_FACING = {"forward", "left", "right", "back"};
	const vector<Angle> BAY_ANGLE = {Angle(0.), Angle(-90.), Angle(90.), Angle(180.)};

	const vector<string> ENGINE_SIDE = {"under", "over"};
	const vector<string> STEERING_FACING = {"none", "left", "right"};

	const double MAXIMUM_TEMPERATURE = 100.;

	// Scanning takes a maximum of SCAN_TIME AI steps, with a scan speed
	// dependent on the range from the ship (among other factors).  The
	// scan speed uses a gaussian drop-off with the reported scan radius
	// as the standard deviation. At a range of MAX_SCAN_RANGE, which
	// works out to 5% of the max scan speed, ships cease to scan. This
	// MAX_SCAN_RANGE is critical since anywhere within that range,
	// you still have a maximum of SCAN_TIME AI steps to scan.
	const double SCAN_TIME = 600.;
	const double MAX_SCAN_RANGE = 2.4477468306808167762; // exp(-x*x/2) = 0.05
	const double MAX_SCAN_RANGE_FACTOR = MAX_SCAN_RANGE * MAX_SCAN_RANGE;

	// These numbers ensure it takes 10 seconds for a Cargo Scanner to scan
	// a Bulk Freighter at point blank range. Any ship with less than 40
	// cargo space takes as long as a ship with 40 cargo space.
	const double SCAN_MIN_CARGO_SPACE = 40;
	const double SCAN_CARGO_FACTOR = 0.017469281074217108;

	// This ensures it takes 10 seconds for an Outfit Scanner to scan a
	// Bactrian at point blank range. Any ship with less than 200 outfit
	// space takes as long as a ship with 200 outfit space.
	const double SCAN_MIN_OUTFIT_SPACE = 200;
	const double SCAN_OUTFIT_FACTOR = 0.07850641917988008;

	// Formula for the scan outfit or cargo factor is:
	// factor = pow(scanEfficiency * framesToFullScan / SCAN_TIME, 3./2) / referenceSize

	// Helper function to transfer energy to a given stat if it is less than the
	// given maximum value.
	void DoRepair(double &stat, double &available, double maximum)
	{
		double transfer = max(0., min(available, maximum - stat));
		stat += transfer;
		available -= transfer;
	}

	// Helper function to repair a given stat up to its maximum, limited by
	// how much repair is available and how much energy, fuel, and heat are available.
	// Updates the stat, the available amount, and the energy, fuel, and heat amounts.
	void DoRepair(double &stat, double &available, double maximum, double &energy, double energyCost,
		double &fuel, double fuelCost, double &heat, double heatCost)
	{
		if(available <= 0. || stat >= maximum)
			return;

		// Energy, heat, and fuel costs are the energy, fuel, or heat required per unit repaired.
		if(energyCost > 0.)
			available = min(available, energy / energyCost);
		if(fuelCost > 0.)
			available = min(available, fuel / fuelCost);
		if(heatCost < 0.)
			available = min(available, heat / -heatCost);

		double transfer = min(available, maximum - stat);
		if(transfer > 0.)
		{
			stat += transfer;
			available -= transfer;
			energy -= transfer * energyCost;
			fuel -= transfer * fuelCost;
			heat += transfer * heatCost;
		}
	}

	// Helper function to reduce a given status effect according
	// to its resistance, limited by how much energy, fuel, and heat are available.
	// Updates the stat and the energy, fuel, and heat amounts.
	void DoStatusEffect(bool isDeactivated, double &stat, double resistance, double &energy, double energyCost,
		double &fuel, double fuelCost, double &heat, double heatCost)
	{
		if(isDeactivated || resistance <= 0.)
		{
			stat = max(0., .99 * stat);
			return;
		}

		// Calculate how much resistance can be used assuming no
		// energy or fuel cost.
		resistance = .99 * stat - max(0., .99 * stat - resistance);

		// Limit the resistance by the available energy, heat, and fuel.
		if(energyCost > 0.)
			resistance = min(resistance, energy / energyCost);
		if(fuelCost > 0.)
			resistance = min(resistance, fuel / fuelCost);
		if(heatCost < 0.)
			resistance = min(resistance, heat / -heatCost);

		// Update the stat, energy, heat, and fuel given how much resistance is being used.
		if(resistance > 0.)
		{
			stat = max(0., .99 * stat - resistance);
			energy -= resistance * energyCost;
			fuel -= resistance * fuelCost;
			heat += resistance * heatCost;
		}
		else
			stat = max(0., .99 * stat);
	}

	// Get an overview of how many weapon-outfits are equipped.
	map<const Outfit *, int> GetEquipped(const vector<Hardpoint> &weapons)
	{
		map<const Outfit *, int> equipped;
		for(const Hardpoint &hardpoint : weapons)
			if(hardpoint.GetOutfit())
				++equipped[hardpoint.GetOutfit()];
		return equipped;
	}

	void LogWarning(const string &modelName, const string &name, string &&warning)
	{
		string shipID = modelName + (name.empty() ? ": " : " \"" + name + "\": ");
		Logger::LogError(shipID + std::move(warning));
	}

	// Transfer as many of the given outfits from the source ship to the target
	// ship as the source ship can remove and the target ship can handle. Returns the
	// items and amounts that were actually transferred (so e.g. callers can determine
	// how much material was transferred, if any).
	map<const Outfit *, int> TransferAmmo(const map<const Outfit *, int> &stockpile, Ship &from, Ship &to)
	{
		auto transferred = map<const Outfit *, int>{};
		for(auto &&item : stockpile)
		{
			assert(item.second > 0 && "stockpile count must be positive");
			int unloadable = abs(from.Attributes().CanAdd(*item.first, -item.second));
			int loadable = to.Attributes().CanAdd(*item.first, unloadable);
			if(loadable > 0)
			{
				from.AddOutfit(item.first, -loadable);
				to.AddOutfit(item.first, loadable);
				transferred[item.first] = loadable;
			}
		}
		return transferred;
	}

	// Ships which are scrambled have a chance for their weapons to jam,
	// delaying their firing for another reload cycle. The less energy
	// a ship has relative to its max and the more scrambled the ship is,
	// the higher the chance that a weapon will jam. The jam chance is
	// capped at 50%. Very small amounts of scrambling are ignored.
	// The scale is such that a weapon with a scrambling damage of 5 and a reload
	// of 60 (i.e. the ion cannon) will only ever push a ship to a jam chance
	// of 5% when it is at 100% energy.
	double CalculateJamChance(double maxEnergy, double scrambling)
	{
		double scale = maxEnergy * 220.;
		return scrambling > .1 ? min(0.5, scale ? scrambling / scale : 1.) : 0.;
	}
}



// Construct and Load() at the same time.
Ship::Ship(const DataNode &node)
{
	Load(node);
}



void Ship::Load(const DataNode &node)
{
	if(node.Size() >= 2)
		modelName = node.Token(1);
	if(node.Size() >= 3)
	{
		base = GameData::Ships().Get(modelName);
		variantName = node.Token(2);
	}
	isDefined = true;

	government = GameData::PlayerGovernment();

	// Note: I do not clear the attributes list here so that it is permissible
	// to override one ship definition with another.
	bool hasEngine = false;
	bool hasArmament = false;
	bool hasBays = false;
	bool hasExplode = false;
	bool hasLeak = false;
	bool hasFinalExplode = false;
	bool hasOutfits = false;
	bool hasDescription = false;
	for(const DataNode &child : node)
	{
		const string &key = child.Token(0);
		bool add = (key == "add");
		if(add && (child.Size() < 2 || child.Token(1) != "attributes"))
		{
			child.PrintTrace("Skipping invalid use of 'add' with " + (child.Size() < 2
					? "no key." : "key: " + child.Token(1)));
			continue;
		}
		if(key == "sprite")
			LoadSprite(child);
		else if(child.Token(0) == "thumbnail" && child.Size() >= 2)
			thumbnail = SpriteSet::Get(child.Token(1));
		else if(key == "name" && child.Size() >= 2)
			name = child.Token(1);
		else if(key == "plural" && child.Size() >= 2)
			pluralModelName = child.Token(1);
		else if(key == "noun" && child.Size() >= 2)
			noun = child.Token(1);
		else if(key == "swizzle" && child.Size() >= 2)
			customSwizzle = child.Value(1);
		else if(key == "uuid" && child.Size() >= 2)
			uuid = EsUuid::FromString(child.Token(1));
		else if(key == "attributes" || add)
		{
			if(!add)
				baseAttributes.Load(child);
			else
			{
				addAttributes = true;
				attributes.Load(child);
			}
		}
		else if((key == "engine" || key == "reverse engine" || key == "steering engine") && child.Size() >= 3)
		{
			if(!hasEngine)
			{
				enginePoints.clear();
				reverseEnginePoints.clear();
				steeringEnginePoints.clear();
				hasEngine = true;
			}
			bool reverse = (key == "reverse engine");
			bool steering = (key == "steering engine");

			vector<EnginePoint> &editPoints = (!steering && !reverse) ? enginePoints :
				(reverse ? reverseEnginePoints : steeringEnginePoints);
			editPoints.emplace_back(0.5 * child.Value(1), 0.5 * child.Value(2),
				(child.Size() > 3 ? child.Value(3) : 1.));
			EnginePoint &engine = editPoints.back();
			if(reverse)
				engine.facing = Angle(180.);
			for(const DataNode &grand : child)
			{
				const string &grandKey = grand.Token(0);
				if(grandKey == "zoom" && grand.Size() >= 2)
					engine.zoom = grand.Value(1);
				else if(grandKey == "angle" && grand.Size() >= 2)
					engine.facing += Angle(grand.Value(1));
				else
				{
					for(unsigned j = 1; j < ENGINE_SIDE.size(); ++j)
						if(grandKey == ENGINE_SIDE[j])
							engine.side = j;
					if(steering)
						for(unsigned j = 1; j < STEERING_FACING.size(); ++j)
							if(grandKey == STEERING_FACING[j])
								engine.steering = j;
				}
			}
		}
		else if(key == "gun" || key == "turret")
		{
			if(!hasArmament)
			{
				armament = Armament();
				hasArmament = true;
			}
			const Outfit *outfit = nullptr;
			Point hardpoint;
			if(child.Size() >= 3)
			{
				hardpoint = Point(child.Value(1), child.Value(2));
				if(child.Size() >= 4)
					outfit = GameData::Outfits().Get(child.Token(3));
			}
			else
			{
				if(child.Size() >= 2)
					outfit = GameData::Outfits().Get(child.Token(1));
			}
			Angle gunPortAngle = Angle(0.);
			bool gunPortParallel = false;
			bool drawUnder = (key == "gun");
			if(child.HasChildren())
			{
				for(const DataNode &grand : child)
				{
					if(grand.Token(0) == "angle" && grand.Size() >= 2)
						gunPortAngle = grand.Value(1);
					else if(grand.Token(0) == "parallel")
						gunPortParallel = true;
					else if(grand.Token(0) == "under")
						drawUnder = true;
					else if(grand.Token(0) == "over")
						drawUnder = false;
					else
						grand.PrintTrace("Skipping unrecognized attribute:");
				}
			}
			if(key == "gun")
				armament.AddGunPort(hardpoint, gunPortAngle, gunPortParallel, drawUnder, outfit);
			else
				armament.AddTurret(hardpoint, drawUnder, outfit);
		}
		else if(key == "never disabled")
			neverDisabled = true;
		else if(key == "uncapturable")
			isCapturable = false;
		else if(((key == "fighter" || key == "drone") && child.Size() >= 3) ||
			(key == "bay" && child.Size() >= 4))
		{
			// While the `drone` and `fighter` keywords are supported for backwards compatibility, the
			// standard format is `bay <ship-category>`, with the same signature for other values.
			string category = "Fighter";
			int childOffset = 0;
			if(key == "drone")
				category = "Drone";
			else if(key == "bay")
			{
				category = child.Token(1);
				childOffset += 1;
			}

			if(!hasBays)
			{
				bays.clear();
				hasBays = true;
			}
			bays.emplace_back(child.Value(1 + childOffset), child.Value(2 + childOffset), category);
			Bay &bay = bays.back();
			for(int i = 3 + childOffset; i < child.Size(); ++i)
			{
				for(unsigned j = 1; j < BAY_SIDE.size(); ++j)
					if(child.Token(i) == BAY_SIDE[j])
						bay.side = j;
				for(unsigned j = 1; j < BAY_FACING.size(); ++j)
					if(child.Token(i) == BAY_FACING[j])
						bay.facing = BAY_ANGLE[j];
			}
			if(child.HasChildren())
				for(const DataNode &grand : child)
				{
					// Load in the effect(s) to be displayed when the ship launches.
					if(grand.Token(0) == "launch effect" && grand.Size() >= 2)
					{
						int count = grand.Size() >= 3 ? static_cast<int>(grand.Value(2)) : 1;
						const Effect *e = GameData::Effects().Get(grand.Token(1));
						bay.launchEffects.insert(bay.launchEffects.end(), count, e);
					}
					else if(grand.Token(0) == "angle" && grand.Size() >= 2)
						bay.facing = Angle(grand.Value(1));
					else
					{
						bool handled = false;
						for(unsigned i = 1; i < BAY_SIDE.size(); ++i)
							if(grand.Token(0) == BAY_SIDE[i])
							{
								bay.side = i;
								handled = true;
							}
						for(unsigned i = 1; i < BAY_FACING.size(); ++i)
							if(grand.Token(0) == BAY_FACING[i])
							{
								bay.facing = BAY_ANGLE[i];
								handled = true;
							}
						if(!handled)
							grand.PrintTrace("Skipping unrecognized attribute:");
					}
				}
		}
		else if(key == "leak" && child.Size() >= 2)
		{
			if(!hasLeak)
			{
				leaks.clear();
				hasLeak = true;
			}
			Leak leak(GameData::Effects().Get(child.Token(1)));
			if(child.Size() >= 3)
				leak.openPeriod = child.Value(2);
			if(child.Size() >= 4)
				leak.closePeriod = child.Value(3);
			leaks.push_back(leak);
		}
		else if(key == "explode" && child.Size() >= 2)
		{
			if(!hasExplode)
			{
				explosionEffects.clear();
				explosionTotal = 0;
				hasExplode = true;
			}
			int count = (child.Size() >= 3) ? child.Value(2) : 1;
			explosionEffects[GameData::Effects().Get(child.Token(1))] += count;
			explosionTotal += count;
		}
		else if(key == "final explode" && child.Size() >= 2)
		{
			if(!hasFinalExplode)
			{
				finalExplosions.clear();
				hasFinalExplode = true;
			}
			int count = (child.Size() >= 3) ? child.Value(2) : 1;
			finalExplosions[GameData::Effects().Get(child.Token(1))] += count;
		}
		else if(key == "outfits")
		{
			if(!hasOutfits)
			{
				outfits.clear();
				hasOutfits = true;
			}
			for(const DataNode &grand : child)
			{
				int count = (grand.Size() >= 2) ? grand.Value(1) : 1;
				if(count > 0)
					outfits[GameData::Outfits().Get(grand.Token(0))] += count;
				else
					grand.PrintTrace("Skipping invalid outfit count:");
			}

			// Verify we have at least as many installed outfits as were identified as "equipped."
			// If not (e.g. a variant definition), ensure FinishLoading equips into a blank slate.
			if(!hasArmament)
				for(const auto &pair : GetEquipped(Weapons()))
				{
					auto it = outfits.find(pair.first);
					if(it == outfits.end() || it->second < pair.second)
					{
						armament.UninstallAll();
						break;
					}
				}
		}
		else if(key == "cargo")
			cargo.Load(child);
		else if(key == "crew" && child.Size() >= 2)
			crew = static_cast<int>(child.Value(1));
		else if(key == "fuel" && child.Size() >= 2)
			fuel = child.Value(1);
		else if(key == "shields" && child.Size() >= 2)
			shields = child.Value(1);
		else if(key == "hull" && child.Size() >= 2)
			hull = child.Value(1);
		else if(key == "position" && child.Size() >= 3)
			position = Point(child.Value(1), child.Value(2));
		else if(key == "system" && child.Size() >= 2)
			currentSystem = GameData::Systems().Get(child.Token(1));
		else if(key == "planet" && child.Size() >= 2)
		{
			zoom = 0.;
			landingPlanet = GameData::Planets().Get(child.Token(1));
		}
		else if(key == "destination system" && child.Size() >= 2)
			targetSystem = GameData::Systems().Get(child.Token(1));
		else if(key == "parked")
			isParked = true;
		else if(key == "description" && child.Size() >= 2)
		{
			if(!hasDescription)
			{
				description.clear();
				hasDescription = true;
			}
			description += child.Token(1);
			description += '\n';
		}
		else if(key == "remove" && child.Size() >= 2)
		{
			if(child.Token(1) == "bays")
				removeBays = true;
			else
				child.PrintTrace("Skipping unsupported \"remove\":");
		}
		else if(key != "actions")
			child.PrintTrace("Skipping unrecognized attribute:");
	}

	// If no plural model name was given, default to the model name with an 's' appended.
	// If the model name ends with an 's' or 'z', print a warning because the default plural will never be correct.
	// Variants will import their plural name from the base model in FinishLoading.
	if(pluralModelName.empty() && variantName.empty())
	{
		pluralModelName = modelName + 's';
		if(modelName.back() == 's' || modelName.back() == 'z')
			node.PrintTrace("Warning: explicit plural name definition required, but none is provided. Defaulting to \""
					+ pluralModelName + "\".");
	}
}



// When loading a ship, some of the outfits it lists may not have been
// loaded yet. So, wait until everything has been loaded, then call this.
void Ship::FinishLoading(bool isNewInstance)
{
	// All copies of this ship should save pointers to the "explosion" weapon
	// definition stored safely in the ship model, which will not be destroyed
	// until GameData is when the program quits. Also copy other attributes of
	// the base model if no overrides were given.
	if(GameData::Ships().Has(modelName))
	{
		const Ship *model = GameData::Ships().Get(modelName);
		explosionWeapon = &model->BaseAttributes();
		if(pluralModelName.empty())
			pluralModelName = model->pluralModelName;
		if(noun.empty())
			noun = model->noun;
		if(!thumbnail)
			thumbnail = model->thumbnail;
	}

	// If this ship has a base class, copy any attributes not defined here.
	// Exception: uncapturable and "never disabled" flags don't carry over.
	if(base && base != this)
	{
		if(!GetSprite())
			reinterpret_cast<Body &>(*this) = *base;
		if(customSwizzle == -1)
			customSwizzle = base->CustomSwizzle();
		if(baseAttributes.Attributes().empty())
			baseAttributes = base->baseAttributes;
		if(bays.empty() && !base->bays.empty() && !removeBays)
			bays = base->bays;
		if(enginePoints.empty())
			enginePoints = base->enginePoints;
		if(reverseEnginePoints.empty())
			reverseEnginePoints = base->reverseEnginePoints;
		if(steeringEnginePoints.empty())
			steeringEnginePoints = base->steeringEnginePoints;
		if(explosionEffects.empty())
		{
			explosionEffects = base->explosionEffects;
			explosionTotal = base->explosionTotal;
		}
		if(finalExplosions.empty())
			finalExplosions = base->finalExplosions;
		if(outfits.empty())
			outfits = base->outfits;
		if(description.empty())
			description = base->description;

		bool hasHardpoints = false;
		for(const Hardpoint &hardpoint : armament.Get())
			if(hardpoint.GetPoint())
				hasHardpoints = true;

		if(!hasHardpoints)
		{
			// Check if any hardpoint locations were not specified.
			auto bit = base->Weapons().begin();
			auto bend = base->Weapons().end();
			auto nextGun = armament.Get().begin();
			auto nextTurret = armament.Get().begin();
			auto end = armament.Get().end();
			Armament merged;
			for( ; bit != bend; ++bit)
			{
				if(!bit->IsTurret())
				{
					while(nextGun != end && nextGun->IsTurret())
						++nextGun;
					const Outfit *outfit = (nextGun == end) ? nullptr : nextGun->GetOutfit();
					merged.AddGunPort(bit->GetPoint() * 2., bit->GetBaseAngle(), bit->IsParallel(), bit->IsUnder(), outfit);
					if(nextGun != end)
						++nextGun;
				}
				else
				{
					while(nextTurret != end && !nextTurret->IsTurret())
						++nextTurret;
					const Outfit *outfit = (nextTurret == end) ? nullptr : nextTurret->GetOutfit();
					merged.AddTurret(bit->GetPoint() * 2., bit->IsUnder(), outfit);
					if(nextTurret != end)
						++nextTurret;
				}
			}
			armament = merged;
		}
	}
	else if(removeBays)
		bays.clear();
	// Check that all the "equipped" weapons actually match what your ship
	// has, and that they are truly weapons. Remove any excess weapons and
	// warn if any non-weapon outfits are "installed" in a hardpoint.
	auto equipped = GetEquipped(Weapons());
	for(auto &it : equipped)
	{
		auto outfitIt = outfits.find(it.first);
		int amount = (outfitIt != outfits.end() ? outfitIt->second : 0);
		int excess = it.second - amount;
		if(excess > 0)
		{
			// If there are more hardpoints specifying this outfit than there
			// are instances of this outfit installed, remove some of them.
			armament.Add(it.first, -excess);
			it.second -= excess;

			LogWarning(VariantName(), Name(),
					"outfit \"" + it.first->TrueName() + "\" equipped but not included in outfit list.");
		}
		else if(!it.first->IsWeapon())
			// This ship was specified with a non-weapon outfit in a
			// hardpoint. Hardpoint::Install removes it, but issue a
			// warning so the definition can be fixed.
			LogWarning(VariantName(), Name(),
					"outfit \"" + it.first->TrueName() + "\" is not a weapon, but is installed as one.");
	}

	// Mark any drone that has no "automaton" value as an automaton, to
	// grandfather in the drones from before that attribute existed.
	if(baseAttributes.Category() == "Drone" && !baseAttributes.Get("automaton"))
		baseAttributes.Set("automaton", 1.);

	baseAttributes.Set("gun ports", armament.GunCount());
	baseAttributes.Set("turret mounts", armament.TurretCount());

	if(addAttributes)
	{
		// Store attributes from an "add attributes" node in the ship's
		// baseAttributes so they can be written to the save file.
		baseAttributes.Add(attributes);
		addAttributes = false;
	}
	// Add the attributes of all your outfits to the ship's base attributes.
	attributes = baseAttributes;
	vector<string> undefinedOutfits;
	for(const auto &it : outfits)
	{
		if(!it.first->IsDefined())
		{
			undefinedOutfits.emplace_back("\"" + it.first->TrueName() + "\"");
			continue;
		}
		attributes.Add(*it.first, it.second);
		// Some ship variant definitions do not specify which weapons
		// are placed in which hardpoint. Add any weapons that are not
		// yet installed to the ship's armament.
		if(it.first->IsWeapon())
		{
			int count = it.second;
			auto eit = equipped.find(it.first);
			if(eit != equipped.end())
				count -= eit->second;

			if(count)
			{
				count -= armament.Add(it.first, count);
				if(count)
					LogWarning(VariantName(), Name(),
						"weapon \"" + it.first->TrueName() + "\" installed, but insufficient slots to use it.");
			}
		}
	}
	if(!undefinedOutfits.empty())
	{
		bool plural = undefinedOutfits.size() > 1;
		// Print the ship name once, then all undefined outfits. If we're reporting for a stock ship, then it
		// doesn't have a name, and missing outfits aren't named yet either. A variant name might exist, though.
		string message;
		if(isYours)
		{
			message = "Player ship " + modelName + " \"" + name + "\":";
			string PREFIX = plural ? "\n\tUndefined outfit " : " undefined outfit ";
			for(auto &&outfit : undefinedOutfits)
				message += PREFIX + outfit;
		}
		else
		{
			message = variantName.empty() ? "Stock ship \"" + modelName + "\": "
				: modelName + " variant \"" + variantName + "\": ";
			message += to_string(undefinedOutfits.size()) + " undefined outfit" + (plural ? "s" : "") + " installed.";
		}

		Logger::LogError(message);
	}
	// Inspect the ship's armament to ensure that guns are in gun ports and
	// turrets are in turret mounts. This can only happen when the armament
	// is configured incorrectly in a ship or variant definition. Do not
	// bother printing this warning if the outfit is not fully defined.
	for(const Hardpoint &hardpoint : armament.Get())
	{
		const Outfit *outfit = hardpoint.GetOutfit();
		if(outfit && outfit->IsDefined()
				&& (hardpoint.IsTurret() != (outfit->Get("turret mounts") != 0.)))
		{
			string warning = (!isYours && !variantName.empty()) ? "variant \"" + variantName + "\"" : modelName;
			if(!name.empty())
				warning += " \"" + name + "\"";
			warning += ": outfit \"" + outfit->TrueName() + "\" installed as a ";
			warning += (hardpoint.IsTurret() ? "turret but is a gun.\n\tturret" : "gun but is a turret.\n\tgun");
			warning += to_string(2. * hardpoint.GetPoint().X()) + " " + to_string(2. * hardpoint.GetPoint().Y());
			warning += " \"" + outfit->TrueName() + "\"";
			Logger::LogError(warning);
		}
	}
	cargo.SetSize(attributes.Get("cargo space"));
	armament.FinishLoading();

	// Figure out how far from center the farthest hardpoint is.
	weaponRadius = 0.;
	for(const Hardpoint &hardpoint : armament.Get())
		weaponRadius = max(weaponRadius, hardpoint.GetPoint().Length());

	// Allocate enough firing bits for this ship.
	firingCommands.SetHardpoints(armament.Get().size());

	// If this ship is being instantiated for the first time, make sure its
	// crew, fuel, etc. are all refilled.
	if(isNewInstance)
		Recharge(true);

	// Ensure that all defined bays are of a valid category. Remove and warn about any
	// invalid bays. Add a default "launch effect" to any remaining internal bays if
	// this ship is crewed (i.e. pressurized).
	string warning;
	const auto &bayCategories = GameData::GetCategory(CategoryType::BAY);
	for(auto it = bays.begin(); it != bays.end(); )
	{
		Bay &bay = *it;
		if(!bayCategories.Contains(bay.category))
		{
			warning += "Invalid bay category: " + bay.category + "\n";
			it = bays.erase(it);
			continue;
		}
		else
			++it;
		if(bay.side == Bay::INSIDE && bay.launchEffects.empty() && Crew())
			bay.launchEffects.emplace_back(GameData::Effects().Get("basic launch"));
	}

	canBeCarried = bayCategories.Contains(attributes.Category());

	// Issue warnings if this ship has is misconfigured, e.g. is missing required values
	// or has negative outfit, cargo, weapon, or engine capacity.
	for(auto &&attr : set<string>{"outfit space", "cargo space", "weapon capacity", "engine capacity"})
	{
		double val = attributes.Get(attr);
		if(val < 0)
			warning += attr + ": " + Format::Number(val) + "\n";
	}
	if(attributes.Get("drag") <= 0.)
	{
		warning += "Defaulting " + string(attributes.Get("drag") ? "invalid" : "missing") + " \"drag\" attribute to 100.0\n";
		attributes.Set("drag", 100.);
	}

	// Calculate the values used to determine this ship's value and danger.
	attraction = CalculateAttraction();
	deterrence = CalculateDeterrence();

	if(!warning.empty())
	{
		// This check is mostly useful for variants and stock ships, which have
		// no names. Print the outfits to facilitate identifying this ship definition.
		string message = (!name.empty() ? "Ship \"" + name + "\" " : "") + "(" + VariantName() + "):\n";
		ostringstream outfitNames;
		outfitNames << "has outfits:\n";
		for(const auto &it : outfits)
			outfitNames << '\t' << it.second << " " + it.first->TrueName() << endl;
		Logger::LogError(message + warning + outfitNames.str());
	}

	// Ships read from a save file may have non-default shields or hull.
	// Perform a full IsDisabled calculation.
	isDisabled = true;
	isDisabled = IsDisabled();

	// Calculate this ship's jump information, e.g. how much it costs to jump, how far it can jump, how it can jump.
	navigation.Calibrate(*this);
	aiCache.Calibrate(*this);

	// A saved ship may have an invalid target system. Since all game data is loaded and all player events are
	// applied at this point, any target system that is not accessible should be cleared. Note: this does not
	// account for systems accessible via wormholes, but also does not need to as AI will route the ship properly.
	if(!isNewInstance && targetSystem)
	{
		string message = "Warning: " + string(isYours ? "player-owned " : "NPC ") + modelName + " \"" + name + "\": "
			"Cannot reach target system \"" + targetSystem->Name();
		if(!currentSystem)
		{
			Logger::LogError(message + "\" (no current system).");
			targetSystem = nullptr;
		}
		else if(!currentSystem->Links().count(targetSystem)
			&& (!navigation.JumpRange() || !currentSystem->JumpNeighbors(navigation.JumpRange()).count(targetSystem)))
		{
			Logger::LogError(message + "\" by hyperlink or jump from system \"" + currentSystem->Name() + ".\"");
			targetSystem = nullptr;
		}
	}
}



// Check if this ship (model) and its outfits have been defined.
bool Ship::IsValid() const
{
	for(auto &&outfit : outfits)
		if(!outfit.first->IsDefined())
			return false;

	return isDefined;
}



// Save a full description of this ship, as currently configured.
void Ship::Save(DataWriter &out) const
{
	out.Write("ship", modelName);
	out.BeginChild();
	{
		out.Write("name", name);
		if(pluralModelName != modelName + 's')
			out.Write("plural", pluralModelName);
		if(!noun.empty())
			out.Write("noun", noun);
		SaveSprite(out);
		if(thumbnail)
			out.Write("thumbnail", thumbnail->Name());

		if(neverDisabled)
			out.Write("never disabled");
		if(!isCapturable)
			out.Write("uncapturable");
		if(customSwizzle >= 0)
			out.Write("swizzle", customSwizzle);

		out.Write("uuid", uuid.ToString());

		out.Write("attributes");
		out.BeginChild();
		{
			out.Write("category", baseAttributes.Category());
			out.Write("cost", baseAttributes.Cost());
			out.Write("mass", baseAttributes.Mass());
			for(const auto &it : baseAttributes.FlareSprites())
				for(int i = 0; i < it.second; ++i)
					it.first.SaveSprite(out, "flare sprite");
			for(const auto &it : baseAttributes.FlareSounds())
				for(int i = 0; i < it.second; ++i)
					out.Write("flare sound", it.first->Name());
			for(const auto &it : baseAttributes.ReverseFlareSprites())
				for(int i = 0; i < it.second; ++i)
					it.first.SaveSprite(out, "reverse flare sprite");
			for(const auto &it : baseAttributes.ReverseFlareSounds())
				for(int i = 0; i < it.second; ++i)
					out.Write("reverse flare sound", it.first->Name());
			for(const auto &it : baseAttributes.SteeringFlareSprites())
				for(int i = 0; i < it.second; ++i)
					it.first.SaveSprite(out, "steering flare sprite");
			for(const auto &it : baseAttributes.SteeringFlareSounds())
				for(int i = 0; i < it.second; ++i)
					out.Write("steering flare sound", it.first->Name());
			for(const auto &it : baseAttributes.AfterburnerEffects())
				for(int i = 0; i < it.second; ++i)
					out.Write("afterburner effect", it.first->Name());
			for(const auto &it : baseAttributes.JumpEffects())
				for(int i = 0; i < it.second; ++i)
					out.Write("jump effect", it.first->Name());
			for(const auto &it : baseAttributes.JumpSounds())
				for(int i = 0; i < it.second; ++i)
					out.Write("jump sound", it.first->Name());
			for(const auto &it : baseAttributes.JumpInSounds())
				for(int i = 0; i < it.second; ++i)
					out.Write("jump in sound", it.first->Name());
			for(const auto &it : baseAttributes.JumpOutSounds())
				for(int i = 0; i < it.second; ++i)
					out.Write("jump out sound", it.first->Name());
			for(const auto &it : baseAttributes.HyperSounds())
				for(int i = 0; i < it.second; ++i)
					out.Write("hyperdrive sound", it.first->Name());
			for(const auto &it : baseAttributes.HyperInSounds())
				for(int i = 0; i < it.second; ++i)
					out.Write("hyperdrive in sound", it.first->Name());
			for(const auto &it : baseAttributes.HyperOutSounds())
				for(int i = 0; i < it.second; ++i)
					out.Write("hyperdrive out sound", it.first->Name());
			for(const auto &it : baseAttributes.Attributes())
				if(it.second)
					out.Write(it.first, it.second);
		}
		out.EndChild();

		out.Write("outfits");
		out.BeginChild();
		{
			using OutfitElement = pair<const Outfit *const, int>;
			WriteSorted(outfits,
				[](const OutfitElement *lhs, const OutfitElement *rhs)
					{ return lhs->first->TrueName() < rhs->first->TrueName(); },
				[&out](const OutfitElement &it)
				{
					if(it.second == 1)
						out.Write(it.first->TrueName());
					else
						out.Write(it.first->TrueName(), it.second);
				});
		}
		out.EndChild();

		cargo.Save(out);
		out.Write("crew", crew);
		out.Write("fuel", fuel);
		out.Write("shields", shields);
		out.Write("hull", hull);
		out.Write("position", position.X(), position.Y());

		for(const EnginePoint &point : enginePoints)
		{
			out.Write("engine", 2. * point.X(), 2. * point.Y());
			out.BeginChild();
			out.Write("zoom", point.zoom);
			out.Write("angle", point.facing.Degrees());
			out.Write(ENGINE_SIDE[point.side]);
			out.EndChild();

		}
		for(const EnginePoint &point : reverseEnginePoints)
		{
			out.Write("reverse engine", 2. * point.X(), 2. * point.Y());
			out.BeginChild();
			out.Write("zoom", point.zoom);
			out.Write("angle", point.facing.Degrees() - 180.);
			out.Write(ENGINE_SIDE[point.side]);
			out.EndChild();
		}
		for(const EnginePoint &point : steeringEnginePoints)
		{
			out.Write("steering engine", 2. * point.X(), 2. * point.Y());
			out.BeginChild();
			out.Write("zoom", point.zoom);
			out.Write("angle", point.facing.Degrees());
			out.Write(ENGINE_SIDE[point.side]);
			out.Write(STEERING_FACING[point.steering]);
			out.EndChild();
		}
		for(const Hardpoint &hardpoint : armament.Get())
		{
			const char *type = (hardpoint.IsTurret() ? "turret" : "gun");
			if(hardpoint.GetOutfit())
				out.Write(type, 2. * hardpoint.GetPoint().X(), 2. * hardpoint.GetPoint().Y(),
					hardpoint.GetOutfit()->TrueName());
			else
				out.Write(type, 2. * hardpoint.GetPoint().X(), 2. * hardpoint.GetPoint().Y());
			double hardpointAngle = hardpoint.GetBaseAngle().Degrees();
			out.BeginChild();
			{
				if(hardpointAngle)
					out.Write("angle", hardpointAngle);
				if(hardpoint.IsParallel())
					out.Write("parallel");
				if(hardpoint.IsUnder())
					out.Write("under");
				else
					out.Write("over");
			}
			out.EndChild();
		}
		for(const Bay &bay : bays)
		{
			double x = 2. * bay.point.X();
			double y = 2. * bay.point.Y();

			out.Write("bay", bay.category, x, y);

			if(!bay.launchEffects.empty() || bay.facing.Degrees() || bay.side)
			{
				out.BeginChild();
				{
					if(bay.facing.Degrees())
						out.Write("angle", bay.facing.Degrees());
					if(bay.side)
						out.Write(BAY_SIDE[bay.side]);
					for(const Effect *effect : bay.launchEffects)
						out.Write("launch effect", effect->Name());
				}
				out.EndChild();
			}
		}
		for(const Leak &leak : leaks)
			out.Write("leak", leak.effect->Name(), leak.openPeriod, leak.closePeriod);

		using EffectElement = pair<const Effect *const, int>;
		auto effectSort = [](const EffectElement *lhs, const EffectElement *rhs)
			{ return lhs->first->Name() < rhs->first->Name(); };
		WriteSorted(explosionEffects, effectSort, [&out](const EffectElement &it)
		{
			if(it.second)
				out.Write("explode", it.first->Name(), it.second);
		});
		WriteSorted(finalExplosions, effectSort, [&out](const EffectElement &it)
		{
			if(it.second)
				out.Write("final explode", it.first->Name(), it.second);
		});

		if(currentSystem)
			out.Write("system", currentSystem->Name());
		else
		{
			// A carried ship is saved in its carrier's system.
			shared_ptr<const Ship> parent = GetParent();
			if(parent && parent->currentSystem)
				out.Write("system", parent->currentSystem->Name());
		}
		if(landingPlanet)
			out.Write("planet", landingPlanet->TrueName());
		if(targetSystem)
			out.Write("destination system", targetSystem->Name());
		if(isParked)
			out.Write("parked");
	}
	out.EndChild();
}



const EsUuid &Ship::UUID() const noexcept
{
	return uuid;
}



void Ship::SetUUID(const EsUuid &id)
{
	uuid.clone(id);
}



const string &Ship::Name() const
{
	return name;
}



// Set / Get the name of this class of ships, e.g. "Marauder Raven."
void Ship::SetModelName(const string &model)
{
	this->modelName = model;
}



const string &Ship::ModelName() const
{
	return modelName;
}



const string &Ship::PluralModelName() const
{
	return pluralModelName;
}



// Get the name of this ship as a variant.
const string &Ship::VariantName() const
{
	return variantName.empty() ? modelName : variantName;
}



// Get the generic noun (e.g. "ship") to be used when describing this ship.
const string &Ship::Noun() const
{
	static const string SHIP = "ship";
	return noun.empty() ? SHIP : noun;
}



// Get this ship's description.
const string &Ship::Description() const
{
	return description;
}



// Get the shipyard thumbnail for this ship.
const Sprite *Ship::Thumbnail() const
{
	return thumbnail;
}



// Get this ship's cost.
int64_t Ship::Cost() const
{
	return attributes.Cost();
}



// Get the cost of this ship's chassis, with no outfits installed.
int64_t Ship::ChassisCost() const
{
	return baseAttributes.Cost();
}



int64_t Ship::Strength() const
{
	return Cost();
}



double Ship::Attraction() const
{
	return attraction;
}



double Ship::Deterrence() const
{
	return deterrence;
}



// Check if this ship is configured in such a way that it would be difficult
// or impossible to fly.
vector<string> Ship::FlightCheck() const
{
	auto checks = vector<string>{};

	double generation = attributes.Get("energy generation") - attributes.Get("energy consumption");
	double consuming = attributes.Get("fuel energy");
	double solar = attributes.Get("solar collection");
	double battery = attributes.Get("energy capacity");
	double energy = generation + consuming + solar + battery;
	double fuelChange = attributes.Get("fuel generation") - attributes.Get("fuel consumption");
	double fuelCapacity = attributes.Get("fuel capacity");
	double fuel = fuelCapacity + fuelChange;
	double thrust = attributes.Get("thrust");
	double reverseThrust = attributes.Get("reverse thrust");
	double afterburner = attributes.Get("afterburner thrust");
	double thrustEnergy = attributes.Get("thrusting energy");
	double turn = attributes.Get("turn");
	double turnEnergy = attributes.Get("turning energy");
	double hyperDrive = navigation.HasHyperdrive();
	double jumpDrive = navigation.HasJumpDrive();

	// Report the first error condition that will prevent takeoff:
	if(IdleHeat() >= MaximumHeat())
		checks.emplace_back("overheating!");
	else if(energy <= 0.)
		checks.emplace_back("no energy!");
	else if((energy - consuming <= 0.) && (fuel <= 0.))
		checks.emplace_back("no fuel!");
	else if(!thrust && !reverseThrust && !afterburner)
		checks.emplace_back("no thruster!");
	else if(!turn)
		checks.emplace_back("no steering!");
	else if(RequiredCrew() > attributes.Get("bunks"))
		checks.emplace_back("insufficient bunks!");

	// If no errors were found, check all warning conditions:
	if(checks.empty())
	{
		if(!thrust && !reverseThrust)
			checks.emplace_back("afterburner only?");
		if(!thrust && !afterburner)
			checks.emplace_back("reverse only?");
		if(!generation && !solar && !consuming)
			checks.emplace_back("battery only?");
		if(energy < thrustEnergy)
			checks.emplace_back("limited thrust?");
		if(energy < turnEnergy)
			checks.emplace_back("limited turn?");
		if(energy - .8 * solar < .2 * (turnEnergy + thrustEnergy))
			checks.emplace_back("solar power?");
		if(fuel < 0.)
			checks.emplace_back("fuel?");
		if(!canBeCarried)
		{
			if(!hyperDrive && !jumpDrive)
				checks.emplace_back("no hyperdrive?");
			if(fuelCapacity < navigation.JumpFuel())
				checks.emplace_back("no fuel?");
		}
		for(const auto &it : outfits)
			if(it.first->IsWeapon() && it.first->FiringEnergy() > energy)
			{
				checks.emplace_back("insufficient energy to fire?");
				break;
			}
	}

	return checks;
}



void Ship::SetPosition(Point position)
{
	this->position = position;
}



// Instantiate a newly-created ship in-flight.
void Ship::Place(Point position, Point velocity, Angle angle, bool isDeparting)
{
	this->position = position;
	this->velocity = velocity;
	this->angle = angle;

	// If landed, place the ship right above the planet.
	// Escorts should take off a bit behind their flagships.
	if(landingPlanet)
	{
		landingPlanet = nullptr;
		zoom = parent.lock() ? (-.2 + -.8 * Random::Real()) : 0.;
	}
	else
		zoom = 1.;
	// Make sure various special status values are reset.
	heat = IdleHeat();
	ionization = 0.;
	scrambling = 0.;
	disruption = 0.;
	slowness = 0.;
	discharge = 0.;
	corrosion = 0.;
	leakage = 0.;
	burning = 0.;
	shieldDelay = 0;
	hullDelay = 0;
	isInvisible = !HasSprite();
	jettisoned.clear();
	hyperspaceCount = 0;
	forget = 1;
	targetShip.reset();
	shipToAssist.reset();

	// The swizzle is only updated if this ship has a government or when it is departing
	// from a planet. Launching a carry from a carrier does not update its swizzle.
	if(government && isDeparting)
	{
		auto swizzle = customSwizzle >= 0 ? customSwizzle : government->GetSwizzle();
		SetSwizzle(swizzle);

		// Set swizzle for any carried ships too.
		for(const auto &bay : bays)
		{
			if(bay.ship)
				bay.ship->SetSwizzle(bay.ship->customSwizzle >= 0 ? bay.ship->customSwizzle : swizzle);
		}
	}
}



// Set the name of this particular ship.
void Ship::SetName(const string &name)
{
	this->name = name;
}



// Set which system this ship is in.
void Ship::SetSystem(const System *system)
{
	currentSystem = system;
	navigation.SetSystem(system);
}



void Ship::SetPlanet(const Planet *planet)
{
	zoom = !planet;
	landingPlanet = planet;
}



void Ship::SetGovernment(const Government *government)
{
	if(government)
		SetSwizzle(customSwizzle >= 0 ? customSwizzle : government->GetSwizzle());
	this->government = government;
}



void Ship::SetIsSpecial(bool special)
{
	isSpecial = special;
}



bool Ship::IsSpecial() const
{
	return isSpecial;
}



void Ship::SetIsYours(bool yours)
{
	isYours = yours;
}



bool Ship::IsYours() const
{
	return isYours;
}



void Ship::SetIsParked(bool parked)
{
	isParked = parked;
}



bool Ship::IsParked() const
{
	return isParked;
}



bool Ship::HasDeployOrder() const
{
	return shouldDeploy;
}



void Ship::SetDeployOrder(bool shouldDeploy)
{
	this->shouldDeploy = shouldDeploy;
}



const Personality &Ship::GetPersonality() const
{
	return personality;
}



void Ship::SetPersonality(const Personality &other)
{
	personality = other;
}



const Phrase *Ship::GetHailPhrase() const
{
	return hail;
}



void Ship::SetHailPhrase(const Phrase &phrase)
{
	hail = &phrase;
}



string Ship::GetHail(map<string, string> &&subs) const
{
	string hailStr = hail ? hail->Get() : government ? government->GetHail(isDisabled) : "";

	if(hailStr.empty())
		return hailStr;

	subs["<npc>"] = Name();
	return Format::Replace(hailStr, subs);
}



ShipAICache &Ship::GetAICache()
{
	return aiCache;
}



void Ship::UpdateCaches()
{
	aiCache.Recalibrate(*this);
	navigation.Recalibrate(*this);
}



bool Ship::CanSendHail(const PlayerInfo &player, bool allowUntranslated) const
{
	const System *playerSystem = player.GetSystem();
	if(!playerSystem)
		return false;

	// Make sure this ship is in the same system as the player.
	if(GetSystem() != playerSystem)
		return false;

	// Player ships shouldn't send hails.
	const Government *gov = GetGovernment();
	if(!gov || IsYours())
		return false;

	// Make sure this ship is able to send a hail.
	if(IsDisabled() || !Crew() || Cloaking() >= 1. || GetPersonality().IsMute())
		return false;

	// Ships that don't share a language with the player shouldn't communicate when hailed directly.
	// Only random event hails should work, and only if the government explicitly has
	// untranslated hails. This is ensured by the allowUntranslated argument.
	if(!(allowUntranslated && gov->SendUntranslatedHails())
			&& !gov->Language().empty() && !player.Conditions().Get("language: " + gov->Language()))
		return false;

	return true;
}



// Set the commands for this ship to follow this timestep.
void Ship::SetCommands(const Command &command)
{
	commands = command;
}



void Ship::SetCommands(const FireCommand &firingCommand)
{
	firingCommands.UpdateWith(firingCommand);
}



const Command &Ship::Commands() const
{
	return commands;
}



const FireCommand &Ship::FiringCommands() const noexcept
{
	return firingCommands;
}



// Move this ship. A ship may create effects as it moves, in particular if
// it is in the process of blowing up. If this returns false, the ship
// should be deleted.
void Ship::Move(vector<Visual> &visuals, list<shared_ptr<Flotsam>> &flotsam)
{
	// Check if this ship has been in a different system from the player for so
	// long that it should be "forgotten." Also eliminate ships that have no
	// system set because they just entered a fighter bay.
	forget += !isInSystem;
	isThrusting = false;
	isReversing = false;
	isSteering = false;
	steeringDirection = 0.;
	if((!isSpecial && forget >= 1000) || !currentSystem)
	{
		MarkForRemoval();
		return;
	}
	isInSystem = false;
	if(!fuel || !(navigation.HasHyperdrive() || navigation.HasJumpDrive()))
		hyperspaceSystem = nullptr;

	// Adjust the error in the pilot's targeting.
	personality.UpdateConfusion(firingCommands.IsFiring());

	// Generate energy, heat, etc.
	DoGeneration();

	// Handle ionization effects, etc.
	if(ionization)
		CreateSparks(visuals, "ion spark", ionization * .05);
	if(scrambling)
		CreateSparks(visuals, "scramble spark", scrambling * .05);
	if(disruption)
		CreateSparks(visuals, "disruption spark", disruption * .1);
	if(slowness)
		CreateSparks(visuals, "slowing spark", slowness * .1);
	if(discharge)
		CreateSparks(visuals, "discharge spark", discharge * .1);
	if(corrosion)
		CreateSparks(visuals, "corrosion spark", corrosion * .1);
	if(leakage)
		CreateSparks(visuals, "leakage spark", leakage * .1);
	if(burning)
		CreateSparks(visuals, "burning spark", burning * .1);
	// Jettisoned cargo effects (only for ships in the current system).
	if(!jettisoned.empty() && !forget)
	{
		jettisoned.front()->Place(*this);
		flotsam.splice(flotsam.end(), jettisoned, jettisoned.begin());
	}
	int requiredCrew = RequiredCrew();
	double slowMultiplier = 1. / (1. + slowness * .05);

	// Move the turrets.
	if(!isDisabled)
		armament.Aim(firingCommands);

	if(!isInvisible)
	{
		// If you are forced to decloak (e.g. by running out of fuel) you can't
		// initiate cloaking again until you are fully decloaked.
		if(!cloak)
			cloakDisruption = max(0., cloakDisruption - 1.);

		double cloakingSpeed = attributes.Get("cloak");
		bool canCloak = (!isDisabled && cloakingSpeed > 0. && !cloakDisruption
			&& fuel >= attributes.Get("cloaking fuel")
			&& energy >= attributes.Get("cloaking energy"));
		if(commands.Has(Command::CLOAK) && canCloak)
		{
			cloak = min(1., cloak + cloakingSpeed);
			fuel -= attributes.Get("cloaking fuel");
			energy -= attributes.Get("cloaking energy");
			heat += attributes.Get("cloaking heat");
		}
		else if(cloakingSpeed)
		{
			cloak = max(0., cloak - cloakingSpeed);
			// If you're trying to cloak but are unable to (too little energy or
			// fuel) you're forced to decloak fully for one frame before you can
			// engage cloaking again.
			if(commands.Has(Command::CLOAK))
				cloakDisruption = max(cloakDisruption, 1.);
		}
		else
			cloak = 0.;
	}

	if(IsDestroyed())
	{
		// Make sure the shields are zero, as well as the hull.
		shields = 0.;

		// Once we've created enough little explosions, die.
		if(explosionCount == explosionTotal || forget)
		{
			if(IsYours() && Preferences::Has("Extra fleet status messages"))
				Messages::Add("Your ship \"" + Name() + "\" has been destroyed.", Messages::Importance::Highest);

			if(!forget)
			{
				const Effect *effect = GameData::Effects().Get("smoke");
				double size = Width() + Height();
				double scale = .03 * size + .5;
				double radius = .2 * size;
				int debrisCount = attributes.Mass() * .07;

				// Estimate how many new visuals will be added during destruction.
				visuals.reserve(visuals.size() + debrisCount + explosionTotal + finalExplosions.size());

				for(int i = 0; i < debrisCount; ++i)
				{
					Angle angle = Angle::Random();
					Point effectVelocity = velocity + angle.Unit() * (scale * Random::Real());
					Point effectPosition = position + radius * angle.Unit();

					visuals.emplace_back(*effect, std::move(effectPosition), std::move(effectVelocity), std::move(angle));
				}

				for(unsigned i = 0; i < explosionTotal / 2; ++i)
					CreateExplosion(visuals, true);
				for(const auto &it : finalExplosions)
					visuals.emplace_back(*it.first, position, velocity, angle);
				// For everything in this ship's cargo hold there is a 25% chance
				// that it will survive as flotsam.
				for(const auto &it : cargo.Commodities())
					Jettison(it.first, Random::Binomial(it.second, .25));
				for(const auto &it : cargo.Outfits())
					Jettison(it.first, Random::Binomial(it.second, .25));
				// Ammunition has a default 5% chance to survive as flotsam.
				for(const auto &it : outfits)
				{
					double flotsamChance = it.first->Get("flotsam chance");
					if(flotsamChance > 0.)
						Jettison(it.first, Random::Binomial(it.second, flotsamChance));
					// 0 valued 'flotsamChance' means default, which is 5% for ammunition.
					// At this point, negative values are the only non-zero values possible.
					// Negative values override the default chance for ammunition
					// so the outfit cannot be dropped as flotsam.
					else if(it.first->Category() == "Ammunition" && !flotsamChance)
						Jettison(it.first, Random::Binomial(it.second, .05));
				}
				for(shared_ptr<Flotsam> &it : jettisoned)
					it->Place(*this);
				flotsam.splice(flotsam.end(), jettisoned);

				// Any ships that failed to launch from this ship are destroyed.
				for(Bay &bay : bays)
					if(bay.ship)
						bay.ship->Destroy();
			}
			energy = 0.;
			heat = 0.;
			ionization = 0.;
			scrambling = 0.;
			fuel = 0.;
			velocity = Point();
			MarkForRemoval();
			return;
		}

		// If the ship is dead, it first creates explosions at an increasing
		// rate, then disappears in one big explosion.
		++explosionRate;
		if(Random::Int(1024) < explosionRate)
			CreateExplosion(visuals);

		// Handle hull "leaks."
		for(const Leak &leak : leaks)
			if(GetMask().IsLoaded() && leak.openPeriod > 0 && !Random::Int(leak.openPeriod))
			{
				activeLeaks.push_back(leak);
				const auto &outlines = GetMask().Outlines();
				const vector<Point> &outline = outlines[Random::Int(outlines.size())];
				int i = Random::Int(outline.size() - 1);

				// Position the leak along the outline of the ship, facing "outward."
				activeLeaks.back().location = (outline[i] + outline[i + 1]) * .5;
				activeLeaks.back().angle = Angle(outline[i] - outline[i + 1]) + Angle(90.);
			}
		for(Leak &leak : activeLeaks)
			if(leak.effect)
			{
				// Leaks always "flicker" every other frame.
				if(Random::Int(2))
					visuals.emplace_back(*leak.effect,
						angle.Rotate(leak.location) + position,
						velocity,
						leak.angle + angle);

				if(leak.closePeriod > 0 && !Random::Int(leak.closePeriod))
					leak.effect = nullptr;
			}
	}
	else if(hyperspaceSystem || hyperspaceCount)
	{
		// Don't apply external acceleration while jumping.
		acceleration = Point();

		// Enter hyperspace.
		int direction = hyperspaceSystem ? 1 : -1;
		hyperspaceCount += direction;
		static const int HYPER_C = 100;
		static const double HYPER_A = 2.;
		static const double HYPER_D = 1000.;
		if(hyperspaceSystem)
			fuel -= hyperspaceFuelCost / HYPER_C;

		// Create the particle effects for the jump drive. This may create 100
		// or more particles per ship per turn at the peak of the jump.
		if(isUsingJumpDrive && !forget)
		{
			double sparkAmount = hyperspaceCount * Width() * Height() * .000006;
			const map<const Effect *, int> &jumpEffects = attributes.JumpEffects();
			if(jumpEffects.empty())
				CreateSparks(visuals, "jump drive", sparkAmount);
			else
			{
				// Spread the amount of particle effects created among all jump effects.
				sparkAmount /= jumpEffects.size();
				for(const auto &effect : jumpEffects)
					CreateSparks(visuals, effect.first, sparkAmount);
			}
		}

		if(hyperspaceCount == HYPER_C)
		{
			SetSystem(hyperspaceSystem);
			hyperspaceSystem = nullptr;
			targetSystem = nullptr;
			// Check if the target planet is in the destination system or not.
			const Planet *planet = (targetPlanet ? targetPlanet->GetPlanet() : nullptr);
			if(!planet || planet->IsWormhole() || !planet->IsInSystem(currentSystem))
				targetPlanet = nullptr;
			// Check if your parent has a target planet in this system.
			shared_ptr<Ship> parent = GetParent();
			if(!targetPlanet && parent && parent->targetPlanet)
			{
				planet = parent->targetPlanet->GetPlanet();
				if(planet && !planet->IsWormhole() && planet->IsInSystem(currentSystem))
					targetPlanet = parent->targetPlanet;
			}
			direction = -1;

			// If you have a target planet in the destination system, exit
			// hyperspace aimed at it. Otherwise, target the first planet that
			// has a spaceport.
			Point target;
			// Except when you arrive at an extra distance from the target,
			// in that case always use the system-center as target.
			double extraArrivalDistance = isUsingJumpDrive
				? currentSystem->ExtraJumpArrivalDistance() : currentSystem->ExtraHyperArrivalDistance();

			if(extraArrivalDistance == 0)
			{
				if(targetPlanet)
					target = targetPlanet->Position();
				else
				{
					for(const StellarObject &object : currentSystem->Objects())
						if(object.HasSprite() && object.HasValidPlanet()
								&& object.GetPlanet()->HasSpaceport())
						{
							target = object.Position();
							break;
						}
				}
			}

			if(isUsingJumpDrive)
			{
				position = target + Angle::Random().Unit() * (300. * (Random::Real() + 1.) + extraArrivalDistance);
				return;
			}

			// Have all ships exit hyperspace at the same distance so that
			// your escorts always stay with you.
			double distance = (HYPER_C * HYPER_C) * .5 * HYPER_A + HYPER_D;
			distance += extraArrivalDistance;
			position = (target - distance * angle.Unit());
			position += hyperspaceOffset;
			// Make sure your velocity is in exactly the direction you are
			// traveling in, so that when you decelerate there will not be a
			// sudden shift in direction at the end.
			velocity = velocity.Length() * angle.Unit();
		}
		if(!isUsingJumpDrive)
		{
			velocity += (HYPER_A * direction) * angle.Unit();
			if(!hyperspaceSystem)
			{
				// Exit hyperspace far enough from the planet to be able to land.
				// This does not take drag into account, so it is always an over-
				// estimate of how long it will take to stop.
				// We start decelerating after rotating about 150 degrees (that
				// is, about acos(.8) from the proper angle). So:
				// Stopping distance = .5*a*(v/a)^2 + (150/turn)*v.
				// Exit distance = HYPER_D + .25 * v^2 = stopping distance.
				double exitV = max(HYPER_A, MaxVelocity());
				double a = (.5 / Acceleration() - .25);
				double b = 150. / TurnRate();
				double discriminant = b * b - 4. * a * -HYPER_D;
				if(discriminant > 0.)
				{
					double altV = (-b + sqrt(discriminant)) / (2. * a);
					if(altV > 0. && altV < exitV)
						exitV = altV;
				}
				if(velocity.Length() <= exitV)
				{
					velocity = angle.Unit() * exitV;
					hyperspaceCount = 0;
				}
			}
		}
		position += velocity;
		if(GetParent() && GetParent()->currentSystem == currentSystem)
		{
			hyperspaceOffset = position - GetParent()->position;
			double length = hyperspaceOffset.Length();
			if(length > 1000.)
				hyperspaceOffset *= 1000. / length;
		}

		return;
	}
	else if(landingPlanet || zoom < 1.f)
	{
		// Don't apply external acceleration while landing.
		acceleration = Point();

		// If a ship was disabled at the very moment it began landing, do not
		// allow it to continue landing.
		if(isDisabled)
			landingPlanet = nullptr;

		float landingSpeed = attributes.Get("landing speed");
		landingSpeed = landingSpeed > 0 ? landingSpeed : .02f;
		// Special ships do not disappear forever when they land; they
		// just slowly refuel.
		if(landingPlanet && zoom)
		{
			// Move the ship toward the center of the planet while landing.
			if(GetTargetStellar())
				position = .97 * position + .03 * GetTargetStellar()->Position();
			zoom -= landingSpeed;
			if(zoom < 0.f)
			{
				// If this is not a special ship, it ceases to exist when it
				// lands on a true planet. If this is a wormhole, the ship is
				// instantly transported.
				if(landingPlanet->IsWormhole())
				{
					SetSystem(&landingPlanet->GetWormhole()->WormholeDestination(*currentSystem));
					for(const StellarObject &object : currentSystem->Objects())
						if(object.GetPlanet() == landingPlanet)
							position = object.Position();
					SetTargetStellar(nullptr);
					SetTargetSystem(nullptr);
					landingPlanet = nullptr;
				}
				else if(!isSpecial || personality.IsFleeing())
				{
					MarkForRemoval();
					return;
				}

				zoom = 0.f;
			}
		}
		// Only refuel if this planet has a spaceport.
		else if(fuel >= attributes.Get("fuel capacity")
				|| !landingPlanet || !landingPlanet->HasSpaceport())
		{
			zoom = min(1.f, zoom + landingSpeed);
			SetTargetStellar(nullptr);
			landingPlanet = nullptr;
		}
		else
			fuel = min(fuel + 1., attributes.Get("fuel capacity"));

		// Move the ship at the velocity it had when it began landing, but
		// scaled based on how small it is now.
		if(zoom > 0.f)
			position += velocity * zoom;

		return;
	}
	if(isDisabled)
	{
		// If you're disabled, you can't initiate landing or jumping.
	}
	else if(commands.Has(Command::LAND) && CanLand())
		landingPlanet = GetTargetStellar()->GetPlanet();
	else if(commands.Has(Command::JUMP) && IsReadyToJump())
	{
		hyperspaceSystem = GetTargetSystem();
		pair<JumpType, double> jumpUsed = navigation.GetCheapestJumpType(hyperspaceSystem);
		isUsingJumpDrive = (jumpUsed.first == JumpType::JUMP_DRIVE);
		hyperspaceFuelCost = jumpUsed.second;
	}

	if(pilotError)
		--pilotError;
	else if(pilotOkay)
		--pilotOkay;
	else if(isDisabled)
	{
		// If the ship is disabled, don't show a warning message due to missing crew.
	}
	else if(requiredCrew && static_cast<int>(Random::Int(requiredCrew)) >= Crew())
	{
		pilotError = 30;
		if(parent.lock() || !isYours)
			Messages::Add("The " + name + " is moving erratically because there are not enough crew to pilot it."
				, Messages::Importance::Low);
		else
			Messages::Add("Your ship is moving erratically because you do not have enough crew to pilot it."
				, Messages::Importance::Low);
	}
	else
		pilotOkay = 30;

	// This ship is not landing or entering hyperspace. So, move it. If it is
	// disabled, all it can do is slow down to a stop.
	double mass = InertialMass();
	bool isUsingAfterburner = false;
	if(isDisabled)
		velocity *= 1. - Drag() / mass;
	else if(!pilotError)
	{
		if(commands.Turn())
		{
			// Check if we are able to turn.
			double cost = attributes.Get("turning energy");
			if(cost > 0. && energy < cost * fabs(commands.Turn()))
				commands.SetTurn(commands.Turn() * energy / (cost * fabs(commands.Turn())));

			cost = attributes.Get("turning shields");
			if(cost > 0. && shields < cost * fabs(commands.Turn()))
				commands.SetTurn(commands.Turn() * shields / (cost * fabs(commands.Turn())));

			cost = attributes.Get("turning hull");
			if(cost > 0. && hull < cost * fabs(commands.Turn()))
				commands.SetTurn(commands.Turn() * hull / (cost * fabs(commands.Turn())));

			cost = attributes.Get("turning fuel");
			if(cost > 0. && fuel < cost * fabs(commands.Turn()))
				commands.SetTurn(commands.Turn() * fuel / (cost * fabs(commands.Turn())));

			cost = -attributes.Get("turning heat");
			if(cost > 0. && heat < cost * fabs(commands.Turn()))
				commands.SetTurn(commands.Turn() * heat / (cost * fabs(commands.Turn())));

			if(commands.Turn())
			{
				isSteering = true;
				steeringDirection = commands.Turn();
				// If turning at a fraction of the full rate (either from lack of
				// energy or because of tracking a target), only consume a fraction
				// of the turning energy and produce a fraction of the heat.
				double scale = fabs(commands.Turn());

				shields -= scale * attributes.Get("turning shields");
				hull -= scale * attributes.Get("turning hull");
				energy -= scale * attributes.Get("turning energy");
				fuel -= scale * attributes.Get("turning fuel");
				heat += scale * attributes.Get("turning heat");
				discharge += scale * attributes.Get("turning discharge");
				corrosion += scale * attributes.Get("turning corrosion");
				ionization += scale * attributes.Get("turning ion");
				scrambling += scale * attributes.Get("turning scramble");
				leakage += scale * attributes.Get("turning leakage");
				burning += scale * attributes.Get("turning burn");
				slowness += scale * attributes.Get("turning slowing");
				disruption += scale * attributes.Get("turning disruption");

				angle += commands.Turn() * TurnRate() * slowMultiplier;
			}
		}
		double thrustCommand = commands.Has(Command::FORWARD) - commands.Has(Command::BACK);
		double thrust = 0.;
		if(thrustCommand)
		{
			// Check if we are able to apply this thrust.
			double cost = attributes.Get((thrustCommand > 0.) ?
				"thrusting energy" : "reverse thrusting energy");
			if(cost > 0. && energy < cost)
				thrustCommand *= energy / cost;

			cost = attributes.Get((thrustCommand > 0.) ?
				"thrusting shields" : "reverse thrusting shields");
			if(cost > 0. && shields < cost)
				thrustCommand *= shields / cost;

			cost = attributes.Get((thrustCommand > 0.) ?
				"thrusting hull" : "reverse thrusting hull");
			if(cost > 0. && hull < cost)
				thrustCommand *= hull / cost;

			cost = attributes.Get((thrustCommand > 0.) ?
				"thrusting fuel" : "reverse thrusting fuel");
			if(cost > 0. && fuel < cost)
				thrustCommand *= fuel / cost;

			cost = -attributes.Get((thrustCommand > 0.) ?
				"thrusting heat" : "reverse thrusting heat");
			if(cost > 0. && heat < cost)
				thrustCommand *= heat / cost;

			if(thrustCommand)
			{
				// If a reverse thrust is commanded and the capability does not
				// exist, ignore it (do not even slow under drag).
				isThrusting = (thrustCommand > 0.);
				isReversing = !isThrusting && attributes.Get("reverse thrust");
				thrust = attributes.Get(isThrusting ? "thrust" : "reverse thrust");
				if(thrust)
				{
					double scale = fabs(thrustCommand);

					shields -= scale * attributes.Get(isThrusting ? "thrusting shields" : "reverse thrusting shields");
					hull -= scale * attributes.Get(isThrusting ? "thrusting hull" : "reverse thrusting hull");
					energy -= scale * attributes.Get(isThrusting ? "thrusting energy" : "reverse thrusting energy");
					fuel -= scale * attributes.Get(isThrusting ? "thrusting fuel" : "reverse thrusting fuel");
					heat += scale * attributes.Get(isThrusting ? "thrusting heat" : "reverse thrusting heat");
					discharge += scale * attributes.Get(isThrusting ? "thrusting discharge" : "reverse thrusting discharge");
					corrosion += scale * attributes.Get(isThrusting ? "thrusting corrosion" : "reverse thrusting corrosion");
					ionization += scale * attributes.Get(isThrusting ? "thrusting ion" : "reverse thrusting ion");
					scrambling += scale * attributes.Get(isThrusting ? "thrusting scramble" :
						"reverse thrusting scramble");
					burning += scale * attributes.Get(isThrusting ? "thrusting burn" : "reverse thrusting burn");
					leakage += scale * attributes.Get(isThrusting ? "thrusting leakage" : "reverse thrusting leakage");
					slowness += scale * attributes.Get(isThrusting ? "thrusting slowing" : "reverse thrusting slowing");
					disruption += scale * attributes.Get(isThrusting ? "thrusting disruption" : "reverse thrusting disruption");

					acceleration += angle.Unit() * (thrustCommand * thrust / mass);
				}
			}
		}
		bool applyAfterburner = (commands.Has(Command::AFTERBURNER) || (thrustCommand > 0. && !thrust))
				&& !CannotAct();
		if(applyAfterburner)
		{
			thrust = attributes.Get("afterburner thrust");
			double shieldCost = attributes.Get("afterburner shields");
			double hullCost = attributes.Get("afterburner hull");
			double energyCost = attributes.Get("afterburner energy");
			double fuelCost = attributes.Get("afterburner fuel");
			double heatCost = -attributes.Get("afterburner heat");

			double dischargeCost = attributes.Get("afterburner discharge");
			double corrosionCost = attributes.Get("afterburner corrosion");
			double ionCost = attributes.Get("afterburner ion");
			double scramblingCost = attributes.Get("afterburner scramble");
			double leakageCost = attributes.Get("afterburner leakage");
			double burningCost = attributes.Get("afterburner burn");

			double slownessCost = attributes.Get("afterburner slowing");
			double disruptionCost = attributes.Get("afterburner disruption");

			if(thrust && shields >= shieldCost && hull >= hullCost
				&& energy >= energyCost && fuel >= fuelCost && heat >= heatCost)
			{
				shields -= shieldCost;
				hull -= hullCost;
				energy -= energyCost;
				fuel -= fuelCost;
				heat -= heatCost;

				discharge += dischargeCost;
				corrosion += corrosionCost;
				ionization += ionCost;
				scrambling += scramblingCost;
				leakage += leakageCost;
				burning += burningCost;

				slowness += slownessCost;
				disruption += disruptionCost;

				acceleration += angle.Unit() * thrust / mass;

				// Only create the afterburner effects if the ship is in the player's system.
				isUsingAfterburner = !forget;
			}
		}
	}
	if(acceleration)
	{
		acceleration *= slowMultiplier;
		Point dragAcceleration = acceleration - velocity * (Drag() / mass);
		// Make sure dragAcceleration has nonzero length, to avoid divide by zero.
		if(dragAcceleration)
		{
			// What direction will the net acceleration be if this drag is applied?
			// If the net acceleration will be opposite the thrust, do not apply drag.
			dragAcceleration *= .5 * (acceleration.Unit().Dot(dragAcceleration.Unit()) + 1.);

			// A ship can only "cheat" to stop if it is moving slow enough that
			// it could stop completely this frame. This is to avoid overshooting
			// when trying to stop and ending up headed in the other direction.
			if(commands.Has(Command::STOP))
			{
				// How much acceleration would it take to come to a stop in the
				// direction normal to the ship's current facing? This is only
				// possible if the acceleration plus drag vector is in the
				// opposite direction from the velocity vector when both are
				// projected onto the current facing vector, and the acceleration
				// vector is the larger of the two.
				double vNormal = velocity.Dot(angle.Unit());
				double aNormal = dragAcceleration.Dot(angle.Unit());
				if((aNormal > 0.) != (vNormal > 0.) && fabs(aNormal) > fabs(vNormal))
					dragAcceleration = -vNormal * angle.Unit();
			}
			velocity += dragAcceleration;
		}
		acceleration = Point();
	}

	// Boarding:
	shared_ptr<const Ship> target = GetTargetShip();
	// If this is a fighter or drone and it is not assisting someone at the
	// moment, its boarding target should be its parent ship.
	if(CanBeCarried() && !(target && target == GetShipToAssist()))
		target = GetParent();
	if(target && !isDisabled)
	{
		Point dp = (target->position - position);
		double distance = dp.Length();
		Point dv = (target->velocity - velocity);
		double speed = dv.Length();
		isBoarding = (distance < 50. && speed < 1. && commands.Has(Command::BOARD));
		if(isBoarding && !CanBeCarried())
		{
			if(!target->IsDisabled() && government->IsEnemy(target->government))
				isBoarding = false;
			else if(target->IsDestroyed() || target->IsLanding() || target->IsHyperspacing()
					|| target->GetSystem() != GetSystem())
				isBoarding = false;
		}
		if(isBoarding && !pilotError)
		{
			Angle facing = angle;
			bool left = target->Unit().Cross(facing.Unit()) < 0.;
			double turn = left - !left;

			// Check if the ship will still be pointing to the same side of the target
			// angle if it turns by this amount.
			facing += TurnRate() * turn;
			bool stillLeft = target->Unit().Cross(facing.Unit()) < 0.;
			if(left != stillLeft)
				turn = 0.;
			angle += TurnRate() * turn;

			velocity += dv.Unit() * .1;
			position += dp.Unit() * .5;

			if(distance < 10. && speed < 1. && (CanBeCarried() || !turn))
			{
				if(cloak)
				{
					// Allow the player to get all the way to the end of the
					// boarding sequence (including locking on to the ship) but
					// not to actually board, if they are cloaked.
					if(isYours)
						Messages::Add("You cannot board a ship while cloaked.", Messages::Importance::High);
				}
				else
				{
					isBoarding = false;
					bool isEnemy = government->IsEnemy(target->government);
					if(isEnemy && Random::Real() < target->Attributes().Get("self destruct"))
					{
						Messages::Add("The " + target->ModelName() + " \"" + target->Name()
							+ "\" has activated its self-destruct mechanism.", Messages::Importance::High);
						GetTargetShip()->SelfDestruct();
					}
					else
						hasBoarded = true;
				}
			}
		}
	}

	// Clear your target if it is destroyed. This is only important for NPCs,
	// because ordinary ships cease to exist once they are destroyed.
	target = GetTargetShip();
	if(target && target->IsDestroyed() && target->explosionCount >= target->explosionTotal)
		targetShip.reset();

	// Finally, move the ship and create any movement visuals.
	position += velocity;
	if(isUsingAfterburner && !Attributes().AfterburnerEffects().empty())
		for(const EnginePoint &point : enginePoints)
		{
			Point pos = angle.Rotate(point) * Zoom() + position;
			// Stream the afterburner effects outward in the direction the engines are facing.
			Point effectVelocity = velocity - 6. * angle.Unit();
			for(auto &&it : Attributes().AfterburnerEffects())
				for(int i = 0; i < it.second; ++i)
					visuals.emplace_back(*it.first, pos, effectVelocity, angle);
		}
}



// Generate energy, heat, etc. (This is called by Move().)
void Ship::DoGeneration()
{
	// First, allow any carried ships to do their own generation.
	for(const Bay &bay : bays)
		if(bay.ship)
			bay.ship->DoGeneration();

	// Shield and hull recharge. This uses whatever energy is left over from the
	// previous frame, so that it will not steal energy from movement, etc.
	if(!isDisabled)
	{
		// Priority of repairs:
		// 1. Ship's own hull
		// 2. Ship's own shields
		// 3. Hull of carried fighters
		// 4. Shields of carried fighters
		// 5. Transfer of excess energy and fuel to carried fighters.

		const double hullAvailable = attributes.Get("hull repair rate")
			* (1. + attributes.Get("hull repair multiplier"));
		const double hullEnergy = (attributes.Get("hull energy")
			* (1. + attributes.Get("hull energy multiplier"))) / hullAvailable;
		const double hullFuel = (attributes.Get("hull fuel")
			* (1. + attributes.Get("hull fuel multiplier"))) / hullAvailable;
		const double hullHeat = (attributes.Get("hull heat")
			* (1. + attributes.Get("hull heat multiplier"))) / hullAvailable;
		double hullRemaining = hullAvailable;
		if(!hullDelay)
			DoRepair(hull, hullRemaining, attributes.Get("hull"), energy, hullEnergy, fuel, hullFuel, heat, hullHeat);

		const double shieldsAvailable = attributes.Get("shield generation")
			* (1. + attributes.Get("shield generation multiplier"));
		const double shieldsEnergy = (attributes.Get("shield energy")
			* (1. + attributes.Get("shield energy multiplier"))) / shieldsAvailable;
		const double shieldsFuel = (attributes.Get("shield fuel")
			* (1. + attributes.Get("shield fuel multiplier"))) / shieldsAvailable;
		const double shieldsHeat = (attributes.Get("shield heat")
			* (1. + attributes.Get("shield heat multiplier"))) / shieldsAvailable;
		double shieldsRemaining = shieldsAvailable;
		if(!shieldDelay)
			DoRepair(shields, shieldsRemaining, attributes.Get("shields"),
				energy, shieldsEnergy, fuel, shieldsFuel, heat, shieldsHeat);

		if(!bays.empty())
		{
			// If this ship is carrying fighters, determine their repair priority.
			vector<pair<double, Ship *>> carried;
			for(const Bay &bay : bays)
				if(bay.ship)
					carried.emplace_back(1. - bay.ship->Health(), bay.ship.get());
			sort(carried.begin(), carried.end(), (isYours && Preferences::Has(FIGHTER_REPAIR))
				// Players may use a parallel strategy, to launch fighters in waves.
				? [] (const pair<double, Ship *> &lhs, const pair<double, Ship *> &rhs)
					{ return lhs.first > rhs.first; }
				// The default strategy is to prioritize the healthiest ship first, in
				// order to get fighters back out into the battle as soon as possible.
				: [] (const pair<double, Ship *> &lhs, const pair<double, Ship *> &rhs)
					{ return lhs.first < rhs.first; }
			);

			// Apply shield and hull repair to carried fighters.
			for(const pair<double, Ship *> &it : carried)
			{
				Ship &ship = *it.second;
				if(!hullDelay)
					DoRepair(ship.hull, hullRemaining, ship.attributes.Get("hull"),
						energy, hullEnergy, heat, hullHeat, fuel, hullFuel);
				if(!shieldDelay)
					DoRepair(ship.shields, shieldsRemaining, ship.attributes.Get("shields"),
						energy, shieldsEnergy, heat, shieldsHeat, fuel, shieldsFuel);
			}

			// Now that there is no more need to use energy for hull and shield
			// repair, if there is still excess energy, transfer it.
			double energyRemaining = energy - attributes.Get("energy capacity");
			double fuelRemaining = fuel - attributes.Get("fuel capacity");
			for(const pair<double, Ship *> &it : carried)
			{
				Ship &ship = *it.second;
				if(energyRemaining > 0.)
					DoRepair(ship.energy, energyRemaining, ship.attributes.Get("energy capacity"));
				if(fuelRemaining > 0.)
					DoRepair(ship.fuel, fuelRemaining, ship.attributes.Get("fuel capacity"));
			}
		}
		// Decrease the shield and hull delays by 1 now that shield generation
		// and hull repair have been skipped over.
		shieldDelay = max(0, shieldDelay - 1);
		hullDelay = max(0, hullDelay - 1);
	}

	// Handle ionization effects, etc.
	shields -= discharge;
	hull -= corrosion;
	energy -= ionization;
	fuel -= leakage;
	heat += burning;
	// TODO: Mothership gives status resistance to carried ships?
	if(ionization)
	{
		double ionResistance = attributes.Get("ion resistance");
		double ionEnergy = attributes.Get("ion resistance energy") / ionResistance;
		double ionFuel = attributes.Get("ion resistance fuel") / ionResistance;
		double ionHeat = attributes.Get("ion resistance heat") / ionResistance;
		DoStatusEffect(isDisabled, ionization, ionResistance,
			energy, ionEnergy, fuel, ionFuel, heat, ionHeat);
	}

	if(scrambling)
	{
		double scramblingResistance = attributes.Get("scramble resistance");
		double scramblingEnergy = attributes.Get("scramble resistance energy") / scramblingResistance;
		double scramblingFuel = attributes.Get("scramble resistance fuel") / scramblingResistance;
		double scramblingHeat = attributes.Get("scramble resistance heat") / scramblingResistance;
		DoStatusEffect(isDisabled, scrambling, scramblingResistance,
			energy, scramblingEnergy, fuel, scramblingFuel, heat, scramblingHeat);
	}

	if(disruption)
	{
		double disruptionResistance = attributes.Get("disruption resistance");
		double disruptionEnergy = attributes.Get("disruption resistance energy") / disruptionResistance;
		double disruptionFuel = attributes.Get("disruption resistance fuel") / disruptionResistance;
		double disruptionHeat = attributes.Get("disruption resistance heat") / disruptionResistance;
		DoStatusEffect(isDisabled, disruption, disruptionResistance,
			energy, disruptionEnergy, fuel, disruptionFuel, heat, disruptionHeat);
	}

	if(slowness)
	{
		double slowingResistance = attributes.Get("slowing resistance");
		double slowingEnergy = attributes.Get("slowing resistance energy") / slowingResistance;
		double slowingFuel = attributes.Get("slowing resistance fuel") / slowingResistance;
		double slowingHeat = attributes.Get("slowing resistance heat") / slowingResistance;
		DoStatusEffect(isDisabled, slowness, slowingResistance,
			energy, slowingEnergy, fuel, slowingFuel, heat, slowingHeat);
	}

	if(discharge)
	{
		double dischargeResistance = attributes.Get("discharge resistance");
		double dischargeEnergy = attributes.Get("discharge resistance energy") / dischargeResistance;
		double dischargeFuel = attributes.Get("discharge resistance fuel") / dischargeResistance;
		double dischargeHeat = attributes.Get("discharge resistance heat") / dischargeResistance;
		DoStatusEffect(isDisabled, discharge, dischargeResistance,
			energy, dischargeEnergy, fuel, dischargeFuel, heat, dischargeHeat);
	}

	if(corrosion)
	{
		double corrosionResistance = attributes.Get("corrosion resistance");
		double corrosionEnergy = attributes.Get("corrosion resistance energy") / corrosionResistance;
		double corrosionFuel = attributes.Get("corrosion resistance fuel") / corrosionResistance;
		double corrosionHeat = attributes.Get("corrosion resistance heat") / corrosionResistance;
		DoStatusEffect(isDisabled, corrosion, corrosionResistance,
			energy, corrosionEnergy, fuel, corrosionFuel, heat, corrosionHeat);
	}

	if(leakage)
	{
		double leakResistance = attributes.Get("leak resistance");
		double leakEnergy = attributes.Get("leak resistance energy") / leakResistance;
		double leakFuel = attributes.Get("leak resistance fuel") / leakResistance;
		double leakHeat = attributes.Get("leak resistance heat") / leakResistance;
		DoStatusEffect(isDisabled, leakage, leakResistance,
			energy, leakEnergy, fuel, leakFuel, heat, leakHeat);
	}

	if(burning)
	{
		double burnResistance = attributes.Get("burn resistance");
		double burnEnergy = attributes.Get("burn resistance energy") / burnResistance;
		double burnFuel = attributes.Get("burn resistance fuel") / burnResistance;
		double burnHeat = attributes.Get("burn resistance heat") / burnResistance;
		DoStatusEffect(isDisabled, burning, burnResistance,
			energy, burnEnergy, fuel, burnFuel, heat, burnHeat);
	}

	// When ships recharge, what actually happens is that they can exceed their
	// maximum capacity for the rest of the turn, but must be clamped to the
	// maximum here before they gain more. This is so that, for example, a ship
	// with no batteries but a good generator can still move.
	energy = min(energy, attributes.Get("energy capacity"));
	fuel = min(fuel, attributes.Get("fuel capacity"));

	heat -= heat * HeatDissipation();
	if(heat > MaximumHeat())
	{
		isOverheated = true;
		double heatRatio = Heat() / (1. + attributes.Get("overheat damage threshold"));
		if(heatRatio > 1.)
			hull -= attributes.Get("overheat damage rate") * heatRatio;
	}
	else if(heat < .9 * MaximumHeat())
		isOverheated = false;

	double maxShields = attributes.Get("shields");
	shields = min(shields, maxShields);
	double maxHull = attributes.Get("hull");
	hull = min(hull, maxHull);

	isDisabled = isOverheated || hull < MinimumHull() || (!crew && RequiredCrew());

	// Update ship supply levels.
	if(isDisabled)
		PauseAnimation();
	else
	{
		// Ramscoops work much better when close to the system center.
		// Carried fighters can't collect fuel or energy this way.
		if(currentSystem)
		{
			double scale = .2 + 1.8 / (.001 * position.Length() + 1);
			fuel += currentSystem->RamscoopFuel(attributes.Get("ramscoop"), scale);

			double solarScaling = currentSystem->SolarPower() * scale;
			energy += solarScaling * attributes.Get("solar collection");
			heat += solarScaling * attributes.Get("solar heat");
		}

		double coolingEfficiency = CoolingEfficiency();
		energy += attributes.Get("energy generation") - attributes.Get("energy consumption");
		fuel += attributes.Get("fuel generation");
		heat += attributes.Get("heat generation");
		heat -= coolingEfficiency * attributes.Get("cooling");

		// Convert fuel into energy and heat only when the required amount of fuel is available.
		if(attributes.Get("fuel consumption") <= fuel)
		{
			fuel -= attributes.Get("fuel consumption");
			energy += attributes.Get("fuel energy");
			heat += attributes.Get("fuel heat");
		}

		// Apply active cooling. The fraction of full cooling to apply equals
		// your ship's current fraction of its maximum temperature.
		double activeCooling = coolingEfficiency * attributes.Get("active cooling");
		if(activeCooling > 0. && heat > 0. && energy >= 0.)
		{
			// Handle the case where "active cooling"
			// does not require any energy.
			double coolingEnergy = attributes.Get("cooling energy");
			if(coolingEnergy)
			{
				double spentEnergy = min(energy, coolingEnergy * min(1., Heat()));
				heat -= activeCooling * spentEnergy / coolingEnergy;
				energy -= spentEnergy;
			}
			else
				heat -= activeCooling * min(1., Heat());
		}
	}

	// Don't allow any levels to drop below zero.
	shields = max(0., shields);
	energy = max(0., energy);
	fuel = max(0., fuel);
	heat = max(0., heat);
}



// Launch any ships that are ready to launch.
void Ship::Launch(list<shared_ptr<Ship>> &ships, vector<Visual> &visuals)
{
	// Allow carried ships to launch from a disabled ship, but not from a ship that
	// is landing, jumping, or cloaked. If already destroyed (e.g. self-destructing),
	// eject any ships still docked, possibly destroying them in the process.
	bool ejecting = IsDestroyed();
	if(!ejecting && (!commands.Has(Command::DEPLOY) || zoom != 1.f || hyperspaceCount || cloak))
		return;

	for(Bay &bay : bays)
		if(bay.ship
			&& ((bay.ship->Commands().Has(Command::DEPLOY) && !Random::Int(40 + 20 * !bay.ship->attributes.Get("automaton")))
			|| (ejecting && !Random::Int(6))))
		{
			// Resupply any ships launching of their own accord.
			if(!ejecting)
			{
				// Determine which of the fighter's weapons we can restock.
				auto restockable = bay.ship->GetArmament().RestockableAmmo();
				auto toRestock = map<const Outfit *, int>{};
				for(auto &&ammo : restockable)
				{
					int count = OutfitCount(ammo);
					if(count > 0)
						toRestock.emplace(ammo, count);
				}
				auto takenAmmo = TransferAmmo(toRestock, *this, *bay.ship);
				bool tookAmmo = !takenAmmo.empty();
				if(tookAmmo)
				{
					// Update the carried mass cache.
					for(auto &&item : takenAmmo)
						carriedMass += item.first->Mass() * item.second;
				}

				// This ship will refuel naturally based on the carrier's fuel
				// collection, but the carrier may have some reserves to spare.
				double maxFuel = bay.ship->attributes.Get("fuel capacity");
				if(maxFuel)
				{
					double spareFuel = fuel - navigation.JumpFuel();
					if(spareFuel > 0.)
						TransferFuel(spareFuel, bay.ship.get());
					// If still low or out-of-fuel, re-stock the carrier and don't
					// launch, except if some ammo was taken (since we can fight).
					if(!tookAmmo && bay.ship->fuel < .25 * maxFuel)
					{
						TransferFuel(bay.ship->fuel, this);
						continue;
					}
				}
			}
			// Those being ejected may be destroyed if they are already injured.
			else if(bay.ship->Health() < Random::Real())
				bay.ship->SelfDestruct();

			ships.push_back(bay.ship);
			double maxV = bay.ship->MaxVelocity() * (1 + bay.ship->IsDestroyed());
			Point exitPoint = position + angle.Rotate(bay.point);
			// When ejected, ships depart haphazardly.
			Angle launchAngle = ejecting ? Angle(exitPoint - position) : angle + bay.facing;
			Point v = velocity + (.3 * maxV) * launchAngle.Unit() + (.2 * maxV) * Angle::Random().Unit();
			bay.ship->Place(exitPoint, v, launchAngle, false);
			bay.ship->SetSystem(currentSystem);
			bay.ship->SetParent(shared_from_this());
			bay.ship->UnmarkForRemoval();
			// Update the cached sum of carried ship masses.
			carriedMass -= bay.ship->Mass();
			// Create the desired launch effects.
			for(const Effect *effect : bay.launchEffects)
				visuals.emplace_back(*effect, exitPoint, velocity, launchAngle);

			bay.ship.reset();
		}
}



// Check if this ship is boarding another ship.
shared_ptr<Ship> Ship::Board(bool autoPlunder, bool nonDocking)
{
	if(!hasBoarded)
		return shared_ptr<Ship>();
	hasBoarded = false;

	shared_ptr<Ship> victim = GetTargetShip();
	if(CannotAct() || !victim || victim->IsDestroyed() || victim->GetSystem() != GetSystem())
		return shared_ptr<Ship>();

	// For a fighter or drone, "board" means "return to ship." Except when the ship is
	// explicitly of the nonDocking type.
	if(CanBeCarried() && !nonDocking)
	{
		SetTargetShip(shared_ptr<Ship>());
		if(!victim->IsDisabled() && victim->GetGovernment() == government)
			victim->Carry(shared_from_this());
		return shared_ptr<Ship>();
	}

	// Board a friendly ship, to repair or refuel it.
	if(!government->IsEnemy(victim->GetGovernment()))
	{
		SetShipToAssist(shared_ptr<Ship>());
		SetTargetShip(shared_ptr<Ship>());
		bool helped = victim->isDisabled;
		victim->hull = min(max(victim->hull, victim->MinimumHull() * 1.5), victim->attributes.Get("hull"));
		victim->isDisabled = false;
		// Transfer some fuel if needed.
		if(victim->NeedsFuel() && CanRefuel(*victim))
		{
			helped = true;
			TransferFuel(victim->JumpFuelMissing(), victim.get());
		}
		if(helped)
		{
			pilotError = 120;
			victim->pilotError = 120;
		}
		return victim;
	}
	if(!victim->IsDisabled())
		return shared_ptr<Ship>();

	// If the boarding ship is the player, they will choose what to plunder.
	// Always take fuel if you can.
	victim->TransferFuel(victim->fuel, this);
	if(autoPlunder)
	{
		// Take any commodities that fit.
		victim->cargo.TransferAll(cargo, false);

		// Pause for two seconds before moving on.
		pilotError = 120;
	}

	// Stop targeting this ship (so you will not board it again right away).
	if(!autoPlunder || personality.Disables())
		SetTargetShip(shared_ptr<Ship>());
	return victim;
}



// Scan the target, if able and commanded to. Return a ShipEvent bitmask
// giving the types of scan that succeeded.
int Ship::Scan(const PlayerInfo &player)
{
	if(!commands.Has(Command::SCAN) || CannotAct())
		return 0;

	shared_ptr<const Ship> target = GetTargetShip();
	if(!(target && target->IsTargetable()))
		return 0;

	// The range of a scanner is proportional to the square root of its power.
	// Because of Pythagoras, if we use square-distance, we can skip this square root.
	double cargoDistanceSquared = attributes.Get("cargo scan power");
	double outfitDistanceSquared = attributes.Get("outfit scan power");

	// Bail out if this ship has no scanners.
	if(!cargoDistanceSquared && !outfitDistanceSquared)
		return 0;

	double cargoSpeed = attributes.Get("cargo scan efficiency");
	if(!cargoSpeed)
		cargoSpeed = cargoDistanceSquared;

	double outfitSpeed = attributes.Get("outfit scan efficiency");
	if(!outfitSpeed)
		outfitSpeed = outfitDistanceSquared;

	// Check how close this ship is to the target it is trying to scan.
	// To normalize 1 "scan power" to reach 100 pixels, divide this square distance by 100^2, or multiply by 0.0001.
	// Because this uses distance squared, to reach 200 pixels away you need 4 "scan power".
	double distanceSquared = target->position.DistanceSquared(position) * .0001;

	// Check the target's outfit and cargo space. A larger ship takes
	// longer to scan.  There's a minimum size below which a smaller ship
	// takes the same amount of time to scan. This avoids small sizes
	// being scanned instantly, or causing a divide by zero error at sizes
	// of 0.
	// If instantly scanning very small ships is desirable, this can be removed.
	double outfits = max(SCAN_MIN_OUTFIT_SPACE, target->baseAttributes.Get("outfit space")) * SCAN_OUTFIT_FACTOR;
	double cargo = max(SCAN_MIN_CARGO_SPACE, target->attributes.Get("cargo space")) * SCAN_CARGO_FACTOR;

	// Check if either scanner has finished scanning.
	bool startedScanning = false;
	bool activeScanning = false;
	int result = 0;
	auto doScan = [&distanceSquared, &startedScanning, &activeScanning, &result]
			(double &elapsed, const double speed, const double scannerRangeSquared,
					const double sizeFactor, const int event)
	-> void
	{
		if(elapsed < SCAN_TIME && distanceSquared < MAX_SCAN_RANGE_FACTOR * scannerRangeSquared)
		{
			startedScanning |= !elapsed;
			activeScanning = true;

			double sizeAdjustment = pow(sizeFactor, -2.0 / 3);

			// Gaussian drop-off of scan speed.
			double distanceExponent = -distanceSquared / max<double>(1e-3, 2 * scannerRangeSquared);

<<<<<<< HEAD
			elapsed += 1 + max<double>(1, exp(distanceExponent) * speed * sizeAdjustment);
=======
			elapsed += ((scannerRange - .5 * distanceSquared) * speed)
				/ (scannerRange * (sqrt(speed) + distanceSquared) * depth);
>>>>>>> a72e7b21

			if(elapsed >= SCAN_TIME)
				result |= event;
		}
	};
	doScan(cargoScan, cargoSpeed, cargoDistanceSquared, cargo, ShipEvent::SCAN_CARGO);
	doScan(outfitScan, outfitSpeed, outfitDistanceSquared, outfits, ShipEvent::SCAN_OUTFITS);

	// Play the scanning sound if the actor or the target is the player's ship.
	if(isYours || (target->isYours && activeScanning))
		Audio::Play(Audio::Get("scan"), Position());

	if(startedScanning && isYours)
	{
		if(!target->Name().empty())
			Messages::Add("Attempting to scan the " + target->Noun() + " \"" + target->Name() + "\"."
				, Messages::Importance::Low);
		else
			Messages::Add("Attempting to scan the selected " + target->Noun() + "."
				, Messages::Importance::Low);

		if(target->GetGovernment()->IsProvokedOnScan() && target->CanSendHail(player))
		{
			// If this ship has no name, show its model name instead.
			string tag;
			const string &gov = target->GetGovernment()->GetName();
			if(!target->Name().empty())
				tag = gov + " " + target->Noun() + " \"" + target->Name() + "\": ";
			else
				tag = target->ModelName() + " (" + gov + "): ";
			Messages::Add(tag + "Please refrain from scanning us or we will be forced to take action.",
				Messages::Importance::Highest);
		}
	}
	else if(startedScanning && target->isYours)
		Messages::Add("The " + government->GetName() + " " + Noun() + " \""
			+ Name() + "\" is attempting to scan you.", Messages::Importance::Low);

	if(target->isYours && !isYours)
	{
		if(result & ShipEvent::SCAN_CARGO)
			Messages::Add("The " + government->GetName() + " " + Noun() + " \""
					+ Name() + "\" completed its scan of your cargo.", Messages::Importance::High);
		if(result & ShipEvent::SCAN_OUTFITS)
			Messages::Add("The " + government->GetName() + " " + Noun() + " \""
					+ Name() + (target->attributes.Get("inscrutable") > 0.
					? "\" completed its scan of your outfits with no useful results."
					: "\" completed its scan of your outfits."),
					Messages::Importance::High);
	}

	// Some governments are provoked when a scan is completed on one of their ships.
	const Government *gov = target->GetGovernment();
	if(result && gov && gov->IsProvokedOnScan() && !gov->IsEnemy(government)
			&& (target->Shields() < .9 || target->Hull() < .9 || !target->GetPersonality().IsForbearing())
			&& !target->GetPersonality().IsPacifist())
		result |= ShipEvent::PROVOKE;

	return result;
}



// Find out what fraction of the scan is complete.
double Ship::CargoScanFraction() const
{
	return cargoScan / SCAN_TIME;
}



double Ship::OutfitScanFraction() const
{
	return outfitScan / SCAN_TIME;
}



// Fire any weapons that are ready to fire. If an anti-missile is ready,
// instead of firing here this function returns true and it can be fired if
// collision detection finds a missile in range.
bool Ship::Fire(vector<Projectile> &projectiles, vector<Visual> &visuals)
{
	isInSystem = true;
	forget = 0;

	// A ship that is about to die creates a special single-turn "projectile"
	// representing its death explosion.
	if(IsDestroyed() && explosionCount == explosionTotal && explosionWeapon)
		projectiles.emplace_back(position, explosionWeapon);

	if(CannotAct())
		return false;

	antiMissileRange = 0.;

	double jamChance = CalculateJamChance(Energy(), scrambling);

	const vector<Hardpoint> &hardpoints = armament.Get();
	for(unsigned i = 0; i < hardpoints.size(); ++i)
	{
		const Weapon *weapon = hardpoints[i].GetOutfit();
		if(weapon && CanFire(weapon))
		{
			if(weapon->AntiMissile())
				antiMissileRange = max(antiMissileRange, weapon->Velocity() + weaponRadius);
			else if(firingCommands.HasFire(i))
				armament.Fire(i, *this, projectiles, visuals, Random::Real() < jamChance);
		}
	}

	armament.Step(*this);

	return antiMissileRange;
}



// Fire an anti-missile.
bool Ship::FireAntiMissile(const Projectile &projectile, vector<Visual> &visuals)
{
	if(projectile.Position().Distance(position) > antiMissileRange)
		return false;
	if(CannotAct())
		return false;

	double jamChance = CalculateJamChance(Energy(), scrambling);

	const vector<Hardpoint> &hardpoints = armament.Get();
	for(unsigned i = 0; i < hardpoints.size(); ++i)
	{
		const Weapon *weapon = hardpoints[i].GetOutfit();
		if(weapon && CanFire(weapon))
			if(armament.FireAntiMissile(i, *this, projectile, visuals, Random::Real() < jamChance))
				return true;
	}

	return false;
}



const System *Ship::GetSystem() const
{
	return currentSystem;
}



const System *Ship::GetActualSystem() const
{
	auto p = GetParent();
	return currentSystem ? currentSystem : (p ? p->GetSystem() : nullptr);
}



// If the ship is landed, get the planet it has landed on.
const Planet *Ship::GetPlanet() const
{
	return zoom ? nullptr : landingPlanet;
}



bool Ship::IsCapturable() const
{
	return isCapturable;
}



bool Ship::IsTargetable() const
{
	return (zoom == 1.f && !explosionRate && !forget && !isInvisible && cloak < 1. && hull >= 0. && hyperspaceCount < 70);
}



bool Ship::IsOverheated() const
{
	return isOverheated;
}



bool Ship::IsDisabled() const
{
	if(!isDisabled)
		return false;

	double minimumHull = MinimumHull();
	bool needsCrew = RequiredCrew() != 0;
	return (hull < minimumHull || (!crew && needsCrew));
}



bool Ship::IsBoarding() const
{
	return isBoarding;
}



bool Ship::IsLanding() const
{
	return landingPlanet;
}



bool Ship::IsFleeing() const
{
	return isFleeing;
}



// Check if this ship is currently able to begin landing on its target.
bool Ship::CanLand() const
{
	if(!GetTargetStellar() || !GetTargetStellar()->GetPlanet() || isDisabled || IsDestroyed())
		return false;

	if(!GetTargetStellar()->GetPlanet()->CanLand(*this))
		return false;

	Point distance = GetTargetStellar()->Position() - position;
	double speed = velocity.Length();

	return (speed < 1. && distance.Length() < GetTargetStellar()->Radius());
}



bool Ship::CannotAct() const
{
	return (zoom != 1.f || isDisabled || hyperspaceCount || pilotError || cloak);
}



double Ship::Cloaking() const
{
	return isInvisible ? 1. : cloak;
}



bool Ship::IsEnteringHyperspace() const
{
	return hyperspaceSystem;
}



bool Ship::IsHyperspacing() const
{
	return hyperspaceCount != 0;
}



// Check if this ship is hyperspacing, specifically via a jump drive.
bool Ship::IsUsingJumpDrive() const
{
	return (hyperspaceSystem || hyperspaceCount) && isUsingJumpDrive;
}



// Check if this ship is currently able to enter hyperspace to its target.
bool Ship::IsReadyToJump(bool waitingIsReady) const
{
	// Ships can't jump while waiting for someone else, carried, or if already jumping.
	if(IsDisabled() || (!waitingIsReady && commands.Has(Command::WAIT))
			|| hyperspaceCount || !targetSystem || !currentSystem)
		return false;

	// Check if the target system is valid and there is enough fuel to jump.
	pair<JumpType, double> jumpUsed = navigation.GetCheapestJumpType(targetSystem);
	double fuelCost = jumpUsed.second;
	if(!fuelCost || fuel < fuelCost)
		return false;

	Point direction = targetSystem->Position() - currentSystem->Position();
	bool isJump = (jumpUsed.first == JumpType::JUMP_DRIVE);
	double scramThreshold = attributes.Get("scram drive");

	// If the system has a departure distance the ship is only allowed to leave the system
	// if it is beyond this distance.
	double departure = isJump ?
		currentSystem->JumpDepartureDistance() * currentSystem->JumpDepartureDistance()
		: currentSystem->HyperDepartureDistance() * currentSystem->HyperDepartureDistance();
	if(position.LengthSquared() <= departure)
		return false;


	// The ship can only enter hyperspace if it is traveling slowly enough
	// and pointed in the right direction.
	if(!isJump && scramThreshold)
	{
		double deviation = fabs(direction.Unit().Cross(velocity));
		if(deviation > scramThreshold)
			return false;
	}
	else if(velocity.Length() > attributes.Get("jump speed"))
		return false;

	if(!isJump)
	{
		// Figure out if we're within one turn step of facing this system.
		bool left = direction.Cross(angle.Unit()) < 0.;
		Angle turned = angle + TurnRate() * (left - !left);
		bool stillLeft = direction.Cross(turned.Unit()) < 0.;

		if(left == stillLeft)
			return false;
	}

	return true;
}



// Get this ship's custom swizzle.
int Ship::CustomSwizzle() const
{
	return customSwizzle;
}


// Check if the ship is thrusting. If so, the engine sound should be played.
bool Ship::IsThrusting() const
{
	return isThrusting;
}



bool Ship::IsReversing() const
{
	return isReversing;
}



bool Ship::IsSteering() const
{
	return isSteering;
}



double Ship::SteeringDirection() const
{
	return steeringDirection;
}



// Get the points from which engine flares should be drawn.
const vector<Ship::EnginePoint> &Ship::EnginePoints() const
{
	return enginePoints;
}



const vector<Ship::EnginePoint> &Ship::ReverseEnginePoints() const
{
	return reverseEnginePoints;
}



const vector<Ship::EnginePoint> &Ship::SteeringEnginePoints() const
{
	return steeringEnginePoints;
}



// Reduce a ship's hull to low enough to disable it. This is so a ship can be
// created as a derelict.
void Ship::Disable()
{
	shields = 0.;
	hull = min(hull, .5 * MinimumHull());
	isDisabled = true;
}



// Mark a ship as destroyed.
void Ship::Destroy()
{
	hull = -1.;
}



// Trigger the death of this ship.
void Ship::SelfDestruct()
{
	Destroy();
	explosionRate = 1024;
}



void Ship::Restore()
{
	hull = 0.;
	explosionCount = 0;
	explosionRate = 0;
	UnmarkForRemoval();
	Recharge(true);
}



bool Ship::IsDamaged() const
{
	// Account for ships with no shields when determining if they're damaged.
	return (attributes.Get("shields") != 0 && Shields() != 1.) || Hull() != 1.;
}



// Check if this ship has been destroyed.
bool Ship::IsDestroyed() const
{
	return (hull < 0.);
}



// Recharge and repair this ship (e.g. because it has landed).
void Ship::Recharge(bool atSpaceport)
{
	if(IsDestroyed())
		return;

	if(atSpaceport)
		crew = min<int>(max(crew, RequiredCrew()), attributes.Get("bunks"));
	pilotError = 0;
	pilotOkay = 0;

	if(atSpaceport || attributes.Get("shield generation"))
		shields = attributes.Get("shields");
	if(atSpaceport || attributes.Get("hull repair rate"))
		hull = attributes.Get("hull");
	if(atSpaceport || attributes.Get("energy generation"))
		energy = attributes.Get("energy capacity");
	if(atSpaceport || attributes.Get("fuel generation"))
		fuel = attributes.Get("fuel capacity");

	heat = IdleHeat();
	ionization = 0.;
	scrambling = 0.;
	disruption = 0.;
	slowness = 0.;
	discharge = 0.;
	corrosion = 0.;
	leakage = 0.;
	burning = 0.;
	shieldDelay = 0;
	hullDelay = 0;
}



bool Ship::CanRefuel(const Ship &other) const
{
	return (fuel - navigation.JumpFuel(targetSystem) >= other.JumpFuelMissing());
}



double Ship::TransferFuel(double amount, Ship *to)
{
	amount = max(fuel - attributes.Get("fuel capacity"), amount);
	if(to)
	{
		amount = min(to->attributes.Get("fuel capacity") - to->fuel, amount);
		to->fuel += amount;
	}
	fuel -= amount;
	return amount;
}



// Convert this ship from one government to another, as a result of boarding
// actions (if the player is capturing) or player death (poor decision-making).
// Returns the number of crew transferred from the capturer.
int Ship::WasCaptured(const shared_ptr<Ship> &capturer)
{
	// Repair up to the point where this ship is just barely not disabled.
	hull = min(max(hull, MinimumHull() * 1.5), attributes.Get("hull"));
	isDisabled = false;

	// Set the new government.
	government = capturer->GetGovernment();

	// Transfer some crew over. Only transfer the bare minimum unless even that
	// is not possible, in which case, share evenly.
	int totalRequired = capturer->RequiredCrew() + RequiredCrew();
	int transfer = RequiredCrew() - crew;
	if(transfer > 0)
	{
		if(totalRequired > capturer->Crew() + crew)
			transfer = max(crew ? 0 : 1, (capturer->Crew() * transfer) / totalRequired);
		capturer->AddCrew(-transfer);
		AddCrew(transfer);
	}

	// Clear this ship's previous targets.
	ClearTargetsAndOrders();
	// Set the capturer as this ship's parent.
	SetParent(capturer);

	// This ship behaves like its new parent does.
	isSpecial = capturer->isSpecial;
	isYours = capturer->isYours;
	personality = capturer->personality;

	// Fighters should flee a disabled ship, but if the player manages to capture
	// the ship before they flee, the fighters are captured, too.
	for(const Bay &bay : bays)
		if(bay.ship)
			bay.ship->WasCaptured(capturer);
	// If a flagship is captured, its escorts become independent.
	for(const auto &it : escorts)
	{
		shared_ptr<Ship> escort = it.lock();
		if(escort)
			escort->parent.reset();
	}
	// This ship should not care about its now-unallied escorts.
	escorts.clear();

	return transfer;
}



// Clear all orders and targets this ship has (after capture or transfer of control).
void Ship::ClearTargetsAndOrders()
{
	commands.Clear();
	firingCommands.Clear();
	SetTargetShip(shared_ptr<Ship>());
	SetTargetStellar(nullptr);
	SetTargetSystem(nullptr);
	shipToAssist.reset();
	targetAsteroid.reset();
	targetFlotsam.reset();
	hyperspaceSystem = nullptr;
	landingPlanet = nullptr;
}



// Get characteristics of this ship, as a fraction between 0 and 1.
double Ship::Shields() const
{
	double maximum = attributes.Get("shields");
	return maximum ? min(1., shields / maximum) : 0.;
}



double Ship::Hull() const
{
	double maximum = attributes.Get("hull");
	return maximum ? min(1., hull / maximum) : 1.;
}



double Ship::Fuel() const
{
	double maximum = attributes.Get("fuel capacity");
	return maximum ? min(1., fuel / maximum) : 0.;
}



double Ship::Energy() const
{
	double maximum = attributes.Get("energy capacity");
	return maximum ? min(1., energy / maximum) : (hull > 0.) ? 1. : 0.;
}



// Allow returning a heat value greater than 1 (i.e. conveying how overheated
// this ship has become).
double Ship::Heat() const
{
	double maximum = MaximumHeat();
	return maximum ? heat / maximum : 1.;
}



// Get the ship's "health," where <=0 is disabled and 1 means full health.
double Ship::Health() const
{
	double minimumHull = MinimumHull();
	double hullDivisor = attributes.Get("hull") - minimumHull;
	double divisor = attributes.Get("shields") + hullDivisor;
	// This should not happen, but just in case.
	if(divisor <= 0. || hullDivisor <= 0.)
		return 0.;

	double spareHull = hull - minimumHull;
	// Consider hull-only and pooled health, compensating for any reductions by disruption damage.
	return min(spareHull / hullDivisor, (spareHull + shields / (1. + disruption * .01)) / divisor);
}



// Get the hull fraction at which this ship is disabled.
double Ship::DisabledHull() const
{
	double hull = attributes.Get("hull");
	double minimumHull = MinimumHull();

	return (hull > 0. ? minimumHull / hull : 0.);
}



// Get the actual shield level of the ship.
double Ship::ShieldLevel() const
{
	return shields;
}



// Get how disrupted this ship's shields are.
double Ship::DisruptionLevel() const
{
	return disruption;
}



// Get the (absolute) amount of hull that needs to be damaged until the
// ship becomes disabled. Returns 0 if the ships hull is already below the
// disabled threshold.
double Ship::HullUntilDisabled() const
{
	// Ships become disabled when they surpass their minimum hull threshold,
	// not when they are directly on it, so account for this by adding a small amount
	// of hull above the current hull level.
	return max(0., hull + 0.25 - MinimumHull());
}



const ShipJumpNavigation &Ship::JumpNavigation() const
{
	return navigation;
}



int Ship::JumpsRemaining(bool followParent) const
{
	// Make sure this ship has some sort of hyperdrive, and if so return how
	// many jumps it can make.
	double jumpFuel = 0.;
	if(!targetSystem && followParent)
	{
		// If this ship has no destination, the parent's substitutes for it,
		// but only if the location is reachable.
		auto p = GetParent();
		if(p)
			jumpFuel = navigation.JumpFuel(p->GetTargetSystem());
	}
	if(!jumpFuel)
		jumpFuel = navigation.JumpFuel(targetSystem);
	return jumpFuel ? fuel / jumpFuel : 0.;
}



bool Ship::NeedsFuel(bool followParent) const
{
	double jumpFuel = 0.;
	if(!targetSystem && followParent)
	{
		// If this ship has no destination, the parent's substitutes for it,
		// but only if the location is reachable.
		auto p = GetParent();
		if(p)
			jumpFuel = navigation.JumpFuel(p->GetTargetSystem());
	}
	if(!jumpFuel)
		jumpFuel = navigation.JumpFuel(targetSystem);
	return (fuel < jumpFuel) && (attributes.Get("fuel capacity") >= jumpFuel);
}



double Ship::JumpFuelMissing() const
{
	// Used for smart refueling: transfer only as much as really needed
	// includes checking if fuel cap is high enough at all
	double jumpFuel = navigation.JumpFuel(targetSystem);
	if(!jumpFuel || fuel > jumpFuel || jumpFuel > attributes.Get("fuel capacity"))
		return 0.;

	return jumpFuel - fuel;
}



// Get the heat level at idle.
double Ship::IdleHeat() const
{
	// This ship's cooling ability:
	double coolingEfficiency = CoolingEfficiency();
	double cooling = coolingEfficiency * attributes.Get("cooling");
	double activeCooling = coolingEfficiency * attributes.Get("active cooling");

	// Idle heat is the heat level where:
	// heat = heat * diss + heatGen - cool - activeCool * heat / (100 * mass)
	// heat = heat * (diss - activeCool / (100 * mass)) + (heatGen - cool)
	// heat * (1 - diss + activeCool / (100 * mass)) = (heatGen - cool)
	double production = max(0., attributes.Get("heat generation") - cooling);
	double dissipation = HeatDissipation() + activeCooling / MaximumHeat();
	if(!dissipation) return production ? numeric_limits<double>::max() : 0;
	return production / dissipation;
}



// Get the heat dissipation, in heat units per heat unit per frame.
double Ship::HeatDissipation() const
{
	return .001 * attributes.Get("heat dissipation");
}



// Get the maximum heat level, in heat units (not temperature).
double Ship::MaximumHeat() const
{
	return MAXIMUM_TEMPERATURE * (cargo.Used() + attributes.Mass() + attributes.Get("heat capacity"));
}



// Calculate the multiplier for cooling efficiency.
double Ship::CoolingEfficiency() const
{
	// This is an S-curve where the efficiency is 100% if you have no outfits
	// that create "cooling inefficiency", and as that value increases the
	// efficiency stays high for a while, then drops off, then approaches 0.
	double x = attributes.Get("cooling inefficiency");
	return 2. + 2. / (1. + exp(x / -2.)) - 4. / (1. + exp(x / -4.));
}



int Ship::Crew() const
{
	return crew;
}



// Calculate drag, accounting for drag reduction.
double Ship::Drag() const
{
	return attributes.Get("drag") / (1. + attributes.Get("drag reduction"));
}



int Ship::RequiredCrew() const
{
	if(attributes.Get("automaton"))
		return 0;

	// Drones do not need crew, but all other ships need at least one.
	return max<int>(1, attributes.Get("required crew"));
}



int Ship::CrewValue() const
{
	return max(Crew(), RequiredCrew()) + attributes.Get("crew equivalent");
}



void Ship::AddCrew(int count)
{
	crew = min<int>(crew + count, attributes.Get("bunks"));
}



// Check if this is a ship that can be used as a flagship.
bool Ship::CanBeFlagship() const
{
	return RequiredCrew() && Crew() && !IsDisabled();
}



double Ship::Mass() const
{
	return carriedMass + cargo.Used() + attributes.Mass();
}



// Account for inertia reduction, which affects movement but has no effect on the ship's heat capacity.
double Ship::InertialMass() const
{
	return Mass() / (1. + attributes.Get("inertia reduction"));
}



double Ship::TurnRate() const
{
	return attributes.Get("turn") / InertialMass();
}



double Ship::Acceleration() const
{
	double thrust = attributes.Get("thrust");
	return (thrust ? thrust : attributes.Get("afterburner thrust")) / InertialMass();
}



double Ship::MaxVelocity() const
{
	// v * drag / mass == thrust / mass
	// v * drag == thrust
	// v = thrust / drag
	double thrust = attributes.Get("thrust");
	return (thrust ? thrust : attributes.Get("afterburner thrust")) / Drag();
}



double Ship::ReverseAcceleration() const
{
	return attributes.Get("reverse thrust");
}



double Ship::MaxReverseVelocity() const
{
	return attributes.Get("reverse thrust") / Drag();
}



// This ship just got hit by a weapon. Take damage according to the
// DamageDealt from that weapon. The return value is a ShipEvent type,
// which may be a combination of PROVOKED, DISABLED, and DESTROYED.
// Create any target effects as sparks.
int Ship::TakeDamage(vector<Visual> &visuals, const DamageDealt &damage, const Government *sourceGovernment)
{
	bool wasDisabled = IsDisabled();
	bool wasDestroyed = IsDestroyed();

	shields -= damage.Shield();
	if(damage.Shield() && !isDisabled)
	{
		int disabledDelay = attributes.Get("depleted shield delay");
		shieldDelay = max<int>(shieldDelay, (shields <= 0. && disabledDelay)
			? disabledDelay : attributes.Get("shield delay"));
	}
	hull -= damage.Hull();
	if(damage.Hull() && !isDisabled)
		hullDelay = max(hullDelay, static_cast<int>(attributes.Get("repair delay")));

	energy -= damage.Energy();
	heat += damage.Heat();
	fuel -= damage.Fuel();

	discharge += damage.Discharge();
	corrosion += damage.Corrosion();
	ionization += damage.Ion();
	scrambling += damage.Scrambling();
	burning += damage.Burn();
	leakage += damage.Leak();

	disruption += damage.Disruption();
	slowness += damage.Slowing();

	if(damage.HitForce())
		ApplyForce(damage.HitForce(), damage.GetWeapon().IsGravitational());

	// Prevent various stats from reaching unallowable values.
	hull = min(hull, attributes.Get("hull"));
	shields = min(shields, attributes.Get("shields"));
	// Weapons are allowed to overcharge a ship's energy or fuel, but code in Ship::DoGeneration()
	// will clamp it to a maximum value at the beginning of the next frame.
	energy = max(0., energy);
	fuel = max(0., fuel);
	heat = max(0., heat);

	// Recalculate the disabled ship check.
	isDisabled = true;
	isDisabled = IsDisabled();

	// Report what happened to this ship from this weapon.
	int type = 0;
	if(!wasDisabled && isDisabled)
	{
		type |= ShipEvent::DISABLE;
		hullDelay = max(hullDelay, static_cast<int>(attributes.Get("disabled repair delay")));
	}
	if(!wasDestroyed && IsDestroyed())
		type |= ShipEvent::DESTROY;

	// Inflicted heat damage may also disable a ship, but does not trigger a "DISABLE" event.
	if(heat > MaximumHeat())
	{
		isOverheated = true;
		isDisabled = true;
	}
	else if(heat < .9 * MaximumHeat())
		isOverheated = false;

	// If this ship did not consider itself an enemy of the ship that hit it,
	// it is now "provoked" against that government.
	if(sourceGovernment && !sourceGovernment->IsEnemy(government)
			&& !personality.IsPacifist() && (!personality.IsForbearing()
				|| ((damage.Shield() || damage.Discharge()) && Shields() < .9)
				|| ((damage.Hull() || damage.Corrosion()) && Hull() < .9)
				|| ((damage.Heat() || damage.Burn()) && isOverheated)
				|| ((damage.Energy() || damage.Ion()) && Energy() < 0.5)
				|| ((damage.Fuel() || damage.Leak()) && fuel < navigation.JumpFuel() * 2.)
				|| (damage.Scrambling() && CalculateJamChance(Energy(), scrambling) > 0.1)
				|| (damage.Slowing() && slowness > 10.)
				|| (damage.Disruption() && disruption > 100.)))
		type |= ShipEvent::PROVOKE;

	// Create target effect visuals, if there are any.
	for(const auto &effect : damage.GetWeapon().TargetEffects())
		CreateSparks(visuals, effect.first, effect.second * damage.Scaling());

	return type;
}



// Apply a force to this ship, accelerating it. This might be from a weapon
// impact, or from firing a weapon, for example.
void Ship::ApplyForce(const Point &force, bool gravitational)
{
	if(gravitational)
	{
		// Treat all ships as if they have a mass of 400. This prevents
		// gravitational hit force values from needing to be extremely
		// small in order to have a reasonable effect.
		acceleration += force / 400.;
		return;
	}

	double currentMass = InertialMass();
	if(!currentMass)
		return;

	acceleration += force / currentMass;
}



bool Ship::HasBays() const
{
	return !bays.empty();
}



// Check how many bays are not occupied at present. This does not check whether
// one of your escorts plans to use that bay.
int Ship::BaysFree(const string &category) const
{
	int count = 0;
	for(const Bay &bay : bays)
		count += (bay.category == category) && !bay.ship;
	return count;
}



// Check how many bays this ship has of a given category.
int Ship::BaysTotal(const string &category) const
{
	int count = 0;
	for(const Bay &bay : bays)
		count += (bay.category == category);
	return count;
}



// Check if this ship has a bay free for the given ship, and the bay is
// not reserved for one of its existing escorts.
bool Ship::CanCarry(const Ship &ship) const
{
	if(!HasBays() || !ship.CanBeCarried() || (IsYours() && !ship.IsYours()))
		return false;
	// Check only for the category that we are interested in.
	const string &category = ship.attributes.Category();

	int free = BaysTotal(category);
	if(!free)
		return false;

	for(const auto &it : escorts)
	{
		auto escort = it.lock();
		if(!escort)
			continue;
		if(escort == ship.shared_from_this())
			break;
		if(escort->attributes.Category() == category && !escort->IsDestroyed() &&
				(!IsYours() || (IsYours() && escort->IsYours())))
			--free;
		if(!free)
			break;
	}
	return (free > 0);
}



bool Ship::CanBeCarried() const
{
	return canBeCarried;
}



bool Ship::Carry(const shared_ptr<Ship> &ship)
{
	if(!ship || !ship->CanBeCarried() || ship->IsDisabled())
		return false;

	// Check only for the category that we are interested in.
	const string &category = ship->attributes.Category();

	// NPC ships should always transfer cargo. Player ships should only
	// transfer cargo if they set the AI preference.
	const bool shouldTransferCargo = !IsYours() || Preferences::Has("Fighters transfer cargo");

	for(Bay &bay : bays)
		if((bay.category == category) && !bay.ship)
		{
			bay.ship = ship;
			ship->SetSystem(nullptr);
			ship->SetPlanet(nullptr);
			ship->SetTargetSystem(nullptr);
			ship->SetTargetStellar(nullptr);
			ship->SetParent(shared_from_this());
			ship->isThrusting = false;
			ship->isReversing = false;
			ship->isSteering = false;
			ship->commands.Clear();

			// If this fighter collected anything in space, try to store it.
			if(shouldTransferCargo && cargo.Free() && !ship->Cargo().IsEmpty())
				ship->Cargo().TransferAll(cargo);

			// Return unused fuel and ammunition to the carrier, so they may
			// be used by the carrier or other fighters.
			ship->TransferFuel(ship->fuel, this);

			// Determine the ammunition the fighter can supply.
			auto restockable = ship->GetArmament().RestockableAmmo();
			auto toRestock = map<const Outfit *, int>{};
			for(auto &&ammo : restockable)
			{
				int count = ship->OutfitCount(ammo);
				if(count > 0)
					toRestock.emplace(ammo, count);
			}
			TransferAmmo(toRestock, *ship, *this);

			// Update the cached mass of the mothership.
			carriedMass += ship->Mass();
			return true;
		}
	return false;
}



void Ship::UnloadBays()
{
	for(Bay &bay : bays)
		if(bay.ship)
		{
			carriedMass -= bay.ship->Mass();
			bay.ship->SetSystem(currentSystem);
			bay.ship->SetPlanet(landingPlanet);
			bay.ship->UnmarkForRemoval();
			bay.ship.reset();
		}
}



const vector<Ship::Bay> &Ship::Bays() const
{
	return bays;
}



// Adjust the positions and velocities of any visible carried fighters or
// drones. If any are visible, return true.
bool Ship::PositionFighters() const
{
	bool hasVisible = false;
	for(const Bay &bay : bays)
		if(bay.ship && bay.side)
		{
			hasVisible = true;
			bay.ship->position = angle.Rotate(bay.point) * Zoom() + position;
			bay.ship->velocity = velocity;
			bay.ship->angle = angle + bay.facing;
			bay.ship->zoom = zoom;
		}
	return hasVisible;
}



CargoHold &Ship::Cargo()
{
	return cargo;
}



const CargoHold &Ship::Cargo() const
{
	return cargo;
}



// Display box effects from jettisoning this much cargo.
void Ship::Jettison(const string &commodity, int tons, bool wasAppeasing)
{
	cargo.Remove(commodity, tons);
	// Removing cargo will have changed the ship's mass, so the
	// jump navigation info may be out of date. Only do this for
	// player ships as to display correct information on the map.
	// Non-player ships will recalibrate before they jump.
	if(isYours)
		navigation.Recalibrate(*this);

	// Jettisoned cargo must carry some of the ship's heat with it. Otherwise
	// jettisoning cargo would increase the ship's temperature.
	heat -= tons * MAXIMUM_TEMPERATURE * Heat();

	const Government *notForGov = wasAppeasing ? GetGovernment() : nullptr;

	for( ; tons > 0; tons -= Flotsam::TONS_PER_BOX)
		jettisoned.emplace_back(new Flotsam(commodity, (Flotsam::TONS_PER_BOX < tons)
			? Flotsam::TONS_PER_BOX : tons, notForGov));
}



void Ship::Jettison(const Outfit *outfit, int count, bool wasAppeasing)
{
	if(count < 0)
		return;

	cargo.Remove(outfit, count);
	// Removing cargo will have changed the ship's mass, so the
	// jump navigation info may be out of date. Only do this for
	// player ships as to display correct information on the map.
	// Non-player ships will recalibrate before they jump.
	if(isYours)
		navigation.Recalibrate(*this);

	// Jettisoned cargo must carry some of the ship's heat with it. Otherwise
	// jettisoning cargo would increase the ship's temperature.
	double mass = outfit->Mass();
	heat -= count * mass * MAXIMUM_TEMPERATURE * Heat();

	const Government *notForGov = wasAppeasing ? GetGovernment() : nullptr;

	const int perBox = (mass <= 0.) ? count : (mass > Flotsam::TONS_PER_BOX)
		? 1 : static_cast<int>(Flotsam::TONS_PER_BOX / mass);
	while(count > 0)
	{
		jettisoned.emplace_back(new Flotsam(outfit, (perBox < count)
			? perBox : count, notForGov));
		count -= perBox;
	}
}



const Outfit &Ship::Attributes() const
{
	return attributes;
}



const Outfit &Ship::BaseAttributes() const
{
	return baseAttributes;
}



// Get outfit information.
const map<const Outfit *, int> &Ship::Outfits() const
{
	return outfits;
}



int Ship::OutfitCount(const Outfit *outfit) const
{
	auto it = outfits.find(outfit);
	return (it == outfits.end()) ? 0 : it->second;
}



// Add or remove outfits. (To remove, pass a negative number.)
void Ship::AddOutfit(const Outfit *outfit, int count)
{
	if(outfit && count)
	{
		auto it = outfits.find(outfit);
		int before = outfits.count(outfit);
		if(it == outfits.end())
			outfits[outfit] = count;
		else
		{
			it->second += count;
			if(!it->second)
				outfits.erase(it);
		}
		int after = outfits.count(outfit);
		attributes.Add(*outfit, count);
		if(outfit->IsWeapon())
		{
			armament.Add(outfit, count);
			// Only the player's ships make use of attraction and deterrence.
			if(isYours)
				deterrence = CalculateDeterrence();
		}

		if(outfit->Get("cargo space"))
		{
			cargo.SetSize(attributes.Get("cargo space"));
			// Only the player's ships make use of attraction and deterrence.
			if(isYours)
				attraction = CalculateAttraction();
		}
		if(outfit->Get("hull"))
			hull += outfit->Get("hull") * count;
		// If the added or removed outfit is a hyperdrive or jump drive, recalculate this
		// ship's jump navigation. Hyperdrives and jump drives of the same type don't stack,
		// so only do this if the outfit is either completely new or has been completely removed.
		if((outfit->Get("hyperdrive") || outfit->Get("jump drive")) && (!before || !after))
			navigation.Calibrate(*this);
		// Navigation may still need to be recalibrated depending on the drives a ship has.
		// Only do this for player ships as to display correct information on the map.
		// Non-player ships will recalibrate before they jump.
		else if(isYours)
			navigation.Recalibrate(*this);
	}
}



// Get the list of weapons.
Armament &Ship::GetArmament()
{
	return armament;
}



const vector<Hardpoint> &Ship::Weapons() const
{
	return armament.Get();
}



// Check if we are able to fire the given weapon (i.e. there is enough
// energy, ammo, and fuel to fire it).
bool Ship::CanFire(const Weapon *weapon) const
{
	if(!weapon || !weapon->IsWeapon())
		return false;

	if(weapon->Ammo())
	{
		auto it = outfits.find(weapon->Ammo());
		if(it == outfits.end() || it->second < weapon->AmmoUsage())
			return false;
	}

	if(energy < weapon->FiringEnergy() + weapon->RelativeFiringEnergy() * attributes.Get("energy capacity"))
		return false;
	if(fuel < weapon->FiringFuel() + weapon->RelativeFiringFuel() * attributes.Get("fuel capacity"))
		return false;
	// We do check hull, but we don't check shields. Ships can survive with all shields depleted.
	// Ships should not disable themselves, so we check if we stay above minimumHull.
	if(hull - MinimumHull() < weapon->FiringHull() + weapon->RelativeFiringHull() * attributes.Get("hull"))
		return false;

	// If a weapon requires heat to fire, (rather than generating heat), we must
	// have enough heat to spare.
	if(heat < -(weapon->FiringHeat() + (!weapon->RelativeFiringHeat()
			? 0. : weapon->RelativeFiringHeat() * MaximumHeat())))
		return false;
	// Repeat this for various effects which shouldn't drop below 0.
	if(ionization < -weapon->FiringIon())
		return false;
	if(disruption < -weapon->FiringDisruption())
		return false;
	if(slowness < -weapon->FiringSlowing())
		return false;

	return true;
}



// Fire the given weapon (i.e. deduct whatever energy, ammo, hull, shields
// or fuel it uses and add whatever heat it generates. Assume that CanFire()
// is true.
void Ship::ExpendAmmo(const Weapon &weapon)
{
	// Compute this ship's initial capacities, in case the consumption of the ammunition outfit(s)
	// modifies them, so that relative costs are calculated based on the pre-firing state of the ship.
	const double relativeEnergyChange = weapon.RelativeFiringEnergy() * attributes.Get("energy capacity");
	const double relativeFuelChange = weapon.RelativeFiringFuel() * attributes.Get("fuel capacity");
	const double relativeHeatChange = !weapon.RelativeFiringHeat() ? 0. : weapon.RelativeFiringHeat() * MaximumHeat();
	const double relativeHullChange = weapon.RelativeFiringHull() * attributes.Get("hull");
	const double relativeShieldChange = weapon.RelativeFiringShields() * attributes.Get("shields");

	if(const Outfit *ammo = weapon.Ammo())
	{
		// Some amount of the ammunition mass to be removed from the ship carries thermal energy.
		// A realistic fraction applicable to all cases cannot be computed, so assume 50%.
		heat -= weapon.AmmoUsage() * .5 * ammo->Mass() * MAXIMUM_TEMPERATURE * Heat();
		AddOutfit(ammo, -weapon.AmmoUsage());
		// Only the player's ships make use of attraction and deterrence.
		if(isYours && !OutfitCount(ammo) && ammo->AmmoUsage())
		{
			// Recalculate the AI to account for the loss of this weapon.
			aiCache.Calibrate(*this);
			deterrence = CalculateDeterrence();
		}
	}

	energy -= weapon.FiringEnergy() + relativeEnergyChange;
	fuel -= weapon.FiringFuel() + relativeFuelChange;
	heat += weapon.FiringHeat() + relativeHeatChange;
	shields -= weapon.FiringShields() + relativeShieldChange;

	// Since weapons fire from within the shields, hull and "status" damages are dealt in full.
	hull -= weapon.FiringHull() + relativeHullChange;
	ionization += weapon.FiringIon();
	scrambling += weapon.FiringScramble();
	disruption += weapon.FiringDisruption();
	slowness += weapon.FiringSlowing();
	discharge += weapon.FiringDischarge();
	corrosion += weapon.FiringCorrosion();
	leakage += weapon.FiringLeak();
	burning += weapon.FiringBurn();
}



// Each ship can have a target system (to travel to), a target planet (to
// land on) and a target ship (to move to, and attack if hostile).
shared_ptr<Ship> Ship::GetTargetShip() const
{
	return targetShip.lock();
}



shared_ptr<Ship> Ship::GetShipToAssist() const
{
	return shipToAssist.lock();
}



const StellarObject *Ship::GetTargetStellar() const
{
	return targetPlanet;
}



const System *Ship::GetTargetSystem() const
{
	return (targetSystem == currentSystem) ? nullptr : targetSystem;
}



// Mining target.
shared_ptr<Minable> Ship::GetTargetAsteroid() const
{
	return targetAsteroid.lock();
}



shared_ptr<Flotsam> Ship::GetTargetFlotsam() const
{
	return targetFlotsam.lock();
}



void Ship::SetFleeing(bool fleeing)
{
	isFleeing = fleeing;
}



// Set this ship's targets.
void Ship::SetTargetShip(const shared_ptr<Ship> &ship)
{
	if(ship != GetTargetShip())
	{
		targetShip = ship;
		// When you change targets, clear your scanning records.
		cargoScan = 0.;
		outfitScan = 0.;
	}
	targetAsteroid.reset();
}



void Ship::SetShipToAssist(const shared_ptr<Ship> &ship)
{
	shipToAssist = ship;
}



void Ship::SetTargetStellar(const StellarObject *object)
{
	targetPlanet = object;
}



void Ship::SetTargetSystem(const System *system)
{
	targetSystem = system;
}



// Mining target.
void Ship::SetTargetAsteroid(const shared_ptr<Minable> &asteroid)
{
	targetAsteroid = asteroid;
	targetShip.reset();
}



void Ship::SetTargetFlotsam(const shared_ptr<Flotsam> &flotsam)
{
	targetFlotsam = flotsam;
}



void Ship::SetParent(const shared_ptr<Ship> &ship)
{
	shared_ptr<Ship> oldParent = parent.lock();
	if(oldParent)
		oldParent->RemoveEscort(*this);

	parent = ship;
	if(ship)
		ship->AddEscort(*this);
}



bool Ship::CanPickUp(const Flotsam &flotsam) const
{
	if(this == flotsam.Source())
		return false;
	if(government == flotsam.SourceGovernment() && (!personality.Harvests() || personality.IsAppeasing()))
		return false;
	return cargo.Free() >= flotsam.UnitSize();
}



shared_ptr<Ship> Ship::GetParent() const
{
	return parent.lock();
}



const vector<weak_ptr<Ship>> &Ship::GetEscorts() const
{
	return escorts;
}



// Add escorts to this ship. Escorts look to the parent ship for movement
// cues and try to stay with it when it lands or goes into hyperspace.
void Ship::AddEscort(Ship &ship)
{
	escorts.push_back(ship.shared_from_this());
}



void Ship::RemoveEscort(const Ship &ship)
{
	auto it = escorts.begin();
	for( ; it != escorts.end(); ++it)
		if(it->lock().get() == &ship)
		{
			escorts.erase(it);
			return;
		}
}



double Ship::MinimumHull() const
{
	if(neverDisabled)
		return 0.;

	double maximumHull = attributes.Get("hull");
	double absoluteThreshold = attributes.Get("absolute threshold");
	if(absoluteThreshold > 0.)
		return absoluteThreshold;

	double thresholdPercent = attributes.Get("threshold percentage");
	double transition = 1 / (1 + 0.0005 * maximumHull);
	double minimumHull = maximumHull * (thresholdPercent > 0.
		? min(thresholdPercent, 1.) : 0.1 * (1. - transition) + 0.5 * transition);

	return max(0., floor(minimumHull + attributes.Get("hull threshold")));
}



void Ship::CreateExplosion(vector<Visual> &visuals, bool spread)
{
	if(!HasSprite() || !GetMask().IsLoaded() || explosionEffects.empty())
		return;

	// Bail out if this loops enough times, just in case.
	for(int i = 0; i < 10; ++i)
	{
		Point point((Random::Real() - .5) * Width(),
			(Random::Real() - .5) * Height());
		if(GetMask().Contains(point, Angle()))
		{
			// Pick an explosion.
			int type = Random::Int(explosionTotal);
			auto it = explosionEffects.begin();
			for( ; it != explosionEffects.end(); ++it)
			{
				type -= it->second;
				if(type < 0)
					break;
			}
			Point effectVelocity = velocity;
			if(spread)
			{
				double scale = .04 * (Width() + Height());
				effectVelocity += Angle::Random().Unit() * (scale * Random::Real());
			}
			visuals.emplace_back(*it->first, angle.Rotate(point) + position, std::move(effectVelocity), angle);
			++explosionCount;
			return;
		}
	}
}



// Place a "spark" effect, like ionization or disruption.
void Ship::CreateSparks(vector<Visual> &visuals, const string &name, double amount)
{
	CreateSparks(visuals, GameData::Effects().Get(name), amount);
}



void Ship::CreateSparks(vector<Visual> &visuals, const Effect *effect, double amount)
{
	if(forget)
		return;

	// Limit the number of sparks, depending on the size of the sprite.
	amount = min(amount, Width() * Height() * .0006);
	// Preallocate capacity, in case we're adding a non-trivial number of sparks.
	visuals.reserve(visuals.size() + static_cast<int>(amount));

	while(true)
	{
		amount -= Random::Real();
		if(amount <= 0.)
			break;

		Point point((Random::Real() - .5) * Width(),
			(Random::Real() - .5) * Height());
		if(GetMask().Contains(point, Angle()))
			visuals.emplace_back(*effect, angle.Rotate(point) + position, velocity, angle);
	}
}



double Ship::CalculateAttraction() const
{
	return max(0., .4 * sqrt(attributes.Get("cargo space")) - 1.8);
}



double Ship::CalculateDeterrence() const
{
	double tempDeterrence = 0.;
	for(const Hardpoint &hardpoint : Weapons())
		if(hardpoint.GetOutfit())
		{
			const Outfit *weapon = hardpoint.GetOutfit();
			if(weapon->Ammo() && weapon->AmmoUsage() && !OutfitCount(weapon->Ammo()))
				continue;
			double strength = weapon->ShieldDamage() + weapon->HullDamage()
				+ (weapon->RelativeShieldDamage() * attributes.Get("shields"))
				+ (weapon->RelativeHullDamage() * attributes.Get("hull"));
			tempDeterrence += .12 * strength / weapon->Reload();
		}
	return tempDeterrence;
}<|MERGE_RESOLUTION|>--- conflicted
+++ resolved
@@ -2712,12 +2712,7 @@
 			// Gaussian drop-off of scan speed.
 			double distanceExponent = -distanceSquared / max<double>(1e-3, 2 * scannerRangeSquared);
 
-<<<<<<< HEAD
 			elapsed += 1 + max<double>(1, exp(distanceExponent) * speed * sizeAdjustment);
-=======
-			elapsed += ((scannerRange - .5 * distanceSquared) * speed)
-				/ (scannerRange * (sqrt(speed) + distanceSquared) * depth);
->>>>>>> a72e7b21
 
 			if(elapsed >= SCAN_TIME)
 				result |= event;
