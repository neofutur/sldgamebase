/* Ship.cpp
Copyright (c) 2014 by Michael Zahniser

Endless Sky is free software: you can redistribute it and/or modify it under the
terms of the GNU General Public License as published by the Free Software
Foundation, either version 3 of the License, or (at your option) any later version.

Endless Sky is distributed in the hope that it will be useful, but WITHOUT ANY
WARRANTY; without even the implied warranty of MERCHANTABILITY or FITNESS FOR A
PARTICULAR PURPOSE. See the GNU General Public License for more details.

You should have received a copy of the GNU General Public License along with
this program. If not, see <https://www.gnu.org/licenses/>.
*/

#include "Ship.h"

#include "Audio.h"
#include "CategoryTypes.h"
#include "DamageDealt.h"
#include "DataNode.h"
#include "DataWriter.h"
#include "Effect.h"
#include "Flotsam.h"
#include "text/Format.h"
#include "GameData.h"
#include "Government.h"
#include "JumpTypes.h"
#include "Logger.h"
#include "Mask.h"
#include "Messages.h"
#include "Phrase.h"
#include "Planet.h"
#include "PlayerInfo.h"
#include "Preferences.h"
#include "Projectile.h"
#include "Random.h"
#include "ShipEvent.h"
#include "Sound.h"
#include "Sprite.h"
#include "SpriteSet.h"
#include "StellarObject.h"
#include "System.h"
#include "TextReplacements.h"
#include "Visual.h"
#include "Wormhole.h"

#include <algorithm>
#include <cassert>
#include <cmath>
#include <limits>
#include <sstream>

using namespace std;

namespace {
	const string FIGHTER_REPAIR = "Repair fighters in";
	const vector<string> BAY_SIDE = {"inside", "over", "under"};
	const vector<string> BAY_FACING = {"forward", "left", "right", "back"};
	const vector<Angle> BAY_ANGLE = {Angle(0.), Angle(-90.), Angle(90.), Angle(180.)};

	const vector<string> ENGINE_SIDE = {"under", "over"};
	const vector<string> STEERING_FACING = {"none", "left", "right"};

	const double MAXIMUM_TEMPERATURE = 100.;

	const double SCAN_TIME = 600.;

	// Helper function to transfer energy to a given stat if it is less than the
	// given maximum value.
	void DoRepair(double &stat, double &available, double maximum)
	{
		double transfer = max(0., min(available, maximum - stat));
		stat += transfer;
		available -= transfer;
	}

	// Helper function to repair a given stat up to its maximum, limited by
	// how much repair is available and how much energy, fuel, and heat are available.
	// Updates the stat, the available amount, and the energy, fuel, and heat amounts.
	void DoRepair(double &stat, double &available, double maximum, double &energy, double energyCost,
		double &fuel, double fuelCost, double &heat, double heatCost)
	{
		if(available <= 0. || stat >= maximum)
			return;

		// Energy, heat, and fuel costs are the energy, fuel, or heat required per unit repaired.
		if(energyCost > 0.)
			available = min(available, energy / energyCost);
		if(fuelCost > 0.)
			available = min(available, fuel / fuelCost);
		if(heatCost < 0.)
			available = min(available, heat / -heatCost);

		double transfer = min(available, maximum - stat);
		if(transfer > 0.)
		{
			stat += transfer;
			available -= transfer;
			energy -= transfer * energyCost;
			fuel -= transfer * fuelCost;
			heat += transfer * heatCost;
		}
	}

	// Helper function to reduce a given status effect according
	// to its resistance, limited by how much energy, fuel, and heat are available.
	// Updates the stat and the energy, fuel, and heat amounts.
	void DoStatusEffect(bool isDeactivated, double &stat, double resistance, double &energy, double energyCost,
		double &fuel, double fuelCost, double &heat, double heatCost)
	{
		if(isDeactivated || resistance <= 0.)
		{
			stat = max(0., .99 * stat);
			return;
		}

		// Calculate how much resistance can be used assuming no
		// energy or fuel cost.
		resistance = .99 * stat - max(0., .99 * stat - resistance);

		// Limit the resistance by the available energy, heat, and fuel.
		if(energyCost > 0.)
			resistance = min(resistance, energy / energyCost);
		if(fuelCost > 0.)
			resistance = min(resistance, fuel / fuelCost);
		if(heatCost < 0.)
			resistance = min(resistance, heat / -heatCost);

		// Update the stat, energy, heat, and fuel given how much resistance is being used.
		if(resistance > 0.)
		{
			stat = max(0., .99 * stat - resistance);
			energy -= resistance * energyCost;
			fuel -= resistance * fuelCost;
			heat += resistance * heatCost;
		}
		else
			stat = max(0., .99 * stat);
	}

	// Get an overview of how many weapon-outfits are equipped.
	map<const Outfit *, int> GetEquipped(const vector<Hardpoint> &weapons)
	{
		map<const Outfit *, int> equipped;
		for(const Hardpoint &hardpoint : weapons)
			if(hardpoint.GetOutfit())
				++equipped[hardpoint.GetOutfit()];
		return equipped;
	}

	void LogWarning(const string &modelName, const string &name, string &&warning)
	{
		string shipID = modelName + (name.empty() ? ": " : " \"" + name + "\": ");
		Logger::LogError(shipID + std::move(warning));
	}

	// Transfer as many of the given outfits from the source ship to the target
	// ship as the source ship can remove and the target ship can handle. Returns the
	// items and amounts that were actually transferred (so e.g. callers can determine
	// how much material was transferred, if any).
	map<const Outfit *, int> TransferAmmo(const map<const Outfit *, int> &stockpile, Ship &from, Ship &to)
	{
		auto transferred = map<const Outfit *, int>{};
		for(auto &&item : stockpile)
		{
			assert(item.second > 0 && "stockpile count must be positive");
			int unloadable = abs(from.Attributes().CanAdd(*item.first, -item.second));
			int loadable = to.Attributes().CanAdd(*item.first, unloadable);
			if(loadable > 0)
			{
				from.AddOutfit(item.first, -loadable);
				to.AddOutfit(item.first, loadable);
				transferred[item.first] = loadable;
			}
		}
		return transferred;
	}

	// Ships which are scrambled have a chance for their weapons to jam,
	// delaying their firing for another reload cycle. The less energy
	// a ship has relative to its max and the more scrambled the ship is,
	// the higher the chance that a weapon will jam. The jam chance is
	// capped at 50%. Very small amounts of scrambling are ignored.
	// The scale is such that a weapon with a scrambling damage of 5 and a reload
	// of 60 (i.e. the ion cannon) will only ever push a ship to a jam chance
	// of 5% when it is at 100% energy.
	double CalculateJamChance(double maxEnergy, double scrambling)
	{
		double scale = maxEnergy * 220.;
		return scrambling > .1 ? min(0.5, scale ? scrambling / scale : 1.) : 0.;
	}
}



// Construct and Load() at the same time.
Ship::Ship(const DataNode &node)
{
	Load(node);
}



void Ship::Load(const DataNode &node)
{
	if(node.Size() >= 2)
		modelName = node.Token(1);
	if(node.Size() >= 3)
	{
		base = GameData::Ships().Get(modelName);
		variantName = node.Token(2);
	}
	isDefined = true;

	government = GameData::PlayerGovernment();

	// Note: I do not clear the attributes list here so that it is permissible
	// to override one ship definition with another.
	bool hasEngine = false;
	bool hasArmament = false;
	bool hasBays = false;
	bool hasExplode = false;
	bool hasLeak = false;
	bool hasFinalExplode = false;
	bool hasOutfits = false;
	bool hasDescription = false;
	for(const DataNode &child : node)
	{
		const string &key = child.Token(0);
		bool add = (key == "add");
		if(add && (child.Size() < 2 || child.Token(1) != "attributes"))
		{
			child.PrintTrace("Skipping invalid use of 'add' with " + (child.Size() < 2
					? "no key." : "key: " + child.Token(1)));
			continue;
		}
		if(key == "sprite")
			LoadSprite(child);
		else if(child.Token(0) == "thumbnail" && child.Size() >= 2)
			thumbnail = SpriteSet::Get(child.Token(1));
		else if(key == "name" && child.Size() >= 2)
			name = child.Token(1);
		else if(key == "plural" && child.Size() >= 2)
			pluralModelName = child.Token(1);
		else if(key == "noun" && child.Size() >= 2)
			noun = child.Token(1);
		else if(key == "swizzle" && child.Size() >= 2)
			customSwizzle = child.Value(1);
		else if(key == "uuid" && child.Size() >= 2)
			uuid = EsUuid::FromString(child.Token(1));
		else if(key == "attributes" || add)
		{
			if(!add)
				baseAttributes.Load(child);
			else
			{
				addAttributes = true;
				attributes.Load(child);
			}
		}
		else if((key == "engine" || key == "reverse engine" || key == "steering engine") && child.Size() >= 3)
		{
			if(!hasEngine)
			{
				enginePoints.clear();
				reverseEnginePoints.clear();
				steeringEnginePoints.clear();
				hasEngine = true;
			}
			bool reverse = (key == "reverse engine");
			bool steering = (key == "steering engine");

			vector<EnginePoint> &editPoints = (!steering && !reverse) ? enginePoints :
				(reverse ? reverseEnginePoints : steeringEnginePoints);
			editPoints.emplace_back(0.5 * child.Value(1), 0.5 * child.Value(2),
				(child.Size() > 3 ? child.Value(3) : 1.));
			EnginePoint &engine = editPoints.back();
			if(reverse)
				engine.facing = Angle(180.);
			for(const DataNode &grand : child)
			{
				const string &grandKey = grand.Token(0);
				if(grandKey == "zoom" && grand.Size() >= 2)
					engine.zoom = grand.Value(1);
				else if(grandKey == "angle" && grand.Size() >= 2)
					engine.facing += Angle(grand.Value(1));
				else
				{
					for(unsigned j = 1; j < ENGINE_SIDE.size(); ++j)
						if(grandKey == ENGINE_SIDE[j])
							engine.side = j;
					if(steering)
						for(unsigned j = 1; j < STEERING_FACING.size(); ++j)
							if(grandKey == STEERING_FACING[j])
								engine.steering = j;
				}
			}
		}
		else if(key == "gun" || key == "turret")
		{
			if(!hasArmament)
			{
				armament = Armament();
				hasArmament = true;
			}
			const Outfit *outfit = nullptr;
			Point hardpoint;
			if(child.Size() >= 3)
			{
				hardpoint = Point(child.Value(1), child.Value(2));
				if(child.Size() >= 4)
					outfit = GameData::Outfits().Get(child.Token(3));
			}
			else
			{
				if(child.Size() >= 2)
					outfit = GameData::Outfits().Get(child.Token(1));
			}
			Angle gunPortAngle = Angle(0.);
			bool gunPortParallel = false;
			bool drawUnder = (key == "gun");
			if(child.HasChildren())
			{
				for(const DataNode &grand : child)
				{
					if(grand.Token(0) == "angle" && grand.Size() >= 2)
						gunPortAngle = grand.Value(1);
					else if(grand.Token(0) == "parallel")
						gunPortParallel = true;
					else if(grand.Token(0) == "under")
						drawUnder = true;
					else if(grand.Token(0) == "over")
						drawUnder = false;
					else
						grand.PrintTrace("Skipping unrecognized attribute:");
				}
			}
			if(key == "gun")
				armament.AddGunPort(hardpoint, gunPortAngle, gunPortParallel, drawUnder, outfit);
			else
				armament.AddTurret(hardpoint, drawUnder, outfit);
		}
		else if(key == "never disabled")
			neverDisabled = true;
		else if(key == "uncapturable")
			isCapturable = false;
		else if(((key == "fighter" || key == "drone") && child.Size() >= 3) ||
			(key == "bay" && child.Size() >= 4))
		{
			// While the `drone` and `fighter` keywords are supported for backwards compatibility, the
			// standard format is `bay <ship-category>`, with the same signature for other values.
			string category = "Fighter";
			int childOffset = 0;
			if(key == "drone")
				category = "Drone";
			else if(key == "bay")
			{
				category = child.Token(1);
				childOffset += 1;
			}

			if(!hasBays)
			{
				bays.clear();
				hasBays = true;
			}
			bays.emplace_back(child.Value(1 + childOffset), child.Value(2 + childOffset), category);
			Bay &bay = bays.back();
			for(int i = 3 + childOffset; i < child.Size(); ++i)
			{
				for(unsigned j = 1; j < BAY_SIDE.size(); ++j)
					if(child.Token(i) == BAY_SIDE[j])
						bay.side = j;
				for(unsigned j = 1; j < BAY_FACING.size(); ++j)
					if(child.Token(i) == BAY_FACING[j])
						bay.facing = BAY_ANGLE[j];
			}
			if(child.HasChildren())
				for(const DataNode &grand : child)
				{
					// Load in the effect(s) to be displayed when the ship launches.
					if(grand.Token(0) == "launch effect" && grand.Size() >= 2)
					{
						int count = grand.Size() >= 3 ? static_cast<int>(grand.Value(2)) : 1;
						const Effect *e = GameData::Effects().Get(grand.Token(1));
						bay.launchEffects.insert(bay.launchEffects.end(), count, e);
					}
					else if(grand.Token(0) == "angle" && grand.Size() >= 2)
						bay.facing = Angle(grand.Value(1));
					else
					{
						bool handled = false;
						for(unsigned i = 1; i < BAY_SIDE.size(); ++i)
							if(grand.Token(0) == BAY_SIDE[i])
							{
								bay.side = i;
								handled = true;
							}
						for(unsigned i = 1; i < BAY_FACING.size(); ++i)
							if(grand.Token(0) == BAY_FACING[i])
							{
								bay.facing = BAY_ANGLE[i];
								handled = true;
							}
						if(!handled)
							grand.PrintTrace("Skipping unrecognized attribute:");
					}
				}
		}
		else if(key == "leak" && child.Size() >= 2)
		{
			if(!hasLeak)
			{
				leaks.clear();
				hasLeak = true;
			}
			Leak leak(GameData::Effects().Get(child.Token(1)));
			if(child.Size() >= 3)
				leak.openPeriod = child.Value(2);
			if(child.Size() >= 4)
				leak.closePeriod = child.Value(3);
			leaks.push_back(leak);
		}
		else if(key == "explode" && child.Size() >= 2)
		{
			if(!hasExplode)
			{
				explosionEffects.clear();
				explosionTotal = 0;
				hasExplode = true;
			}
			int count = (child.Size() >= 3) ? child.Value(2) : 1;
			explosionEffects[GameData::Effects().Get(child.Token(1))] += count;
			explosionTotal += count;
		}
		else if(key == "final explode" && child.Size() >= 2)
		{
			if(!hasFinalExplode)
			{
				finalExplosions.clear();
				hasFinalExplode = true;
			}
			int count = (child.Size() >= 3) ? child.Value(2) : 1;
			finalExplosions[GameData::Effects().Get(child.Token(1))] += count;
		}
		else if(key == "outfits")
		{
			if(!hasOutfits)
			{
				outfits.clear();
				hasOutfits = true;
			}
			for(const DataNode &grand : child)
			{
				int count = (grand.Size() >= 2) ? grand.Value(1) : 1;
				if(count > 0)
					outfits[GameData::Outfits().Get(grand.Token(0))] += count;
				else
					grand.PrintTrace("Skipping invalid outfit count:");
			}

			// Verify we have at least as many installed outfits as were identified as "equipped."
			// If not (e.g. a variant definition), ensure FinishLoading equips into a blank slate.
			if(!hasArmament)
				for(const auto &pair : GetEquipped(Weapons()))
				{
					auto it = outfits.find(pair.first);
					if(it == outfits.end() || it->second < pair.second)
					{
						armament.UninstallAll();
						break;
					}
				}
		}
		else if(key == "cargo")
			cargo.Load(child);
		else if(key == "crew" && child.Size() >= 2)
			crew = static_cast<int>(child.Value(1));
		else if(key == "fuel" && child.Size() >= 2)
			fuel = child.Value(1);
		else if(key == "shields" && child.Size() >= 2)
			shields = child.Value(1);
		else if(key == "hull" && child.Size() >= 2)
			hull = child.Value(1);
		else if(key == "position" && child.Size() >= 3)
			position = Point(child.Value(1), child.Value(2));
		else if(key == "system" && child.Size() >= 2)
			currentSystem = GameData::Systems().Get(child.Token(1));
		else if(key == "planet" && child.Size() >= 2)
		{
			zoom = 0.;
			landingPlanet = GameData::Planets().Get(child.Token(1));
		}
		else if(key == "destination system" && child.Size() >= 2)
			targetSystem = GameData::Systems().Get(child.Token(1));
		else if(key == "parked")
			isParked = true;
		else if(key == "description" && child.Size() >= 2)
		{
			if(!hasDescription)
			{
				description.clear();
				hasDescription = true;
			}
			description += child.Token(1);
			description += '\n';
		}
		else if(key == "remove" && child.Size() >= 2)
		{
			if(child.Token(1) == "bays")
				removeBays = true;
			else
				child.PrintTrace("Skipping unsupported \"remove\":");
		}
		else if(key != "actions")
			child.PrintTrace("Skipping unrecognized attribute:");
	}

	// If no plural model name was given, default to the model name with an 's' appended.
	// If the model name ends with an 's' or 'z', print a warning because the default plural will never be correct.
	// Variants will import their plural name from the base model in FinishLoading.
	if(pluralModelName.empty() && variantName.empty())
	{
		pluralModelName = modelName + 's';
		if(modelName.back() == 's' || modelName.back() == 'z')
			node.PrintTrace("Warning: explicit plural name definition required, but none is provided. Defaulting to \""
					+ pluralModelName + "\".");
	}
}



// When loading a ship, some of the outfits it lists may not have been
// loaded yet. So, wait until everything has been loaded, then call this.
void Ship::FinishLoading(bool isNewInstance)
{
	// All copies of this ship should save pointers to the "explosion" weapon
	// definition stored safely in the ship model, which will not be destroyed
	// until GameData is when the program quits. Also copy other attributes of
	// the base model if no overrides were given.
	if(GameData::Ships().Has(modelName))
	{
		const Ship *model = GameData::Ships().Get(modelName);
		explosionWeapon = &model->BaseAttributes();
		if(pluralModelName.empty())
			pluralModelName = model->pluralModelName;
		if(noun.empty())
			noun = model->noun;
		if(!thumbnail)
			thumbnail = model->thumbnail;
	}

	// If this ship has a base class, copy any attributes not defined here.
	// Exception: uncapturable and "never disabled" flags don't carry over.
	if(base && base != this)
	{
		if(!GetSprite())
			reinterpret_cast<Body &>(*this) = *base;
		if(customSwizzle == -1)
			customSwizzle = base->CustomSwizzle();
		if(baseAttributes.Attributes().empty())
			baseAttributes = base->baseAttributes;
		if(bays.empty() && !base->bays.empty() && !removeBays)
			bays = base->bays;
		if(enginePoints.empty())
			enginePoints = base->enginePoints;
		if(reverseEnginePoints.empty())
			reverseEnginePoints = base->reverseEnginePoints;
		if(steeringEnginePoints.empty())
			steeringEnginePoints = base->steeringEnginePoints;
		if(explosionEffects.empty())
		{
			explosionEffects = base->explosionEffects;
			explosionTotal = base->explosionTotal;
		}
		if(finalExplosions.empty())
			finalExplosions = base->finalExplosions;
		if(outfits.empty())
			outfits = base->outfits;
		if(description.empty())
			description = base->description;

		bool hasHardpoints = false;
		for(const Hardpoint &hardpoint : armament.Get())
			if(hardpoint.GetPoint())
				hasHardpoints = true;

		if(!hasHardpoints)
		{
			// Check if any hardpoint locations were not specified.
			auto bit = base->Weapons().begin();
			auto bend = base->Weapons().end();
			auto nextGun = armament.Get().begin();
			auto nextTurret = armament.Get().begin();
			auto end = armament.Get().end();
			Armament merged;
			for( ; bit != bend; ++bit)
			{
				if(!bit->IsTurret())
				{
					while(nextGun != end && nextGun->IsTurret())
						++nextGun;
					const Outfit *outfit = (nextGun == end) ? nullptr : nextGun->GetOutfit();
					merged.AddGunPort(bit->GetPoint() * 2., bit->GetBaseAngle(), bit->IsParallel(), bit->IsUnder(), outfit);
					if(nextGun != end)
						++nextGun;
				}
				else
				{
					while(nextTurret != end && !nextTurret->IsTurret())
						++nextTurret;
					const Outfit *outfit = (nextTurret == end) ? nullptr : nextTurret->GetOutfit();
					merged.AddTurret(bit->GetPoint() * 2., bit->IsUnder(), outfit);
					if(nextTurret != end)
						++nextTurret;
				}
			}
			armament = merged;
		}
	}
	else if(removeBays)
		bays.clear();
	// Check that all the "equipped" weapons actually match what your ship
	// has, and that they are truly weapons. Remove any excess weapons and
	// warn if any non-weapon outfits are "installed" in a hardpoint.
	auto equipped = GetEquipped(Weapons());
	for(auto &it : equipped)
	{
		auto outfitIt = outfits.find(it.first);
		int amount = (outfitIt != outfits.end() ? outfitIt->second : 0);
		int excess = it.second - amount;
		if(excess > 0)
		{
			// If there are more hardpoints specifying this outfit than there
			// are instances of this outfit installed, remove some of them.
			armament.Add(it.first, -excess);
			it.second -= excess;

			LogWarning(VariantName(), Name(),
					"outfit \"" + it.first->TrueName() + "\" equipped but not included in outfit list.");
		}
		else if(!it.first->IsWeapon())
			// This ship was specified with a non-weapon outfit in a
			// hardpoint. Hardpoint::Install removes it, but issue a
			// warning so the definition can be fixed.
			LogWarning(VariantName(), Name(),
					"outfit \"" + it.first->TrueName() + "\" is not a weapon, but is installed as one.");
	}

	// Mark any drone that has no "automaton" value as an automaton, to
	// grandfather in the drones from before that attribute existed.
	if(baseAttributes.Category() == "Drone" && !baseAttributes.Get("automaton"))
		baseAttributes.Set("automaton", 1.);

	baseAttributes.Set("gun ports", armament.GunCount());
	baseAttributes.Set("turret mounts", armament.TurretCount());

	if(addAttributes)
	{
		// Store attributes from an "add attributes" node in the ship's
		// baseAttributes so they can be written to the save file.
		baseAttributes.Add(attributes);
		addAttributes = false;
	}
	// Add the attributes of all your outfits to the ship's base attributes.
	attributes = baseAttributes;
	vector<string> undefinedOutfits;
	for(const auto &it : outfits)
	{
		if(!it.first->IsDefined())
		{
			undefinedOutfits.emplace_back("\"" + it.first->TrueName() + "\"");
			continue;
		}
		attributes.Add(*it.first, it.second);
		// Some ship variant definitions do not specify which weapons
		// are placed in which hardpoint. Add any weapons that are not
		// yet installed to the ship's armament.
		if(it.first->IsWeapon())
		{
			int count = it.second;
			auto eit = equipped.find(it.first);
			if(eit != equipped.end())
				count -= eit->second;

			if(count)
			{
				count -= armament.Add(it.first, count);
				if(count)
					LogWarning(VariantName(), Name(),
						"weapon \"" + it.first->TrueName() + "\" installed, but insufficient slots to use it.");
			}
		}
	}
	if(!undefinedOutfits.empty())
	{
		bool plural = undefinedOutfits.size() > 1;
		// Print the ship name once, then all undefined outfits. If we're reporting for a stock ship, then it
		// doesn't have a name, and missing outfits aren't named yet either. A variant name might exist, though.
		string message;
		if(isYours)
		{
			message = "Player ship " + modelName + " \"" + name + "\":";
			string PREFIX = plural ? "\n\tUndefined outfit " : " undefined outfit ";
			for(auto &&outfit : undefinedOutfits)
				message += PREFIX + outfit;
		}
		else
		{
			message = variantName.empty() ? "Stock ship \"" + modelName + "\": "
				: modelName + " variant \"" + variantName + "\": ";
			message += to_string(undefinedOutfits.size()) + " undefined outfit" + (plural ? "s" : "") + " installed.";
		}

		Logger::LogError(message);
	}
	// Inspect the ship's armament to ensure that guns are in gun ports and
	// turrets are in turret mounts. This can only happen when the armament
	// is configured incorrectly in a ship or variant definition. Do not
	// bother printing this warning if the outfit is not fully defined.
	for(const Hardpoint &hardpoint : armament.Get())
	{
		const Outfit *outfit = hardpoint.GetOutfit();
		if(outfit && outfit->IsDefined()
				&& (hardpoint.IsTurret() != (outfit->Get("turret mounts") != 0.)))
		{
			string warning = (!isYours && !variantName.empty()) ? "variant \"" + variantName + "\"" : modelName;
			if(!name.empty())
				warning += " \"" + name + "\"";
			warning += ": outfit \"" + outfit->TrueName() + "\" installed as a ";
			warning += (hardpoint.IsTurret() ? "turret but is a gun.\n\tturret" : "gun but is a turret.\n\tgun");
			warning += to_string(2. * hardpoint.GetPoint().X()) + " " + to_string(2. * hardpoint.GetPoint().Y());
			warning += " \"" + outfit->TrueName() + "\"";
			Logger::LogError(warning);
		}
	}
	cargo.SetSize(attributes.Get("cargo space"));
	armament.FinishLoading();

	// Figure out how far from center the farthest hardpoint is.
	weaponRadius = 0.;
	for(const Hardpoint &hardpoint : armament.Get())
		weaponRadius = max(weaponRadius, hardpoint.GetPoint().Length());

	// Allocate enough firing bits for this ship.
	firingCommands.SetHardpoints(armament.Get().size());

	// If this ship is being instantiated for the first time, make sure its
	// crew, fuel, etc. are all refilled.
	if(isNewInstance)
		Recharge(true);

	// Ensure that all defined bays are of a valid category. Remove and warn about any
	// invalid bays. Add a default "launch effect" to any remaining internal bays if
	// this ship is crewed (i.e. pressurized).
	string warning;
	const auto &bayCategories = GameData::Category(CategoryType::BAY);
	for(auto it = bays.begin(); it != bays.end(); )
	{
		Bay &bay = *it;
		if(find(bayCategories.begin(), bayCategories.end(), bay.category) == bayCategories.end())
		{
			warning += "Invalid bay category: " + bay.category + "\n";
			it = bays.erase(it);
			continue;
		}
		else
			++it;
		if(bay.side == Bay::INSIDE && bay.launchEffects.empty() && Crew())
			bay.launchEffects.emplace_back(GameData::Effects().Get("basic launch"));
	}

	canBeCarried = find(bayCategories.begin(), bayCategories.end(), attributes.Category()) != bayCategories.end();

	// Issue warnings if this ship has is misconfigured, e.g. is missing required values
	// or has negative outfit, cargo, weapon, or engine capacity.
	for(auto &&attr : set<string>{"outfit space", "cargo space", "weapon capacity", "engine capacity"})
	{
		double val = attributes.Get(attr);
		if(val < 0)
			warning += attr + ": " + Format::Number(val) + "\n";
	}
	if(attributes.Get("drag") <= 0.)
	{
		warning += "Defaulting " + string(attributes.Get("drag") ? "invalid" : "missing") + " \"drag\" attribute to 100.0\n";
		attributes.Set("drag", 100.);
	}

	// Calculate the values used to determine this ship's value and danger.
	attraction = CalculateAttraction();
	deterrence = CalculateDeterrence();

	if(!warning.empty())
	{
		// This check is mostly useful for variants and stock ships, which have
		// no names. Print the outfits to facilitate identifying this ship definition.
		string message = (!name.empty() ? "Ship \"" + name + "\" " : "") + "(" + VariantName() + "):\n";
		ostringstream outfitNames;
		outfitNames << "has outfits:\n";
		for(const auto &it : outfits)
			outfitNames << '\t' << it.second << " " + it.first->TrueName() << endl;
		Logger::LogError(message + warning + outfitNames.str());
	}

	// Ships read from a save file may have non-default shields or hull.
	// Perform a full IsDisabled calculation.
	isDisabled = true;
	isDisabled = IsDisabled();

	// Calculate this ship's jump information, e.g. how much it costs to jump, how far it can jump, how it can jump.
	navigation.Calibrate(*this);
	aiCache.Calibrate(*this);

	// A saved ship may have an invalid target system. Since all game data is loaded and all player events are
	// applied at this point, any target system that is not accessible should be cleared. Note: this does not
	// account for systems accessible via wormholes, but also does not need to as AI will route the ship properly.
	if(!isNewInstance && targetSystem)
	{
		string message = "Warning: " + string(isYours ? "player-owned " : "NPC ") + modelName + " \"" + name + "\": "
			"Cannot reach target system \"" + targetSystem->Name();
		if(!currentSystem)
		{
			Logger::LogError(message + "\" (no current system).");
			targetSystem = nullptr;
		}
		else if(!currentSystem->Links().count(targetSystem)
			&& (!navigation.JumpRange() || !currentSystem->JumpNeighbors(navigation.JumpRange()).count(targetSystem)))
		{
			Logger::LogError(message + "\" by hyperlink or jump from system \"" + currentSystem->Name() + ".\"");
			targetSystem = nullptr;
		}
	}
}



// Check if this ship (model) and its outfits have been defined.
bool Ship::IsValid() const
{
	for(auto &&outfit : outfits)
		if(!outfit.first->IsDefined())
			return false;

	return isDefined;
}



// Save a full description of this ship, as currently configured.
void Ship::Save(DataWriter &out) const
{
	out.Write("ship", modelName);
	out.BeginChild();
	{
		out.Write("name", name);
		if(pluralModelName != modelName + 's')
			out.Write("plural", pluralModelName);
		if(!noun.empty())
			out.Write("noun", noun);
		SaveSprite(out);
		if(thumbnail)
			out.Write("thumbnail", thumbnail->Name());

		if(neverDisabled)
			out.Write("never disabled");
		if(!isCapturable)
			out.Write("uncapturable");
		if(customSwizzle >= 0)
			out.Write("swizzle", customSwizzle);

		out.Write("uuid", uuid.ToString());

		out.Write("attributes");
		out.BeginChild();
		{
			out.Write("category", baseAttributes.Category());
			out.Write("cost", baseAttributes.Cost());
			out.Write("mass", baseAttributes.Mass());
			for(const auto &it : baseAttributes.FlareSprites())
				for(int i = 0; i < it.second; ++i)
					it.first.SaveSprite(out, "flare sprite");
			for(const auto &it : baseAttributes.FlareSounds())
				for(int i = 0; i < it.second; ++i)
					out.Write("flare sound", it.first->Name());
			for(const auto &it : baseAttributes.ReverseFlareSprites())
				for(int i = 0; i < it.second; ++i)
					it.first.SaveSprite(out, "reverse flare sprite");
			for(const auto &it : baseAttributes.ReverseFlareSounds())
				for(int i = 0; i < it.second; ++i)
					out.Write("reverse flare sound", it.first->Name());
			for(const auto &it : baseAttributes.SteeringFlareSprites())
				for(int i = 0; i < it.second; ++i)
					it.first.SaveSprite(out, "steering flare sprite");
			for(const auto &it : baseAttributes.SteeringFlareSounds())
				for(int i = 0; i < it.second; ++i)
					out.Write("steering flare sound", it.first->Name());
			for(const auto &it : baseAttributes.AfterburnerEffects())
				for(int i = 0; i < it.second; ++i)
					out.Write("afterburner effect", it.first->Name());
			for(const auto &it : baseAttributes.JumpEffects())
				for(int i = 0; i < it.second; ++i)
					out.Write("jump effect", it.first->Name());
			for(const auto &it : baseAttributes.JumpSounds())
				for(int i = 0; i < it.second; ++i)
					out.Write("jump sound", it.first->Name());
			for(const auto &it : baseAttributes.JumpInSounds())
				for(int i = 0; i < it.second; ++i)
					out.Write("jump in sound", it.first->Name());
			for(const auto &it : baseAttributes.JumpOutSounds())
				for(int i = 0; i < it.second; ++i)
					out.Write("jump out sound", it.first->Name());
			for(const auto &it : baseAttributes.HyperSounds())
				for(int i = 0; i < it.second; ++i)
					out.Write("hyperdrive sound", it.first->Name());
			for(const auto &it : baseAttributes.HyperInSounds())
				for(int i = 0; i < it.second; ++i)
					out.Write("hyperdrive in sound", it.first->Name());
			for(const auto &it : baseAttributes.HyperOutSounds())
				for(int i = 0; i < it.second; ++i)
					out.Write("hyperdrive out sound", it.first->Name());
			for(const auto &it : baseAttributes.Attributes())
				if(it.second)
					out.Write(it.first, it.second);
		}
		out.EndChild();

		out.Write("outfits");
		out.BeginChild();
		{
			using OutfitElement = pair<const Outfit *const, int>;
			WriteSorted(outfits,
				[](const OutfitElement *lhs, const OutfitElement *rhs)
					{ return lhs->first->TrueName() < rhs->first->TrueName(); },
				[&out](const OutfitElement &it)
				{
					if(it.second == 1)
						out.Write(it.first->TrueName());
					else
						out.Write(it.first->TrueName(), it.second);
				});
		}
		out.EndChild();

		cargo.Save(out);
		out.Write("crew", crew);
		out.Write("fuel", fuel);
		out.Write("shields", shields);
		out.Write("hull", hull);
		out.Write("position", position.X(), position.Y());

		for(const EnginePoint &point : enginePoints)
		{
			out.Write("engine", 2. * point.X(), 2. * point.Y());
			out.BeginChild();
			out.Write("zoom", point.zoom);
			out.Write("angle", point.facing.Degrees());
			out.Write(ENGINE_SIDE[point.side]);
			out.EndChild();

		}
		for(const EnginePoint &point : reverseEnginePoints)
		{
			out.Write("reverse engine", 2. * point.X(), 2. * point.Y());
			out.BeginChild();
			out.Write("zoom", point.zoom);
			out.Write("angle", point.facing.Degrees() - 180.);
			out.Write(ENGINE_SIDE[point.side]);
			out.EndChild();
		}
		for(const EnginePoint &point : steeringEnginePoints)
		{
			out.Write("steering engine", 2. * point.X(), 2. * point.Y());
			out.BeginChild();
			out.Write("zoom", point.zoom);
			out.Write("angle", point.facing.Degrees());
			out.Write(ENGINE_SIDE[point.side]);
			out.Write(STEERING_FACING[point.steering]);
			out.EndChild();
		}
		for(const Hardpoint &hardpoint : armament.Get())
		{
			const char *type = (hardpoint.IsTurret() ? "turret" : "gun");
			if(hardpoint.GetOutfit())
				out.Write(type, 2. * hardpoint.GetPoint().X(), 2. * hardpoint.GetPoint().Y(),
					hardpoint.GetOutfit()->TrueName());
			else
				out.Write(type, 2. * hardpoint.GetPoint().X(), 2. * hardpoint.GetPoint().Y());
			double hardpointAngle = hardpoint.GetBaseAngle().Degrees();
			out.BeginChild();
			{
				if(hardpointAngle)
					out.Write("angle", hardpointAngle);
				if(hardpoint.IsParallel())
					out.Write("parallel");
				if(hardpoint.IsUnder())
					out.Write("under");
				else
					out.Write("over");
			}
			out.EndChild();
		}
		for(const Bay &bay : bays)
		{
			double x = 2. * bay.point.X();
			double y = 2. * bay.point.Y();

			out.Write("bay", bay.category, x, y);

			if(!bay.launchEffects.empty() || bay.facing.Degrees() || bay.side)
			{
				out.BeginChild();
				{
					if(bay.facing.Degrees())
						out.Write("angle", bay.facing.Degrees());
					if(bay.side)
						out.Write(BAY_SIDE[bay.side]);
					for(const Effect *effect : bay.launchEffects)
						out.Write("launch effect", effect->Name());
				}
				out.EndChild();
			}
		}
		for(const Leak &leak : leaks)
			out.Write("leak", leak.effect->Name(), leak.openPeriod, leak.closePeriod);

		using EffectElement = pair<const Effect *const, int>;
		auto effectSort = [](const EffectElement *lhs, const EffectElement *rhs)
			{ return lhs->first->Name() < rhs->first->Name(); };
		WriteSorted(explosionEffects, effectSort, [&out](const EffectElement &it)
		{
			if(it.second)
				out.Write("explode", it.first->Name(), it.second);
		});
		WriteSorted(finalExplosions, effectSort, [&out](const EffectElement &it)
		{
			if(it.second)
				out.Write("final explode", it.first->Name(), it.second);
		});

		if(currentSystem)
			out.Write("system", currentSystem->Name());
		else
		{
			// A carried ship is saved in its carrier's system.
			shared_ptr<const Ship> parent = GetParent();
			if(parent && parent->currentSystem)
				out.Write("system", parent->currentSystem->Name());
		}
		if(landingPlanet)
			out.Write("planet", landingPlanet->TrueName());
		if(targetSystem)
			out.Write("destination system", targetSystem->Name());
		if(isParked)
			out.Write("parked");
	}
	out.EndChild();
}



const EsUuid &Ship::UUID() const noexcept
{
	return uuid;
}



void Ship::SetUUID(const EsUuid &id)
{
	uuid.clone(id);
}



const string &Ship::Name() const
{
	return name;
}



// Set / Get the name of this class of ships, e.g. "Marauder Raven."
void Ship::SetModelName(const string &model)
{
	this->modelName = model;
}



const string &Ship::ModelName() const
{
	return modelName;
}



const string &Ship::PluralModelName() const
{
	return pluralModelName;
}



// Get the name of this ship as a variant.
const string &Ship::VariantName() const
{
	return variantName.empty() ? modelName : variantName;
}



// Get the generic noun (e.g. "ship") to be used when describing this ship.
const string &Ship::Noun() const
{
	static const string SHIP = "ship";
	return noun.empty() ? SHIP : noun;
}



// Get this ship's description.
const string &Ship::Description() const
{
	return description;
}



// Get the shipyard thumbnail for this ship.
const Sprite *Ship::Thumbnail() const
{
	return thumbnail;
}



// Get this ship's cost.
int64_t Ship::Cost() const
{
	return attributes.Cost();
}



// Get the cost of this ship's chassis, with no outfits installed.
int64_t Ship::ChassisCost() const
{
	return baseAttributes.Cost();
}



int64_t Ship::Strength() const
{
	return Cost();
}



double Ship::Attraction() const
{
	return attraction;
}



double Ship::Deterrence() const
{
	return deterrence;
}



// Check if this ship is configured in such a way that it would be difficult
// or impossible to fly.
vector<string> Ship::FlightCheck() const
{
	auto checks = vector<string>{};

	double generation = attributes.Get("energy generation") - attributes.Get("energy consumption");
	double consuming = attributes.Get("fuel energy");
	double solar = attributes.Get("solar collection");
	double battery = attributes.Get("energy capacity");
	double energy = generation + consuming + solar + battery;
	double fuelChange = attributes.Get("fuel generation") - attributes.Get("fuel consumption");
	double fuelCapacity = attributes.Get("fuel capacity");
	double fuel = fuelCapacity + fuelChange;
	double thrust = attributes.Get("thrust");
	double reverseThrust = attributes.Get("reverse thrust");
	double afterburner = attributes.Get("afterburner thrust");
	double thrustEnergy = attributes.Get("thrusting energy");
	double turn = attributes.Get("turn");
	double turnEnergy = attributes.Get("turning energy");
	double hyperDrive = navigation.HasHyperdrive();
	double jumpDrive = navigation.HasJumpDrive();

	// Report the first error condition that will prevent takeoff:
	if(IdleHeat() >= MaximumHeat())
		checks.emplace_back("overheating!");
	else if(energy <= 0.)
		checks.emplace_back("no energy!");
	else if((energy - consuming <= 0.) && (fuel <= 0.))
		checks.emplace_back("no fuel!");
	else if(!thrust && !reverseThrust && !afterburner)
		checks.emplace_back("no thruster!");
	else if(!turn)
		checks.emplace_back("no steering!");
	else if(RequiredCrew() > attributes.Get("bunks"))
		checks.emplace_back("insufficient bunks!");

	// If no errors were found, check all warning conditions:
	if(checks.empty())
	{
		if(!thrust && !reverseThrust)
			checks.emplace_back("afterburner only?");
		if(!thrust && !afterburner)
			checks.emplace_back("reverse only?");
		if(!generation && !solar && !consuming)
			checks.emplace_back("battery only?");
		if(energy < thrustEnergy)
			checks.emplace_back("limited thrust?");
		if(energy < turnEnergy)
			checks.emplace_back("limited turn?");
		if(energy - .8 * solar < .2 * (turnEnergy + thrustEnergy))
			checks.emplace_back("solar power?");
		if(fuel < 0.)
			checks.emplace_back("fuel?");
		if(!canBeCarried)
		{
			if(!hyperDrive && !jumpDrive)
				checks.emplace_back("no hyperdrive?");
			if(fuelCapacity < navigation.JumpFuel())
				checks.emplace_back("no fuel?");
		}
		for(const auto &it : outfits)
			if(it.first->IsWeapon() && it.first->FiringEnergy() > energy)
			{
				checks.emplace_back("insufficient energy to fire?");
				break;
			}
	}

	return checks;
}



void Ship::SetPosition(Point position)
{
	this->position = position;
}



// Instantiate a newly-created ship in-flight.
void Ship::Place(Point position, Point velocity, Angle angle, bool isDeparting)
{
	this->position = position;
	this->velocity = velocity;
	this->angle = angle;

	// If landed, place the ship right above the planet.
	// Escorts should take off a bit behind their flagships.
	if(landingPlanet)
	{
		landingPlanet = nullptr;
		zoom = parent.lock() ? (-.2 + -.8 * Random::Real()) : 0.;
	}
	else
		zoom = 1.;
	// Make sure various special status values are reset.
	heat = IdleHeat();
	ionization = 0.;
	scrambling = 0.;
	disruption = 0.;
	slowness = 0.;
	discharge = 0.;
	corrosion = 0.;
	leakage = 0.;
	burning = 0.;
	shieldDelay = 0;
	hullDelay = 0;
	isInvisible = !HasSprite();
	jettisoned.clear();
	hyperspaceCount = 0;
	forget = 1;
	targetShip.reset();
	shipToAssist.reset();

	// The swizzle is only updated if this ship has a government or when it is departing
	// from a planet. Launching a carry from a carrier does not update its swizzle.
	if(government && isDeparting)
	{
		auto swizzle = customSwizzle >= 0 ? customSwizzle : government->GetSwizzle();
		SetSwizzle(swizzle);

		// Set swizzle for any carried ships too.
		for(const auto &bay : bays)
		{
			if(bay.ship)
				bay.ship->SetSwizzle(bay.ship->customSwizzle >= 0 ? bay.ship->customSwizzle : swizzle);
		}
	}
}



// Set the name of this particular ship.
void Ship::SetName(const string &name)
{
	this->name = name;
}



// Set which system this ship is in.
void Ship::SetSystem(const System *system)
{
	currentSystem = system;
	navigation.SetSystem(system);
}



void Ship::SetPlanet(const Planet *planet)
{
	zoom = !planet;
	landingPlanet = planet;
}



void Ship::SetGovernment(const Government *government)
{
	if(government)
		SetSwizzle(customSwizzle >= 0 ? customSwizzle : government->GetSwizzle());
	this->government = government;
}



void Ship::SetIsSpecial(bool special)
{
	isSpecial = special;
}



bool Ship::IsSpecial() const
{
	return isSpecial;
}



void Ship::SetIsYours(bool yours)
{
	isYours = yours;
}



bool Ship::IsYours() const
{
	return isYours;
}



void Ship::SetIsParked(bool parked)
{
	isParked = parked;
}



bool Ship::IsParked() const
{
	return isParked;
}



bool Ship::HasDeployOrder() const
{
	return shouldDeploy;
}



void Ship::SetDeployOrder(bool shouldDeploy)
{
	this->shouldDeploy = shouldDeploy;
}



const Personality &Ship::GetPersonality() const
{
	return personality;
}



void Ship::SetPersonality(const Personality &other)
{
	personality = other;
}



const Phrase *Ship::GetHailPhrase() const
{
	return hail;
}



void Ship::SetHailPhrase(const Phrase &phrase)
{
	hail = &phrase;
}



string Ship::GetHail(map<string, string> &&subs) const
{
	string hailStr = hail ? hail->Get() : government ? government->GetHail(isDisabled) : "";

	if(hailStr.empty())
		return hailStr;

	subs["<npc>"] = Name();
	return Format::Replace(hailStr, subs);
}



ShipAICache &Ship::GetAICache()
{
	return aiCache;
}



void Ship::UpdateCaches()
{
	aiCache.Recalibrate(*this);
	navigation.Recalibrate(*this);
}



bool Ship::CanSendHail(const PlayerInfo &player, bool allowUntranslated) const
{
	const System *playerSystem = player.GetSystem();
	if(!playerSystem)
		return false;

	// Make sure this ship is in the same system as the player.
	if(GetSystem() != playerSystem)
		return false;

	// Player ships shouldn't send hails.
	const Government *gov = GetGovernment();
	if(!gov || IsYours())
		return false;

	// Make sure this ship is able to send a hail.
	if(IsDisabled() || !Crew() || Cloaking() >= 1. || GetPersonality().IsMute())
		return false;

	// Ships that don't share a language with the player shouldn't communicate when hailed directly.
	// Only random event hails should work, and only if the government explicitly has
	// untranslated hails. This is ensured by the allowUntranslated argument.
	if(!allowUntranslated && !gov->Language().empty() && !player.Conditions().Get("language: " + gov->Language()))
		return false;

	return true;
}



// Set the commands for this ship to follow this timestep.
void Ship::SetCommands(const Command &command)
{
	commands = command;
}



void Ship::SetCommands(const FireCommand &firingCommand)
{
	firingCommands.UpdateWith(firingCommand);
}



const Command &Ship::Commands() const
{
	return commands;
}



const FireCommand &Ship::FiringCommands() const noexcept
{
	return firingCommands;
}



// Move this ship. A ship may create effects as it moves, in particular if
// it is in the process of blowing up. If this returns false, the ship
// should be deleted.
void Ship::Move(vector<Visual> &visuals, list<shared_ptr<Flotsam>> &flotsam)
{
	// Check if this ship has been in a different system from the player for so
	// long that it should be "forgotten." Also eliminate ships that have no
	// system set because they just entered a fighter bay.
	forget += !isInSystem;
	isThrusting = false;
	isReversing = false;
	isSteering = false;
	steeringDirection = 0.;
	if((!isSpecial && forget >= 1000) || !currentSystem)
	{
		MarkForRemoval();
		return;
	}
	isInSystem = false;
	if(!fuel || !(navigation.HasHyperdrive() || navigation.HasJumpDrive()))
		hyperspaceSystem = nullptr;

	// Adjust the error in the pilot's targeting.
	personality.UpdateConfusion(firingCommands.IsFiring());

	// Generate energy, heat, etc.
	DoGeneration();

	// Handle ionization effects, etc.
	if(ionization)
		CreateSparks(visuals, "ion spark", ionization * .05);
	if(scrambling)
		CreateSparks(visuals, "scramble spark", scrambling * .05);
	if(disruption)
		CreateSparks(visuals, "disruption spark", disruption * .1);
	if(slowness)
		CreateSparks(visuals, "slowing spark", slowness * .1);
	if(discharge)
		CreateSparks(visuals, "discharge spark", discharge * .1);
	if(corrosion)
		CreateSparks(visuals, "corrosion spark", corrosion * .1);
	if(leakage)
		CreateSparks(visuals, "leakage spark", leakage * .1);
	if(burning)
		CreateSparks(visuals, "burning spark", burning * .1);
	// Jettisoned cargo effects (only for ships in the current system).
	if(!jettisoned.empty() && !forget)
	{
		jettisoned.front()->Place(*this);
		flotsam.splice(flotsam.end(), jettisoned, jettisoned.begin());
	}
	int requiredCrew = RequiredCrew();
	double slowMultiplier = 1. / (1. + slowness * .05);

	// Move the turrets.
	if(!isDisabled)
		armament.Aim(firingCommands);

	if(!isInvisible)
	{
		// If you are forced to decloak (e.g. by running out of fuel) you can't
		// initiate cloaking again until you are fully decloaked.
		if(!cloak)
			cloakDisruption = max(0., cloakDisruption - 1.);

		double cloakingSpeed = attributes.Get("cloak");
		bool canCloak = (!isDisabled && cloakingSpeed > 0. && !cloakDisruption
			&& fuel >= attributes.Get("cloaking fuel")
			&& energy >= attributes.Get("cloaking energy"));
		if(commands.Has(Command::CLOAK) && canCloak)
		{
			cloak = min(1., cloak + cloakingSpeed);
			fuel -= attributes.Get("cloaking fuel");
			energy -= attributes.Get("cloaking energy");
			heat += attributes.Get("cloaking heat");
		}
		else if(cloakingSpeed)
		{
			cloak = max(0., cloak - cloakingSpeed);
			// If you're trying to cloak but are unable to (too little energy or
			// fuel) you're forced to decloak fully for one frame before you can
			// engage cloaking again.
			if(commands.Has(Command::CLOAK))
				cloakDisruption = max(cloakDisruption, 1.);
		}
		else
			cloak = 0.;
	}

	if(IsDestroyed())
	{
		// Make sure the shields are zero, as well as the hull.
		shields = 0.;

		// Once we've created enough little explosions, die.
		if(explosionCount == explosionTotal || forget)
		{
			if(!forget)
			{
				const Effect *effect = GameData::Effects().Get("smoke");
				double size = Width() + Height();
				double scale = .03 * size + .5;
				double radius = .2 * size;
				int debrisCount = attributes.Mass() * .07;

				// Estimate how many new visuals will be added during destruction.
				visuals.reserve(visuals.size() + debrisCount + explosionTotal + finalExplosions.size());

				for(int i = 0; i < debrisCount; ++i)
				{
					Angle angle = Angle::Random();
					Point effectVelocity = velocity + angle.Unit() * (scale * Random::Real());
					Point effectPosition = position + radius * angle.Unit();

					visuals.emplace_back(*effect, std::move(effectPosition), std::move(effectVelocity), std::move(angle));
				}

				for(unsigned i = 0; i < explosionTotal / 2; ++i)
					CreateExplosion(visuals, true);
				for(const auto &it : finalExplosions)
					visuals.emplace_back(*it.first, position, velocity, angle);
				// For everything in this ship's cargo hold there is a 25% chance
				// that it will survive as flotsam.
				for(const auto &it : cargo.Commodities())
					Jettison(it.first, Random::Binomial(it.second, .25));
				for(const auto &it : cargo.Outfits())
					Jettison(it.first, Random::Binomial(it.second, .25));
				// Ammunition has a default 5% chance to survive as flotsam.
				for(const auto &it : outfits)
				{
					double flotsamChance = it.first->Get("flotsam chance");
					if(flotsamChance > 0.)
						Jettison(it.first, Random::Binomial(it.second, flotsamChance));
					// 0 valued 'flotsamChance' means default, which is 5% for ammunition.
					// At this point, negative values are the only non-zero values possible.
					// Negative values override the default chance for ammunition
					// so the outfit cannot be dropped as flotsam.
					else if(it.first->Category() == "Ammunition" && !flotsamChance)
						Jettison(it.first, Random::Binomial(it.second, .05));
				}
				for(shared_ptr<Flotsam> &it : jettisoned)
					it->Place(*this);
				flotsam.splice(flotsam.end(), jettisoned);

				// Any ships that failed to launch from this ship are destroyed.
				for(Bay &bay : bays)
					if(bay.ship)
						bay.ship->Destroy();
			}
			energy = 0.;
			heat = 0.;
			ionization = 0.;
			scrambling = 0.;
			fuel = 0.;
			velocity = Point();
			MarkForRemoval();
			return;
		}

		// If the ship is dead, it first creates explosions at an increasing
		// rate, then disappears in one big explosion.
		++explosionRate;
		if(Random::Int(1024) < explosionRate)
			CreateExplosion(visuals);

		// Handle hull "leaks."
		for(const Leak &leak : leaks)
			if(GetMask().IsLoaded() && leak.openPeriod > 0 && !Random::Int(leak.openPeriod))
			{
				activeLeaks.push_back(leak);
				const auto &outlines = GetMask().Outlines();
				const vector<Point> &outline = outlines[Random::Int(outlines.size())];
				int i = Random::Int(outline.size() - 1);

				// Position the leak along the outline of the ship, facing "outward."
				activeLeaks.back().location = (outline[i] + outline[i + 1]) * .5;
				activeLeaks.back().angle = Angle(outline[i] - outline[i + 1]) + Angle(90.);
			}
		for(Leak &leak : activeLeaks)
			if(leak.effect)
			{
				// Leaks always "flicker" every other frame.
				if(Random::Int(2))
					visuals.emplace_back(*leak.effect,
						angle.Rotate(leak.location) + position,
						velocity,
						leak.angle + angle);

				if(leak.closePeriod > 0 && !Random::Int(leak.closePeriod))
					leak.effect = nullptr;
			}
	}
	else if(hyperspaceSystem || hyperspaceCount)
	{
		// Don't apply external acceleration while jumping.
		acceleration = Point();

		// Enter hyperspace.
		int direction = hyperspaceSystem ? 1 : -1;
		hyperspaceCount += direction;
		static const int HYPER_C = 100;
		static const double HYPER_A = 2.;
		static const double HYPER_D = 1000.;
		if(hyperspaceSystem)
			fuel -= hyperspaceFuelCost / HYPER_C;

		// Create the particle effects for the jump drive. This may create 100
		// or more particles per ship per turn at the peak of the jump.
		if(isUsingJumpDrive && !forget)
		{
			double sparkAmount = hyperspaceCount * Width() * Height() * .000006;
			const map<const Effect *, int> &jumpEffects = attributes.JumpEffects();
			if(jumpEffects.empty())
				CreateSparks(visuals, "jump drive", sparkAmount);
			else
			{
				// Spread the amount of particle effects created among all jump effects.
				sparkAmount /= jumpEffects.size();
				for(const auto &effect : jumpEffects)
					CreateSparks(visuals, effect.first, sparkAmount);
			}
		}

		if(hyperspaceCount == HYPER_C)
		{
			SetSystem(hyperspaceSystem);
			hyperspaceSystem = nullptr;
			targetSystem = nullptr;
			// Check if the target planet is in the destination system or not.
			const Planet *planet = (targetPlanet ? targetPlanet->GetPlanet() : nullptr);
			if(!planet || planet->IsWormhole() || !planet->IsInSystem(currentSystem))
				targetPlanet = nullptr;
			// Check if your parent has a target planet in this system.
			shared_ptr<Ship> parent = GetParent();
			if(!targetPlanet && parent && parent->targetPlanet)
			{
				planet = parent->targetPlanet->GetPlanet();
				if(planet && !planet->IsWormhole() && planet->IsInSystem(currentSystem))
					targetPlanet = parent->targetPlanet;
			}
			direction = -1;

			// If you have a target planet in the destination system, exit
			// hyperspace aimed at it. Otherwise, target the first planet that
			// has a spaceport.
			Point target;
			// Except when you arrive at an extra distance from the target,
			// in that case always use the system-center as target.
			double extraArrivalDistance = isUsingJumpDrive
				? currentSystem->ExtraJumpArrivalDistance() : currentSystem->ExtraHyperArrivalDistance();

			if(extraArrivalDistance == 0)
			{
				if(targetPlanet)
					target = targetPlanet->Position();
				else
				{
					for(const StellarObject &object : currentSystem->Objects())
						if(object.HasSprite() && object.HasValidPlanet()
								&& object.GetPlanet()->HasSpaceport())
						{
							target = object.Position();
							break;
						}
				}
			}

			if(isUsingJumpDrive)
			{
				position = target + Angle::Random().Unit() * (300. * (Random::Real() + 1.) + extraArrivalDistance);
				return;
			}

			// Have all ships exit hyperspace at the same distance so that
			// your escorts always stay with you.
			double distance = (HYPER_C * HYPER_C) * .5 * HYPER_A + HYPER_D;
			distance += extraArrivalDistance;
			position = (target - distance * angle.Unit());
			position += hyperspaceOffset;
			// Make sure your velocity is in exactly the direction you are
			// traveling in, so that when you decelerate there will not be a
			// sudden shift in direction at the end.
			velocity = velocity.Length() * angle.Unit();
		}
		if(!isUsingJumpDrive)
		{
			velocity += (HYPER_A * direction) * angle.Unit();
			if(!hyperspaceSystem)
			{
				// Exit hyperspace far enough from the planet to be able to land.
				// This does not take drag into account, so it is always an over-
				// estimate of how long it will take to stop.
				// We start decelerating after rotating about 150 degrees (that
				// is, about acos(.8) from the proper angle). So:
				// Stopping distance = .5*a*(v/a)^2 + (150/turn)*v.
				// Exit distance = HYPER_D + .25 * v^2 = stopping distance.
				double exitV = max(HYPER_A, MaxVelocity());
				double a = (.5 / Acceleration() - .25);
				double b = 150. / TurnRate();
				double discriminant = b * b - 4. * a * -HYPER_D;
				if(discriminant > 0.)
				{
					double altV = (-b + sqrt(discriminant)) / (2. * a);
					if(altV > 0. && altV < exitV)
						exitV = altV;
				}
				if(velocity.Length() <= exitV)
				{
					velocity = angle.Unit() * exitV;
					hyperspaceCount = 0;
				}
			}
		}
		position += velocity;
		if(GetParent() && GetParent()->currentSystem == currentSystem)
		{
			hyperspaceOffset = position - GetParent()->position;
			double length = hyperspaceOffset.Length();
			if(length > 1000.)
				hyperspaceOffset *= 1000. / length;
		}

		return;
	}
	else if(landingPlanet || zoom < 1.f)
	{
		// Don't apply external acceleration while landing.
		acceleration = Point();

		// If a ship was disabled at the very moment it began landing, do not
		// allow it to continue landing.
		if(isDisabled)
			landingPlanet = nullptr;

		float landingSpeed = attributes.Get("landing speed");
		landingSpeed = landingSpeed > 0 ? landingSpeed : .02f;
		// Special ships do not disappear forever when they land; they
		// just slowly refuel.
		if(landingPlanet && zoom)
		{
			// Move the ship toward the center of the planet while landing.
			if(GetTargetStellar())
				position = .97 * position + .03 * GetTargetStellar()->Position();
			zoom -= landingSpeed;
			if(zoom < 0.f)
			{
				// If this is not a special ship, it ceases to exist when it
				// lands on a true planet. If this is a wormhole, the ship is
				// instantly transported.
				if(landingPlanet->IsWormhole())
				{
					SetSystem(&landingPlanet->GetWormhole()->WormholeDestination(*currentSystem));
					for(const StellarObject &object : currentSystem->Objects())
						if(object.GetPlanet() == landingPlanet)
							position = object.Position();
					SetTargetStellar(nullptr);
					SetTargetSystem(nullptr);
					landingPlanet = nullptr;
				}
				else if(!isSpecial || personality.IsFleeing())
				{
					MarkForRemoval();
					return;
				}

				zoom = 0.f;
			}
		}
		// Only refuel if this planet has a spaceport.
		else if(fuel >= attributes.Get("fuel capacity")
				|| !landingPlanet || !landingPlanet->HasSpaceport())
		{
			zoom = min(1.f, zoom + landingSpeed);
			SetTargetStellar(nullptr);
			landingPlanet = nullptr;
		}
		else
			fuel = min(fuel + 1., attributes.Get("fuel capacity"));

		// Move the ship at the velocity it had when it began landing, but
		// scaled based on how small it is now.
		if(zoom > 0.f)
			position += velocity * zoom;

		return;
	}
	if(isDisabled)
	{
		// If you're disabled, you can't initiate landing or jumping.
	}
	else if(commands.Has(Command::LAND) && CanLand())
		landingPlanet = GetTargetStellar()->GetPlanet();
	else if(commands.Has(Command::JUMP) && IsReadyToJump())
	{
		hyperspaceSystem = GetTargetSystem();
		pair<JumpType, double> jumpUsed = navigation.GetCheapestJumpType(hyperspaceSystem);
		isUsingJumpDrive = (jumpUsed.first == JumpType::JUMP_DRIVE);
		hyperspaceFuelCost = jumpUsed.second;
	}

	if(pilotError)
		--pilotError;
	else if(pilotOkay)
		--pilotOkay;
	else if(isDisabled)
	{
		// If the ship is disabled, don't show a warning message due to missing crew.
	}
	else if(requiredCrew && static_cast<int>(Random::Int(requiredCrew)) >= Crew())
	{
		pilotError = 30;
		if(parent.lock() || !isYours)
			Messages::Add("The " + name + " is moving erratically because there are not enough crew to pilot it."
				, Messages::Importance::Low);
		else
			Messages::Add("Your ship is moving erratically because you do not have enough crew to pilot it."
				, Messages::Importance::Low);
	}
	else
		pilotOkay = 30;

	// This ship is not landing or entering hyperspace. So, move it. If it is
	// disabled, all it can do is slow down to a stop.
	double mass = InertialMass();
	bool isUsingAfterburner = false;
	if(isDisabled)
		velocity *= 1. - Drag() / mass;
	else if(!pilotError)
	{
		if(commands.Turn())
		{
			// Check if we are able to turn.
			double cost = attributes.Get("turning energy");
			if(cost > 0. && energy < cost * fabs(commands.Turn()))
				commands.SetTurn(commands.Turn() * energy / (cost * fabs(commands.Turn())));

			cost = attributes.Get("turning shields");
			if(cost > 0. && shields < cost * fabs(commands.Turn()))
				commands.SetTurn(commands.Turn() * shields / (cost * fabs(commands.Turn())));

			cost = attributes.Get("turning hull");
			if(cost > 0. && hull < cost * fabs(commands.Turn()))
				commands.SetTurn(commands.Turn() * hull / (cost * fabs(commands.Turn())));

			cost = attributes.Get("turning fuel");
			if(cost > 0. && fuel < cost * fabs(commands.Turn()))
				commands.SetTurn(commands.Turn() * fuel / (cost * fabs(commands.Turn())));

			cost = -attributes.Get("turning heat");
			if(cost > 0. && heat < cost * fabs(commands.Turn()))
				commands.SetTurn(commands.Turn() * heat / (cost * fabs(commands.Turn())));

			if(commands.Turn())
			{
				isSteering = true;
				steeringDirection = commands.Turn();
				// If turning at a fraction of the full rate (either from lack of
				// energy or because of tracking a target), only consume a fraction
				// of the turning energy and produce a fraction of the heat.
				double scale = fabs(commands.Turn());

				shields -= scale * attributes.Get("turning shields");
				hull -= scale * attributes.Get("turning hull");
				energy -= scale * attributes.Get("turning energy");
				fuel -= scale * attributes.Get("turning fuel");
				heat += scale * attributes.Get("turning heat");
				discharge += scale * attributes.Get("turning discharge");
				corrosion += scale * attributes.Get("turning corrosion");
				ionization += scale * attributes.Get("turning ion");
				scrambling += scale * attributes.Get("turning scramble");
				leakage += scale * attributes.Get("turning leakage");
				burning += scale * attributes.Get("turning burn");
				slowness += scale * attributes.Get("turning slowing");
				disruption += scale * attributes.Get("turning disruption");

				angle += commands.Turn() * TurnRate() * slowMultiplier;
			}
		}
		double thrustCommand = commands.Has(Command::FORWARD) - commands.Has(Command::BACK);
		double thrust = 0.;
		if(thrustCommand)
		{
			// Check if we are able to apply this thrust.
			double cost = attributes.Get((thrustCommand > 0.) ?
				"thrusting energy" : "reverse thrusting energy");
			if(cost > 0. && energy < cost)
				thrustCommand *= energy / cost;

			cost = attributes.Get((thrustCommand > 0.) ?
				"thrusting shields" : "reverse thrusting shields");
			if(cost > 0. && shields < cost)
				thrustCommand *= shields / cost;

			cost = attributes.Get((thrustCommand > 0.) ?
				"thrusting hull" : "reverse thrusting hull");
			if(cost > 0. && hull < cost)
				thrustCommand *= hull / cost;

			cost = attributes.Get((thrustCommand > 0.) ?
				"thrusting fuel" : "reverse thrusting fuel");
			if(cost > 0. && fuel < cost)
				thrustCommand *= fuel / cost;

			cost = -attributes.Get((thrustCommand > 0.) ?
				"thrusting heat" : "reverse thrusting heat");
			if(cost > 0. && heat < cost)
				thrustCommand *= heat / cost;

			if(thrustCommand)
			{
				// If a reverse thrust is commanded and the capability does not
				// exist, ignore it (do not even slow under drag).
				isThrusting = (thrustCommand > 0.);
				isReversing = !isThrusting && attributes.Get("reverse thrust");
				thrust = attributes.Get(isThrusting ? "thrust" : "reverse thrust");
				if(thrust)
				{
					double scale = fabs(thrustCommand);

					shields -= scale * attributes.Get(isThrusting ? "thrusting shields" : "reverse thrusting shields");
					hull -= scale * attributes.Get(isThrusting ? "thrusting hull" : "reverse thrusting hull");
					energy -= scale * attributes.Get(isThrusting ? "thrusting energy" : "reverse thrusting energy");
					fuel -= scale * attributes.Get(isThrusting ? "thrusting fuel" : "reverse thrusting fuel");
					heat += scale * attributes.Get(isThrusting ? "thrusting heat" : "reverse thrusting heat");
					discharge += scale * attributes.Get(isThrusting ? "thrusting discharge" : "reverse thrusting discharge");
					corrosion += scale * attributes.Get(isThrusting ? "thrusting corrosion" : "reverse thrusting corrosion");
					ionization += scale * attributes.Get(isThrusting ? "thrusting ion" : "reverse thrusting ion");
					scrambling += scale * attributes.Get(isThrusting ? "thrusting scramble" :
						"reverse thrusting scramble");
					burning += scale * attributes.Get(isThrusting ? "thrusting burn" : "reverse thrusting burn");
					leakage += scale * attributes.Get(isThrusting ? "thrusting leakage" : "reverse thrusting leakage");
					slowness += scale * attributes.Get(isThrusting ? "thrusting slowing" : "reverse thrusting slowing");
					disruption += scale * attributes.Get(isThrusting ? "thrusting disruption" : "reverse thrusting disruption");

					acceleration += angle.Unit() * (thrustCommand * thrust / mass);
				}
			}
		}
		bool applyAfterburner = (commands.Has(Command::AFTERBURNER) || (thrustCommand > 0. && !thrust))
				&& !CannotAct();
		if(applyAfterburner)
		{
			thrust = attributes.Get("afterburner thrust");
			double shieldCost = attributes.Get("afterburner shields");
			double hullCost = attributes.Get("afterburner hull");
			double energyCost = attributes.Get("afterburner energy");
			double fuelCost = attributes.Get("afterburner fuel");
			double heatCost = -attributes.Get("afterburner heat");

			double dischargeCost = attributes.Get("afterburner discharge");
			double corrosionCost = attributes.Get("afterburner corrosion");
			double ionCost = attributes.Get("afterburner ion");
			double scramblingCost = attributes.Get("afterburner scramble");
			double leakageCost = attributes.Get("afterburner leakage");
			double burningCost = attributes.Get("afterburner burn");

			double slownessCost = attributes.Get("afterburner slowing");
			double disruptionCost = attributes.Get("afterburner disruption");

			if(thrust && shields >= shieldCost && hull >= hullCost
				&& energy >= energyCost && fuel >= fuelCost && heat >= heatCost)
			{
				shields -= shieldCost;
				hull -= hullCost;
				energy -= energyCost;
				fuel -= fuelCost;
				heat -= heatCost;

				discharge += dischargeCost;
				corrosion += corrosionCost;
				ionization += ionCost;
				scrambling += scramblingCost;
				leakage += leakageCost;
				burning += burningCost;

				slowness += slownessCost;
				disruption += disruptionCost;

				acceleration += angle.Unit() * thrust / mass;

				// Only create the afterburner effects if the ship is in the player's system.
				isUsingAfterburner = !forget;
			}
		}
	}
	if(acceleration)
	{
		acceleration *= slowMultiplier;
		Point dragAcceleration = acceleration - velocity * (Drag() / mass);
		// Make sure dragAcceleration has nonzero length, to avoid divide by zero.
		if(dragAcceleration)
		{
			// What direction will the net acceleration be if this drag is applied?
			// If the net acceleration will be opposite the thrust, do not apply drag.
			dragAcceleration *= .5 * (acceleration.Unit().Dot(dragAcceleration.Unit()) + 1.);

			// A ship can only "cheat" to stop if it is moving slow enough that
			// it could stop completely this frame. This is to avoid overshooting
			// when trying to stop and ending up headed in the other direction.
			if(commands.Has(Command::STOP))
			{
				// How much acceleration would it take to come to a stop in the
				// direction normal to the ship's current facing? This is only
				// possible if the acceleration plus drag vector is in the
				// opposite direction from the velocity vector when both are
				// projected onto the current facing vector, and the acceleration
				// vector is the larger of the two.
				double vNormal = velocity.Dot(angle.Unit());
				double aNormal = dragAcceleration.Dot(angle.Unit());
				if((aNormal > 0.) != (vNormal > 0.) && fabs(aNormal) > fabs(vNormal))
					dragAcceleration = -vNormal * angle.Unit();
			}
			velocity += dragAcceleration;
		}
		acceleration = Point();
	}

	// Boarding:
	shared_ptr<const Ship> target = GetTargetShip();
	// If this is a fighter or drone and it is not assisting someone at the
	// moment, its boarding target should be its parent ship.
	if(CanBeCarried() && !(target && target == GetShipToAssist()))
		target = GetParent();
	if(target && !isDisabled)
	{
		Point dp = (target->position - position);
		double distance = dp.Length();
		Point dv = (target->velocity - velocity);
		double speed = dv.Length();
		isBoarding = (distance < 50. && speed < 1. && commands.Has(Command::BOARD));
		if(isBoarding && !CanBeCarried())
		{
			if(!target->IsDisabled() && government->IsEnemy(target->government))
				isBoarding = false;
			else if(target->IsDestroyed() || target->IsLanding() || target->IsHyperspacing()
					|| target->GetSystem() != GetSystem())
				isBoarding = false;
		}
		if(isBoarding && !pilotError)
		{
			Angle facing = angle;
			bool left = target->Unit().Cross(facing.Unit()) < 0.;
			double turn = left - !left;

			// Check if the ship will still be pointing to the same side of the target
			// angle if it turns by this amount.
			facing += TurnRate() * turn;
			bool stillLeft = target->Unit().Cross(facing.Unit()) < 0.;
			if(left != stillLeft)
				turn = 0.;
			angle += TurnRate() * turn;

			velocity += dv.Unit() * .1;
			position += dp.Unit() * .5;

			if(distance < 10. && speed < 1. && (CanBeCarried() || !turn))
			{
				if(cloak)
				{
					// Allow the player to get all the way to the end of the
					// boarding sequence (including locking on to the ship) but
					// not to actually board, if they are cloaked.
					if(isYours)
						Messages::Add("You cannot board a ship while cloaked.", Messages::Importance::High);
				}
				else
				{
					isBoarding = false;
					bool isEnemy = government->IsEnemy(target->government);
					if(isEnemy && Random::Real() < target->Attributes().Get("self destruct"))
					{
						Messages::Add("The " + target->ModelName() + " \"" + target->Name()
							+ "\" has activated its self-destruct mechanism.", Messages::Importance::High);
						GetTargetShip()->SelfDestruct();
					}
					else
						hasBoarded = true;
				}
			}
		}
	}

	// Clear your target if it is destroyed. This is only important for NPCs,
	// because ordinary ships cease to exist once they are destroyed.
	target = GetTargetShip();
	if(target && target->IsDestroyed() && target->explosionCount >= target->explosionTotal)
		targetShip.reset();

	// Finally, move the ship and create any movement visuals.
	position += velocity;
	if(isUsingAfterburner && !Attributes().AfterburnerEffects().empty())
		for(const EnginePoint &point : enginePoints)
		{
			Point pos = angle.Rotate(point) * Zoom() + position;
			// Stream the afterburner effects outward in the direction the engines are facing.
			Point effectVelocity = velocity - 6. * angle.Unit();
			for(auto &&it : Attributes().AfterburnerEffects())
				for(int i = 0; i < it.second; ++i)
					visuals.emplace_back(*it.first, pos, effectVelocity, angle);
		}
}



// Generate energy, heat, etc. (This is called by Move().)
void Ship::DoGeneration()
{
	// First, allow any carried ships to do their own generation.
	for(const Bay &bay : bays)
		if(bay.ship)
			bay.ship->DoGeneration();

	// Carried ships can steal energy from their parent's batteries,
	// if they are preparing for deployment. Otherwise, they replenish the
	// parent's batteries.
	if(!GetSystem())
	{
		if(HasDeployOrder())
			DoRepair(energy, GetParent()->energy, attributes.Get("energy capacity"));
		else
			DoRepair(GetParent()->energy, energy, GetParent()->Attributes().Get("energy capacity"));
	}

	// Shield and hull recharge. This uses whatever energy is left over from the
	// previous frame, so that it will not steal energy from movement, etc.
	if(!isDisabled)
	{
		// Priority of repairs:
		// 1. Ship's own hull
		// 2. Ship's own shields
		// 3. Hull of carried fighters
		// 4. Shields of carried fighters
		// 5. Transfer of excess energy and fuel to carried fighters.

		const double hullAvailable = attributes.Get("hull repair rate")
			* (1. + attributes.Get("hull repair multiplier"));
		const double hullEnergy = (attributes.Get("hull energy")
			* (1. + attributes.Get("hull energy multiplier"))) / hullAvailable;
		const double hullFuel = (attributes.Get("hull fuel")
			* (1. + attributes.Get("hull fuel multiplier"))) / hullAvailable;
		const double hullHeat = (attributes.Get("hull heat")
			* (1. + attributes.Get("hull heat multiplier"))) / hullAvailable;
		double hullRemaining = hullAvailable;
		if(!hullDelay)
			DoRepair(hull, hullRemaining, attributes.Get("hull"), energy, hullEnergy, fuel, hullFuel, heat, hullHeat);

		const double shieldsAvailable = attributes.Get("shield generation")
			* (1. + attributes.Get("shield generation multiplier"));
		const double shieldsEnergy = (attributes.Get("shield energy")
			* (1. + attributes.Get("shield energy multiplier"))) / shieldsAvailable;
		const double shieldsFuel = (attributes.Get("shield fuel")
			* (1. + attributes.Get("shield fuel multiplier"))) / shieldsAvailable;
		const double shieldsHeat = (attributes.Get("shield heat")
			* (1. + attributes.Get("shield heat multiplier"))) / shieldsAvailable;
		double shieldsRemaining = shieldsAvailable;
		if(!shieldDelay)
			DoRepair(shields, shieldsRemaining, attributes.Get("shields"),
				energy, shieldsEnergy, fuel, shieldsFuel, heat, shieldsHeat);

		if(!bays.empty())
		{
			// If this ship is carrying fighters, determine their repair priority.
			vector<pair<double, Ship *>> carried;
			for(const Bay &bay : bays)
				if(bay.ship)
					carried.emplace_back(1. - bay.ship->Health(), bay.ship.get());
			sort(carried.begin(), carried.end(), (isYours && Preferences::Has(FIGHTER_REPAIR))
				// Players may use a parallel strategy, to launch fighters in waves.
				? [] (const pair<double, Ship *> &lhs, const pair<double, Ship *> &rhs)
					{ return lhs.first > rhs.first; }
				// The default strategy is to prioritize the healthiest ship first, in
				// order to get fighters back out into the battle as soon as possible.
				: [] (const pair<double, Ship *> &lhs, const pair<double, Ship *> &rhs)
					{ return lhs.first < rhs.first; }
			);

			// Apply shield and hull repair to carried fighters.
			for(const pair<double, Ship *> &it : carried)
			{
				Ship &ship = *it.second;
				if(!hullDelay)
					DoRepair(ship.hull, hullRemaining, ship.attributes.Get("hull"),
						energy, hullEnergy, heat, hullHeat, fuel, hullFuel);
				if(!shieldDelay)
					DoRepair(ship.shields, shieldsRemaining, ship.attributes.Get("shields"),
						energy, shieldsEnergy, heat, shieldsHeat, fuel, shieldsFuel);
			}

			// Now that there is no more need to use energy for hull and shield
			// repair, if there is still excess energy, transfer it.
			double energyRemaining = energy - attributes.Get("energy capacity");
			double fuelRemaining = fuel - attributes.Get("fuel capacity");
			for(const pair<double, Ship *> &it : carried)
			{
				Ship &ship = *it.second;
				if(energyRemaining > 0.)
					DoRepair(ship.energy, energyRemaining, ship.attributes.Get("energy capacity"));
				if(fuelRemaining > 0.)
					DoRepair(ship.fuel, fuelRemaining, ship.attributes.Get("fuel capacity"));
			}
		}
		// Decrease the shield and hull delays by 1 now that shield generation
		// and hull repair have been skipped over.
		shieldDelay = max(0, shieldDelay - 1);
		hullDelay = max(0, hullDelay - 1);
	}
<<<<<<< HEAD
=======
	// Carried ships can recharge energy from their parent's batteries,
	// if they are preparing for deployment. Otherwise, they replenish the
	// parent's batteries.
	if(!GetSystem())
	{
		if(HasDeployOrder())
			DoRepair(energy, GetParent()->energy, attributes.Get("energy capacity"));
		else
			DoRepair(GetParent()->energy, energy, GetParent()->Attributes().Get("energy capacity"));
	}
>>>>>>> 5369f64e

	// Handle ionization effects, etc.
	shields -= discharge;
	hull -= corrosion;
	energy -= ionization;
	fuel -= leakage;
	heat += burning;
	// TODO: Mothership gives status resistance to carried ships?
	if(ionization)
	{
		double ionResistance = attributes.Get("ion resistance");
		double ionEnergy = attributes.Get("ion resistance energy") / ionResistance;
		double ionFuel = attributes.Get("ion resistance fuel") / ionResistance;
		double ionHeat = attributes.Get("ion resistance heat") / ionResistance;
		DoStatusEffect(isDisabled, ionization, ionResistance,
			energy, ionEnergy, fuel, ionFuel, heat, ionHeat);
	}

	if(scrambling)
	{
		double scramblingResistance = attributes.Get("scramble resistance");
		double scramblingEnergy = attributes.Get("scramble resistance energy") / scramblingResistance;
		double scramblingFuel = attributes.Get("scramble resistance fuel") / scramblingResistance;
		double scramblingHeat = attributes.Get("scramble resistance heat") / scramblingResistance;
		DoStatusEffect(isDisabled, scrambling, scramblingResistance,
			energy, scramblingEnergy, fuel, scramblingFuel, heat, scramblingHeat);
	}

	if(disruption)
	{
		double disruptionResistance = attributes.Get("disruption resistance");
		double disruptionEnergy = attributes.Get("disruption resistance energy") / disruptionResistance;
		double disruptionFuel = attributes.Get("disruption resistance fuel") / disruptionResistance;
		double disruptionHeat = attributes.Get("disruption resistance heat") / disruptionResistance;
		DoStatusEffect(isDisabled, disruption, disruptionResistance,
			energy, disruptionEnergy, fuel, disruptionFuel, heat, disruptionHeat);
	}

	if(slowness)
	{
		double slowingResistance = attributes.Get("slowing resistance");
		double slowingEnergy = attributes.Get("slowing resistance energy") / slowingResistance;
		double slowingFuel = attributes.Get("slowing resistance fuel") / slowingResistance;
		double slowingHeat = attributes.Get("slowing resistance heat") / slowingResistance;
		DoStatusEffect(isDisabled, slowness, slowingResistance,
			energy, slowingEnergy, fuel, slowingFuel, heat, slowingHeat);
	}

	if(discharge)
	{
		double dischargeResistance = attributes.Get("discharge resistance");
		double dischargeEnergy = attributes.Get("discharge resistance energy") / dischargeResistance;
		double dischargeFuel = attributes.Get("discharge resistance fuel") / dischargeResistance;
		double dischargeHeat = attributes.Get("discharge resistance heat") / dischargeResistance;
		DoStatusEffect(isDisabled, discharge, dischargeResistance,
			energy, dischargeEnergy, fuel, dischargeFuel, heat, dischargeHeat);
	}

	if(corrosion)
	{
		double corrosionResistance = attributes.Get("corrosion resistance");
		double corrosionEnergy = attributes.Get("corrosion resistance energy") / corrosionResistance;
		double corrosionFuel = attributes.Get("corrosion resistance fuel") / corrosionResistance;
		double corrosionHeat = attributes.Get("corrosion resistance heat") / corrosionResistance;
		DoStatusEffect(isDisabled, corrosion, corrosionResistance,
			energy, corrosionEnergy, fuel, corrosionFuel, heat, corrosionHeat);
	}

	if(leakage)
	{
		double leakResistance = attributes.Get("leak resistance");
		double leakEnergy = attributes.Get("leak resistance energy") / leakResistance;
		double leakFuel = attributes.Get("leak resistance fuel") / leakResistance;
		double leakHeat = attributes.Get("leak resistance heat") / leakResistance;
		DoStatusEffect(isDisabled, leakage, leakResistance,
			energy, leakEnergy, fuel, leakFuel, heat, leakHeat);
	}

	if(burning)
	{
		double burnResistance = attributes.Get("burn resistance");
		double burnEnergy = attributes.Get("burn resistance energy") / burnResistance;
		double burnFuel = attributes.Get("burn resistance fuel") / burnResistance;
		double burnHeat = attributes.Get("burn resistance heat") / burnResistance;
		DoStatusEffect(isDisabled, burning, burnResistance,
			energy, burnEnergy, fuel, burnFuel, heat, burnHeat);
	}

	// When ships recharge, what actually happens is that they can exceed their
	// maximum capacity for the rest of the turn, but must be clamped to the
	// maximum here before they gain more. This is so that, for example, a ship
	// with no batteries but a good generator can still move.
	energy = min(energy, attributes.Get("energy capacity"));
	fuel = min(fuel, attributes.Get("fuel capacity"));

	heat -= heat * HeatDissipation();
	if(heat > MaximumHeat())
	{
		isOverheated = true;
		double heatRatio = Heat() / (1. + attributes.Get("overheat damage threshold"));
		if(heatRatio > 1.)
			hull -= attributes.Get("overheat damage rate") * heatRatio;
	}
	else if(heat < .9 * MaximumHeat())
		isOverheated = false;

	double maxShields = attributes.Get("shields");
	shields = min(shields, maxShields);
	double maxHull = attributes.Get("hull");
	hull = min(hull, maxHull);

	isDisabled = isOverheated || hull < MinimumHull() || (!crew && RequiredCrew());

	// Whenever not actively scanning, the amount of
	// scan information the ship has "decays" over time.
	// Only apply the decay if not already done scanning the target.
	if(cargoScan < SCAN_TIME)
		cargoScan = max(0., cargoScan - 1.);
	if(outfitScan < SCAN_TIME)
		outfitScan = max(0., outfitScan - 1.);

	// Update ship supply levels.
	if(isDisabled)
		PauseAnimation();
	else
	{
		// Ramscoops work much better when close to the system center.
		// Carried fighters can't collect fuel or energy this way.
		if(currentSystem)
		{
			double scale = .2 + 1.8 / (.001 * position.Length() + 1);
			fuel += currentSystem->RamscoopFuel(attributes.Get("ramscoop"), scale);

			double solarScaling = currentSystem->SolarPower() * scale;
			energy += solarScaling * attributes.Get("solar collection");
			heat += solarScaling * attributes.Get("solar heat");
		}

		double coolingEfficiency = CoolingEfficiency();
		energy += attributes.Get("energy generation") - attributes.Get("energy consumption");
		fuel += attributes.Get("fuel generation");
		heat += attributes.Get("heat generation");
		heat -= coolingEfficiency * attributes.Get("cooling");

		// Convert fuel into energy and heat only when the required amount of fuel is available.
		if(attributes.Get("fuel consumption") <= fuel)
		{
			fuel -= attributes.Get("fuel consumption");
			energy += attributes.Get("fuel energy");
			heat += attributes.Get("fuel heat");
		}

		// Apply active cooling. The fraction of full cooling to apply equals
		// your ship's current fraction of its maximum temperature.
		double activeCooling = coolingEfficiency * attributes.Get("active cooling");
		if(activeCooling > 0. && heat > 0. && energy >= 0.)
		{
			// Although it's a misuse of this feature, handle the case where
			// "active cooling" does not require any energy.
			double coolingEnergy = attributes.Get("cooling energy");
			if(coolingEnergy)
			{
				double spentEnergy = min(energy, coolingEnergy * min(1., Heat()));
				heat -= activeCooling * spentEnergy / coolingEnergy;
				energy -= spentEnergy;
			}
			else
				heat -= activeCooling;
		}
	}

	// Don't allow any levels to drop below zero.
	shields = max(0., shields);
	energy = max(0., energy);
	fuel = max(0., fuel);
	heat = max(0., heat);
}



// Launch any ships that are ready to launch.
void Ship::Launch(list<shared_ptr<Ship>> &ships, vector<Visual> &visuals)
{
	// Allow carried ships to launch from a disabled ship, but not from a ship that
	// is landing, jumping, or cloaked. If already destroyed (e.g. self-destructing),
	// eject any ships still docked, possibly destroying them in the process.
	bool ejecting = IsDestroyed();
	if(!ejecting && (!commands.Has(Command::DEPLOY) || zoom != 1.f || hyperspaceCount || cloak))
		return;

	for(Bay &bay : bays)
		if(bay.ship
			&& ((bay.ship->Commands().Has(Command::DEPLOY) && !Random::Int(40 + 20 * !bay.ship->attributes.Get("automaton")))
			|| (ejecting && !Random::Int(6))))
		{
			// Resupply any ships launching of their own accord.
			if(!ejecting)
			{
				// Determine which of the fighter's weapons we can restock.
				auto restockable = bay.ship->GetArmament().RestockableAmmo();
				auto toRestock = map<const Outfit *, int>{};
				for(auto &&ammo : restockable)
				{
					int count = OutfitCount(ammo);
					if(count > 0)
						toRestock.emplace(ammo, count);
				}
				auto takenAmmo = TransferAmmo(toRestock, *this, *bay.ship);
				bool tookAmmo = !takenAmmo.empty();
				if(tookAmmo)
				{
					// Update the carried mass cache.
					for(auto &&item : takenAmmo)
						carriedMass += item.first->Mass() * item.second;
				}

				// This ship will refuel naturally based on the carrier's fuel
				// collection, but the carrier may have some reserves to spare.
				double maxFuel = bay.ship->attributes.Get("fuel capacity");
				if(maxFuel)
				{
					double spareFuel = fuel - navigation.JumpFuel();
					if(spareFuel > 0.)
						TransferFuel(spareFuel, bay.ship.get());
					// If still low or out-of-fuel, re-stock the carrier and don't
					// launch, except if some ammo was taken (since we can fight).
					if(!tookAmmo && bay.ship->fuel < .25 * maxFuel)
					{
						TransferFuel(bay.ship->fuel, this);
						continue;
					}
				}
			}
			// Those being ejected may be destroyed if they are already injured.
			else if(bay.ship->Health() < Random::Real())
				bay.ship->SelfDestruct();

			ships.push_back(bay.ship);
			double maxV = bay.ship->MaxVelocity() * (1 + bay.ship->IsDestroyed());
			Point exitPoint = position + angle.Rotate(bay.point);
			// When ejected, ships depart haphazardly.
			Angle launchAngle = ejecting ? Angle(exitPoint - position) : angle + bay.facing;
			Point v = velocity + (.3 * maxV) * launchAngle.Unit() + (.2 * maxV) * Angle::Random().Unit();
			bay.ship->Place(exitPoint, v, launchAngle, false);
			bay.ship->SetSystem(currentSystem);
			bay.ship->SetParent(shared_from_this());
			bay.ship->UnmarkForRemoval();
			// Update the cached sum of carried ship masses.
			carriedMass -= bay.ship->Mass();
			// Create the desired launch effects.
			for(const Effect *effect : bay.launchEffects)
				visuals.emplace_back(*effect, exitPoint, velocity, launchAngle);

			bay.ship.reset();
		}
}



// Check if this ship is boarding another ship.
shared_ptr<Ship> Ship::Board(bool autoPlunder, bool nonDocking)
{
	if(!hasBoarded)
		return shared_ptr<Ship>();
	hasBoarded = false;

	shared_ptr<Ship> victim = GetTargetShip();
	if(CannotAct() || !victim || victim->IsDestroyed() || victim->GetSystem() != GetSystem())
		return shared_ptr<Ship>();

	// For a fighter or drone, "board" means "return to ship." Except when the ship is
	// explicitly of the nonDocking type.
	if(CanBeCarried() && !nonDocking)
	{
		SetTargetShip(shared_ptr<Ship>());
		if(!victim->IsDisabled() && victim->GetGovernment() == government)
			victim->Carry(shared_from_this());
		return shared_ptr<Ship>();
	}

	// Board a friendly ship, to repair or refuel it.
	if(!government->IsEnemy(victim->GetGovernment()))
	{
		SetShipToAssist(shared_ptr<Ship>());
		SetTargetShip(shared_ptr<Ship>());
		bool helped = victim->isDisabled;
		victim->hull = min(max(victim->hull, victim->MinimumHull() * 1.5), victim->attributes.Get("hull"));
		victim->isDisabled = false;
		// Transfer some fuel if needed.
		if(victim->NeedsFuel() && CanRefuel(*victim))
		{
			helped = true;
			TransferFuel(victim->JumpFuelMissing(), victim.get());
		}
		if(helped)
		{
			pilotError = 120;
			victim->pilotError = 120;
		}
		return victim;
	}
	if(!victim->IsDisabled())
		return shared_ptr<Ship>();

	// If the boarding ship is the player, they will choose what to plunder.
	// Always take fuel if you can.
	victim->TransferFuel(victim->fuel, this);
	if(autoPlunder)
	{
		// Take any commodities that fit.
		victim->cargo.TransferAll(cargo, false);

		// Pause for two seconds before moving on.
		pilotError = 120;
	}

	// Stop targeting this ship (so you will not board it again right away).
	if(!autoPlunder || personality.Disables())
		SetTargetShip(shared_ptr<Ship>());
	return victim;
}



// Scan the target, if able and commanded to. Return a ShipEvent bitmask
// giving the types of scan that succeeded.
int Ship::Scan(const PlayerInfo &player)
{
	if(!commands.Has(Command::SCAN) || CannotAct())
		return 0;

	shared_ptr<const Ship> target = GetTargetShip();
	if(!(target && target->IsTargetable()))
		return 0;

	// The range of a scanner is proportional to the square root of its power.
	// Because of Pythagoras, if we use square-distance, we can skip this square root.
	double cargoDistanceSquared = attributes.Get("cargo scan power");
	double outfitDistanceSquared = attributes.Get("outfit scan power");

	// Bail out if this ship has no scanners.
	if(!cargoDistanceSquared && !outfitDistanceSquared)
		return 0;

	double cargoSpeed = attributes.Get("cargo scan efficiency");
	if(!cargoSpeed)
		cargoSpeed = cargoDistanceSquared;

	double outfitSpeed = attributes.Get("outfit scan efficiency");
	if(!outfitSpeed)
		outfitSpeed = outfitDistanceSquared;

	// Check how close this ship is to the target it is trying to scan.
	// To normalize 1 "scan power" to reach 100 pixels, divide this square distance by 100^2, or multiply by 0.0001.
	// Because this uses distance squared, to reach 200 pixels away you need 4 "scan power".
	double distanceSquared = target->position.DistanceSquared(position) * .0001;

	// Check the target's outfit and cargo space. A larger ship takes longer to scan.
	// Normalized around 200 tons of cargo/outfit space.
	// A ship with less than 10 tons of outfit space or cargo space takes as long to
	// scan as one with 10 tons. This avoids small sizes being scanned instantly, or
	// causing a divide by zero error at sizes of 0.
	// If instantly scanning very small ships is desirable, this can be removed.
	double outfits = max(10., target->baseAttributes.Get("outfit space")) * .005;
	double cargo = max(10., target->attributes.Get("cargo space")) * .005;

	// Check if either scanner has finished scanning.
	bool startedScanning = false;
	bool activeScanning = false;
	int result = 0;
	auto doScan = [&distanceSquared, &startedScanning, &activeScanning, &result]
			(double &elapsed, const double speed, const double scannerRange,
					const double depth, const int event)
	-> void
	{
		if(elapsed < SCAN_TIME && distanceSquared < scannerRange)
		{
			startedScanning |= !elapsed;
			activeScanning = true;

			// Division is more expensive to calculate than multiplication,
			// so rearrange the formula to minimize divisions.

			// "(scannerRange - 0.5 * distance) / scannerRange"
			// This line hits 1 at distace = 0, and 0.5 at distance = scannerRange.
			// There is also a hard cap on scanning range.

			// "speed / (sqrt(speed) + distance)"
			// This gives a modest speed boost at no distance, and
			// the boost tapers off to 0 at arbitrarily large distances.

			// "1 / depth"
			// This makes scan time proportional to cargo or outfit space.

			// To make up for previous scan delay, also add 1.
			elapsed += ((scannerRange - .5 * distanceSquared) * speed)
				/ (scannerRange * (sqrt(speed) + distanceSquared) * depth) + 1;

			if(elapsed >= SCAN_TIME)
				result |= event;
		}
	};
	doScan(cargoScan, cargoSpeed, cargoDistanceSquared, cargo, ShipEvent::SCAN_CARGO);
	doScan(outfitScan, outfitSpeed, outfitDistanceSquared, outfits, ShipEvent::SCAN_OUTFITS);

	// Play the scanning sound if the actor or the target is the player's ship.
	if(isYours || (target->isYours && activeScanning))
		Audio::Play(Audio::Get("scan"), Position());

	if(startedScanning && isYours)
	{
		if(!target->Name().empty())
			Messages::Add("Attempting to scan the " + target->Noun() + " \"" + target->Name() + "\"."
				, Messages::Importance::Low);
		else
			Messages::Add("Attempting to scan the selected " + target->Noun() + "."
				, Messages::Importance::Low);

		if(target->GetGovernment()->IsProvokedOnScan() && target->CanSendHail(player))
		{
			// If this ship has no name, show its model name instead.
			string tag;
			const string &gov = target->GetGovernment()->GetName();
			if(!target->Name().empty())
				tag = gov + " " + target->Noun() + " \"" + target->Name() + "\": ";
			else
				tag = target->ModelName() + " (" + gov + "): ";
			Messages::Add(tag + "Please refrain from scanning us or we will be forced to take action.",
				Messages::Importance::Highest);
		}
	}
	else if(startedScanning && target->isYours)
		Messages::Add("The " + government->GetName() + " " + Noun() + " \""
			+ Name() + "\" is attempting to scan you.", Messages::Importance::Low);

	if(target->isYours && !isYours)
	{
		if(result & ShipEvent::SCAN_CARGO)
			Messages::Add("The " + government->GetName() + " " + Noun() + " \""
					+ Name() + "\" completed its scan of your cargo.", Messages::Importance::High);
		if(result & ShipEvent::SCAN_OUTFITS)
			Messages::Add("The " + government->GetName() + " " + Noun() + " \""
					+ Name() + "\" completed its scan of your outfits.", Messages::Importance::High);
	}

	// Some governments are provoked when a scan is completed on one of their ships.
	const Government *gov = target->GetGovernment();
	if(result && gov && gov->IsProvokedOnScan() && !gov->IsEnemy(government)
			&& (target->Shields() < .9 || target->Hull() < .9 || !target->GetPersonality().IsForbearing())
			&& !target->GetPersonality().IsPacifist())
		result |= ShipEvent::PROVOKE;

	return result;
}



// Find out what fraction of the scan is complete.
double Ship::CargoScanFraction() const
{
	return cargoScan / SCAN_TIME;
}



double Ship::OutfitScanFraction() const
{
	return outfitScan / SCAN_TIME;
}



// Fire any weapons that are ready to fire. If an anti-missile is ready,
// instead of firing here this function returns true and it can be fired if
// collision detection finds a missile in range.
bool Ship::Fire(vector<Projectile> &projectiles, vector<Visual> &visuals)
{
	isInSystem = true;
	forget = 0;

	// A ship that is about to die creates a special single-turn "projectile"
	// representing its death explosion.
	if(IsDestroyed() && explosionCount == explosionTotal && explosionWeapon)
		projectiles.emplace_back(position, explosionWeapon);

	if(CannotAct())
		return false;

	antiMissileRange = 0.;

	double jamChance = CalculateJamChance(Energy(), scrambling);

	const vector<Hardpoint> &hardpoints = armament.Get();
	for(unsigned i = 0; i < hardpoints.size(); ++i)
	{
		const Weapon *weapon = hardpoints[i].GetOutfit();
		if(weapon && CanFire(weapon))
		{
			if(weapon->AntiMissile())
				antiMissileRange = max(antiMissileRange, weapon->Velocity() + weaponRadius);
			else if(firingCommands.HasFire(i))
				armament.Fire(i, *this, projectiles, visuals, Random::Real() < jamChance);
		}
	}

	armament.Step(*this);

	return antiMissileRange;
}



// Fire an anti-missile.
bool Ship::FireAntiMissile(const Projectile &projectile, vector<Visual> &visuals)
{
	if(projectile.Position().Distance(position) > antiMissileRange)
		return false;
	if(CannotAct())
		return false;

	double jamChance = CalculateJamChance(Energy(), scrambling);

	const vector<Hardpoint> &hardpoints = armament.Get();
	for(unsigned i = 0; i < hardpoints.size(); ++i)
	{
		const Weapon *weapon = hardpoints[i].GetOutfit();
		if(weapon && CanFire(weapon))
			if(armament.FireAntiMissile(i, *this, projectile, visuals, Random::Real() < jamChance))
				return true;
	}

	return false;
}



const System *Ship::GetSystem() const
{
	return currentSystem;
}



const System *Ship::GetActualSystem() const
{
	auto p = GetParent();
	return currentSystem ? currentSystem : (p ? p->GetSystem() : nullptr);
}



// If the ship is landed, get the planet it has landed on.
const Planet *Ship::GetPlanet() const
{
	return zoom ? nullptr : landingPlanet;
}



bool Ship::IsCapturable() const
{
	return isCapturable;
}



bool Ship::IsTargetable() const
{
	return (zoom == 1.f && !explosionRate && !forget && !isInvisible && cloak < 1. && hull >= 0. && hyperspaceCount < 70);
}



bool Ship::IsOverheated() const
{
	return isOverheated;
}



bool Ship::IsDisabled() const
{
	if(!isDisabled)
		return false;

	double minimumHull = MinimumHull();
	bool needsCrew = RequiredCrew() != 0;
	return (hull < minimumHull || (!crew && needsCrew));
}



bool Ship::IsBoarding() const
{
	return isBoarding;
}



bool Ship::IsLanding() const
{
	return landingPlanet;
}



bool Ship::IsFleeing() const
{
	return isFleeing;
}



// Check if this ship is currently able to begin landing on its target.
bool Ship::CanLand() const
{
	if(!GetTargetStellar() || !GetTargetStellar()->GetPlanet() || isDisabled || IsDestroyed())
		return false;

	if(!GetTargetStellar()->GetPlanet()->CanLand(*this))
		return false;

	Point distance = GetTargetStellar()->Position() - position;
	double speed = velocity.Length();

	return (speed < 1. && distance.Length() < GetTargetStellar()->Radius());
}



bool Ship::CannotAct() const
{
	return (zoom != 1.f || isDisabled || hyperspaceCount || pilotError || cloak);
}



double Ship::Cloaking() const
{
	return isInvisible ? 1. : cloak;
}



bool Ship::IsEnteringHyperspace() const
{
	return hyperspaceSystem;
}



bool Ship::IsHyperspacing() const
{
	return hyperspaceCount != 0;
}



// Check if this ship is hyperspacing, specifically via a jump drive.
bool Ship::IsUsingJumpDrive() const
{
	return (hyperspaceSystem || hyperspaceCount) && isUsingJumpDrive;
}



// Check if this ship is currently able to enter hyperspace to its target.
bool Ship::IsReadyToJump(bool waitingIsReady) const
{
	// Ships can't jump while waiting for someone else, carried, or if already jumping.
	if(IsDisabled() || (!waitingIsReady && commands.Has(Command::WAIT))
			|| hyperspaceCount || !targetSystem || !currentSystem)
		return false;

	// Check if the target system is valid and there is enough fuel to jump.
	pair<JumpType, double> jumpUsed = navigation.GetCheapestJumpType(targetSystem);
	double fuelCost = jumpUsed.second;
	if(!fuelCost || fuel < fuelCost)
		return false;

	Point direction = targetSystem->Position() - currentSystem->Position();
	bool isJump = (jumpUsed.first == JumpType::JUMP_DRIVE);
	double scramThreshold = attributes.Get("scram drive");

	// If the system has a departure distance the ship is only allowed to leave the system
	// if it is beyond this distance.
	double departure = isJump ?
		currentSystem->JumpDepartureDistance() * currentSystem->JumpDepartureDistance()
		: currentSystem->HyperDepartureDistance() * currentSystem->HyperDepartureDistance();
	if(position.LengthSquared() <= departure)
		return false;


	// The ship can only enter hyperspace if it is traveling slowly enough
	// and pointed in the right direction.
	if(!isJump && scramThreshold)
	{
		double deviation = fabs(direction.Unit().Cross(velocity));
		if(deviation > scramThreshold)
			return false;
	}
	else if(velocity.Length() > attributes.Get("jump speed"))
		return false;

	if(!isJump)
	{
		// Figure out if we're within one turn step of facing this system.
		bool left = direction.Cross(angle.Unit()) < 0.;
		Angle turned = angle + TurnRate() * (left - !left);
		bool stillLeft = direction.Cross(turned.Unit()) < 0.;

		if(left == stillLeft)
			return false;
	}

	return true;
}



// Get this ship's custom swizzle.
int Ship::CustomSwizzle() const
{
	return customSwizzle;
}


// Check if the ship is thrusting. If so, the engine sound should be played.
bool Ship::IsThrusting() const
{
	return isThrusting;
}



bool Ship::IsReversing() const
{
	return isReversing;
}



bool Ship::IsSteering() const
{
	return isSteering;
}



double Ship::SteeringDirection() const
{
	return steeringDirection;
}



// Get the points from which engine flares should be drawn.
const vector<Ship::EnginePoint> &Ship::EnginePoints() const
{
	return enginePoints;
}



const vector<Ship::EnginePoint> &Ship::ReverseEnginePoints() const
{
	return reverseEnginePoints;
}



const vector<Ship::EnginePoint> &Ship::SteeringEnginePoints() const
{
	return steeringEnginePoints;
}



// Reduce a ship's hull to low enough to disable it. This is so a ship can be
// created as a derelict.
void Ship::Disable()
{
	shields = 0.;
	hull = min(hull, .5 * MinimumHull());
	isDisabled = true;
}



// Mark a ship as destroyed.
void Ship::Destroy()
{
	hull = -1.;
}



// Trigger the death of this ship.
void Ship::SelfDestruct()
{
	Destroy();
	explosionRate = 1024;
}



void Ship::Restore()
{
	hull = 0.;
	explosionCount = 0;
	explosionRate = 0;
	UnmarkForRemoval();
	Recharge(true);
}



// Check if this ship has been destroyed.
bool Ship::IsDestroyed() const
{
	return (hull < 0.);
}



// Recharge and repair this ship (e.g. because it has landed).
void Ship::Recharge(bool atSpaceport)
{
	if(IsDestroyed())
		return;

	if(atSpaceport)
		crew = min<int>(max(crew, RequiredCrew()), attributes.Get("bunks"));
	pilotError = 0;
	pilotOkay = 0;

	if(atSpaceport || attributes.Get("shield generation"))
		shields = attributes.Get("shields");
	if(atSpaceport || attributes.Get("hull repair rate"))
		hull = attributes.Get("hull");
	if(atSpaceport || attributes.Get("energy generation"))
		energy = attributes.Get("energy capacity");
	if(atSpaceport || attributes.Get("fuel generation"))
		fuel = attributes.Get("fuel capacity");

	heat = IdleHeat();
	ionization = 0.;
	scrambling = 0.;
	disruption = 0.;
	slowness = 0.;
	discharge = 0.;
	corrosion = 0.;
	leakage = 0.;
	burning = 0.;
	shieldDelay = 0;
	hullDelay = 0;
}



bool Ship::CanRefuel(const Ship &other) const
{
	return (fuel - navigation.JumpFuel(targetSystem) >= other.JumpFuelMissing());
}



double Ship::TransferFuel(double amount, Ship *to)
{
	amount = max(fuel - attributes.Get("fuel capacity"), amount);
	if(to)
	{
		amount = min(to->attributes.Get("fuel capacity") - to->fuel, amount);
		to->fuel += amount;
	}
	fuel -= amount;
	return amount;
}



// Convert this ship from one government to another, as a result of boarding
// actions (if the player is capturing) or player death (poor decision-making).
// Returns the number of crew transferred from the capturer.
int Ship::WasCaptured(const shared_ptr<Ship> &capturer)
{
	// Repair up to the point where this ship is just barely not disabled.
	hull = min(max(hull, MinimumHull() * 1.5), attributes.Get("hull"));
	isDisabled = false;

	// Set the new government.
	government = capturer->GetGovernment();

	// Transfer some crew over. Only transfer the bare minimum unless even that
	// is not possible, in which case, share evenly.
	int totalRequired = capturer->RequiredCrew() + RequiredCrew();
	int transfer = RequiredCrew() - crew;
	if(transfer > 0)
	{
		if(totalRequired > capturer->Crew() + crew)
			transfer = max(crew ? 0 : 1, (capturer->Crew() * transfer) / totalRequired);
		capturer->AddCrew(-transfer);
		AddCrew(transfer);
	}

	// Clear this ship's previous targets.
	ClearTargetsAndOrders();
	// Set the capturer as this ship's parent.
	SetParent(capturer);

	// This ship behaves like its new parent does.
	isSpecial = capturer->isSpecial;
	isYours = capturer->isYours;
	personality = capturer->personality;

	// Fighters should flee a disabled ship, but if the player manages to capture
	// the ship before they flee, the fighters are captured, too.
	for(const Bay &bay : bays)
		if(bay.ship)
			bay.ship->WasCaptured(capturer);
	// If a flagship is captured, its escorts become independent.
	for(const auto &it : escorts)
	{
		shared_ptr<Ship> escort = it.lock();
		if(escort)
			escort->parent.reset();
	}
	// This ship should not care about its now-unallied escorts.
	escorts.clear();

	return transfer;
}



// Clear all orders and targets this ship has (after capture or transfer of control).
void Ship::ClearTargetsAndOrders()
{
	commands.Clear();
	firingCommands.Clear();
	SetTargetShip(shared_ptr<Ship>());
	SetTargetStellar(nullptr);
	SetTargetSystem(nullptr);
	shipToAssist.reset();
	targetAsteroid.reset();
	targetFlotsam.reset();
	hyperspaceSystem = nullptr;
	landingPlanet = nullptr;
}



// Get characteristics of this ship, as a fraction between 0 and 1.
double Ship::Shields() const
{
	double maximum = attributes.Get("shields");
	return maximum ? min(1., shields / maximum) : 0.;
}



double Ship::Hull() const
{
	double maximum = attributes.Get("hull");
	return maximum ? min(1., hull / maximum) : 1.;
}



double Ship::Fuel() const
{
	double maximum = attributes.Get("fuel capacity");
	return maximum ? min(1., fuel / maximum) : 0.;
}



double Ship::Energy() const
{
	double maximum = attributes.Get("energy capacity");
	return maximum ? min(1., energy / maximum) : (hull > 0.) ? 1. : 0.;
}



// Allow returning a heat value greater than 1 (i.e. conveying how overheated
// this ship has become).
double Ship::Heat() const
{
	double maximum = MaximumHeat();
	return maximum ? heat / maximum : 1.;
}



// Get the ship's "health," where <=0 is disabled and 1 means full health.
double Ship::Health() const
{
	double minimumHull = MinimumHull();
	double hullDivisor = attributes.Get("hull") - minimumHull;
	double divisor = attributes.Get("shields") + hullDivisor;
	// This should not happen, but just in case.
	if(divisor <= 0. || hullDivisor <= 0.)
		return 0.;

	double spareHull = hull - minimumHull;
	// Consider hull-only and pooled health, compensating for any reductions by disruption damage.
	return min(spareHull / hullDivisor, (spareHull + shields / (1. + disruption * .01)) / divisor);
}



// Get the hull fraction at which this ship is disabled.
double Ship::DisabledHull() const
{
	double hull = attributes.Get("hull");
	double minimumHull = MinimumHull();

	return (hull > 0. ? minimumHull / hull : 0.);
}



// Get the actual shield level of the ship.
double Ship::ShieldLevel() const
{
	return shields;
}



// Get how disrupted this ship's shields are.
double Ship::DisruptionLevel() const
{
	return disruption;
}



// Get the (absolute) amount of hull that needs to be damaged until the
// ship becomes disabled. Returns 0 if the ships hull is already below the
// disabled threshold.
double Ship::HullUntilDisabled() const
{
	// Ships become disabled when they surpass their minimum hull threshold,
	// not when they are directly on it, so account for this by adding a small amount
	// of hull above the current hull level.
	return max(0., hull + 0.25 - MinimumHull());
}



const ShipJumpNavigation &Ship::JumpNavigation() const
{
	return navigation;
}



int Ship::JumpsRemaining(bool followParent) const
{
	// Make sure this ship has some sort of hyperdrive, and if so return how
	// many jumps it can make.
	double jumpFuel = 0.;
	if(!targetSystem && followParent)
	{
		// If this ship has no destination, the parent's substitutes for it,
		// but only if the location is reachable.
		auto p = GetParent();
		if(p)
			jumpFuel = navigation.JumpFuel(p->GetTargetSystem());
	}
	if(!jumpFuel)
		jumpFuel = navigation.JumpFuel(targetSystem);
	return jumpFuel ? fuel / jumpFuel : 0.;
}



bool Ship::NeedsFuel(bool followParent) const
{
	double jumpFuel = 0.;
	if(!targetSystem && followParent)
	{
		// If this ship has no destination, the parent's substitutes for it,
		// but only if the location is reachable.
		auto p = GetParent();
		if(p)
			jumpFuel = navigation.JumpFuel(p->GetTargetSystem());
	}
	if(!jumpFuel)
		jumpFuel = navigation.JumpFuel(targetSystem);
	return (fuel < jumpFuel) && (attributes.Get("fuel capacity") >= jumpFuel);
}



double Ship::JumpFuelMissing() const
{
	// Used for smart refueling: transfer only as much as really needed
	// includes checking if fuel cap is high enough at all
	double jumpFuel = navigation.JumpFuel(targetSystem);
	if(!jumpFuel || fuel > jumpFuel || jumpFuel > attributes.Get("fuel capacity"))
		return 0.;

	return jumpFuel - fuel;
}



// Get the heat level at idle.
double Ship::IdleHeat() const
{
	// This ship's cooling ability:
	double coolingEfficiency = CoolingEfficiency();
	double cooling = coolingEfficiency * attributes.Get("cooling");
	double activeCooling = coolingEfficiency * attributes.Get("active cooling");

	// Idle heat is the heat level where:
	// heat = heat * diss + heatGen - cool - activeCool * heat / (100 * mass)
	// heat = heat * (diss - activeCool / (100 * mass)) + (heatGen - cool)
	// heat * (1 - diss + activeCool / (100 * mass)) = (heatGen - cool)
	double production = max(0., attributes.Get("heat generation") - cooling);
	double dissipation = HeatDissipation() + activeCooling / MaximumHeat();
	if(!dissipation) return production ? numeric_limits<double>::max() : 0;
	return production / dissipation;
}



// Get the heat dissipation, in heat units per heat unit per frame.
double Ship::HeatDissipation() const
{
	return .001 * attributes.Get("heat dissipation");
}



// Get the maximum heat level, in heat units (not temperature).
double Ship::MaximumHeat() const
{
	return MAXIMUM_TEMPERATURE * (cargo.Used() + attributes.Mass() + attributes.Get("heat capacity"));
}



// Calculate the multiplier for cooling efficiency.
double Ship::CoolingEfficiency() const
{
	// This is an S-curve where the efficiency is 100% if you have no outfits
	// that create "cooling inefficiency", and as that value increases the
	// efficiency stays high for a while, then drops off, then approaches 0.
	double x = attributes.Get("cooling inefficiency");
	return 2. + 2. / (1. + exp(x / -2.)) - 4. / (1. + exp(x / -4.));
}



int Ship::Crew() const
{
	return crew;
}



// Calculate drag, accounting for drag reduction.
double Ship::Drag() const
{
	return attributes.Get("drag") / (1. + attributes.Get("drag reduction"));
}



int Ship::RequiredCrew() const
{
	if(attributes.Get("automaton"))
		return 0;

	// Drones do not need crew, but all other ships need at least one.
	return max<int>(1, attributes.Get("required crew"));
}



int Ship::CrewValue() const
{
	return max(Crew(), RequiredCrew()) + attributes.Get("crew equivalent");
}



void Ship::AddCrew(int count)
{
	crew = min<int>(crew + count, attributes.Get("bunks"));
}



// Check if this is a ship that can be used as a flagship.
bool Ship::CanBeFlagship() const
{
	return RequiredCrew() && Crew() && !IsDisabled();
}



double Ship::Mass() const
{
	return carriedMass + cargo.Used() + attributes.Mass();
}



// Account for inertia reduction, which affects movement but has no effect on the ship's heat capacity.
double Ship::InertialMass() const
{
	return Mass() / (1. + attributes.Get("inertia reduction"));
}



double Ship::TurnRate() const
{
	return attributes.Get("turn") / InertialMass();
}



double Ship::Acceleration() const
{
	double thrust = attributes.Get("thrust");
	return (thrust ? thrust : attributes.Get("afterburner thrust")) / InertialMass();
}



double Ship::MaxVelocity() const
{
	// v * drag / mass == thrust / mass
	// v * drag == thrust
	// v = thrust / drag
	double thrust = attributes.Get("thrust");
	return (thrust ? thrust : attributes.Get("afterburner thrust")) / Drag();
}



double Ship::ReverseAcceleration() const
{
	return attributes.Get("reverse thrust");
}



double Ship::MaxReverseVelocity() const
{
	return attributes.Get("reverse thrust") / Drag();
}



// This ship just got hit by a weapon. Take damage according to the
// DamageDealt from that weapon. The return value is a ShipEvent type,
// which may be a combination of PROVOKED, DISABLED, and DESTROYED.
// Create any target effects as sparks.
int Ship::TakeDamage(vector<Visual> &visuals, const DamageDealt &damage, const Government *sourceGovernment)
{
	bool wasDisabled = IsDisabled();
	bool wasDestroyed = IsDestroyed();

	shields -= damage.Shield();
	if(damage.Shield() && !isDisabled)
	{
		int disabledDelay = attributes.Get("depleted shield delay");
		shieldDelay = max<int>(shieldDelay, (shields <= 0. && disabledDelay)
			? disabledDelay : attributes.Get("shield delay"));
	}
	hull -= damage.Hull();
	if(damage.Hull() && !isDisabled)
		hullDelay = max(hullDelay, static_cast<int>(attributes.Get("repair delay")));

	energy -= damage.Energy();
	heat += damage.Heat();
	fuel -= damage.Fuel();

	discharge += damage.Discharge();
	corrosion += damage.Corrosion();
	ionization += damage.Ion();
	scrambling += damage.Scrambling();
	burning += damage.Burn();
	leakage += damage.Leak();

	disruption += damage.Disruption();
	slowness += damage.Slowing();

	if(damage.HitForce())
		ApplyForce(damage.HitForce(), damage.GetWeapon().IsGravitational());

	// Prevent various stats from reaching unallowable values.
	hull = min(hull, attributes.Get("hull"));
	shields = min(shields, attributes.Get("shields"));
	// Weapons are allowed to overcharge a ship's energy or fuel, but code in Ship::DoGeneration()
	// will clamp it to a maximum value at the beginning of the next frame.
	energy = max(0., energy);
	fuel = max(0., fuel);
	heat = max(0., heat);

	// Recalculate the disabled ship check.
	isDisabled = true;
	isDisabled = IsDisabled();

	// Report what happened to this ship from this weapon.
	int type = 0;
	if(!wasDisabled && isDisabled)
	{
		type |= ShipEvent::DISABLE;
		hullDelay = max(hullDelay, static_cast<int>(attributes.Get("disabled repair delay")));
	}
	if(!wasDestroyed && IsDestroyed())
		type |= ShipEvent::DESTROY;

	// Inflicted heat damage may also disable a ship, but does not trigger a "DISABLE" event.
	if(heat > MaximumHeat())
	{
		isOverheated = true;
		isDisabled = true;
	}
	else if(heat < .9 * MaximumHeat())
		isOverheated = false;

	// If this ship did not consider itself an enemy of the ship that hit it,
	// it is now "provoked" against that government.
	if(sourceGovernment && !sourceGovernment->IsEnemy(government)
			&& !personality.IsPacifist() && (!personality.IsForbearing()
				|| ((damage.Shield() || damage.Discharge()) && Shields() < .9)
				|| ((damage.Hull() || damage.Corrosion()) && Hull() < .9)
				|| ((damage.Heat() || damage.Burn()) && isOverheated)
				|| ((damage.Energy() || damage.Ion()) && Energy() < 0.5)
				|| ((damage.Fuel() || damage.Leak()) && fuel < navigation.JumpFuel() * 2.)
				|| (damage.Scrambling() && CalculateJamChance(Energy(), scrambling) > 0.1)
				|| (damage.Slowing() && slowness > 10.)
				|| (damage.Disruption() && disruption > 100.)))
		type |= ShipEvent::PROVOKE;

	// Create target effect visuals, if there are any.
	for(const auto &effect : damage.GetWeapon().TargetEffects())
		CreateSparks(visuals, effect.first, effect.second * damage.Scaling());

	return type;
}



// Apply a force to this ship, accelerating it. This might be from a weapon
// impact, or from firing a weapon, for example.
void Ship::ApplyForce(const Point &force, bool gravitational)
{
	if(gravitational)
	{
		// Treat all ships as if they have a mass of 400. This prevents
		// gravitational hit force values from needing to be extremely
		// small in order to have a reasonable effect.
		acceleration += force / 400.;
		return;
	}

	double currentMass = InertialMass();
	if(!currentMass)
		return;

	acceleration += force / currentMass;
}



bool Ship::HasBays() const
{
	return !bays.empty();
}



// Check how many bays are not occupied at present. This does not check whether
// one of your escorts plans to use that bay.
int Ship::BaysFree(const string &category) const
{
	int count = 0;
	for(const Bay &bay : bays)
		count += (bay.category == category) && !bay.ship;
	return count;
}



// Check how many bays this ship has of a given category.
int Ship::BaysTotal(const string &category) const
{
	int count = 0;
	for(const Bay &bay : bays)
		count += (bay.category == category);
	return count;
}



// Check if this ship has a bay free for the given ship, and the bay is
// not reserved for one of its existing escorts.
bool Ship::CanCarry(const Ship &ship) const
{
	if(!HasBays() || !ship.CanBeCarried() || (IsYours() && !ship.IsYours()))
		return false;
	// Check only for the category that we are interested in.
	const string &category = ship.attributes.Category();

	int free = BaysTotal(category);
	if(!free)
		return false;

	for(const auto &it : escorts)
	{
		auto escort = it.lock();
		if(!escort)
			continue;
		if(escort == ship.shared_from_this())
			break;
		if(escort->attributes.Category() == category && !escort->IsDestroyed() &&
				(!IsYours() || (IsYours() && escort->IsYours())))
			--free;
		if(!free)
			break;
	}
	return (free > 0);
}



bool Ship::CanBeCarried() const
{
	return canBeCarried;
}



bool Ship::Carry(const shared_ptr<Ship> &ship)
{
	if(!ship || !ship->CanBeCarried() || ship->IsDisabled())
		return false;

	// Check only for the category that we are interested in.
	const string &category = ship->attributes.Category();

	for(Bay &bay : bays)
		if((bay.category == category) && !bay.ship)
		{
			bay.ship = ship;
			ship->SetSystem(nullptr);
			ship->SetPlanet(nullptr);
			ship->SetTargetSystem(nullptr);
			ship->SetTargetStellar(nullptr);
			ship->SetParent(shared_from_this());
			ship->isThrusting = false;
			ship->isReversing = false;
			ship->isSteering = false;
			ship->commands.Clear();

			// If this fighter collected anything in space, try to store it
			// (unless this is a player-owned ship).
			if(!isYours && cargo.Free() && !ship->Cargo().IsEmpty())
				ship->Cargo().TransferAll(cargo);

			// Return unused fuel and ammunition to the carrier, so they may
			// be used by the carrier or other fighters.
			ship->TransferFuel(ship->fuel, this);

			// Determine the ammunition the fighter can supply.
			auto restockable = ship->GetArmament().RestockableAmmo();
			auto toRestock = map<const Outfit *, int>{};
			for(auto &&ammo : restockable)
			{
				int count = ship->OutfitCount(ammo);
				if(count > 0)
					toRestock.emplace(ammo, count);
			}
			TransferAmmo(toRestock, *ship, *this);

			// Update the cached mass of the mothership.
			carriedMass += ship->Mass();
			return true;
		}
	return false;
}



void Ship::UnloadBays()
{
	for(Bay &bay : bays)
		if(bay.ship)
		{
			carriedMass -= bay.ship->Mass();
			bay.ship->SetSystem(currentSystem);
			bay.ship->SetPlanet(landingPlanet);
			bay.ship->UnmarkForRemoval();
			bay.ship.reset();
		}
}



const vector<Ship::Bay> &Ship::Bays() const
{
	return bays;
}



// Adjust the positions and velocities of any visible carried fighters or
// drones. If any are visible, return true.
bool Ship::PositionFighters() const
{
	bool hasVisible = false;
	for(const Bay &bay : bays)
		if(bay.ship && bay.side)
		{
			hasVisible = true;
			bay.ship->position = angle.Rotate(bay.point) * Zoom() + position;
			bay.ship->velocity = velocity;
			bay.ship->angle = angle + bay.facing;
			bay.ship->zoom = zoom;
		}
	return hasVisible;
}



CargoHold &Ship::Cargo()
{
	return cargo;
}



const CargoHold &Ship::Cargo() const
{
	return cargo;
}



// Display box effects from jettisoning this much cargo.
void Ship::Jettison(const string &commodity, int tons, bool wasAppeasing)
{
	cargo.Remove(commodity, tons);
	// Removing cargo will have changed the ship's mass, so the
	// jump navigation info may be out of date. Only do this for
	// player ships as to display correct information on the map.
	// Non-player ships will recalibrate before they jump.
	if(isYours)
		navigation.Recalibrate(*this);

	// Jettisoned cargo must carry some of the ship's heat with it. Otherwise
	// jettisoning cargo would increase the ship's temperature.
	heat -= tons * MAXIMUM_TEMPERATURE * Heat();

	const Government *notForGov = wasAppeasing ? GetGovernment() : nullptr;

	for( ; tons > 0; tons -= Flotsam::TONS_PER_BOX)
		jettisoned.emplace_back(new Flotsam(commodity, (Flotsam::TONS_PER_BOX < tons)
			? Flotsam::TONS_PER_BOX : tons, notForGov));
}



void Ship::Jettison(const Outfit *outfit, int count, bool wasAppeasing)
{
	if(count < 0)
		return;

	cargo.Remove(outfit, count);
	// Removing cargo will have changed the ship's mass, so the
	// jump navigation info may be out of date. Only do this for
	// player ships as to display correct information on the map.
	// Non-player ships will recalibrate before they jump.
	if(isYours)
		navigation.Recalibrate(*this);

	// Jettisoned cargo must carry some of the ship's heat with it. Otherwise
	// jettisoning cargo would increase the ship's temperature.
	double mass = outfit->Mass();
	heat -= count * mass * MAXIMUM_TEMPERATURE * Heat();

	const Government *notForGov = wasAppeasing ? GetGovernment() : nullptr;

	const int perBox = (mass <= 0.) ? count : (mass > Flotsam::TONS_PER_BOX)
		? 1 : static_cast<int>(Flotsam::TONS_PER_BOX / mass);
	while(count > 0)
	{
		jettisoned.emplace_back(new Flotsam(outfit, (perBox < count)
			? perBox : count, notForGov));
		count -= perBox;
	}
}



const Outfit &Ship::Attributes() const
{
	return attributes;
}



const Outfit &Ship::BaseAttributes() const
{
	return baseAttributes;
}



// Get outfit information.
const map<const Outfit *, int> &Ship::Outfits() const
{
	return outfits;
}



int Ship::OutfitCount(const Outfit *outfit) const
{
	auto it = outfits.find(outfit);
	return (it == outfits.end()) ? 0 : it->second;
}



// Add or remove outfits. (To remove, pass a negative number.)
void Ship::AddOutfit(const Outfit *outfit, int count)
{
	if(outfit && count)
	{
		auto it = outfits.find(outfit);
		int before = outfits.count(outfit);
		if(it == outfits.end())
			outfits[outfit] = count;
		else
		{
			it->second += count;
			if(!it->second)
				outfits.erase(it);
		}
		int after = outfits.count(outfit);
		attributes.Add(*outfit, count);
		if(outfit->IsWeapon())
		{
			armament.Add(outfit, count);
			// Only the player's ships make use of attraction and deterrence.
			if(isYours)
				deterrence = CalculateDeterrence();
		}

		if(outfit->Get("cargo space"))
		{
			cargo.SetSize(attributes.Get("cargo space"));
			// Only the player's ships make use of attraction and deterrence.
			if(isYours)
				attraction = CalculateAttraction();
		}
		if(outfit->Get("hull"))
			hull += outfit->Get("hull") * count;
		// If the added or removed outfit is a hyperdrive or jump drive, recalculate this
		// ship's jump navigation. Hyperdrives and jump drives of the same type don't stack,
		// so only do this if the outfit is either completely new or has been completely removed.
		if((outfit->Get("hyperdrive") || outfit->Get("jump drive")) && (!before || !after))
			navigation.Calibrate(*this);
		// Navigation may still need to be recalibrated depending on the drives a ship has.
		// Only do this for player ships as to display correct information on the map.
		// Non-player ships will recalibrate before they jump.
		else if(isYours)
			navigation.Recalibrate(*this);
	}
}



// Get the list of weapons.
Armament &Ship::GetArmament()
{
	return armament;
}



const vector<Hardpoint> &Ship::Weapons() const
{
	return armament.Get();
}



// Check if we are able to fire the given weapon (i.e. there is enough
// energy, ammo, and fuel to fire it).
bool Ship::CanFire(const Weapon *weapon) const
{
	if(!weapon || !weapon->IsWeapon())
		return false;

	if(weapon->Ammo())
	{
		auto it = outfits.find(weapon->Ammo());
		if(it == outfits.end() || it->second < weapon->AmmoUsage())
			return false;
	}

	if(energy < weapon->FiringEnergy() + weapon->RelativeFiringEnergy() * attributes.Get("energy capacity"))
		return false;
	if(fuel < weapon->FiringFuel() + weapon->RelativeFiringFuel() * attributes.Get("fuel capacity"))
		return false;
	// We do check hull, but we don't check shields. Ships can survive with all shields depleted.
	// Ships should not disable themselves, so we check if we stay above minimumHull.
	if(hull - MinimumHull() < weapon->FiringHull() + weapon->RelativeFiringHull() * attributes.Get("hull"))
		return false;

	// If a weapon requires heat to fire, (rather than generating heat), we must
	// have enough heat to spare.
	if(heat < -(weapon->FiringHeat() + (!weapon->RelativeFiringHeat()
			? 0. : weapon->RelativeFiringHeat() * MaximumHeat())))
		return false;
	// Repeat this for various effects which shouldn't drop below 0.
	if(ionization < -weapon->FiringIon())
		return false;
	if(disruption < -weapon->FiringDisruption())
		return false;
	if(slowness < -weapon->FiringSlowing())
		return false;

	return true;
}



// Fire the given weapon (i.e. deduct whatever energy, ammo, hull, shields
// or fuel it uses and add whatever heat it generates. Assume that CanFire()
// is true.
void Ship::ExpendAmmo(const Weapon &weapon)
{
	// Compute this ship's initial capacities, in case the consumption of the ammunition outfit(s)
	// modifies them, so that relative costs are calculated based on the pre-firing state of the ship.
	const double relativeEnergyChange = weapon.RelativeFiringEnergy() * attributes.Get("energy capacity");
	const double relativeFuelChange = weapon.RelativeFiringFuel() * attributes.Get("fuel capacity");
	const double relativeHeatChange = !weapon.RelativeFiringHeat() ? 0. : weapon.RelativeFiringHeat() * MaximumHeat();
	const double relativeHullChange = weapon.RelativeFiringHull() * attributes.Get("hull");
	const double relativeShieldChange = weapon.RelativeFiringShields() * attributes.Get("shields");

	if(const Outfit *ammo = weapon.Ammo())
	{
		// Some amount of the ammunition mass to be removed from the ship carries thermal energy.
		// A realistic fraction applicable to all cases cannot be computed, so assume 50%.
		heat -= weapon.AmmoUsage() * .5 * ammo->Mass() * MAXIMUM_TEMPERATURE * Heat();
		AddOutfit(ammo, -weapon.AmmoUsage());
		// Only the player's ships make use of attraction and deterrence.
		if(isYours && !OutfitCount(ammo) && ammo->AmmoUsage())
		{
			// Recalculate the AI to account for the loss of this weapon.
			aiCache.Calibrate(*this);
			deterrence = CalculateDeterrence();
		}
	}

	energy -= weapon.FiringEnergy() + relativeEnergyChange;
	fuel -= weapon.FiringFuel() + relativeFuelChange;
	heat += weapon.FiringHeat() + relativeHeatChange;
	shields -= weapon.FiringShields() + relativeShieldChange;

	// Since weapons fire from within the shields, hull and "status" damages are dealt in full.
	hull -= weapon.FiringHull() + relativeHullChange;
	ionization += weapon.FiringIon();
	scrambling += weapon.FiringScramble();
	disruption += weapon.FiringDisruption();
	slowness += weapon.FiringSlowing();
	discharge += weapon.FiringDischarge();
	corrosion += weapon.FiringCorrosion();
	leakage += weapon.FiringLeak();
	burning += weapon.FiringBurn();
}



// Each ship can have a target system (to travel to), a target planet (to
// land on) and a target ship (to move to, and attack if hostile).
shared_ptr<Ship> Ship::GetTargetShip() const
{
	return targetShip.lock();
}



shared_ptr<Ship> Ship::GetShipToAssist() const
{
	return shipToAssist.lock();
}



const StellarObject *Ship::GetTargetStellar() const
{
	return targetPlanet;
}



const System *Ship::GetTargetSystem() const
{
	return (targetSystem == currentSystem) ? nullptr : targetSystem;
}



// Mining target.
shared_ptr<Minable> Ship::GetTargetAsteroid() const
{
	return targetAsteroid.lock();
}



shared_ptr<Flotsam> Ship::GetTargetFlotsam() const
{
	return targetFlotsam.lock();
}



void Ship::SetFleeing(bool fleeing)
{
	isFleeing = fleeing;
}



// Set this ship's targets.
void Ship::SetTargetShip(const shared_ptr<Ship> &ship)
{
	if(ship != GetTargetShip())
	{
		targetShip = ship;
		// When you change targets, clear your scanning records.
		cargoScan = 0.;
		outfitScan = 0.;
	}
	targetAsteroid.reset();
}



void Ship::SetShipToAssist(const shared_ptr<Ship> &ship)
{
	shipToAssist = ship;
}



void Ship::SetTargetStellar(const StellarObject *object)
{
	targetPlanet = object;
}



void Ship::SetTargetSystem(const System *system)
{
	targetSystem = system;
}



// Mining target.
void Ship::SetTargetAsteroid(const shared_ptr<Minable> &asteroid)
{
	targetAsteroid = asteroid;
	targetShip.reset();
}



void Ship::SetTargetFlotsam(const shared_ptr<Flotsam> &flotsam)
{
	targetFlotsam = flotsam;
}



void Ship::SetParent(const shared_ptr<Ship> &ship)
{
	shared_ptr<Ship> oldParent = parent.lock();
	if(oldParent)
		oldParent->RemoveEscort(*this);

	parent = ship;
	if(ship)
		ship->AddEscort(*this);
}



shared_ptr<Ship> Ship::GetParent() const
{
	return parent.lock();
}



const vector<weak_ptr<Ship>> &Ship::GetEscorts() const
{
	return escorts;
}



// Add escorts to this ship. Escorts look to the parent ship for movement
// cues and try to stay with it when it lands or goes into hyperspace.
void Ship::AddEscort(Ship &ship)
{
	escorts.push_back(ship.shared_from_this());
}



void Ship::RemoveEscort(const Ship &ship)
{
	auto it = escorts.begin();
	for( ; it != escorts.end(); ++it)
		if(it->lock().get() == &ship)
		{
			escorts.erase(it);
			return;
		}
}



double Ship::MinimumHull() const
{
	if(neverDisabled)
		return 0.;

	double maximumHull = attributes.Get("hull");
	double absoluteThreshold = attributes.Get("absolute threshold");
	if(absoluteThreshold > 0.)
		return absoluteThreshold;

	double thresholdPercent = attributes.Get("threshold percentage");
	double transition = 1 / (1 + 0.0005 * maximumHull);
	double minimumHull = maximumHull * (thresholdPercent > 0.
		? min(thresholdPercent, 1.) : 0.1 * (1. - transition) + 0.5 * transition);

	return max(0., floor(minimumHull + attributes.Get("hull threshold")));
}



void Ship::CreateExplosion(vector<Visual> &visuals, bool spread)
{
	if(!HasSprite() || !GetMask().IsLoaded() || explosionEffects.empty())
		return;

	// Bail out if this loops enough times, just in case.
	for(int i = 0; i < 10; ++i)
	{
		Point point((Random::Real() - .5) * Width(),
			(Random::Real() - .5) * Height());
		if(GetMask().Contains(point, Angle()))
		{
			// Pick an explosion.
			int type = Random::Int(explosionTotal);
			auto it = explosionEffects.begin();
			for( ; it != explosionEffects.end(); ++it)
			{
				type -= it->second;
				if(type < 0)
					break;
			}
			Point effectVelocity = velocity;
			if(spread)
			{
				double scale = .04 * (Width() + Height());
				effectVelocity += Angle::Random().Unit() * (scale * Random::Real());
			}
			visuals.emplace_back(*it->first, angle.Rotate(point) + position, std::move(effectVelocity), angle);
			++explosionCount;
			return;
		}
	}
}



// Place a "spark" effect, like ionization or disruption.
void Ship::CreateSparks(vector<Visual> &visuals, const string &name, double amount)
{
	CreateSparks(visuals, GameData::Effects().Get(name), amount);
}



void Ship::CreateSparks(vector<Visual> &visuals, const Effect *effect, double amount)
{
	if(forget)
		return;

	// Limit the number of sparks, depending on the size of the sprite.
	amount = min(amount, Width() * Height() * .0006);
	// Preallocate capacity, in case we're adding a non-trivial number of sparks.
	visuals.reserve(visuals.size() + static_cast<int>(amount));

	while(true)
	{
		amount -= Random::Real();
		if(amount <= 0.)
			break;

		Point point((Random::Real() - .5) * Width(),
			(Random::Real() - .5) * Height());
		if(GetMask().Contains(point, Angle()))
			visuals.emplace_back(*effect, angle.Rotate(point) + position, velocity, angle);
	}
}



double Ship::CalculateAttraction() const
{
	return max(0., .4 * sqrt(attributes.Get("cargo space")) - 1.8);
}



double Ship::CalculateDeterrence() const
{
	double tempDeterrence = 0.;
	for(const Hardpoint &hardpoint : Weapons())
		if(hardpoint.GetOutfit())
		{
			const Outfit *weapon = hardpoint.GetOutfit();
			if(weapon->Ammo() && weapon->AmmoUsage() && !OutfitCount(weapon->Ammo()))
				continue;
			double strength = weapon->ShieldDamage() + weapon->HullDamage()
				+ (weapon->RelativeShieldDamage() * attributes.Get("shields"))
				+ (weapon->RelativeHullDamage() * attributes.Get("hull"));
			tempDeterrence += .12 * strength / weapon->Reload();
		}
	return tempDeterrence;
}<|MERGE_RESOLUTION|>--- conflicted
+++ resolved
@@ -2317,19 +2317,6 @@
 		shieldDelay = max(0, shieldDelay - 1);
 		hullDelay = max(0, hullDelay - 1);
 	}
-<<<<<<< HEAD
-=======
-	// Carried ships can recharge energy from their parent's batteries,
-	// if they are preparing for deployment. Otherwise, they replenish the
-	// parent's batteries.
-	if(!GetSystem())
-	{
-		if(HasDeployOrder())
-			DoRepair(energy, GetParent()->energy, attributes.Get("energy capacity"));
-		else
-			DoRepair(GetParent()->energy, energy, GetParent()->Attributes().Get("energy capacity"));
-	}
->>>>>>> 5369f64e
 
 	// Handle ionization effects, etc.
 	shields -= discharge;
