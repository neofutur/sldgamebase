--- conflicted
+++ resolved
@@ -709,15 +709,10 @@
 	double burning = attributes.Get("fuel energy");
 	double solar = attributes.Get("solar collection");
 	double battery = attributes.Get("energy capacity");
-<<<<<<< HEAD
-	double energy = generation + burning + solar + battery;
+  double energy = generation + burning + solar + battery;
 	double fuelChange = attributes.Get("fuel generation") - attributes.Get("fuel consumption");
 	double fuelCapacity = attributes.Get("fuel capacity");
 	double fuel = fuelCapacity + fuelChange;
-=======
-	double energy = generation + solar + battery;
-	double fuelCapacity = attributes.Get("fuel capacity");
->>>>>>> 5626401a
 	double thrust = attributes.Get("thrust");
 	double reverseThrust = attributes.Get("reverse thrust");
 	double afterburner = attributes.Get("afterburner thrust");
@@ -752,12 +747,10 @@
 		return "limited turn?";
 	if(energy - .8 * solar < .2 * (turnEnergy + thrustEnergy))
 		return "solar power?";
-<<<<<<< HEAD
-	if(fuel <= 0.)
+	if(fuel < 0.)
 		return "fuel?";
 	if(!hyperDrive && !jumpDrive && !canBeCarried)
 		return "no hyperdrive?";
-=======
 	if(!canBeCarried)
 	{
 		if(!hyperDrive && !jumpDrive)
@@ -765,7 +758,6 @@
 		if(fuelCapacity < JumpFuel())
 			return "no fuel?";
 	}
->>>>>>> 5626401a
 	
 	return "";
 }
