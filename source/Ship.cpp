--- conflicted
+++ resolved
@@ -1241,13 +1241,10 @@
 		checks.emplace_back("no thruster!");
 	else if(!turn)
 		checks.emplace_back("no steering!");
-<<<<<<< HEAD
 	else if(canBeCarried && GetSecondsToEmpty() < minimumOperatingTime && GetIdleEnergyPerFrame() <= 0)
 			checks.emplace_back("low battery!");
-=======
 	else if(RequiredCrew() > attributes.Get("bunks"))
 		checks.emplace_back("insufficient bunks!");
->>>>>>> 8e4eb04f
 
 	// If no errors were found, check all warning conditions:
 	if(checks.empty())
@@ -2476,11 +2473,7 @@
 	double maxHull = attributes.Get("hull");
 	hull = min(hull, maxHull);
 
-<<<<<<< HEAD
 	isDisabled = CalculateIsDisabled();
-=======
-	isDisabled = isOverheated || hull < MinimumHull() || (!crew && RequiredCrew());
->>>>>>> 8e4eb04f
 
 	// Whenever not actively scanning, the amount of
 	// scan information the ship has "decays" over time.
@@ -2498,14 +2491,8 @@
 		// Ramscoops work much better when close to the system center.
 		if(currentSystem)
 		{
-<<<<<<< HEAD
 			double scale = GetSolarScale();
 			fuel += GetRamscoopRegenPerFrame();
-=======
-			double scale = .2 + 1.8 / (.001 * position.Length() + 1);
-			fuel += currentSystem->RamscoopFuel(attributes.Get("ramscoop"), scale);
->>>>>>> 8e4eb04f
-
 			double solarScaling = currentSystem->SolarPower() * scale;
 			energy += solarScaling * attributes.Get("solar collection");
 			heat += solarScaling * attributes.Get("solar heat");
@@ -4789,8 +4776,7 @@
 {
 	if(!currentSystem)
 		return 0.;
-	double scale = GetSolarScale();
-	return currentSystem->SolarWind() * .03 * scale * sqrt(attributes.Get("ramscoop"));
+	return currentSystem->RamscoopFuel(attributes.Get("ramscoop"), GetSolarScale());
 }
 
 
