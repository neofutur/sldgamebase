/* Ship.cpp
Copyright (c) 2014 by Michael Zahniser

Endless Sky is free software: you can redistribute it and/or modify it under the
terms of the GNU General Public License as published by the Free Software
Foundation, either version 3 of the License, or (at your option) any later version.

Endless Sky is distributed in the hope that it will be useful, but WITHOUT ANY
WARRANTY; without even the implied warranty of MERCHANTABILITY or FITNESS FOR A
PARTICULAR PURPOSE.  See the GNU General Public License for more details.
*/

#include "Ship.h"

#include "Audio.h"
#include "CategoryTypes.h"
#include "DamageDealt.h"
#include "DataNode.h"
#include "DataWriter.h"
#include "Effect.h"
#include "Flotsam.h"
#include "text/Format.h"
#include "GameData.h"
#include "Government.h"
#include "Logger.h"
#include "Mask.h"
#include "Messages.h"
#include "Phrase.h"
#include "Planet.h"
#include "Preferences.h"
#include "Projectile.h"
#include "Random.h"
#include "ShipEvent.h"
#include "Sound.h"
#include "SpriteSet.h"
#include "Sprite.h"
#include "StellarObject.h"
#include "System.h"
#include "TextReplacements.h"
#include "Visual.h"

#include <algorithm>
#include <cmath>
#include <limits>
#include <sstream>

using namespace std;

namespace {
	const string FIGHTER_REPAIR = "Repair fighters in";
	const vector<string> BAY_SIDE = {"inside", "over", "under"};
	const vector<string> BAY_FACING = {"forward", "left", "right", "back"};
	const vector<Angle> BAY_ANGLE = {Angle(0.), Angle(-90.), Angle(90.), Angle(180.)};

	const vector<string> ENGINE_SIDE = {"under", "over"};
	const vector<string> STEERING_FACING = {"none", "left", "right"};

	const double MAXIMUM_TEMPERATURE = 100.;

	const double SCAN_TIME = 60.;

	// Helper function to transfer energy to a given stat if it is less than the
	// given maximum value.
	void DoRepair(double &stat, double &available, double maximum)
	{
		double transfer = max(0., min(available, maximum - stat));
		stat += transfer;
		available -= transfer;
	}

	// Helper function to repair a given stat up to its maximum, limited by
	// how much repair is available and how much energy, fuel, and heat are available.
	// Updates the stat, the available amount, and the energy, fuel, and heat amounts.
	void DoRepair(double &stat, double &available, double maximum, double &energy, double energyCost, double &fuel, double fuelCost, double &heat, double heatCost)
	{
		if(available <= 0. || stat >= maximum)
			return;

		// Energy, heat, and fuel costs are the energy, fuel, or heat required per unit repaired.
		if(energyCost > 0.)
			available = min(available, energy / energyCost);
		if(fuelCost > 0.)
			available = min(available, fuel / fuelCost);
		if(heatCost < 0.)
			available = min(available, heat / -heatCost);

		double transfer = min(available, maximum - stat);
		if(transfer > 0.)
		{
			stat += transfer;
			available -= transfer;
			energy -= transfer * energyCost;
			fuel -= transfer * fuelCost;
			heat += transfer * heatCost;
		}
	}

	// Helper function to reduce a given status effect according
	// to its resistance, limited by how much energy, fuel, and heat are available.
	// Updates the stat and the energy, fuel, and heat amounts.
	void DoStatusEffect(bool isDeactivated, double &stat, double resistance, double &energy, double energyCost, double &fuel, double fuelCost, double &heat, double heatCost)
	{
		if(isDeactivated || resistance <= 0.)
		{
			stat = max(0., .99 * stat);
			return;
		}

		// Calculate how much resistance can be used assuming no
		// energy or fuel cost.
		resistance = .99 * stat - max(0., .99 * stat - resistance);

		// Limit the resistance by the available energy, heat, and fuel.
		if(energyCost > 0.)
			resistance = min(resistance, energy / energyCost);
		if(fuelCost > 0.)
			resistance = min(resistance, fuel / fuelCost);
		if(heatCost < 0.)
			resistance = min(resistance, heat / -heatCost);

		// Update the stat, energy, heat, and fuel given how much resistance is being used.
		if(resistance > 0.)
		{
			stat = max(0., .99 * stat - resistance);
			energy -= resistance * energyCost;
			fuel -= resistance * fuelCost;
			heat += resistance * heatCost;
		}
		else
			stat = max(0., .99 * stat);
	}

	// Get an overview of how many weapon-outfits are equipped.
	map<const Outfit *, int> GetEquipped(const vector<Hardpoint> &weapons)
	{
		map<const Outfit *, int> equipped;
		for(const Hardpoint &hardpoint : weapons)
			if(hardpoint.GetOutfit())
				++equipped[hardpoint.GetOutfit()];
		return equipped;
	}

	void LogWarning(const string &modelName, const string &name, string &&warning)
	{
		string shipID = modelName + (name.empty() ? ": " : " \"" + name + "\": ");
		Logger::LogError(shipID + std::move(warning));
	}
}



// Construct and Load() at the same time.
Ship::Ship(const DataNode &node)
{
	Load(node);
}



void Ship::Load(const DataNode &node)
{
	if(node.Size() >= 2)
	{
		modelName = node.Token(1);
		pluralModelName = modelName + 's';
	}
	if(node.Size() >= 3)
	{
		base = GameData::Ships().Get(modelName);
		variantName = node.Token(2);
	}
	isDefined = true;

	government = GameData::PlayerGovernment();

	// Note: I do not clear the attributes list here so that it is permissible
	// to override one ship definition with another.
	bool hasEngine = false;
	bool hasArmament = false;
	bool hasBays = false;
	bool hasExplode = false;
	bool hasLeak = false;
	bool hasFinalExplode = false;
	bool hasOutfits = false;
	bool hasDescription = false;
	for(const DataNode &child : node)
	{
		const string &key = child.Token(0);
		bool add = (key == "add");
		if(add && (child.Size() < 2 || child.Token(1) != "attributes"))
		{
			child.PrintTrace("Skipping invalid use of 'add' with " + (child.Size() < 2
					? "no key." : "key: " + child.Token(1)));
			continue;
		}
		if(key == "sprite")
			LoadSprite(child);
		else if(child.Token(0) == "thumbnail" && child.Size() >= 2)
			thumbnail = SpriteSet::Get(child.Token(1));
		else if(key == "name" && child.Size() >= 2)
			name = child.Token(1);
		else if(key == "plural" && child.Size() >= 2)
			pluralModelName = child.Token(1);
		else if(key == "noun" && child.Size() >= 2)
			noun = child.Token(1);
		else if(key == "swizzle" && child.Size() >= 2)
			customSwizzle = child.Value(1);
		else if(key == "uuid" && child.Size() >= 2)
			uuid = EsUuid::FromString(child.Token(1));
		else if(key == "attributes" || add)
		{
			if(!add)
				baseAttributes.Load(child);
			else
			{
				addAttributes = true;
				attributes.Load(child);
			}
		}
		else if((key == "engine" || key == "reverse engine" || key == "steering engine") && child.Size() >= 3)
		{
			if(!hasEngine)
			{
				enginePoints.clear();
				reverseEnginePoints.clear();
				steeringEnginePoints.clear();
				hasEngine = true;
			}
			bool reverse = (key == "reverse engine");
			bool steering = (key == "steering engine");

			vector<EnginePoint> &editPoints = (!steering && !reverse) ? enginePoints :
				(reverse ? reverseEnginePoints : steeringEnginePoints);
			editPoints.emplace_back(0.5 * child.Value(1), 0.5 * child.Value(2),
				(child.Size() > 3 ? child.Value(3) : 1.));
			EnginePoint &engine = editPoints.back();
			if(reverse)
				engine.facing = Angle(180.);
			for(const DataNode &grand : child)
			{
				const string &grandKey = grand.Token(0);
				if(grandKey == "zoom" && grand.Size() >= 2)
					engine.zoom = grand.Value(1);
				else if(grandKey == "angle" && grand.Size() >= 2)
					engine.facing += Angle(grand.Value(1));
				else
				{
					for(unsigned j = 1; j < ENGINE_SIDE.size(); ++j)
						if(grandKey == ENGINE_SIDE[j])
							engine.side = j;
					if(steering)
						for(unsigned j = 1; j < STEERING_FACING.size(); ++j)
							if(grandKey == STEERING_FACING[j])
								engine.steering = j;
				}
			}
		}
		else if(key == "gun" || key == "turret")
		{
			if(!hasArmament)
			{
				armament = Armament();
				hasArmament = true;
			}
			const Outfit *outfit = nullptr;
			Point hardpoint;
			if(child.Size() >= 3)
			{
				hardpoint = Point(child.Value(1), child.Value(2));
				if(child.Size() >= 4)
					outfit = GameData::Outfits().Get(child.Token(3));
			}
			else
			{
				if(child.Size() >= 2)
					outfit = GameData::Outfits().Get(child.Token(1));
			}
			Angle gunPortAngle = Angle(0.);
			bool gunPortParallel = false;
			bool drawUnder = (key == "gun");
			if(child.HasChildren())
			{
				for(const DataNode &grand : child)
				{
					if(grand.Token(0) == "angle" && grand.Size() >= 2)
						gunPortAngle = grand.Value(1);
					else if(grand.Token(0) == "parallel")
						gunPortParallel = true;
					else if(grand.Token(0) == "under")
						drawUnder = true;
					else if(grand.Token(0) == "over")
						drawUnder = false;
					else
						grand.PrintTrace("Skipping unrecognized attribute:");
				}
			}
			if(key == "gun")
				armament.AddGunPort(hardpoint, gunPortAngle, gunPortParallel, drawUnder, outfit);
			else
				armament.AddTurret(hardpoint, drawUnder, outfit);
		}
		else if(key == "never disabled")
			neverDisabled = true;
		else if(key == "uncapturable")
			isCapturable = false;
		else if(((key == "fighter" || key == "drone") && child.Size() >= 3) ||
			(key == "bay" && child.Size() >= 4))
		{
			// While the `drone` and `fighter` keywords are supported for backwards compatibility, the
			// standard format is `bay <ship-category>`, with the same signature for other values.
			string category = "Fighter";
			int childOffset = 0;
			if(key == "drone")
				category = "Drone";
			else if(key == "bay")
			{
				category = child.Token(1);
				childOffset += 1;
			}

			if(!hasBays)
			{
				bays.clear();
				hasBays = true;
			}
			bays.emplace_back(child.Value(1 + childOffset), child.Value(2 + childOffset), category);
			Bay &bay = bays.back();
			for(int i = 3 + childOffset; i < child.Size(); ++i)
			{
				for(unsigned j = 1; j < BAY_SIDE.size(); ++j)
					if(child.Token(i) == BAY_SIDE[j])
						bay.side = j;
				for(unsigned j = 1; j < BAY_FACING.size(); ++j)
					if(child.Token(i) == BAY_FACING[j])
						bay.facing = BAY_ANGLE[j];
			}
			if(child.HasChildren())
				for(const DataNode &grand : child)
				{
					// Load in the effect(s) to be displayed when the ship launches.
					if(grand.Token(0) == "launch effect" && grand.Size() >= 2)
					{
						int count = grand.Size() >= 3 ? static_cast<int>(grand.Value(2)) : 1;
						const Effect *e = GameData::Effects().Get(grand.Token(1));
						bay.launchEffects.insert(bay.launchEffects.end(), count, e);
					}
					else if(grand.Token(0) == "angle" && grand.Size() >= 2)
						bay.facing = Angle(grand.Value(1));
					else
					{
						bool handled = false;
						for(unsigned i = 1; i < BAY_SIDE.size(); ++i)
							if(grand.Token(0) == BAY_SIDE[i])
							{
								bay.side = i;
								handled = true;
							}
						for(unsigned i = 1; i < BAY_FACING.size(); ++i)
							if(grand.Token(0) == BAY_FACING[i])
							{
								bay.facing = BAY_ANGLE[i];
								handled = true;
							}
						if(!handled)
							grand.PrintTrace("Skipping unrecognized attribute:");
					}
				}
		}
		else if(key == "leak" && child.Size() >= 2)
		{
			if(!hasLeak)
			{
				leaks.clear();
				hasLeak = true;
			}
			Leak leak(GameData::Effects().Get(child.Token(1)));
			if(child.Size() >= 3)
				leak.openPeriod = child.Value(2);
			if(child.Size() >= 4)
				leak.closePeriod = child.Value(3);
			leaks.push_back(leak);
		}
		else if(key == "explode" && child.Size() >= 2)
		{
			if(!hasExplode)
			{
				explosionEffects.clear();
				explosionTotal = 0;
				hasExplode = true;
			}
			int count = (child.Size() >= 3) ? child.Value(2) : 1;
			explosionEffects[GameData::Effects().Get(child.Token(1))] += count;
			explosionTotal += count;
		}
		else if(key == "final explode" && child.Size() >= 2)
		{
			if(!hasFinalExplode)
			{
				finalExplosions.clear();
				hasFinalExplode = true;
			}
			int count = (child.Size() >= 3) ? child.Value(2) : 1;
			finalExplosions[GameData::Effects().Get(child.Token(1))] += count;
		}
		else if(key == "outfits")
		{
			if(!hasOutfits)
			{
				outfits.clear();
				hasOutfits = true;
			}
			for(const DataNode &grand : child)
			{
				int count = (grand.Size() >= 2) ? grand.Value(1) : 1;
				if(count > 0)
					outfits[GameData::Outfits().Get(grand.Token(0))] += count;
				else
					grand.PrintTrace("Skipping invalid outfit count:");
			}

			// Verify we have at least as many installed outfits as were identified as "equipped."
			// If not (e.g. a variant definition), ensure FinishLoading equips into a blank slate.
			if(!hasArmament)
				for(const auto &pair : GetEquipped(Weapons()))
				{
					auto it = outfits.find(pair.first);
					if(it == outfits.end() || it->second < pair.second)
					{
						armament.UninstallAll();
						break;
					}
				}
		}
		else if(key == "cargo")
			cargo.Load(child);
		else if(key == "crew" && child.Size() >= 2)
			crew = static_cast<int>(child.Value(1));
		else if(key == "fuel" && child.Size() >= 2)
			fuel = child.Value(1);
		else if(key == "shields" && child.Size() >= 2)
			shields = child.Value(1);
		else if(key == "hull" && child.Size() >= 2)
			hull = child.Value(1);
		else if(key == "position" && child.Size() >= 3)
			position = Point(child.Value(1), child.Value(2));
		else if(key == "system" && child.Size() >= 2)
			currentSystem = GameData::Systems().Get(child.Token(1));
		else if(key == "planet" && child.Size() >= 2)
		{
			zoom = 0.;
			landingPlanet = GameData::Planets().Get(child.Token(1));
		}
		else if(key == "destination system" && child.Size() >= 2)
			targetSystem = GameData::Systems().Get(child.Token(1));
		else if(key == "parked")
			isParked = true;
		else if(key == "description" && child.Size() >= 2)
		{
			if(!hasDescription)
			{
				description.clear();
				hasDescription = true;
			}
			description += child.Token(1);
			description += '\n';
		}
		else if(key != "actions")
			child.PrintTrace("Skipping unrecognized attribute:");
	}
}



// When loading a ship, some of the outfits it lists may not have been
// loaded yet. So, wait until everything has been loaded, then call this.
void Ship::FinishLoading(bool isNewInstance)
{
	// All copies of this ship should save pointers to the "explosion" weapon
	// definition stored safely in the ship model, which will not be destroyed
	// until GameData is when the program quits. Also copy other attributes of
	// the base model if no overrides were given.
	if(GameData::Ships().Has(modelName))
	{
		const Ship *model = GameData::Ships().Get(modelName);
		explosionWeapon = &model->BaseAttributes();
		if(pluralModelName.empty())
			pluralModelName = model->pluralModelName;
		if(noun.empty())
			noun = model->noun;
		if(!thumbnail)
			thumbnail = model->thumbnail;
	}

	// If this ship has a base class, copy any attributes not defined here.
	// Exception: uncapturable and "never disabled" flags don't carry over.
	if(base && base != this)
	{
		if(!GetSprite())
			reinterpret_cast<Body &>(*this) = *base;
		if(customSwizzle == -1)
			customSwizzle = base->CustomSwizzle();
		if(baseAttributes.Attributes().empty())
			baseAttributes = base->baseAttributes;
		if(bays.empty() && !base->bays.empty())
			bays = base->bays;
		if(enginePoints.empty())
			enginePoints = base->enginePoints;
		if(reverseEnginePoints.empty())
			reverseEnginePoints = base->reverseEnginePoints;
		if(steeringEnginePoints.empty())
			steeringEnginePoints = base->steeringEnginePoints;
		if(explosionEffects.empty())
		{
			explosionEffects = base->explosionEffects;
			explosionTotal = base->explosionTotal;
		}
		if(finalExplosions.empty())
			finalExplosions = base->finalExplosions;
		if(outfits.empty())
			outfits = base->outfits;
		if(description.empty())
			description = base->description;

		bool hasHardpoints = false;
		for(const Hardpoint &hardpoint : armament.Get())
			if(hardpoint.GetPoint())
				hasHardpoints = true;

		if(!hasHardpoints)
		{
			// Check if any hardpoint locations were not specified.
			auto bit = base->Weapons().begin();
			auto bend = base->Weapons().end();
			auto nextGun = armament.Get().begin();
			auto nextTurret = armament.Get().begin();
			auto end = armament.Get().end();
			Armament merged;
			for( ; bit != bend; ++bit)
			{
				if(!bit->IsTurret())
				{
					while(nextGun != end && nextGun->IsTurret())
						++nextGun;
					const Outfit *outfit = (nextGun == end) ? nullptr : nextGun->GetOutfit();
					merged.AddGunPort(bit->GetPoint() * 2., bit->GetBaseAngle(), bit->IsParallel(), bit->IsUnder(), outfit);
					if(nextGun != end)
						++nextGun;
				}
				else
				{
					while(nextTurret != end && !nextTurret->IsTurret())
						++nextTurret;
					const Outfit *outfit = (nextTurret == end) ? nullptr : nextTurret->GetOutfit();
					merged.AddTurret(bit->GetPoint() * 2., bit->IsUnder(), outfit);
					if(nextTurret != end)
						++nextTurret;
				}
			}
			armament = merged;
		}
	}
	// Check that all the "equipped" weapons actually match what your ship
	// has, and that they are truly weapons. Remove any excess weapons and
	// warn if any non-weapon outfits are "installed" in a hardpoint.
	auto equipped = GetEquipped(Weapons());
	for(auto &it : equipped)
	{
		auto outfitIt = outfits.find(it.first);
		int amount = (outfitIt != outfits.end() ? outfitIt->second : 0);
		int excess = it.second - amount;
		if(excess > 0)
		{
			// If there are more hardpoints specifying this outfit than there
			// are instances of this outfit installed, remove some of them.
			armament.Add(it.first, -excess);
			it.second -= excess;

			LogWarning(VariantName(), Name(), "outfit \"" + it.first->TrueName() + "\" equipped but not included in outfit list.");
		}
		else if(!it.first->IsWeapon())
			// This ship was specified with a non-weapon outfit in a
			// hardpoint. Hardpoint::Install removes it, but issue a
			// warning so the definition can be fixed.
			LogWarning(VariantName(), Name(), "outfit \"" + it.first->TrueName() + "\" is not a weapon, but is installed as one.");
	}

	// Mark any drone that has no "automaton" value as an automaton, to
	// grandfather in the drones from before that attribute existed.
	if(baseAttributes.Category() == "Drone" && !baseAttributes.Get("automaton"))
		baseAttributes.Set("automaton", 1.);

	baseAttributes.Set("gun ports", armament.GunCount());
	baseAttributes.Set("turret mounts", armament.TurretCount());

	if(addAttributes)
	{
		// Store attributes from an "add attributes" node in the ship's
		// baseAttributes so they can be written to the save file.
		baseAttributes.Add(attributes);
		addAttributes = false;
	}
	// Add the attributes of all your outfits to the ship's base attributes.
	attributes = baseAttributes;
	vector<string> undefinedOutfits;
	for(const auto &it : outfits)
	{
		if(!it.first->IsDefined())
		{
			undefinedOutfits.emplace_back("\"" + it.first->TrueName() + "\"");
			continue;
		}
		attributes.Add(*it.first, it.second);
		// Some ship variant definitions do not specify which weapons
		// are placed in which hardpoint. Add any weapons that are not
		// yet installed to the ship's armament.
		if(it.first->IsWeapon())
		{
			int count = it.second;
			auto eit = equipped.find(it.first);
			if(eit != equipped.end())
				count -= eit->second;

			if(count)
			{
				count -= armament.Add(it.first, count);
				if(count)
					LogWarning(VariantName(), Name(), "weapon \"" + it.first->TrueName() + "\" installed, but insufficient slots to use it.");
			}
		}
	}
	if(!undefinedOutfits.empty())
	{
		bool plural = undefinedOutfits.size() > 1;
		// Print the ship name once, then all undefined outfits. If we're reporting for a stock ship, then it
		// doesn't have a name, and missing outfits aren't named yet either. A variant name might exist, though.
		string message;
		if(isYours)
		{
			message = "Player ship " + modelName + " \"" + name + "\":";
			string PREFIX = plural ? "\n\tUndefined outfit " : " undefined outfit ";
			for(auto &&outfit : undefinedOutfits)
				message += PREFIX + outfit;
		}
		else
		{
			message = variantName.empty() ? "Stock ship \"" + modelName + "\": "
				: modelName + " variant \"" + variantName + "\": ";
			message += to_string(undefinedOutfits.size()) + " undefined outfit" + (plural ? "s" : "") + " installed.";
		}

		Logger::LogError(message);
	}
	// Inspect the ship's armament to ensure that guns are in gun ports and
	// turrets are in turret mounts. This can only happen when the armament
	// is configured incorrectly in a ship or variant definition. Do not
	// bother printing this warning if the outfit is not fully defined.
	for(const Hardpoint &hardpoint : armament.Get())
	{
		const Outfit *outfit = hardpoint.GetOutfit();
		if(outfit && outfit->IsDefined()
				&& (hardpoint.IsTurret() != (outfit->Get("turret mounts") != 0.)))
		{
			string warning = (!isYours && !variantName.empty()) ? "variant \"" + variantName + "\"" : modelName;
			if(!name.empty())
				warning += " \"" + name + "\"";
			warning += ": outfit \"" + outfit->TrueName() + "\" installed as a ";
			warning += (hardpoint.IsTurret() ? "turret but is a gun.\n\tturret" : "gun but is a turret.\n\tgun");
			warning += to_string(2. * hardpoint.GetPoint().X()) + " " + to_string(2. * hardpoint.GetPoint().Y());
<<<<<<< HEAD
			warning += " \"" + outfit->TrueName() + "\"";
			Files::LogError(warning);
=======
			warning += " \"" + outfit->Name() + "\"";
			Logger::LogError(warning);
>>>>>>> 9da92387
		}
	}
	cargo.SetSize(attributes.Get("cargo space"));
	armament.FinishLoading();

	// Figure out how far from center the farthest hardpoint is.
	weaponRadius = 0.;
	for(const Hardpoint &hardpoint : armament.Get())
		weaponRadius = max(weaponRadius, hardpoint.GetPoint().Length());

	// Allocate enough firing bits for this ship.
	firingCommands.SetHardpoints(armament.Get().size());

	// If this ship is being instantiated for the first time, make sure its
	// crew, fuel, etc. are all refilled.
	if(isNewInstance)
		Recharge(true);

	// Ensure that all defined bays are of a valid category. Remove and warn about any
	// invalid bays. Add a default "launch effect" to any remaining internal bays if
	// this ship is crewed (i.e. pressurized).
	string warning;
	const auto &bayCategories = GameData::Category(CategoryType::BAY);
	for(auto it = bays.begin(); it != bays.end(); )
	{
		Bay &bay = *it;
		if(find(bayCategories.begin(), bayCategories.end(), bay.category) == bayCategories.end())
		{
			warning += "Invalid bay category: " + bay.category + "\n";
			it = bays.erase(it);
			continue;
		}
		else
			++it;
		if(bay.side == Bay::INSIDE && bay.launchEffects.empty() && Crew())
			bay.launchEffects.emplace_back(GameData::Effects().Get("basic launch"));
	}

	canBeCarried = find(bayCategories.begin(), bayCategories.end(), attributes.Category()) != bayCategories.end();

	// Issue warnings if this ship has is misconfigured, e.g. is missing required values
	// or has negative outfit, cargo, weapon, or engine capacity.
	for(auto &&attr : set<string>{"outfit space", "cargo space", "weapon capacity", "engine capacity"})
	{
		double val = attributes.Get(attr);
		if(val < 0)
			warning += attr + ": " + Format::Number(val) + "\n";
	}
	if(attributes.Get("drag") <= 0.)
	{
		warning += "Defaulting " + string(attributes.Get("drag") ? "invalid" : "missing") + " \"drag\" attribute to 100.0\n";
		attributes.Set("drag", 100.);
	}
	if(!warning.empty())
	{
		// This check is mostly useful for variants and stock ships, which have
		// no names. Print the outfits to facilitate identifying this ship definition.
		string message = (!name.empty() ? "Ship \"" + name + "\" " : "") + "(" + VariantName() + "):\n";
		ostringstream outfitNames;
		outfitNames << "has outfits:\n";
		for(const auto &it : outfits)
<<<<<<< HEAD
			outfitNames << '\t' << it.second << " " + it.first->TrueName() << endl;
		Files::LogError(message + warning + outfitNames.str());
=======
			outfitNames << '\t' << it.second << " " + it.first->Name() << endl;
		Logger::LogError(message + warning + outfitNames.str());
>>>>>>> 9da92387
	}

	// Ships read from a save file may have non-default shields or hull.
	// Perform a full IsDisabled calculation.
	isDisabled = true;
	isDisabled = IsDisabled();

	// Cache this ship's jump range.
	jumpRange = JumpRange(false);

	// A saved ship may have an invalid target system. Since all game data is loaded and all player events are
	// applied at this point, any target system that is not accessible should be cleared. Note: this does not
	// account for systems accessible via wormholes, but also does not need to as AI will route the ship properly.
	if(!isNewInstance && targetSystem)
	{
		string message = "Warning: " + string(isYours ? "player-owned " : "NPC ") + modelName + " \"" + name + "\": "
			"Cannot reach target system \"" + targetSystem->Name();
		if(!currentSystem)
		{
			Logger::LogError(message + "\" (no current system).");
			targetSystem = nullptr;
		}
		else if(!currentSystem->Links().count(targetSystem) && (!jumpRange || !currentSystem->JumpNeighbors(jumpRange).count(targetSystem)))
		{
			Logger::LogError(message + "\" by hyperlink or jump from system \"" + currentSystem->Name() + ".\"");
			targetSystem = nullptr;
		}
	}
}



// Check if this ship (model) and its outfits have been defined.
bool Ship::IsValid() const
{
	for(auto &&outfit : outfits)
		if(!outfit.first->IsDefined())
			return false;

	return isDefined;
}



// Save a full description of this ship, as currently configured.
void Ship::Save(DataWriter &out) const
{
	out.Write("ship", modelName);
	out.BeginChild();
	{
		out.Write("name", name);
		if(pluralModelName != modelName + 's')
			out.Write("plural", pluralModelName);
		if(!noun.empty())
			out.Write("noun", noun);
		SaveSprite(out);
		if(thumbnail)
			out.Write("thumbnail", thumbnail->Name());

		if(neverDisabled)
			out.Write("never disabled");
		if(!isCapturable)
			out.Write("uncapturable");
		if(customSwizzle >= 0)
			out.Write("swizzle", customSwizzle);

		out.Write("uuid", uuid.ToString());

		out.Write("attributes");
		out.BeginChild();
		{
			out.Write("category", baseAttributes.Category());
			out.Write("cost", baseAttributes.Cost());
			out.Write("mass", baseAttributes.Mass());
			for(const auto &it : baseAttributes.FlareSprites())
				for(int i = 0; i < it.second; ++i)
					it.first.SaveSprite(out, "flare sprite");
			for(const auto &it : baseAttributes.FlareSounds())
				for(int i = 0; i < it.second; ++i)
					out.Write("flare sound", it.first->Name());
			for(const auto &it : baseAttributes.ReverseFlareSprites())
				for(int i = 0; i < it.second; ++i)
					it.first.SaveSprite(out, "reverse flare sprite");
			for(const auto &it : baseAttributes.ReverseFlareSounds())
				for(int i = 0; i < it.second; ++i)
					out.Write("reverse flare sound", it.first->Name());
			for(const auto &it : baseAttributes.SteeringFlareSprites())
				for(int i = 0; i < it.second; ++i)
					it.first.SaveSprite(out, "steering flare sprite");
			for(const auto &it : baseAttributes.SteeringFlareSounds())
				for(int i = 0; i < it.second; ++i)
					out.Write("steering flare sound", it.first->Name());
			for(const auto &it : baseAttributes.AfterburnerEffects())
				for(int i = 0; i < it.second; ++i)
					out.Write("afterburner effect", it.first->Name());
			for(const auto &it : baseAttributes.JumpEffects())
				for(int i = 0; i < it.second; ++i)
					out.Write("jump effect", it.first->Name());
			for(const auto &it : baseAttributes.JumpSounds())
				for(int i = 0; i < it.second; ++i)
					out.Write("jump sound", it.first->Name());
			for(const auto &it : baseAttributes.JumpInSounds())
				for(int i = 0; i < it.second; ++i)
					out.Write("jump in sound", it.first->Name());
			for(const auto &it : baseAttributes.JumpOutSounds())
				for(int i = 0; i < it.second; ++i)
					out.Write("jump out sound", it.first->Name());
			for(const auto &it : baseAttributes.HyperSounds())
				for(int i = 0; i < it.second; ++i)
					out.Write("hyperdrive sound", it.first->Name());
			for(const auto &it : baseAttributes.HyperInSounds())
				for(int i = 0; i < it.second; ++i)
					out.Write("hyperdrive in sound", it.first->Name());
			for(const auto &it : baseAttributes.HyperOutSounds())
				for(int i = 0; i < it.second; ++i)
					out.Write("hyperdrive out sound", it.first->Name());
			for(const auto &it : baseAttributes.Attributes())
				if(it.second)
					out.Write(it.first, it.second);
		}
		out.EndChild();

		out.Write("outfits");
		out.BeginChild();
		{
			using OutfitElement = pair<const Outfit *const, int>;
			WriteSorted(outfits,
				[](const OutfitElement *lhs, const OutfitElement *rhs)
					{ return lhs->first->TrueName() < rhs->first->TrueName(); },
				[&out](const OutfitElement &it){
					if(it.second == 1)
						out.Write(it.first->Name());
					else
						out.Write(it.first->Name(), it.second);
				});
		}
		out.EndChild();

		cargo.Save(out);
		out.Write("crew", crew);
		out.Write("fuel", fuel);
		out.Write("shields", shields);
		out.Write("hull", hull);
		out.Write("position", position.X(), position.Y());

		for(const EnginePoint &point : enginePoints)
		{
			out.Write("engine", 2. * point.X(), 2. * point.Y());
			out.BeginChild();
			out.Write("zoom", point.zoom);
			out.Write("angle", point.facing.Degrees());
			out.Write(ENGINE_SIDE[point.side]);
			out.EndChild();

		}
		for(const EnginePoint &point : reverseEnginePoints)
		{
			out.Write("reverse engine", 2. * point.X(), 2. * point.Y());
			out.BeginChild();
			out.Write("zoom", point.zoom);
			out.Write("angle", point.facing.Degrees() - 180.);
			out.Write(ENGINE_SIDE[point.side]);
			out.EndChild();
		}
		for(const EnginePoint &point : steeringEnginePoints)
		{
			out.Write("steering engine", 2. * point.X(), 2. * point.Y());
			out.BeginChild();
			out.Write("zoom", point.zoom);
			out.Write("angle", point.facing.Degrees());
			out.Write(ENGINE_SIDE[point.side]);
			out.Write(STEERING_FACING[point.steering]);
			out.EndChild();
		}
		for(const Hardpoint &hardpoint : armament.Get())
		{
			const char *type = (hardpoint.IsTurret() ? "turret" : "gun");
			if(hardpoint.GetOutfit())
				out.Write(type, 2. * hardpoint.GetPoint().X(), 2. * hardpoint.GetPoint().Y(),
					hardpoint.GetOutfit()->TrueName());
			else
				out.Write(type, 2. * hardpoint.GetPoint().X(), 2. * hardpoint.GetPoint().Y());
			double hardpointAngle = hardpoint.GetBaseAngle().Degrees();
			out.BeginChild();
			{
				if(hardpointAngle)
					out.Write("angle", hardpointAngle);
				if(hardpoint.IsParallel())
					out.Write("parallel");
				if(hardpoint.IsUnder())
					out.Write("under");
				else
					out.Write("over");
			}
			out.EndChild();
		}
		for(const Bay &bay : bays)
		{
			double x = 2. * bay.point.X();
			double y = 2. * bay.point.Y();

			out.Write("bay", bay.category, x, y);

			if(!bay.launchEffects.empty() || bay.facing.Degrees() || bay.side)
			{
				out.BeginChild();
				{
					if(bay.facing.Degrees())
						out.Write("angle", bay.facing.Degrees());
					if(bay.side)
						out.Write(BAY_SIDE[bay.side]);
					for(const Effect *effect : bay.launchEffects)
						out.Write("launch effect", effect->Name());
				}
				out.EndChild();
			}
		}
		for(const Leak &leak : leaks)
			out.Write("leak", leak.effect->Name(), leak.openPeriod, leak.closePeriod);

		using EffectElement = pair<const Effect *const, int>;
		auto effectSort = [](const EffectElement *lhs, const EffectElement *rhs)
			{ return lhs->first->Name() < rhs->first->Name(); };
		WriteSorted(explosionEffects, effectSort, [&out](const EffectElement &it)
		{
			if(it.second)
				out.Write("explode", it.first->Name(), it.second);
		});
		WriteSorted(finalExplosions, effectSort, [&out](const EffectElement &it)
		{
			if(it.second)
				out.Write("final explode", it.first->Name(), it.second);
		});

		if(currentSystem)
			out.Write("system", currentSystem->Name());
		else
		{
			// A carried ship is saved in its carrier's system.
			shared_ptr<const Ship> parent = GetParent();
			if(parent && parent->currentSystem)
				out.Write("system", parent->currentSystem->Name());
		}
		if(landingPlanet)
			out.Write("planet", landingPlanet->TrueName());
		if(targetSystem)
			out.Write("destination system", targetSystem->Name());
		if(isParked)
			out.Write("parked");
	}
	out.EndChild();
}



const EsUuid &Ship::UUID() const noexcept
{
	return uuid;
}



void Ship::SetUUID(const EsUuid &id)
{
	uuid.clone(id);
}



const string &Ship::Name() const
{
	return name;
}



// Set / Get the name of this class of ships, e.g. "Marauder Raven."
void Ship::SetModelName(const string &model)
{
	this->modelName = model;
}



const string &Ship::ModelName() const
{
	return modelName;
}



const string &Ship::PluralModelName() const
{
	return pluralModelName;
}



// Get the name of this ship as a variant.
const string &Ship::VariantName() const
{
	return variantName.empty() ? modelName : variantName;
}



// Get the generic noun (e.g. "ship") to be used when describing this ship.
const string &Ship::Noun() const
{
	static const string SHIP = "ship";
	return noun.empty() ? SHIP : noun;
}



// Get this ship's description.
const string &Ship::Description() const
{
	return description;
}



// Get the shipyard thumbnail for this ship.
const Sprite *Ship::Thumbnail() const
{
	return thumbnail;
}



// Get this ship's cost.
int64_t Ship::Cost() const
{
	return attributes.Cost();
}



// Get the cost of this ship's chassis, with no outfits installed.
int64_t Ship::ChassisCost() const
{
	return baseAttributes.Cost();
}



// Check if this ship is configured in such a way that it would be difficult
// or impossible to fly.
vector<string> Ship::FlightCheck() const
{
	auto checks = vector<string>{};

	double generation = attributes.Get("energy generation") - attributes.Get("energy consumption");
	double consuming = attributes.Get("fuel energy");
	double solar = attributes.Get("solar collection");
	double battery = attributes.Get("energy capacity");
	double energy = generation + consuming + solar + battery;
	double fuelChange = attributes.Get("fuel generation") - attributes.Get("fuel consumption");
	double fuelCapacity = attributes.Get("fuel capacity");
	double fuel = fuelCapacity + fuelChange;
	double thrust = attributes.Get("thrust");
	double reverseThrust = attributes.Get("reverse thrust");
	double afterburner = attributes.Get("afterburner thrust");
	double thrustEnergy = attributes.Get("thrusting energy");
	double turn = attributes.Get("turn");
	double turnEnergy = attributes.Get("turning energy");
	double hyperDrive = attributes.Get("hyperdrive");
	double jumpDrive = attributes.Get("jump drive");

	// Report the first error condition that will prevent takeoff:
	if(IdleHeat() >= MaximumHeat())
		checks.emplace_back("overheating!");
	else if(energy <= 0.)
		checks.emplace_back("no energy!");
	else if((energy - consuming <= 0.) && (fuel <= 0.))
		checks.emplace_back("no fuel!");
	else if(!thrust && !reverseThrust && !afterburner)
		checks.emplace_back("no thruster!");
	else if(!turn)
		checks.emplace_back("no steering!");

	// If no errors were found, check all warning conditions:
	if(checks.empty())
	{
		if(!thrust && !reverseThrust)
			checks.emplace_back("afterburner only?");
		if(!thrust && !afterburner)
			checks.emplace_back("reverse only?");
		if(!generation && !solar && !consuming)
			checks.emplace_back("battery only?");
		if(energy < thrustEnergy)
			checks.emplace_back("limited thrust?");
		if(energy < turnEnergy)
			checks.emplace_back("limited turn?");
		if(energy - .8 * solar < .2 * (turnEnergy + thrustEnergy))
			checks.emplace_back("solar power?");
		if(fuel < 0.)
			checks.emplace_back("fuel?");
		if(!canBeCarried)
		{
			if(!hyperDrive && !jumpDrive)
				checks.emplace_back("no hyperdrive?");
			if(fuelCapacity < JumpFuel())
				checks.emplace_back("no fuel?");
		}
		for(const auto &it : outfits)
			if(it.first->IsWeapon() && it.first->FiringEnergy() > energy)
			{
				checks.emplace_back("insufficient energy to fire?");
				break;
			}
	}

	return checks;
}



void Ship::SetPosition(Point position)
{
	this->position = position;
}



// Instantiate a newly-created ship in-flight.
void Ship::Place(Point position, Point velocity, Angle angle, bool isDeparting)
{
	this->position = position;
	this->velocity = velocity;
	this->angle = angle;

	// If landed, place the ship right above the planet.
	// Escorts should take off a bit behind their flagships.
	if(landingPlanet)
	{
		landingPlanet = nullptr;
		zoom = parent.lock() ? (-.2 + -.8 * Random::Real()) : 0.;
	}
	else
		zoom = 1.;
	// Make sure various special status values are reset.
	heat = IdleHeat();
	ionization = 0.;
	disruption = 0.;
	slowness = 0.;
	discharge = 0.;
	corrosion = 0.;
	leakage = 0.;
	burning = 0.;
	shieldDelay = 0;
	hullDelay = 0;
	isInvisible = !HasSprite();
	jettisoned.clear();
	hyperspaceCount = 0;
	forget = 1;
	targetShip.reset();
	shipToAssist.reset();

	// The swizzle is only updated if this ship has a government or when it is departing
	// from a planet. Launching a carry from a carrier does not update its swizzle.
	if(government && isDeparting)
	{
		auto swizzle = customSwizzle >= 0 ? customSwizzle : government->GetSwizzle();
		SetSwizzle(swizzle);

		// Set swizzle for any carried ships too.
		for(const auto &bay : bays)
		{
			if(bay.ship)
				bay.ship->SetSwizzle(bay.ship->customSwizzle >= 0 ? bay.ship->customSwizzle : swizzle);
		}
	}
}



// Set the name of this particular ship.
void Ship::SetName(const string &name)
{
	this->name = name;
}



// Set which system this ship is in.
void Ship::SetSystem(const System *system)
{
	currentSystem = system;
}



void Ship::SetPlanet(const Planet *planet)
{
	zoom = !planet;
	landingPlanet = planet;
}



void Ship::SetGovernment(const Government *government)
{
	if(government)
		SetSwizzle(customSwizzle >= 0 ? customSwizzle : government->GetSwizzle());
	this->government = government;
}



void Ship::SetIsSpecial(bool special)
{
	isSpecial = special;
}



bool Ship::IsSpecial() const
{
	return isSpecial;
}



void Ship::SetIsYours(bool yours)
{
	isYours = yours;
}



bool Ship::IsYours() const
{
	return isYours;
}



void Ship::SetIsParked(bool parked)
{
	isParked = parked;
}



bool Ship::IsParked() const
{
	return isParked;
}



bool Ship::HasDeployOrder() const
{
	return shouldDeploy;
}



void Ship::SetDeployOrder(bool shouldDeploy)
{
	this->shouldDeploy = shouldDeploy;
}



const Personality &Ship::GetPersonality() const
{
	return personality;
}



void Ship::SetPersonality(const Personality &other)
{
	personality = other;
}



void Ship::SetHail(const Phrase &phrase)
{
	hail = &phrase;
}



string Ship::GetHail(map<string, string> &&subs) const
{
	string hailStr = hail ? hail->Get() : government ? government->GetHail(isDisabled) : "";

	if(hailStr.empty())
		return hailStr;

	subs["<npc>"] = Name();
	return Format::Replace(hailStr, subs);
}



// Set the commands for this ship to follow this timestep.
void Ship::SetCommands(const Command &command)
{
	commands = command;
}



void Ship::SetCommands(const FireCommand &firingCommand)
{
	firingCommands.UpdateWith(firingCommand);
}



const Command &Ship::Commands() const
{
	return commands;
}



const FireCommand &Ship::FiringCommands() const noexcept
{
	return firingCommands;
}



// Move this ship. A ship may create effects as it moves, in particular if
// it is in the process of blowing up. If this returns false, the ship
// should be deleted.
void Ship::Move(vector<Visual> &visuals, list<shared_ptr<Flotsam>> &flotsam)
{
	// Check if this ship has been in a different system from the player for so
	// long that it should be "forgotten." Also eliminate ships that have no
	// system set because they just entered a fighter bay.
	forget += !isInSystem;
	isThrusting = false;
	isReversing = false;
	isSteering = false;
	steeringDirection = 0.;
	if((!isSpecial && forget >= 1000) || !currentSystem)
	{
		MarkForRemoval();
		return;
	}
	isInSystem = false;
	if(!fuel || !(attributes.Get("hyperdrive") || attributes.Get("jump drive")))
		hyperspaceSystem = nullptr;

	// Adjust the error in the pilot's targeting.
	personality.UpdateConfusion(firingCommands.IsFiring());

	// Generate energy, heat, etc.
	DoGeneration();

	// Handle ionization effects, etc.
	if(ionization)
		CreateSparks(visuals, "ion spark", ionization * .1);
	if(disruption)
		CreateSparks(visuals, "disruption spark", disruption * .1);
	if(slowness)
		CreateSparks(visuals, "slowing spark", slowness * .1);
	if(discharge)
		CreateSparks(visuals, "discharge spark", discharge * .1);
	if(corrosion)
		CreateSparks(visuals, "corrosion spark", corrosion * .1);
	if(leakage)
		CreateSparks(visuals, "leakage spark", leakage * .1);
	if(burning)
		CreateSparks(visuals, "burning spark", burning * .1);
	// Jettisoned cargo effects (only for ships in the current system).
	if(!jettisoned.empty() && !forget)
	{
		jettisoned.front()->Place(*this);
		flotsam.splice(flotsam.end(), jettisoned, jettisoned.begin());
	}
	int requiredCrew = RequiredCrew();
	double slowMultiplier = 1. / (1. + slowness * .05);

	// Move the turrets.
	if(!isDisabled)
		armament.Aim(firingCommands);

	if(!isInvisible)
	{
		// If you are forced to decloak (e.g. by running out of fuel) you can't
		// initiate cloaking again until you are fully decloaked.
		if(!cloak)
			cloakDisruption = max(0., cloakDisruption - 1.);

		double cloakingSpeed = attributes.Get("cloak");
		bool canCloak = (!isDisabled && cloakingSpeed > 0. && !cloakDisruption
			&& fuel >= attributes.Get("cloaking fuel")
			&& energy >= attributes.Get("cloaking energy"));
		if(commands.Has(Command::CLOAK) && canCloak)
		{
			cloak = min(1., cloak + cloakingSpeed);
			fuel -= attributes.Get("cloaking fuel");
			energy -= attributes.Get("cloaking energy");
			heat += attributes.Get("cloaking heat");
		}
		else if(cloakingSpeed)
		{
			cloak = max(0., cloak - cloakingSpeed);
			// If you're trying to cloak but are unable to (too little energy or
			// fuel) you're forced to decloak fully for one frame before you can
			// engage cloaking again.
			if(commands.Has(Command::CLOAK))
				cloakDisruption = max(cloakDisruption, 1.);
		}
		else
			cloak = 0.;
	}

	if(IsDestroyed())
	{
		// Make sure the shields are zero, as well as the hull.
		shields = 0.;

		// Once we've created enough little explosions, die.
		if(explosionCount == explosionTotal || forget)
		{
			if(!forget)
			{
				const Effect *effect = GameData::Effects().Get("smoke");
				double size = Width() + Height();
				double scale = .03 * size + .5;
				double radius = .2 * size;
				int debrisCount = attributes.Mass() * .07;

				// Estimate how many new visuals will be added during destruction.
				visuals.reserve(visuals.size() + debrisCount + explosionTotal + finalExplosions.size());

				for(int i = 0; i < debrisCount; ++i)
				{
					Angle angle = Angle::Random();
					Point effectVelocity = velocity + angle.Unit() * (scale * Random::Real());
					Point effectPosition = position + radius * angle.Unit();

					visuals.emplace_back(*effect, std::move(effectPosition), std::move(effectVelocity), std::move(angle));
				}

				for(unsigned i = 0; i < explosionTotal / 2; ++i)
					CreateExplosion(visuals, true);
				for(const auto &it : finalExplosions)
					visuals.emplace_back(*it.first, position, velocity, angle);
				// For everything in this ship's cargo hold there is a 25% chance
				// that it will survive as flotsam.
				for(const auto &it : cargo.Commodities())
					Jettison(it.first, Random::Binomial(it.second, .25));
				for(const auto &it : cargo.Outfits())
					Jettison(it.first, Random::Binomial(it.second, .25));
				// Ammunition has a 5% chance to survive as flotsam
				for(const auto &it : outfits)
					if(it.first->Category() == "Ammunition")
						Jettison(it.first, Random::Binomial(it.second, .05));
				for(shared_ptr<Flotsam> &it : jettisoned)
					it->Place(*this);
				flotsam.splice(flotsam.end(), jettisoned);

				// Any ships that failed to launch from this ship are destroyed.
				for(Bay &bay : bays)
					if(bay.ship)
						bay.ship->Destroy();
			}
			energy = 0.;
			heat = 0.;
			ionization = 0.;
			fuel = 0.;
			velocity = Point();
			MarkForRemoval();
			return;
		}

		// If the ship is dead, it first creates explosions at an increasing
		// rate, then disappears in one big explosion.
		++explosionRate;
		if(Random::Int(1024) < explosionRate)
			CreateExplosion(visuals);

		// Handle hull "leaks."
		for(const Leak &leak : leaks)
			if(GetMask().IsLoaded() && leak.openPeriod > 0 && !Random::Int(leak.openPeriod))
			{
				activeLeaks.push_back(leak);
				const auto &outlines = GetMask().Outlines();
				const vector<Point> &outline = outlines[Random::Int(outlines.size())];
				int i = Random::Int(outline.size() - 1);

				// Position the leak along the outline of the ship, facing "outward."
				activeLeaks.back().location = (outline[i] + outline[i + 1]) * .5;
				activeLeaks.back().angle = Angle(outline[i] - outline[i + 1]) + Angle(90.);
			}
		for(Leak &leak : activeLeaks)
			if(leak.effect)
			{
				// Leaks always "flicker" every other frame.
				if(Random::Int(2))
					visuals.emplace_back(*leak.effect,
						angle.Rotate(leak.location) + position,
						velocity,
						leak.angle + angle);

				if(leak.closePeriod > 0 && !Random::Int(leak.closePeriod))
					leak.effect = nullptr;
			}
	}
	else if(hyperspaceSystem || hyperspaceCount)
	{
		// Don't apply external acceleration while jumping.
		acceleration = Point();

		// Enter hyperspace.
		int direction = hyperspaceSystem ? 1 : -1;
		hyperspaceCount += direction;
		static const int HYPER_C = 100;
		static const double HYPER_A = 2.;
		static const double HYPER_D = 1000.;
		if(hyperspaceSystem)
			fuel -= hyperspaceFuelCost / HYPER_C;

		// Create the particle effects for the jump drive. This may create 100
		// or more particles per ship per turn at the peak of the jump.
		if(isUsingJumpDrive && !forget)
		{
			double sparkAmount = hyperspaceCount * Width() * Height() * .000006;
			const map<const Effect *, int> &jumpEffects = attributes.JumpEffects();
			if(jumpEffects.empty())
				CreateSparks(visuals, "jump drive", sparkAmount);
			else
			{
				// Spread the amount of particle effects created among all jump effects.
				sparkAmount /= jumpEffects.size();
				for(const auto &effect : jumpEffects)
					CreateSparks(visuals, effect.first, sparkAmount);
			}
		}

		if(hyperspaceCount == HYPER_C)
		{
			currentSystem = hyperspaceSystem;
			hyperspaceSystem = nullptr;
			targetSystem = nullptr;
			// Check if the target planet is in the destination system or not.
			const Planet *planet = (targetPlanet ? targetPlanet->GetPlanet() : nullptr);
			if(!planet || planet->IsWormhole() || !planet->IsInSystem(currentSystem))
				targetPlanet = nullptr;
			// Check if your parent has a target planet in this system.
			shared_ptr<Ship> parent = GetParent();
			if(!targetPlanet && parent && parent->targetPlanet)
			{
				planet = parent->targetPlanet->GetPlanet();
				if(planet && !planet->IsWormhole() && planet->IsInSystem(currentSystem))
					targetPlanet = parent->targetPlanet;
			}
			direction = -1;

			// If you have a target planet in the destination system, exit
			// hyperpace aimed at it. Otherwise, target the first planet that
			// has a spaceport.
			Point target;
			// Except when you arrive at an extra distance from the target,
			// in that case always use the system-center as target.
			double extraArrivalDistance = isUsingJumpDrive ? currentSystem->ExtraJumpArrivalDistance() : currentSystem->ExtraHyperArrivalDistance();

			if(extraArrivalDistance == 0)
			{
				if(targetPlanet)
					target = targetPlanet->Position();
				else
				{
					for(const StellarObject &object : currentSystem->Objects())
						if(object.HasSprite() && object.HasValidPlanet()
								&& object.GetPlanet()->HasSpaceport())
						{
							target = object.Position();
							break;
						}
				}
			}

			if(isUsingJumpDrive)
			{
				position = target + Angle::Random().Unit() * (300. * (Random::Real() + 1.) + extraArrivalDistance);
				return;
			}

			// Have all ships exit hyperspace at the same distance so that
			// your escorts always stay with you.
			double distance = (HYPER_C * HYPER_C) * .5 * HYPER_A + HYPER_D;
			distance += extraArrivalDistance;
			position = (target - distance * angle.Unit());
			position += hyperspaceOffset;
			// Make sure your velocity is in exactly the direction you are
			// traveling in, so that when you decelerate there will not be a
			// sudden shift in direction at the end.
			velocity = velocity.Length() * angle.Unit();
		}
		if(!isUsingJumpDrive)
		{
			velocity += (HYPER_A * direction) * angle.Unit();
			if(!hyperspaceSystem)
			{
				// Exit hyperspace far enough from the planet to be able to land.
				// This does not take drag into account, so it is always an over-
				// estimate of how long it will take to stop.
				// We start decelerating after rotating about 150 degrees (that
				// is, about acos(.8) from the proper angle). So:
				// Stopping distance = .5*a*(v/a)^2 + (150/turn)*v.
				// Exit distance = HYPER_D + .25 * v^2 = stopping distance.
				double exitV = max(HYPER_A, MaxVelocity());
				double a = (.5 / Acceleration() - .25);
				double b = 150. / TurnRate();
				double discriminant = b * b - 4. * a * -HYPER_D;
				if(discriminant > 0.)
				{
					double altV = (-b + sqrt(discriminant)) / (2. * a);
					if(altV > 0. && altV < exitV)
						exitV = altV;
				}
				if(velocity.Length() <= exitV)
				{
					velocity = angle.Unit() * exitV;
					hyperspaceCount = 0;
				}
			}
		}
		position += velocity;
		if(GetParent() && GetParent()->currentSystem == currentSystem)
		{
			hyperspaceOffset = position - GetParent()->position;
			double length = hyperspaceOffset.Length();
			if(length > 1000.)
				hyperspaceOffset *= 1000. / length;
		}

		return;
	}
	else if(landingPlanet || zoom < 1.f)
	{
		// Don't apply external acceleration while landing.
		acceleration = Point();

		// If a ship was disabled at the very moment it began landing, do not
		// allow it to continue landing.
		if(isDisabled)
			landingPlanet = nullptr;

		// Special ships do not disappear forever when they land; they
		// just slowly refuel.
		if(landingPlanet && zoom)
		{
			// Move the ship toward the center of the planet while landing.
			if(GetTargetStellar())
				position = .97 * position + .03 * GetTargetStellar()->Position();
			zoom -= .02f;
			if(zoom < 0.f)
			{
				// If this is not a special ship, it ceases to exist when it
				// lands on a true planet. If this is a wormhole, the ship is
				// instantly transported.
				if(landingPlanet->IsWormhole())
				{
					currentSystem = landingPlanet->WormholeDestination(currentSystem);
					for(const StellarObject &object : currentSystem->Objects())
						if(object.GetPlanet() == landingPlanet)
							position = object.Position();
					SetTargetStellar(nullptr);
					landingPlanet = nullptr;
				}
				else if(!isSpecial || personality.IsFleeing())
				{
					MarkForRemoval();
					return;
				}

				zoom = 0.f;
			}
		}
		// Only refuel if this planet has a spaceport.
		else if(fuel >= attributes.Get("fuel capacity")
				|| !landingPlanet || !landingPlanet->HasSpaceport())
		{
			zoom = min(1.f, zoom + .02f);
			SetTargetStellar(nullptr);
			landingPlanet = nullptr;
		}
		else
			fuel = min(fuel + 1., attributes.Get("fuel capacity"));

		// Move the ship at the velocity it had when it began landing, but
		// scaled based on how small it is now.
		if(zoom > 0.f)
			position += velocity * zoom;

		return;
	}
	if(isDisabled)
	{
		// If you're disabled, you can't initiate landing or jumping.
	}
	else if(commands.Has(Command::LAND) && CanLand())
		landingPlanet = GetTargetStellar()->GetPlanet();
	else if(commands.Has(Command::JUMP) && IsReadyToJump())
	{
		hyperspaceSystem = GetTargetSystem();
		isUsingJumpDrive = !attributes.Get("hyperdrive") || !currentSystem->Links().count(hyperspaceSystem);
		hyperspaceFuelCost = JumpFuel(hyperspaceSystem);
	}

	if(pilotError)
		--pilotError;
	else if(pilotOkay)
		--pilotOkay;
	else if(isDisabled)
	{
		// If the ship is disabled, don't show a warning message due to missing crew.
	}
	else if(requiredCrew && static_cast<int>(Random::Int(requiredCrew)) >= Crew())
	{
		pilotError = 30;
		if(parent.lock() || !isYours)
			Messages::Add("The " + name + " is moving erratically because there are not enough crew to pilot it."
				, Messages::Importance::Low);
		else
			Messages::Add("Your ship is moving erratically because you do not have enough crew to pilot it."
				, Messages::Importance::Low);
	}
	else
		pilotOkay = 30;

	// This ship is not landing or entering hyperspace. So, move it. If it is
	// disabled, all it can do is slow down to a stop.
	double mass = Mass();
	bool isUsingAfterburner = false;
	if(isDisabled)
		velocity *= 1. - attributes.Get("drag") / mass;
	else if(!pilotError)
	{
		if(commands.Turn())
		{
			// Check if we are able to turn.
			double cost = attributes.Get("turning energy");
			if(energy < cost * fabs(commands.Turn()))
				commands.SetTurn(commands.Turn() * energy / (cost * fabs(commands.Turn())));

			cost = attributes.Get("turning shields");
			if(shields < cost * fabs(commands.Turn()))
				commands.SetTurn(commands.Turn() * shields / (cost * fabs(commands.Turn())));

			cost = attributes.Get("turning hull");
			if(hull < cost * fabs(commands.Turn()))
				commands.SetTurn(commands.Turn() * hull / (cost * fabs(commands.Turn())));

			cost = attributes.Get("turning fuel");
			if(fuel < cost * fabs(commands.Turn()))
				commands.SetTurn(commands.Turn() * fuel / (cost * fabs(commands.Turn())));

			cost = -attributes.Get("turning heat");
			if(heat < cost * fabs(commands.Turn()))
				commands.SetTurn(commands.Turn() * heat / (cost * fabs(commands.Turn())));

			if(commands.Turn())
			{
				isSteering = true;
				steeringDirection = commands.Turn();
				// If turning at a fraction of the full rate (either from lack of
				// energy or because of tracking a target), only consume a fraction
				// of the turning energy and produce a fraction of the heat.
				double scale = fabs(commands.Turn());

				shields -= scale * attributes.Get("turning shields");
				hull -= scale * attributes.Get("turning hull");
				energy -= scale * attributes.Get("turning energy");
				fuel -= scale * attributes.Get("turning fuel");
				heat += scale * attributes.Get("turning heat");
				discharge += scale * attributes.Get("turning discharge");
				corrosion += scale * attributes.Get("turning corrosion");
				ionization += scale * attributes.Get("turning ion");
				leakage += scale * attributes.Get("turning leakage");
				burning += scale * attributes.Get("turning burn");
				slowness += scale * attributes.Get("turning slowing");
				disruption += scale * attributes.Get("turning disruption");

				angle += commands.Turn() * TurnRate() * slowMultiplier;
			}
		}
		double thrustCommand = commands.Has(Command::FORWARD) - commands.Has(Command::BACK);
		double thrust = 0.;
		if(thrustCommand)
		{
			// Check if we are able to apply this thrust.
			double cost = attributes.Get((thrustCommand > 0.) ?
				"thrusting energy" : "reverse thrusting energy");
			if(energy < cost)
				thrustCommand *= energy / cost;

			cost = attributes.Get((thrustCommand > 0.) ?
				"thrusting shields" : "reverse thrusting shields");
			if(shields < cost)
				thrustCommand *= shields / cost;

			cost = attributes.Get((thrustCommand > 0.) ?
				"thrusting hull" : "reverse thrusting hull");
			if(hull < cost)
				thrustCommand *= hull / cost;

			cost = attributes.Get((thrustCommand > 0.) ?
				"thrusting fuel" : "reverse thrusting fuel");
			if(fuel < cost)
				thrustCommand *= fuel / cost;

			cost = -attributes.Get((thrustCommand > 0.) ?
				"thrusting heat" : "reverse thrusting heat");
			if(heat < cost)
				thrustCommand *= heat / cost;

			if(thrustCommand)
			{
				// If a reverse thrust is commanded and the capability does not
				// exist, ignore it (do not even slow under drag).
				isThrusting = (thrustCommand > 0.);
				isReversing = !isThrusting && attributes.Get("reverse thrust");
				thrust = attributes.Get(isThrusting ? "thrust" : "reverse thrust");
				if(thrust)
				{
					double scale = fabs(thrustCommand);

					shields -= scale * attributes.Get(isThrusting ? "thrusting shields" : "reverse thrusting shields");
					hull -= scale * attributes.Get(isThrusting ? "thrusting hull" : "reverse thrusting hull");
					energy -= scale * attributes.Get(isThrusting ? "thrusting energy" : "reverse thrusting energy");
					fuel -= scale * attributes.Get(isThrusting ? "thrusting fuel" : "reverse thrusting fuel");
					heat += scale * attributes.Get(isThrusting ? "thrusting heat" : "reverse thrusting heat");
					discharge += scale * attributes.Get(isThrusting ? "thrusting discharge" : "reverse thrusting discharge");
					corrosion += scale * attributes.Get(isThrusting ? "thrusting corrosion" : "reverse thrusting corrosion");
					ionization += scale * attributes.Get(isThrusting ? "thrusting ion" : "reverse thrusting ion");
					burning += scale * attributes.Get(isThrusting ? "thrusting burn" : "reverse thrusting burn");
					leakage += scale * attributes.Get(isThrusting ? "thrusting leakage" : "reverse thrusting leakage");
					slowness += scale * attributes.Get(isThrusting ? "thrusting slowing" : "reverse thrusting slowing");
					disruption += scale * attributes.Get(isThrusting ? "thrusting disruption" : "reverse thrusting disruption");

					acceleration += angle.Unit() * (thrustCommand * thrust / mass);
				}
			}
		}
		bool applyAfterburner = (commands.Has(Command::AFTERBURNER) || (thrustCommand > 0. && !thrust))
				&& !CannotAct();
		if(applyAfterburner)
		{
			thrust = attributes.Get("afterburner thrust");
			double shieldCost = attributes.Get("afterburner shields");
			double hullCost = attributes.Get("afterburner hull");
			double energyCost = attributes.Get("afterburner energy");
			double fuelCost = attributes.Get("afterburner fuel");
			double heatCost = -attributes.Get("afterburner heat");

			double dischargeCost = attributes.Get("afterburner discharge");
			double corrosionCost = attributes.Get("afterburner corrosion");
			double ionCost = attributes.Get("afterburner ion");
			double leakageCost = attributes.Get("afterburner leakage");
			double burningCost = attributes.Get("afterburner burn");

			double slownessCost = attributes.Get("afterburner slowing");
			double disruptionCost = attributes.Get("afterburner disruption");

			if(thrust && shields >= shieldCost && hull >= hullCost
				&& energy >= energyCost && fuel >= fuelCost && heat >= heatCost)
			{
				shields -= shieldCost;
				hull -= hullCost;
				energy -= energyCost;
				fuel -= fuelCost;
				heat -= heatCost;

				discharge += dischargeCost;
				corrosion += corrosionCost;
				ionization += ionCost;
				leakage += leakageCost;
				burning += burningCost;

				slowness += slownessCost;
				disruption += disruptionCost;

				acceleration += angle.Unit() * thrust / mass;

				// Only create the afterburner effects if the ship is in the player's system.
				isUsingAfterburner = !forget;
			}
		}
	}
	if(acceleration)
	{
		acceleration *= slowMultiplier;
		Point dragAcceleration = acceleration - velocity * (attributes.Get("drag") / mass);
		// Make sure dragAcceleration has nonzero length, to avoid divide by zero.
		if(dragAcceleration)
		{
			// What direction will the net acceleration be if this drag is applied?
			// If the net acceleration will be opposite the thrust, do not apply drag.
			dragAcceleration *= .5 * (acceleration.Unit().Dot(dragAcceleration.Unit()) + 1.);

			// A ship can only "cheat" to stop if it is moving slow enough that
			// it could stop completely this frame. This is to avoid overshooting
			// when trying to stop and ending up headed in the other direction.
			if(commands.Has(Command::STOP))
			{
				// How much acceleration would it take to come to a stop in the
				// direction normal to the ship's current facing? This is only
				// possible if the acceleration plus drag vector is in the
				// opposite direction from the velocity vector when both are
				// projected onto the current facing vector, and the acceleration
				// vector is the larger of the two.
				double vNormal = velocity.Dot(angle.Unit());
				double aNormal = dragAcceleration.Dot(angle.Unit());
				if((aNormal > 0.) != (vNormal > 0.) && fabs(aNormal) > fabs(vNormal))
					dragAcceleration = -vNormal * angle.Unit();
			}
			velocity += dragAcceleration;
		}
		acceleration = Point();
	}

	// Boarding:
	shared_ptr<const Ship> target = GetTargetShip();
	// If this is a fighter or drone and it is not assisting someone at the
	// moment, its boarding target should be its parent ship.
	if(CanBeCarried() && !(target && target == GetShipToAssist()))
		target = GetParent();
	if(target && !isDisabled)
	{
		Point dp = (target->position - position);
		double distance = dp.Length();
		Point dv = (target->velocity - velocity);
		double speed = dv.Length();
		isBoarding = (distance < 50. && speed < 1. && commands.Has(Command::BOARD));
		if(isBoarding && !CanBeCarried())
		{
			if(!target->IsDisabled() && government->IsEnemy(target->government))
				isBoarding = false;
			else if(target->IsDestroyed() || target->IsLanding() || target->IsHyperspacing()
					|| target->GetSystem() != GetSystem())
				isBoarding = false;
		}
		if(isBoarding && !pilotError)
		{
			Angle facing = angle;
			bool left = target->Unit().Cross(facing.Unit()) < 0.;
			double turn = left - !left;

			// Check if the ship will still be pointing to the same side of the target
			// angle if it turns by this amount.
			facing += TurnRate() * turn;
			bool stillLeft = target->Unit().Cross(facing.Unit()) < 0.;
			if(left != stillLeft)
				turn = 0.;
			angle += TurnRate() * turn;

			velocity += dv.Unit() * .1;
			position += dp.Unit() * .5;

			if(distance < 10. && speed < 1. && (CanBeCarried() || !turn))
			{
				if(cloak)
				{
					// Allow the player to get all the way to the end of the
					// boarding sequence (including locking on to the ship) but
					// not to actually board, if they are cloaked.
					if(isYours)
						Messages::Add("You cannot board a ship while cloaked.", Messages::Importance::High);
				}
				else
				{
					isBoarding = false;
					bool isEnemy = government->IsEnemy(target->government);
					if(isEnemy && Random::Real() < target->Attributes().Get("self destruct"))
					{
						Messages::Add("The " + target->ModelName() + " \"" + target->Name()
							+ "\" has activated its self-destruct mechanism.", Messages::Importance::High);
						GetTargetShip()->SelfDestruct();
					}
					else
						hasBoarded = true;
				}
			}
		}
	}

	// Clear your target if it is destroyed. This is only important for NPCs,
	// because ordinary ships cease to exist once they are destroyed.
	target = GetTargetShip();
	if(target && target->IsDestroyed() && target->explosionCount >= target->explosionTotal)
		targetShip.reset();

	// Finally, move the ship and create any movement visuals.
	position += velocity;
	if(isUsingAfterburner && !Attributes().AfterburnerEffects().empty())
		for(const EnginePoint &point : enginePoints)
		{
			Point pos = angle.Rotate(point) * Zoom() + position;
			// Stream the afterburner effects outward in the direction the engines are facing.
			Point effectVelocity = velocity - 6. * angle.Unit();
			for(auto &&it : Attributes().AfterburnerEffects())
				for(int i = 0; i < it.second; ++i)
					visuals.emplace_back(*it.first, pos, effectVelocity, angle);
		}
}



// Generate energy, heat, etc. (This is called by Move().)
void Ship::DoGeneration()
{
	// First, allow any carried ships to do their own generation.
	for(const Bay &bay : bays)
		if(bay.ship)
			bay.ship->DoGeneration();

	// Shield and hull recharge. This uses whatever energy is left over from the
	// previous frame, so that it will not steal energy from movement, etc.
	if(!isDisabled)
	{
		// Priority of repairs:
		// 1. Ship's own hull
		// 2. Ship's own shields
		// 3. Hull of carried fighters
		// 4. Shields of carried fighters
		// 5. Transfer of excess energy and fuel to carried fighters.

		const double hullAvailable = attributes.Get("hull repair rate") * (1. + attributes.Get("hull repair multiplier"));
		const double hullEnergy = (attributes.Get("hull energy") * (1. + attributes.Get("hull energy multiplier"))) / hullAvailable;
		const double hullFuel = (attributes.Get("hull fuel") * (1. + attributes.Get("hull fuel multiplier"))) / hullAvailable;
		const double hullHeat = (attributes.Get("hull heat") * (1. + attributes.Get("hull heat multiplier"))) / hullAvailable;
		double hullRemaining = hullAvailable;
		if(!hullDelay)
			DoRepair(hull, hullRemaining, attributes.Get("hull"), energy, hullEnergy, fuel, hullFuel, heat, hullHeat);

		const double shieldsAvailable = attributes.Get("shield generation") * (1. + attributes.Get("shield generation multiplier"));
		const double shieldsEnergy = (attributes.Get("shield energy") * (1. + attributes.Get("shield energy multiplier"))) / shieldsAvailable;
		const double shieldsFuel = (attributes.Get("shield fuel") * (1. + attributes.Get("shield fuel multiplier"))) / shieldsAvailable;
		const double shieldsHeat = (attributes.Get("shield heat") * (1. + attributes.Get("shield heat multiplier"))) / shieldsAvailable;
		double shieldsRemaining = shieldsAvailable;
		if(!shieldDelay)
			DoRepair(shields, shieldsRemaining, attributes.Get("shields"), energy, shieldsEnergy, fuel, shieldsFuel, heat, shieldsHeat);

		if(!bays.empty())
		{
			// If this ship is carrying fighters, determine their repair priority.
			vector<pair<double, Ship *>> carried;
			for(const Bay &bay : bays)
				if(bay.ship)
					carried.emplace_back(1. - bay.ship->Health(), bay.ship.get());
			sort(carried.begin(), carried.end(), (isYours && Preferences::Has(FIGHTER_REPAIR))
				// Players may use a parallel strategy, to launch fighters in waves.
				? [] (const pair<double, Ship *> &lhs, const pair<double, Ship *> &rhs)
					{ return lhs.first > rhs.first; }
				// The default strategy is to prioritize the healthiest ship first, in
				// order to get fighters back out into the battle as soon as possible.
				: [] (const pair<double, Ship *> &lhs, const pair<double, Ship *> &rhs)
					{ return lhs.first < rhs.first; }
			);

			// Apply shield and hull repair to carried fighters.
			for(const pair<double, Ship *> &it : carried)
			{
				Ship &ship = *it.second;
				if(!hullDelay)
					DoRepair(ship.hull, hullRemaining, ship.attributes.Get("hull"), energy, hullEnergy, heat, hullHeat, fuel, hullFuel);
				if(!shieldDelay)
					DoRepair(ship.shields, shieldsRemaining, ship.attributes.Get("shields"), energy, shieldsEnergy, heat, shieldsHeat, fuel, shieldsFuel);
			}

			// Now that there is no more need to use energy for hull and shield
			// repair, if there is still excess energy, transfer it.
			double energyRemaining = energy - attributes.Get("energy capacity");
			double fuelRemaining = fuel - attributes.Get("fuel capacity");
			for(const pair<double, Ship *> &it : carried)
			{
				Ship &ship = *it.second;
				if(energyRemaining > 0.)
					DoRepair(ship.energy, energyRemaining, ship.attributes.Get("energy capacity"));
				if(fuelRemaining > 0.)
					DoRepair(ship.fuel, fuelRemaining, ship.attributes.Get("fuel capacity"));
			}
		}
		// Decrease the shield and hull delays by 1 now that shield generation
		// and hull repair have been skipped over.
		shieldDelay = max(0, shieldDelay - 1);
		hullDelay = max(0, hullDelay - 1);
	}

	// Handle ionization effects, etc.
	shields -= discharge;
	hull -= corrosion;
	energy -= ionization;
	fuel -= leakage;
	heat += burning;
	// TODO: Mothership gives status resistance to carried ships?
	if(ionization)
	{
		double ionResistance = attributes.Get("ion resistance");
		double ionEnergy = attributes.Get("ion resistance energy") / ionResistance;
		double ionFuel = attributes.Get("ion resistance fuel") / ionResistance;
		double ionHeat = attributes.Get("ion resistance heat") / ionResistance;
		DoStatusEffect(isDisabled, ionization, ionResistance, energy, ionEnergy, fuel, ionFuel, heat, ionHeat);
	}

	if(disruption)
	{
		double disruptionResistance = attributes.Get("disruption resistance");
		double disruptionEnergy = attributes.Get("disruption resistance energy") / disruptionResistance;
		double disruptionFuel = attributes.Get("disruption resistance fuel") / disruptionResistance;
		double disruptionHeat = attributes.Get("disruption resistance heat") / disruptionResistance;
		DoStatusEffect(isDisabled, disruption, disruptionResistance, energy, disruptionEnergy, fuel, disruptionFuel, heat, disruptionHeat);
	}

	if(slowness)
	{
		double slowingResistance = attributes.Get("slowing resistance");
		double slowingEnergy = attributes.Get("slowing resistance energy") / slowingResistance;
		double slowingFuel = attributes.Get("slowing resistance fuel") / slowingResistance;
		double slowingHeat = attributes.Get("slowing resistance heat") / slowingResistance;
		DoStatusEffect(isDisabled, slowness, slowingResistance, energy, slowingEnergy, fuel, slowingFuel, heat, slowingHeat);
	}

	if(discharge)
	{
		double dischargeResistance = attributes.Get("discharge resistance");
		double dischargeEnergy = attributes.Get("discharge resistance energy") / dischargeResistance;
		double dischargeFuel = attributes.Get("discharge resistance fuel") / dischargeResistance;
		double dischargeHeat = attributes.Get("discharge resistance heat") / dischargeResistance;
		DoStatusEffect(isDisabled, discharge, dischargeResistance, energy, dischargeEnergy, fuel, dischargeFuel, heat, dischargeHeat);
	}

	if(corrosion)
	{
		double corrosionResistance = attributes.Get("corrosion resistance");
		double corrosionEnergy = attributes.Get("corrosion resistance energy") / corrosionResistance;
		double corrosionFuel = attributes.Get("corrosion resistance fuel") / corrosionResistance;
		double corrosionHeat = attributes.Get("corrosion resistance heat") / corrosionResistance;
		DoStatusEffect(isDisabled, corrosion, corrosionResistance, energy, corrosionEnergy, fuel, corrosionFuel, heat, corrosionHeat);
	}

	if(leakage)
	{
		double leakResistance = attributes.Get("leak resistance");
		double leakEnergy = attributes.Get("leak resistance energy") / leakResistance;
		double leakFuel = attributes.Get("leak resistance fuel") / leakResistance;
		double leakHeat = attributes.Get("leak resistance heat") / leakResistance;
		DoStatusEffect(isDisabled, leakage, leakResistance, energy, leakEnergy, fuel, leakFuel, heat, leakHeat);
	}

	if(burning)
	{
		double burnResistance = attributes.Get("burn resistance");
		double burnEnergy = attributes.Get("burn resistance energy") / burnResistance;
		double burnFuel = attributes.Get("burn resistance fuel") / burnResistance;
		double burnHeat = attributes.Get("burn resistance heat") / burnResistance;
		DoStatusEffect(isDisabled, burning, burnResistance, energy, burnEnergy, fuel, burnFuel, heat, burnHeat);
	}

	// When ships recharge, what actually happens is that they can exceed their
	// maximum capacity for the rest of the turn, but must be clamped to the
	// maximum here before they gain more. This is so that, for example, a ship
	// with no batteries but a good generator can still move.
	energy = min(energy, attributes.Get("energy capacity"));
	fuel = min(fuel, attributes.Get("fuel capacity"));

	heat -= heat * HeatDissipation();
	if(heat > MaximumHeat())
	{
		isOverheated = true;
		double heatRatio = Heat() / (1. + attributes.Get("overheat damage threshold"));
		if(heatRatio > 1.)
			hull -= attributes.Get("overheat damage rate") * heatRatio;
	}
	else if(heat < .9 * MaximumHeat())
		isOverheated = false;

	double maxShields = attributes.Get("shields");
	shields = min(shields, maxShields);
	double maxHull = attributes.Get("hull");
	hull = min(hull, maxHull);

	isDisabled = hull < MinimumHull() || (!crew && RequiredCrew());

	// Whenever not actively scanning, the amount of scan information the ship
	// has "decays" over time. For a scanner with a speed of 1, one second of
	// uninterrupted scanning is required to successfully scan its target.
	// Only apply the decay if not already done scanning the target.
	if(cargoScan < SCAN_TIME)
		cargoScan = max(0., cargoScan - 1.);
	if(outfitScan < SCAN_TIME)
		outfitScan = max(0., outfitScan - 1.);

	// Update ship supply levels.
	if(isDisabled)
		PauseAnimation();
	else
	{
		// Ramscoops work much better when close to the system center. Even if a
		// ship has no ramscoop, it can harvest a tiny bit of fuel by flying
		// close to the star. Carried fighters can't collect fuel or energy this way.
		if(currentSystem)
		{
			double scale = .2 + 1.8 / (.001 * position.Length() + 1);
			fuel += currentSystem->SolarWind() * .03 * scale * (sqrt(attributes.Get("ramscoop")) + .05 * scale);

			double solarScaling = currentSystem->SolarPower() * scale;
			// Overheated ships produce half as much energy from solar collection.
			energy += solarScaling * attributes.Get("solar collection") * (isOverheated ? 0.5 : 1.);
			heat += solarScaling * attributes.Get("solar heat");
		}

		double coolingEfficiency = CoolingEfficiency();
		// Overheated ships disable their reactors, which typically have both energy and
		// heat generation.
		if(!isOverheated)
		{
			energy += attributes.Get("energy generation");
			heat += attributes.Get("heat generation");
		}
		energy -= attributes.Get("energy consumption");
		fuel += attributes.Get("fuel generation");
		heat -= coolingEfficiency * attributes.Get("cooling");

		// Convert fuel into energy and heat only when the required amount of fuel is available
		// and the ship is not overheated.
		if(!isOverheated && attributes.Get("fuel consumption") <= fuel)
		{
			fuel -= attributes.Get("fuel consumption");
			energy += attributes.Get("fuel energy");
			heat += attributes.Get("fuel heat");
		}

		// Apply active cooling. The fraction of full cooling to apply equals
		// your ship's current fraction of its maximum temperature.
		double activeCooling = coolingEfficiency * attributes.Get("active cooling");
		if(activeCooling > 0. && heat > 0. && energy >= 0.)
		{
			// Although it's a misuse of this feature, handle the case where
			// "active cooling" does not require any energy.
			double coolingEnergy = attributes.Get("cooling energy");
			if(coolingEnergy)
			{
				double spentEnergy = min(energy, coolingEnergy * min(1., Heat()));
				heat -= activeCooling * spentEnergy / coolingEnergy;
				energy -= spentEnergy;
			}
			else
				heat -= activeCooling;
		}
	}

	// Don't allow any levels to drop below zero.
	shields = max(0., shields);
	energy = max(0., energy);
	fuel = max(0., fuel);
	heat = max(0., heat);
}



// Launch any ships that are ready to launch.
void Ship::Launch(list<shared_ptr<Ship>> &ships, vector<Visual> &visuals)
{
	// Allow carried ships to launch from a disabled ship, but not from a ship that
	// is landing, jumping, or cloaked. If already destroyed (e.g. self-destructing),
	// eject any ships still docked, possibly destroying them in the process.
	bool ejecting = IsDestroyed();
	if(!ejecting && (!commands.Has(Command::DEPLOY) || zoom != 1.f || hyperspaceCount || cloak))
		return;

	for(Bay &bay : bays)
		if(bay.ship && ((bay.ship->Commands().Has(Command::DEPLOY) && !Random::Int(40 + 20 * !bay.ship->attributes.Get("automaton")))
				|| (ejecting && !Random::Int(6))))
		{
			// Resupply any ships launching of their own accord.
			if(!ejecting)
			{
				// TODO: Restock fighter weaponry that needs ammo.

				// This ship will refuel naturally based on the carrier's fuel
				// collection, but the carrier may have some reserves to spare.
				double maxFuel = bay.ship->attributes.Get("fuel capacity");
				if(maxFuel)
				{
					double spareFuel = fuel - JumpFuel();
					if(spareFuel > 0.)
						TransferFuel(min(maxFuel - bay.ship->fuel, spareFuel), bay.ship.get());
					// If still low or out-of-fuel, re-stock the carrier and don't launch.
					if(bay.ship->fuel < .25 * maxFuel)
					{
						TransferFuel(bay.ship->fuel, this);
						continue;
					}
				}
			}
			// Those being ejected may be destroyed if they are already injured.
			else if(bay.ship->Health() < Random::Real())
				bay.ship->SelfDestruct();

			ships.push_back(bay.ship);
			double maxV = bay.ship->MaxVelocity() * (1 + bay.ship->IsDestroyed());
			Point exitPoint = position + angle.Rotate(bay.point);
			// When ejected, ships depart haphazardly.
			Angle launchAngle = ejecting ? Angle(exitPoint - position) : angle + bay.facing;
			Point v = velocity + (.3 * maxV) * launchAngle.Unit() + (.2 * maxV) * Angle::Random().Unit();
			bay.ship->Place(exitPoint, v, launchAngle, false);
			bay.ship->SetSystem(currentSystem);
			bay.ship->SetParent(shared_from_this());
			bay.ship->UnmarkForRemoval();
			// Update the cached sum of carried ship masses.
			carriedMass -= bay.ship->Mass();
			// Create the desired launch effects.
			for(const Effect *effect : bay.launchEffects)
				visuals.emplace_back(*effect, exitPoint, velocity, launchAngle);

			bay.ship.reset();
		}
}



// Check if this ship is boarding another ship.
shared_ptr<Ship> Ship::Board(bool autoPlunder)
{
	if(!hasBoarded)
		return shared_ptr<Ship>();
	hasBoarded = false;

	shared_ptr<Ship> victim = GetTargetShip();
	if(CannotAct() || !victim || victim->IsDestroyed() || victim->GetSystem() != GetSystem())
		return shared_ptr<Ship>();

	// For a fighter or drone, "board" means "return to ship."
	if(CanBeCarried())
	{
		SetTargetShip(shared_ptr<Ship>());
		if(!victim->IsDisabled() && victim->GetGovernment() == government)
			victim->Carry(shared_from_this());
		return shared_ptr<Ship>();
	}

	// Board a friendly ship, to repair or refuel it.
	if(!government->IsEnemy(victim->GetGovernment()))
	{
		SetShipToAssist(shared_ptr<Ship>());
		SetTargetShip(shared_ptr<Ship>());
		bool helped = victim->isDisabled;
		victim->hull = min(max(victim->hull, victim->MinimumHull() * 1.5), victim->attributes.Get("hull"));
		victim->isDisabled = false;
		// Transfer some fuel if needed.
		if(!victim->JumpsRemaining() && CanRefuel(*victim))
		{
			helped = true;
			TransferFuel(victim->JumpFuelMissing(), victim.get());
		}
		if(helped)
		{
			pilotError = 120;
			victim->pilotError = 120;
		}
		return victim;
	}
	if(!victim->IsDisabled())
		return shared_ptr<Ship>();

	// If the boarding ship is the player, they will choose what to plunder.
	// Always take fuel if you can.
	victim->TransferFuel(victim->fuel, this);
	if(autoPlunder)
	{
		// Take any commodities that fit.
		victim->cargo.TransferAll(cargo, false);

		// Pause for two seconds before moving on.
		pilotError = 120;
	}

	// Stop targeting this ship (so you will not board it again right away).
	if(!autoPlunder || personality.Disables())
		SetTargetShip(shared_ptr<Ship>());
	return victim;
}



// Scan the target, if able and commanded to. Return a ShipEvent bitmask
// giving the types of scan that succeeded.
int Ship::Scan()
{
	if(!commands.Has(Command::SCAN) || CannotAct())
		return 0;

	shared_ptr<const Ship> target = GetTargetShip();
	if(!(target && target->IsTargetable()))
		return 0;

	// The range of a scanner is proportional to the square root of its power.
	double cargoDistance = 100. * sqrt(attributes.Get("cargo scan power"));
	double outfitDistance = 100. * sqrt(attributes.Get("outfit scan power"));

	// Bail out if this ship has no scanners.
	if(!cargoDistance && !outfitDistance)
		return 0;

	// Scanning speed also uses a square root, so you need four scanners to get
	// twice the speed out of them.
	double cargoSpeed = sqrt(attributes.Get("cargo scan speed"));
	if(!cargoSpeed)
		cargoSpeed = 1.;
	double outfitSpeed = sqrt(attributes.Get("outfit scan speed"));
	if(!outfitSpeed)
		outfitSpeed = 1.;

	// Check how close this ship is to the target it is trying to scan.
	double distance = (target->position - position).Length();

	// Check if either scanner has finished scanning.
	bool startedScanning = false;
	bool activeScanning = false;
	int result = 0;
	auto doScan = [&](double &elapsed, const double speed, const double scannerRange, const int event) -> void
	{
		if(elapsed < SCAN_TIME && distance < scannerRange)
		{
			startedScanning |= !elapsed;
			activeScanning = true;
			// To make up for the scan decay above:
			elapsed += speed + 1.;
			if(elapsed >= SCAN_TIME)
				result |= event;
		}
	};
	doScan(cargoScan, cargoSpeed, cargoDistance, ShipEvent::SCAN_CARGO);
	doScan(outfitScan, outfitSpeed, outfitDistance, ShipEvent::SCAN_OUTFITS);

	// Play the scanning sound if the actor or the target is the player's ship.
	if(isYours || (target->isYours && activeScanning))
		Audio::Play(Audio::Get("scan"), Position());

	if(startedScanning && isYours)
	{
		if(!target->Name().empty())
			Messages::Add("Attempting to scan the " + target->Noun() + " \"" + target->Name() + "\"."
				, Messages::Importance::Low);
		else
			Messages::Add("Attempting to scan the selected " + target->Noun() + "."
				, Messages::Importance::Low);
	}
	else if(startedScanning && target->isYours)
		Messages::Add("The " + government->GetName() + " " + Noun() + " \""
			+ Name() + "\" is attempting to scan you.", Messages::Importance::Low);

	if(target->isYours && !isYours)
	{
		if(result & ShipEvent::SCAN_CARGO)
			Messages::Add("The " + government->GetName() + " " + Noun() + " \""
					+ Name() + "\" completed its scan of your cargo.", Messages::Importance::High);
		if(result & ShipEvent::SCAN_OUTFITS)
			Messages::Add("The " + government->GetName() + " " + Noun() + " \""
					+ Name() + "\" completed its scan of your outfits.", Messages::Importance::High);
	}

	// Some governments are provoked when a scan is started on one of their ships.
	const Government *gov = target->GetGovernment();
	if(gov && gov->IsProvokedOnScan() && !gov->IsEnemy(government)
			&& (target->Shields() < .9 || target->Hull() < .9 || !target->GetPersonality().IsForbearing())
			&& !target->GetPersonality().IsPacifist())
		result |= ShipEvent::PROVOKE;

	return result;
}



// Find out what fraction of the scan is complete.
double Ship::CargoScanFraction() const
{
	return cargoScan / SCAN_TIME;
}



double Ship::OutfitScanFraction() const
{
	return outfitScan / SCAN_TIME;
}



// Fire any weapons that are ready to fire. If an anti-missile is ready,
// instead of firing here this function returns true and it can be fired if
// collision detection finds a missile in range.
bool Ship::Fire(vector<Projectile> &projectiles, vector<Visual> &visuals)
{
	isInSystem = true;
	forget = 0;

	// A ship that is about to die creates a special single-turn "projectile"
	// representing its death explosion.
	if(IsDestroyed() && explosionCount == explosionTotal && explosionWeapon)
		projectiles.emplace_back(position, explosionWeapon);

	if(CannotAct())
		return false;

	antiMissileRange = 0.;

	// Ships which are ionized have a chance for their weapons to jam,
	// delaying their firing for another reload cycle. The less energy
	// a ship has relative to its max and the more ionized the ship is,
	// the higher the chance that a weapon will jam. The jam chance is
	// capped at 50%. Very small amounts of ionization are ignored.
	// The scale is such that a weapon with an ion damage of 5 and a reload
	// of 60 (i.e. the ion cannon) will only ever push a ship to a jam chance
	// of 5% when it is at 100% energy.
	double scale = Energy() * 220.;
	double jamChance = ionization > .1 ? min(0.5, scale ? ionization / scale : 1.) : 0.;

	const vector<Hardpoint> &hardpoints = armament.Get();
	for(unsigned i = 0; i < hardpoints.size(); ++i)
	{
		const Weapon *weapon = hardpoints[i].GetOutfit();
		if(weapon && CanFire(weapon))
		{
			if(weapon->AntiMissile())
				antiMissileRange = max(antiMissileRange, weapon->Velocity() + weaponRadius);
			else if(firingCommands.HasFire(i))
				armament.Fire(i, *this, projectiles, visuals, Random::Real() < jamChance);
		}
	}

	armament.Step(*this);

	return antiMissileRange;
}



// Fire an anti-missile.
bool Ship::FireAntiMissile(const Projectile &projectile, vector<Visual> &visuals)
{
	if(projectile.Position().Distance(position) > antiMissileRange)
		return false;
	if(CannotAct())
		return false;

	double scale = Energy() * 220.;
	double jamChance = ionization > .1 ? min(0.5, scale ? ionization / scale : 1.) : 0.;

	const vector<Hardpoint> &hardpoints = armament.Get();
	for(unsigned i = 0; i < hardpoints.size(); ++i)
	{
		const Weapon *weapon = hardpoints[i].GetOutfit();
		if(weapon && CanFire(weapon))
			if(armament.FireAntiMissile(i, *this, projectile, visuals, Random::Real() < jamChance))
				return true;
	}

	return false;
}



const System *Ship::GetSystem() const
{
	return currentSystem;
}



// If the ship is landed, get the planet it has landed on.
const Planet *Ship::GetPlanet() const
{
	return zoom ? nullptr : landingPlanet;
}



bool Ship::IsCapturable() const
{
	return isCapturable;
}



bool Ship::IsTargetable() const
{
	return (zoom == 1.f && !explosionRate && !forget && !isInvisible && cloak < 1. && hull >= 0. && hyperspaceCount < 70);
}



bool Ship::IsOverheated() const
{
	return isOverheated;
}



// A paralyzed ship is one that is overheated and has no energy left.
bool Ship::IsParalyzed() const
{
	return isOverheated && !energy;
}



bool Ship::IsDisabled() const
{
	if(!isDisabled)
		return false;

	double minimumHull = MinimumHull();
	bool needsCrew = RequiredCrew() != 0;
	return (hull < minimumHull || (!crew && needsCrew));
}



bool Ship::IsBoarding() const
{
	return isBoarding;
}



bool Ship::IsLanding() const
{
	return landingPlanet;
}



// Check if this ship is currently able to begin landing on its target.
bool Ship::CanLand() const
{
	if(!GetTargetStellar() || !GetTargetStellar()->GetPlanet() || isDisabled || IsDestroyed())
		return false;

	if(!GetTargetStellar()->GetPlanet()->CanLand(*this))
		return false;

	Point distance = GetTargetStellar()->Position() - position;
	double speed = velocity.Length();

	return (speed < 1. && distance.Length() < GetTargetStellar()->Radius());
}



bool Ship::CannotAct() const
{
	return (zoom != 1.f || isDisabled || hyperspaceCount || pilotError || cloak);
}



double Ship::Cloaking() const
{
	return isInvisible ? 1. : cloak;
}



bool Ship::IsEnteringHyperspace() const
{
	return hyperspaceSystem;
}



bool Ship::IsHyperspacing() const
{
	return hyperspaceCount != 0;
}



// Check if this ship is hyperspacing, specifically via a jump drive.
bool Ship::IsUsingJumpDrive() const
{
	return (hyperspaceSystem || hyperspaceCount) && isUsingJumpDrive;
}



// Check if this ship is currently able to enter hyperspace to it target.
bool Ship::IsReadyToJump(bool waitingIsReady) const
{
	// Ships can't jump while waiting for someone else, carried, or if already jumping.
	if(IsDisabled() || (!waitingIsReady && commands.Has(Command::WAIT))
			|| hyperspaceCount || !targetSystem || !currentSystem)
		return false;

	// Check if the target system is valid and there is enough fuel to jump.
	double fuelCost = JumpFuel(targetSystem);
	if(!fuelCost || fuel < fuelCost)
		return false;

	Point direction = targetSystem->Position() - currentSystem->Position();
	bool isJump = !attributes.Get("hyperdrive") || !currentSystem->Links().count(targetSystem);
	double scramThreshold = attributes.Get("scram drive");

	// The ship can only enter hyperspace if it is traveling slowly enough
	// and pointed in the right direction.
	if(!isJump && scramThreshold)
	{
		double deviation = fabs(direction.Unit().Cross(velocity));
		if(deviation > scramThreshold)
			return false;
	}
	else if(velocity.Length() > attributes.Get("jump speed"))
		return false;

	if(!isJump)
	{
		// Figure out if we're within one turn step of facing this system.
		bool left = direction.Cross(angle.Unit()) < 0.;
		Angle turned = angle + TurnRate() * (left - !left);
		bool stillLeft = direction.Cross(turned.Unit()) < 0.;

		if(left == stillLeft)
			return false;
	}

	return true;
}



// Get this ship's custom swizzle.
int Ship::CustomSwizzle() const
{
	return customSwizzle;
}


// Check if the ship is thrusting. If so, the engine sound should be played.
bool Ship::IsThrusting() const
{
	return isThrusting;
}



bool Ship::IsReversing() const
{
	return isReversing;
}



bool Ship::IsSteering() const
{
	return isSteering;
}



double Ship::SteeringDirection() const
{
	return steeringDirection;
}



// Get the points from which engine flares should be drawn.
const vector<Ship::EnginePoint> &Ship::EnginePoints() const
{
	return enginePoints;
}



const vector<Ship::EnginePoint> &Ship::ReverseEnginePoints() const
{
	return reverseEnginePoints;
}



const vector<Ship::EnginePoint> &Ship::SteeringEnginePoints() const
{
	return steeringEnginePoints;
}



// Reduce a ship's hull to low enough to disable it. This is so a ship can be
// created as a derelict.
void Ship::Disable()
{
	shields = 0.;
	hull = min(hull, .5 * MinimumHull());
	isDisabled = true;
}



// Mark a ship as destroyed.
void Ship::Destroy()
{
	hull = -1.;
}



// Trigger the death of this ship.
void Ship::SelfDestruct()
{
	Destroy();
	explosionRate = 1024;
}



void Ship::Restore()
{
	hull = 0.;
	explosionCount = 0;
	explosionRate = 0;
	UnmarkForRemoval();
	Recharge(true);
}



// Check if this ship has been destroyed.
bool Ship::IsDestroyed() const
{
	return (hull < 0.);
}



// Recharge and repair this ship (e.g. because it has landed).
void Ship::Recharge(bool atSpaceport)
{
	if(IsDestroyed())
		return;

	if(atSpaceport)
		crew = min<int>(max(crew, RequiredCrew()), attributes.Get("bunks"));
	pilotError = 0;
	pilotOkay = 0;

	if(atSpaceport || attributes.Get("shield generation"))
		shields = attributes.Get("shields");
	if(atSpaceport || attributes.Get("hull repair rate"))
		hull = attributes.Get("hull");
	if(atSpaceport || attributes.Get("energy generation"))
		energy = attributes.Get("energy capacity");
	if(atSpaceport || attributes.Get("fuel generation"))
		fuel = attributes.Get("fuel capacity");

	heat = IdleHeat();
	ionization = 0.;
	disruption = 0.;
	slowness = 0.;
	discharge = 0.;
	corrosion = 0.;
	leakage = 0.;
	burning = 0.;
	shieldDelay = 0;
	hullDelay = 0;
}



bool Ship::CanRefuel(const Ship &other) const
{
	return (fuel - JumpFuel(targetSystem) >= other.JumpFuelMissing());
}



double Ship::TransferFuel(double amount, Ship *to)
{
	amount = max(fuel - attributes.Get("fuel capacity"), amount);
	if(to)
	{
		amount = min(to->attributes.Get("fuel capacity") - to->fuel, amount);
		to->fuel += amount;
	}
	fuel -= amount;
	return amount;
}



// Convert this ship from one government to another, as a result of boarding
// actions (if the player is capturing) or player death (poor decision-making).
void Ship::WasCaptured(const shared_ptr<Ship> &capturer)
{
	// Repair up to the point where this ship is just barely not disabled.
	hull = min(max(hull, MinimumHull() * 1.5), attributes.Get("hull"));
	isDisabled = false;

	// Set the new government.
	government = capturer->GetGovernment();

	// Transfer some crew over. Only transfer the bare minimum unless even that
	// is not possible, in which case, share evenly.
	int totalRequired = capturer->RequiredCrew() + RequiredCrew();
	int transfer = RequiredCrew() - crew;
	if(transfer > 0)
	{
		if(totalRequired > capturer->Crew() + crew)
			transfer = max(crew ? 0 : 1, (capturer->Crew() * transfer) / totalRequired);
		capturer->AddCrew(-transfer);
		AddCrew(transfer);
	}

	commands.Clear();
	// Set the capturer as this ship's parent.
	SetParent(capturer);
	// Clear this ship's previous targets.
	SetTargetShip(shared_ptr<Ship>());
	SetTargetStellar(nullptr);
	SetTargetSystem(nullptr);
	shipToAssist.reset();
	targetAsteroid.reset();
	targetFlotsam.reset();
	hyperspaceSystem = nullptr;
	landingPlanet = nullptr;

	// This ship behaves like its new parent does.
	isSpecial = capturer->isSpecial;
	isYours = capturer->isYours;
	personality = capturer->personality;

	// Fighters should flee a disabled ship, but if the player manages to capture
	// the ship before they flee, the fighters are captured, too.
	for(const Bay &bay : bays)
		if(bay.ship)
			bay.ship->WasCaptured(capturer);
	// If a flagship is captured, its escorts become independent.
	for(const auto &it : escorts)
	{
		shared_ptr<Ship> escort = it.lock();
		if(escort)
			escort->parent.reset();
	}
	// This ship should not care about its now-unallied escorts.
	escorts.clear();
}



// Get characteristics of this ship, as a fraction between 0 and 1.
double Ship::Shields() const
{
	double maximum = attributes.Get("shields");
	return maximum ? min(1., shields / maximum) : 0.;
}



double Ship::Hull() const
{
	double maximum = attributes.Get("hull");
	return maximum ? min(1., hull / maximum) : 1.;
}



double Ship::Fuel() const
{
	double maximum = attributes.Get("fuel capacity");
	return maximum ? min(1., fuel / maximum) : 0.;
}



double Ship::Energy() const
{
	double maximum = attributes.Get("energy capacity");
	return maximum ? min(1., energy / maximum) : (hull > 0.) ? 1. : 0.;
}



// Allow returning a heat value greater than 1 (i.e. conveying how overheated
// this ship has become).
double Ship::Heat() const
{
	double maximum = MaximumHeat();
	return maximum ? heat / maximum : 1.;
}



// Get the ship's "health," where <=0 is disabled and 1 means full health.
double Ship::Health() const
{
	double minimumHull = MinimumHull();
	double hullDivisor = attributes.Get("hull") - minimumHull;
	double divisor = attributes.Get("shields") + hullDivisor;
	// This should not happen, but just in case.
	if(divisor <= 0. || hullDivisor <= 0.)
		return 0.;

	double spareHull = hull - minimumHull;
	// Consider hull-only and pooled health, compensating for any reductions by disruption damage.
	return min(spareHull / hullDivisor, (spareHull + shields / (1. + disruption * .01)) / divisor);
}



// Get the hull fraction at which this ship is disabled.
double Ship::DisabledHull() const
{
	double hull = attributes.Get("hull");
	double minimumHull = MinimumHull();

	return (hull > 0. ? minimumHull / hull : 0.);
}



// Get the actual shield level of the ship.
double Ship::ShieldLevel() const
{
	return shields;
}



// Get how disrupted this ship's shields are.
double Ship::DisruptionLevel() const
{
	return disruption;
}



// Get the (absolute) amount of hull that needs to be damaged until the
// ship becomes disabled. Returns 0 if the ships hull is already below the
// disabled threshold.
double Ship::HullUntilDisabled() const
{
	// Ships become disabled when they surpass their minimum hull threshold,
	// not when they are directly on it, so account for this by adding a small amount
	// of hull above the current hull level.
	return max(0., hull + 0.25 - MinimumHull());
}



int Ship::JumpsRemaining(bool followParent) const
{
	// Make sure this ship has some sort of hyperdrive, and if so return how
	// many jumps it can make.
	double jumpFuel = 0.;
	if(!targetSystem && followParent)
	{
		// If this ship has no destination, the parent's substitutes for it,
		// but only if the location is reachable.
		auto p = GetParent();
		if(p)
			jumpFuel = JumpFuel(p->GetTargetSystem());
	}
	if(!jumpFuel)
		jumpFuel = JumpFuel(targetSystem);
	return jumpFuel ? fuel / jumpFuel : 0.;
}



double Ship::JumpFuel(const System *destination) const
{
	// A currently-carried ship requires no fuel to jump, because it cannot jump.
	if(!currentSystem)
		return 0.;

	// If no destination is given, return the maximum fuel per jump.
	if(!destination)
		return max(JumpDriveFuel(), HyperdriveFuel());

	bool linked = currentSystem->Links().count(destination);
	// Figure out what sort of jump we're making.
	if(attributes.Get("hyperdrive") && linked)
		return HyperdriveFuel();

	if(attributes.Get("jump drive") && currentSystem->JumpNeighbors(JumpRange()).count(destination))
		return JumpDriveFuel((linked || currentSystem->JumpRange()) ? 0. : currentSystem->Position().Distance(destination->Position()));

	// If the given system is not a possible destination, return 0.
	return 0.;
}



double Ship::JumpRange(bool getCached) const
{
	if(getCached)
		return jumpRange;

	// Ships without a jump drive have no jump range.
	if(!attributes.Get("jump drive"))
		return 0.;

	// Find the outfit that provides the farthest jump range.
	double best = 0.;
	// Make it possible for the jump range to be integrated into a ship.
	if(baseAttributes.Get("jump drive"))
	{
		best = baseAttributes.Get("jump range");
		if(!best)
			best = System::DEFAULT_NEIGHBOR_DISTANCE;
	}
	// Search through all the outfits.
	for(const auto &it : outfits)
		if(it.first->Get("jump drive"))
		{
			double range = it.first->Get("jump range");
			if(!range)
				range = System::DEFAULT_NEIGHBOR_DISTANCE;
			if(!best || range > best)
				best = range;
		}
	return best;
}



// Get the cost of making a jump of the given type (if possible).
double Ship::HyperdriveFuel() const
{
	// Don't bother searching through the outfits if there is no hyperdrive.
	if(!attributes.Get("hyperdrive"))
		return JumpDriveFuel();

	if(attributes.Get("scram drive"))
		return BestFuel("hyperdrive", "scram drive", 150.);

	return BestFuel("hyperdrive", "", 100.);
}



double Ship::JumpDriveFuel(double jumpDistance) const
{
	// Don't bother searching through the outfits if there is no jump drive.
	if(!attributes.Get("jump drive"))
		return 0.;

	return BestFuel("jump drive", "", 200., jumpDistance);
}



double Ship::JumpFuelMissing() const
{
	// Used for smart refueling: transfer only as much as really needed
	// includes checking if fuel cap is high enough at all
	double jumpFuel = JumpFuel(targetSystem);
	if(!jumpFuel || fuel > jumpFuel || jumpFuel > attributes.Get("fuel capacity"))
		return 0.;

	return jumpFuel - fuel;
}



// Get the heat level at idle.
double Ship::IdleHeat() const
{
	// This ship's cooling ability:
	double coolingEfficiency = CoolingEfficiency();
	double cooling = coolingEfficiency * attributes.Get("cooling");
	double activeCooling = coolingEfficiency * attributes.Get("active cooling");

	// Idle heat is the heat level where:
	// heat = heat * diss + heatGen - cool - activeCool * heat / (100 * mass)
	// heat = heat * (diss - activeCool / (100 * mass)) + (heatGen - cool)
	// heat * (1 - diss + activeCool / (100 * mass)) = (heatGen - cool)
	double production = max(0., attributes.Get("heat generation") - cooling);
	double dissipation = HeatDissipation() + activeCooling / MaximumHeat();
	if(!dissipation) return production ? numeric_limits<double>::max() : 0;
	return production / dissipation;
}



// Get the heat dissipation, in heat units per heat unit per frame.
double Ship::HeatDissipation() const
{
	return .001 * attributes.Get("heat dissipation");
}



// Get the maximum heat level, in heat units (not temperature).
double Ship::MaximumHeat() const
{
	return MAXIMUM_TEMPERATURE * (cargo.Used() + attributes.Mass() + attributes.Get("heat capacity"));
}



// Calculate the multiplier for cooling efficiency.
double Ship::CoolingEfficiency() const
{
	// This is an S-curve where the efficiency is 100% if you have no outfits
	// that create "cooling inefficiency", and as that value increases the
	// efficiency stays high for a while, then drops off, then approaches 0.
	double x = attributes.Get("cooling inefficiency");
	return 2. + 2. / (1. + exp(x / -2.)) - 4. / (1. + exp(x / -4.));
}



int Ship::Crew() const
{
	return crew;
}



int Ship::RequiredCrew() const
{
	if(attributes.Get("automaton"))
		return 0;

	// Drones do not need crew, but all other ships need at least one.
	return max<int>(1, attributes.Get("required crew"));
}



int Ship::CrewValue() const
{
	return max(Crew(), RequiredCrew()) + attributes.Get("crew equivalent");
}



void Ship::AddCrew(int count)
{
	crew = min<int>(crew + count, attributes.Get("bunks"));
}



// Check if this is a ship that can be used as a flagship.
bool Ship::CanBeFlagship() const
{
	return RequiredCrew() && Crew() && !IsDisabled();
}



double Ship::Mass() const
{
	return carriedMass + cargo.Used() + attributes.Mass();
}



double Ship::TurnRate() const
{
	return attributes.Get("turn") / Mass();
}



double Ship::Acceleration() const
{
	double thrust = attributes.Get("thrust");
	return (thrust ? thrust : attributes.Get("afterburner thrust")) / Mass();
}



double Ship::MaxVelocity() const
{
	// v * drag / mass == thrust / mass
	// v * drag == thrust
	// v = thrust / drag
	double thrust = attributes.Get("thrust");
	return (thrust ? thrust : attributes.Get("afterburner thrust")) / attributes.Get("drag");
}



double Ship::MaxReverseVelocity() const
{
	return attributes.Get("reverse thrust") / attributes.Get("drag");
}



// This ship just got hit by a weapon. Take damage according to the
// DamageDealt from that weapon. The return value is a ShipEvent type,
// which may be a combination of PROVOKED, DISABLED, and DESTROYED.
// Create any target effects as sparks.
int Ship::TakeDamage(vector<Visual> &visuals, const DamageDealt &damage, const Government *sourceGovernment)
{
	bool wasDisabled = IsDisabled();
	bool wasDestroyed = IsDestroyed();

	shields -= damage.Shield();
	if(damage.Shield() && !isDisabled)
	{
		int disabledDelay = attributes.Get("depleted shield delay");
		shieldDelay = max<int>(shieldDelay, (shields <= 0. && disabledDelay) ? disabledDelay : attributes.Get("shield delay"));
	}
	hull -= damage.Hull();
	if(damage.Hull() && !isDisabled)
		hullDelay = max(hullDelay, static_cast<int>(attributes.Get("repair delay")));

	energy -= damage.Energy();
	heat += damage.Heat();
	fuel -= damage.Fuel();

	discharge += damage.Discharge();
	corrosion += damage.Corrosion();
	ionization += damage.Ion();
	burning += damage.Burn();
	leakage += damage.Leak();

	disruption += damage.Disruption();
	slowness += damage.Slowing();

	if(damage.HitForce())
		ApplyForce(damage.HitForce(), damage.GetWeapon().IsGravitational());

	// Prevent various stats from reaching unallowable values.
	hull = min(hull, attributes.Get("hull"));
	shields = min(shields, attributes.Get("shields"));
	// Weapons are allowed to overcharge a ship's energy or fuel, but code in Ship::DoGeneration()
	// will clamp it to a maximum value at the beginning of the next frame.
	energy = max(0., energy);
	fuel = max(0., fuel);
	heat = max(0., heat);

	// Recalculate the disabled ship check.
	isDisabled = true;
	isDisabled = IsDisabled();

	// Report what happened to this ship from this weapon.
	int type = 0;
	if(!wasDisabled && isDisabled)
	{
		type |= ShipEvent::DISABLE;
		hullDelay = max(hullDelay, static_cast<int>(attributes.Get("disabled repair delay")));
	}
	if(!wasDestroyed && IsDestroyed())
		type |= ShipEvent::DESTROY;

	if(heat > MaximumHeat())
		isOverheated = true;
	else if(heat < .9 * MaximumHeat())
		isOverheated = false;

	// If this ship did not consider itself an enemy of the ship that hit it,
	// it is now "provoked" against that government.
	if(sourceGovernment && !sourceGovernment->IsEnemy(government)
			&& (Shields() < .9 || Hull() < .9 || !personality.IsForbearing())
			&& !personality.IsPacifist() && damage.GetWeapon().DoesDamage())
		type |= ShipEvent::PROVOKE;

	// Create target effect visuals, if there are any.
	for(const auto &effect : damage.GetWeapon().TargetEffects())
		CreateSparks(visuals, effect.first, effect.second * damage.Scaling());

	return type;
}



// Apply a force to this ship, accelerating it. This might be from a weapon
// impact, or from firing a weapon, for example.
void Ship::ApplyForce(const Point &force, bool gravitational)
{
	if(gravitational)
	{
		// Treat all ships as if they have a mass of 400. This prevents
		// gravitational hit force values from needing to be extremely
		// small in order to have a reasonable effect.
		acceleration += force / 400.;
		return;
	}

	double currentMass = Mass();
	if(!currentMass)
		return;

	// Reduce acceleration of small ships and increase acceleration of large
	// ones by having 30% of the force be based on a fixed mass of 400, i.e. the
	// mass of a typical light warship:
	acceleration += force * (.3 / 400. + .7 / currentMass);
}



bool Ship::HasBays() const
{
	return !bays.empty();
}



// Check how many bays are not occupied at present. This does not check whether
// one of your escorts plans to use that bay.
int Ship::BaysFree(const string &category) const
{
	int count = 0;
	for(const Bay &bay : bays)
		count += (bay.category == category) && !bay.ship;
	return count;
}



// Check how many bays this ship has of a given category.
int Ship::BaysTotal(const string &category) const
{
	int count = 0;
	for(const Bay &bay : bays)
		count += (bay.category == category);
	return count;
}



// Check if this ship has a bay free for the given ship, and the bay is
// not reserved for one of its existing escorts.
bool Ship::CanCarry(const Ship &ship) const
{
	if(!ship.CanBeCarried())
		return false;
	// Check only for the category that we are interested in.
	const string &category = ship.attributes.Category();

	int free = BaysTotal(category);
	if(!free)
		return false;

	for(const auto &it : escorts)
	{
		auto escort = it.lock();
		if(escort && escort.get() != &ship && escort->attributes.Category() == category
			&& !escort->IsDestroyed())
			--free;
	}
	return (free > 0);
}



void Ship::AllowCarried(bool allowCarried)
{
	const auto &bayCategories = GameData::Category(CategoryType::BAY);
	canBeCarried = allowCarried && find(bayCategories.begin(), bayCategories.end(), attributes.Category()) != bayCategories.end();
}



bool Ship::CanBeCarried() const
{
	return canBeCarried;
}



bool Ship::Carry(const shared_ptr<Ship> &ship)
{
	if(!ship || !ship->CanBeCarried())
		return false;

	// Check only for the category that we are interested in.
	const string &category = ship->attributes.Category();

	for(Bay &bay : bays)
		if((bay.category == category) && !bay.ship)
		{
			bay.ship = ship;
			ship->SetSystem(nullptr);
			ship->SetPlanet(nullptr);
			ship->SetTargetSystem(nullptr);
			ship->SetTargetStellar(nullptr);
			ship->SetParent(shared_from_this());
			ship->isThrusting = false;
			ship->isReversing = false;
			ship->isSteering = false;
			ship->commands.Clear();
			// If this fighter collected anything in space, try to store it
			// (unless this is a player-owned ship).
			if(!isYours && cargo.Free() && !ship->Cargo().IsEmpty())
				ship->Cargo().TransferAll(cargo);
			// Return unused fuel to the carrier, for any launching fighter that needs it.
			ship->TransferFuel(ship->fuel, this);

			// Update the cached mass of the mothership.
			carriedMass += ship->Mass();
			return true;
		}
	return false;
}



void Ship::UnloadBays()
{
	for(Bay &bay : bays)
		if(bay.ship)
		{
			carriedMass -= bay.ship->Mass();
			bay.ship->SetSystem(currentSystem);
			bay.ship->SetPlanet(landingPlanet);
			bay.ship.reset();
		}
}



const vector<Ship::Bay> &Ship::Bays() const
{
	return bays;
}



// Adjust the positions and velocities of any visible carried fighters or
// drones. If any are visible, return true.
bool Ship::PositionFighters() const
{
	bool hasVisible = false;
	for(const Bay &bay : bays)
		if(bay.ship && bay.side)
		{
			hasVisible = true;
			bay.ship->position = angle.Rotate(bay.point) * Zoom() + position;
			bay.ship->velocity = velocity;
			bay.ship->angle = angle + bay.facing;
			bay.ship->zoom = zoom;
		}
	return hasVisible;
}



CargoHold &Ship::Cargo()
{
	return cargo;
}



const CargoHold &Ship::Cargo() const
{
	return cargo;
}



// Display box effects from jettisoning this much cargo.
void Ship::Jettison(const string &commodity, int tons, bool wasAppeasing)
{
	cargo.Remove(commodity, tons);

	// Jettisoned cargo must carry some of the ship's heat with it. Otherwise
	// jettisoning cargo would increase the ship's temperature.
	heat -= tons * MAXIMUM_TEMPERATURE * Heat();

	const Government *notForGov = wasAppeasing ? GetGovernment() : nullptr;

	for( ; tons > 0; tons -= Flotsam::TONS_PER_BOX)
		jettisoned.emplace_back(new Flotsam(commodity, (Flotsam::TONS_PER_BOX < tons) ? Flotsam::TONS_PER_BOX : tons, notForGov));
}



void Ship::Jettison(const Outfit *outfit, int count, bool wasAppeasing)
{
	if(count < 0)
		return;

	cargo.Remove(outfit, count);

	// Jettisoned cargo must carry some of the ship's heat with it. Otherwise
	// jettisoning cargo would increase the ship's temperature.
	double mass = outfit->Mass();
	heat -= count * mass * MAXIMUM_TEMPERATURE * Heat();

	const Government *notForGov = wasAppeasing ? GetGovernment() : nullptr;

	const int perBox = (mass <= 0.) ? count : (mass > Flotsam::TONS_PER_BOX) ? 1 : static_cast<int>(Flotsam::TONS_PER_BOX / mass);
	while(count > 0)
	{
		jettisoned.emplace_back(new Flotsam(outfit, (perBox < count) ? perBox : count, notForGov));
		count -= perBox;
	}
}



const Outfit &Ship::Attributes() const
{
	return attributes;
}



const Outfit &Ship::BaseAttributes() const
{
	return baseAttributes;
}



// Get outfit information.
const map<const Outfit *, int> &Ship::Outfits() const
{
	return outfits;
}



int Ship::OutfitCount(const Outfit *outfit) const
{
	auto it = outfits.find(outfit);
	return (it == outfits.end()) ? 0 : it->second;
}



// Add or remove outfits. (To remove, pass a negative number.)
void Ship::AddOutfit(const Outfit *outfit, int count)
{
	if(outfit && count)
	{
		auto it = outfits.find(outfit);
		if(it == outfits.end())
			outfits[outfit] = count;
		else
		{
			it->second += count;
			if(!it->second)
				outfits.erase(it);
		}
		attributes.Add(*outfit, count);
		if(outfit->IsWeapon())
			armament.Add(outfit, count);

		if(outfit->Get("cargo space"))
			cargo.SetSize(attributes.Get("cargo space"));
		if(outfit->Get("hull"))
			hull += outfit->Get("hull") * count;
		// If the added or removed outfit is a jump drive, recalculate
		// and cache this ship's jump range.
		if(outfit->Get("jump drive"))
			jumpRange = JumpRange(false);
	}
}



// Get the list of weapons.
Armament &Ship::GetArmament()
{
	return armament;
}



const vector<Hardpoint> &Ship::Weapons() const
{
	return armament.Get();
}



// Check if we are able to fire the given weapon (i.e. there is enough
// energy, ammo, and fuel to fire it).
bool Ship::CanFire(const Weapon *weapon) const
{
	if(!weapon || !weapon->IsWeapon())
		return false;

	if(weapon->Ammo())
	{
		auto it = outfits.find(weapon->Ammo());
		if(it == outfits.end() || it->second < weapon->AmmoUsage())
			return false;
	}

	if(energy < weapon->FiringEnergy() + weapon->RelativeFiringEnergy() * attributes.Get("energy capacity"))
		return false;
	if(fuel < weapon->FiringFuel() + weapon->RelativeFiringFuel() * attributes.Get("fuel capacity"))
		return false;
	// We do check hull, but we don't check shields. Ships can survive with all shields depleted.
	// Ships should not disable themselves, so we check if we stay above minimumHull.
	if(hull - MinimumHull() < weapon->FiringHull() + weapon->RelativeFiringHull() * attributes.Get("hull"))
		return false;

	// If a weapon requires heat to fire, (rather than generating heat), we must
	// have enough heat to spare.
	if(heat < -(weapon->FiringHeat() + (!weapon->RelativeFiringHeat()
			? 0. : weapon->RelativeFiringHeat() * MaximumHeat())))
		return false;
	// Repeat this for various effects which shouldn't drop below 0.
	if(ionization < -weapon->FiringIon())
		return false;
	if(disruption < -weapon->FiringDisruption())
		return false;
	if(slowness < -weapon->FiringSlowing())
		return false;

	return true;
}



// Fire the given weapon (i.e. deduct whatever energy, ammo, hull, shields
// or fuel it uses and add whatever heat it generates. Assume that CanFire()
// is true.
void Ship::ExpendAmmo(const Weapon &weapon)
{
	// Compute this ship's initial capacities, in case the consumption of the ammunition outfit(s)
	// modifies them, so that relative costs are calculated based on the pre-firing state of the ship.
	const double relativeEnergyChange = weapon.RelativeFiringEnergy() * attributes.Get("energy capacity");
	const double relativeFuelChange = weapon.RelativeFiringFuel() * attributes.Get("fuel capacity");
	const double relativeHeatChange = !weapon.RelativeFiringHeat() ? 0. : weapon.RelativeFiringHeat() * MaximumHeat();
	const double relativeHullChange = weapon.RelativeFiringHull() * attributes.Get("hull");
	const double relativeShieldChange = weapon.RelativeFiringShields() * attributes.Get("shields");

	if(const Outfit *ammo = weapon.Ammo())
	{
		// Some amount of the ammunition mass to be removed from the ship carries thermal energy.
		// A realistic fraction applicable to all cases cannot be computed, so assume 50%.
		heat -= weapon.AmmoUsage() * .5 * ammo->Mass() * MAXIMUM_TEMPERATURE * Heat();
		AddOutfit(ammo, -weapon.AmmoUsage());
	}

	energy -= weapon.FiringEnergy() + relativeEnergyChange;
	fuel -= weapon.FiringFuel() + relativeFuelChange;
	heat += weapon.FiringHeat() + relativeHeatChange;
	shields -= weapon.FiringShields() + relativeShieldChange;

	// Since weapons fire from within the shields, hull and "status" damages are dealt in full.
	hull -= weapon.FiringHull() + relativeHullChange;
	ionization += weapon.FiringIon();
	disruption += weapon.FiringDisruption();
	slowness += weapon.FiringSlowing();
	discharge += weapon.FiringDischarge();
	corrosion += weapon.FiringCorrosion();
	leakage += weapon.FiringLeak();
	burning += weapon.FiringBurn();
}



// Each ship can have a target system (to travel to), a target planet (to
// land on) and a target ship (to move to, and attack if hostile).
shared_ptr<Ship> Ship::GetTargetShip() const
{
	return targetShip.lock();
}



shared_ptr<Ship> Ship::GetShipToAssist() const
{
	return shipToAssist.lock();
}



const StellarObject *Ship::GetTargetStellar() const
{
	return targetPlanet;
}



const System *Ship::GetTargetSystem() const
{
	return (targetSystem == currentSystem) ? nullptr : targetSystem;
}



// Mining target.
shared_ptr<Minable> Ship::GetTargetAsteroid() const
{
	return targetAsteroid.lock();
}



shared_ptr<Flotsam> Ship::GetTargetFlotsam() const
{
	return targetFlotsam.lock();
}



// Set this ship's targets.
void Ship::SetTargetShip(const shared_ptr<Ship> &ship)
{
	if(ship != GetTargetShip())
	{
		targetShip = ship;
		// When you change targets, clear your scanning records.
		cargoScan = 0.;
		outfitScan = 0.;
	}
	targetAsteroid.reset();
}



void Ship::SetShipToAssist(const shared_ptr<Ship> &ship)
{
	shipToAssist = ship;
}



void Ship::SetTargetStellar(const StellarObject *object)
{
	targetPlanet = object;
}



void Ship::SetTargetSystem(const System *system)
{
	targetSystem = system;
}



// Mining target.
void Ship::SetTargetAsteroid(const shared_ptr<Minable> &asteroid)
{
	targetAsteroid = asteroid;
	targetShip.reset();
}



void Ship::SetTargetFlotsam(const shared_ptr<Flotsam> &flotsam)
{
	targetFlotsam = flotsam;
}



void Ship::SetParent(const shared_ptr<Ship> &ship)
{
	shared_ptr<Ship> oldParent = parent.lock();
	if(oldParent)
		oldParent->RemoveEscort(*this);

	parent = ship;
	if(ship)
		ship->AddEscort(*this);
}



shared_ptr<Ship> Ship::GetParent() const
{
	return parent.lock();
}



const vector<weak_ptr<Ship>> &Ship::GetEscorts() const
{
	return escorts;
}



// Add escorts to this ship. Escorts look to the parent ship for movement
// cues and try to stay with it when it lands or goes into hyperspace.
void Ship::AddEscort(Ship &ship)
{
	escorts.push_back(ship.shared_from_this());
}



void Ship::RemoveEscort(const Ship &ship)
{
	auto it = escorts.begin();
	for( ; it != escorts.end(); ++it)
		if(it->lock().get() == &ship)
		{
			escorts.erase(it);
			return;
		}
}



double Ship::MinimumHull() const
{
	if(neverDisabled)
		return 0.;

	double maximumHull = attributes.Get("hull");
	double absoluteThreshold = attributes.Get("absolute threshold");
	if(absoluteThreshold > 0.)
		return absoluteThreshold;

	double thresholdPercent = attributes.Get("threshold percentage");
	double transition = 1 / (1 + 0.0005 * maximumHull);
	double minimumHull = maximumHull * (thresholdPercent > 0. ? min(thresholdPercent, 1.) : 0.1 * (1. - transition) + 0.5 * transition);

	return max(0., floor(minimumHull + attributes.Get("hull threshold")));
}



// Find out how much fuel is consumed by the hyperdrive of the given type.
double Ship::BestFuel(const string &type, const string &subtype, double defaultFuel, double jumpDistance) const
{
	// Find the outfit that provides the least costly hyperjump.
	double best = 0.;
	// Make it possible for a hyperdrive to be integrated into a ship.
	if(baseAttributes.Get(type) && (subtype.empty() || baseAttributes.Get(subtype)))
	{
		// If a distance was given, then we know that we are making a jump.
		// Only use the fuel from a jump drive if it is capable of making
		// the given jump. We can guarantee that at least one jump drive
		// is capable of making the given jump, as the destination must
		// be among the neighbors of the current system.
		double jumpRange = baseAttributes.Get("jump range");
		if(!jumpRange)
			jumpRange = System::DEFAULT_NEIGHBOR_DISTANCE;
		// If no distance was given then we're either using a hyperdrive
		// or refueling this ship, in which case this if statement will
		// always pass.
		if(jumpRange >= jumpDistance)
		{
			best = baseAttributes.Get("jump fuel");
			if(!best)
				best = defaultFuel;
		}
	}
	// Search through all the outfits.
	for(const auto &it : outfits)
		if(it.first->Get(type) && (subtype.empty() || it.first->Get(subtype)))
		{
			double jumpRange = it.first->Get("jump range");
			if(!jumpRange)
				jumpRange = System::DEFAULT_NEIGHBOR_DISTANCE;
			if(jumpRange >= jumpDistance)
			{
				double fuel = it.first->Get("jump fuel");
				if(!fuel)
					fuel = defaultFuel;
				if(!best || fuel < best)
					best = fuel;
			}
		}
	return best;
}



void Ship::CreateExplosion(vector<Visual> &visuals, bool spread)
{
	if(!HasSprite() || !GetMask().IsLoaded() || explosionEffects.empty())
		return;

	// Bail out if this loops enough times, just in case.
	for(int i = 0; i < 10; ++i)
	{
		Point point((Random::Real() - .5) * Width(),
			(Random::Real() - .5) * Height());
		if(GetMask().Contains(point, Angle()))
		{
			// Pick an explosion.
			int type = Random::Int(explosionTotal);
			auto it = explosionEffects.begin();
			for( ; it != explosionEffects.end(); ++it)
			{
				type -= it->second;
				if(type < 0)
					break;
			}
			Point effectVelocity = velocity;
			if(spread)
			{
				double scale = .04 * (Width() + Height());
				effectVelocity += Angle::Random().Unit() * (scale * Random::Real());
			}
			visuals.emplace_back(*it->first, angle.Rotate(point) + position, std::move(effectVelocity), angle);
			++explosionCount;
			return;
		}
	}
}



// Place a "spark" effect, like ionization or disruption.
void Ship::CreateSparks(vector<Visual> &visuals, const string &name, double amount)
{
	CreateSparks(visuals, GameData::Effects().Get(name), amount);
}



void Ship::CreateSparks(vector<Visual> &visuals, const Effect *effect, double amount)
{
	if(forget)
		return;

	// Limit the number of sparks, depending on the size of the sprite.
	amount = min(amount, Width() * Height() * .0006);
	// Preallocate capacity, in case we're adding a non-trivial number of sparks.
	visuals.reserve(visuals.size() + static_cast<int>(amount));

	while(true)
	{
		amount -= Random::Real();
		if(amount <= 0.)
			break;

		Point point((Random::Real() - .5) * Width(),
			(Random::Real() - .5) * Height());
		if(GetMask().Contains(point, Angle()))
			visuals.emplace_back(*effect, angle.Rotate(point) + position, velocity, angle);
	}
}<|MERGE_RESOLUTION|>--- conflicted
+++ resolved
@@ -666,13 +666,9 @@
 			warning += ": outfit \"" + outfit->TrueName() + "\" installed as a ";
 			warning += (hardpoint.IsTurret() ? "turret but is a gun.\n\tturret" : "gun but is a turret.\n\tgun");
 			warning += to_string(2. * hardpoint.GetPoint().X()) + " " + to_string(2. * hardpoint.GetPoint().Y());
-<<<<<<< HEAD
 			warning += " \"" + outfit->TrueName() + "\"";
-			Files::LogError(warning);
-=======
-			warning += " \"" + outfit->Name() + "\"";
 			Logger::LogError(warning);
->>>>>>> 9da92387
+
 		}
 	}
 	cargo.SetSize(attributes.Get("cargo space"));
@@ -734,13 +730,9 @@
 		ostringstream outfitNames;
 		outfitNames << "has outfits:\n";
 		for(const auto &it : outfits)
-<<<<<<< HEAD
 			outfitNames << '\t' << it.second << " " + it.first->TrueName() << endl;
-		Files::LogError(message + warning + outfitNames.str());
-=======
-			outfitNames << '\t' << it.second << " " + it.first->Name() << endl;
 		Logger::LogError(message + warning + outfitNames.str());
->>>>>>> 9da92387
+
 	}
 
 	// Ships read from a save file may have non-default shields or hull.
