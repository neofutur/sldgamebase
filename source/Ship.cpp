--- conflicted
+++ resolved
@@ -147,38 +147,6 @@
 		Logger::LogError(shipID + std::move(warning));
 	}
 
-<<<<<<< HEAD
-	// Check if the ship is escorted by the escort.
-	bool IsEscortedBy(shared_ptr<const Ship> ship, shared_ptr<Ship> escort) {
-		if(!escort)
-			return false;
-
-		// Fighters do not have escorts.
-		if(ship->CanBeCarried())
-			return false;
-
-		// Check for hostile government.
-		if(ship->GetGovernment()->IsEnemy(escort->GetGovernment()))
-			return false;
-
-		if(escort->CanBeCarried() && ship->GetGovernment() == escort->GetGovernment())
-			return true;
-
-		bool notEscordedBy = false;
-		notEscordedBy |= escort->IsParked();
-		notEscordedBy |= escort->IsDestroyed();
-
-		// This is an NPC but not a mission escort escorting player flagship.
-		notEscordedBy |= ship->IsYours() && !escort->IsYours() && !escort->GetPersonality().IsEscort();
-
-		// Escort is not in the same system as ship.
-		notEscordedBy |= ship->GetSystem() != escort->GetSystem();
-
-		// The escort is not an escort of ship.
-		if(notEscordedBy)
-			return false;
-		return true;
-=======
 	// Transfer as many of the given outfits from the source ship to the target
 	// ship as the source ship can remove and the target ship can handle. Returns the
 	// items and amounts that were actually transferred (so e.g. callers can determine
@@ -199,7 +167,38 @@
 			}
 		}
 		return transferred;
->>>>>>> 315f444c
+	}
+
+	// Check if the ship is escorted by the escort.
+	bool IsEscortedBy(shared_ptr<const Ship> ship, shared_ptr<Ship> escort) {
+		if(!escort)
+			return false;
+
+		// Fighters do not have escorts.
+		if(ship->CanBeCarried())
+			return false;
+
+		// Check for hostile government.
+		if(ship->GetGovernment()->IsEnemy(escort->GetGovernment()))
+			return false;
+
+		if(escort->CanBeCarried() && ship->GetGovernment() == escort->GetGovernment())
+			return true;
+
+		bool notEscordedBy = false;
+		notEscordedBy |= escort->IsParked();
+		notEscordedBy |= escort->IsDestroyed();
+
+		// This is an NPC but not a mission escort escorting player flagship.
+		notEscordedBy |= ship->IsYours() && !escort->IsYours() && !escort->GetPersonality().IsEscort();
+
+		// Escort is not in the same system as ship.
+		notEscordedBy |= ship->GetSystem() != escort->GetSystem();
+
+		// The escort is not an escort of ship.
+		if(notEscordedBy)
+			return false;
+		return true;
 	}
 }
 
@@ -2423,10 +2422,9 @@
 				if(maxFuel)
 				{
 					double spareFuel = fuel - JumpFuel();
-<<<<<<< HEAD
 					bool carriedShipHasRamscoop = bay.ship->IsRefueledByRamscoop();
 					bool takeFuelFromCarrierOnDeploy = spareFuel > 100.;
-					bool depositFuelIntoCarrier = bay.ship->fuel < .25 * maxFuel;
+					bool depositFuelIntoCarrier = !tookAmmo && bay.ship->fuel < .25 * maxFuel;
 					if(!isTankerCarrier && (IsRefueledByRamscoop() || carriedShipHasRamscoop))
 						isTankerCarrier = true;
 					// Carried ship can refuel the parent so favor optimizing for fuel generation.
@@ -2445,13 +2443,6 @@
 						TransferFuel(min(maxFuel - bay.ship->fuel, spareFuel), bay.ship.get());
 					// If still low or out-of-fuel, re-stock the carrier and don't launch.
 					if(depositFuelIntoCarrier)
-=======
-					if(spareFuel > 0.)
-						TransferFuel(spareFuel, bay.ship.get());
-					// If still low or out-of-fuel, re-stock the carrier and don't
-					// launch, except if some ammo was taken (since we can fight).
-					if(!tookAmmo && bay.ship->fuel < .25 * maxFuel)
->>>>>>> 315f444c
 					{
 						TransferFuel(bay.ship->fuel, this);
 						// Forget about waiting for fuel to launch if the fighter is needed for defense.
