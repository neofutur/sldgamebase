/* Ship.cpp
Copyright (c) 2014 by Michael Zahniser

Endless Sky is free software: you can redistribute it and/or modify it under the
terms of the GNU General Public License as published by the Free Software
Foundation, either version 3 of the License, or (at your option) any later version.

Endless Sky is distributed in the hope that it will be useful, but WITHOUT ANY
WARRANTY; without even the implied warranty of MERCHANTABILITY or FITNESS FOR A
PARTICULAR PURPOSE. See the GNU General Public License for more details.

You should have received a copy of the GNU General Public License along with
this program. If not, see <https://www.gnu.org/licenses/>.
*/

#include "Ship.h"

#include "Audio.h"
#include "CategoryTypes.h"
#include "DamageDealt.h"
#include "DataNode.h"
#include "DataWriter.h"
#include "Effect.h"
#include "Flotsam.h"
#include "text/Format.h"
#include "GameData.h"
#include "Gamerules.h"
#include "Government.h"
#include "JumpTypes.h"
#include "Logger.h"
#include "Mask.h"
#include "Messages.h"
#include "Phrase.h"
#include "Planet.h"
#include "Preferences.h"
#include "Projectile.h"
#include "Random.h"
#include "ShipEvent.h"
#include "Sound.h"
#include "Sprite.h"
#include "SpriteSet.h"
#include "StellarObject.h"
#include "System.h"
#include "TextReplacements.h"
#include "Visual.h"
#include "Wormhole.h"

#include <algorithm>
#include <cassert>
#include <cmath>
#include <limits>
#include <sstream>

using namespace std;

namespace {
	const string FIGHTER_REPAIR = "Repair fighters in";
	const vector<string> BAY_SIDE = {"inside", "over", "under"};
	const vector<string> BAY_FACING = {"forward", "left", "right", "back"};
	const vector<Angle> BAY_ANGLE = {Angle(0.), Angle(-90.), Angle(90.), Angle(180.)};

	const vector<string> ENGINE_SIDE = {"under", "over"};
	const vector<string> STEERING_FACING = {"none", "left", "right"};

	const double MAXIMUM_TEMPERATURE = 100.;

	const double SCAN_TIME = 600.;

	// Helper function to transfer energy to a given stat if it is less than the
	// given maximum value.
	void DoRepair(double &stat, double &available, double maximum)
	{
		double transfer = max(0., min(available, maximum - stat));
		stat += transfer;
		available -= transfer;
	}

	// Helper function to repair a given stat up to its maximum, limited by
	// how much repair is available and how much energy, fuel, and heat are available.
	// Updates the stat, the available amount, and the energy, fuel, and heat amounts.
	void DoRepair(double &stat, double &available, double maximum, double &energy, double energyCost,
		double &fuel, double fuelCost, double &heat, double heatCost)
	{
		if(available <= 0. || stat >= maximum)
			return;

		// Energy, heat, and fuel costs are the energy, fuel, or heat required per unit repaired.
		if(energyCost > 0.)
			available = min(available, energy / energyCost);
		if(fuelCost > 0.)
			available = min(available, fuel / fuelCost);
		if(heatCost < 0.)
			available = min(available, heat / -heatCost);

		double transfer = min(available, maximum - stat);
		if(transfer > 0.)
		{
			stat += transfer;
			available -= transfer;
			energy -= transfer * energyCost;
			fuel -= transfer * fuelCost;
			heat += transfer * heatCost;
		}
	}

	// Helper function to reduce a given status effect according
	// to its resistance, limited by how much energy, fuel, and heat are available.
	// Updates the stat and the energy, fuel, and heat amounts.
	void DoStatusEffect(bool isDeactivated, double &stat, double resistance, double &energy, double energyCost,
		double &fuel, double fuelCost, double &heat, double heatCost)
	{
		if(isDeactivated || resistance <= 0.)
		{
			stat = max(0., .99 * stat);
			return;
		}

		// Calculate how much resistance can be used assuming no
		// energy or fuel cost.
		resistance = .99 * stat - max(0., .99 * stat - resistance);

		// Limit the resistance by the available energy, heat, and fuel.
		if(energyCost > 0.)
			resistance = min(resistance, energy / energyCost);
		if(fuelCost > 0.)
			resistance = min(resistance, fuel / fuelCost);
		if(heatCost < 0.)
			resistance = min(resistance, heat / -heatCost);

		// Update the stat, energy, heat, and fuel given how much resistance is being used.
		if(resistance > 0.)
		{
			stat = max(0., .99 * stat - resistance);
			energy -= resistance * energyCost;
			fuel -= resistance * fuelCost;
			heat += resistance * heatCost;
		}
		else
			stat = max(0., .99 * stat);
	}

	// Get an overview of how many weapon-outfits are equipped.
	map<const Outfit *, int> GetEquipped(const vector<Hardpoint> &weapons)
	{
		map<const Outfit *, int> equipped;
		for(const Hardpoint &hardpoint : weapons)
			if(hardpoint.GetOutfit())
				++equipped[hardpoint.GetOutfit()];
		return equipped;
	}

	void LogWarning(const string &modelName, const string &name, string &&warning)
	{
		string shipID = modelName + (name.empty() ? ": " : " \"" + name + "\": ");
		Logger::LogError(shipID + std::move(warning));
	}

	// Transfer as many of the given outfits from the source ship to the target
	// ship as the source ship can remove and the target ship can handle. Returns the
	// items and amounts that were actually transferred (so e.g. callers can determine
	// how much material was transferred, if any).
	map<const Outfit *, int> TransferAmmo(const map<const Outfit *, int> &stockpile, Ship &from, Ship &to)
	{
		auto transferred = map<const Outfit *, int>{};
		for(auto &&item : stockpile)
		{
			assert(item.second > 0 && "stockpile count must be positive");
			int unloadable = abs(from.Attributes().CanAdd(*item.first, -item.second));
			int loadable = to.Attributes().CanAdd(*item.first, unloadable);
			if(loadable > 0)
			{
				from.AddOutfit(item.first, -loadable);
				to.AddOutfit(item.first, loadable);
				transferred[item.first] = loadable;
			}
		}
		return transferred;
	}

	// Ships which are scrambled have a chance for their weapons to jam,
	// delaying their firing for another reload cycle. The less energy
	// a ship has relative to its max and the more scrambled the ship is,
	// the higher the chance that a weapon will jam. The jam chance is
	// capped at 50%. Very small amounts of scrambling are ignored.
	// The scale is such that a weapon with a scrambling damage of 5 and a reload
	// of 60 (i.e. the ion cannon) will only ever push a ship to a jam chance
	// of 5% when it is at 100% energy.
	double CalculateJamChance(double maxEnergy, double scrambling)
	{
		double scale = maxEnergy * 220.;
		return scrambling > .1 ? min(0.5, scale ? scrambling / scale : 1.) : 0.;
	}
}



// Construct and Load() at the same time.
Ship::Ship(const DataNode &node)
{
	Load(node);
}



void Ship::Load(const DataNode &node)
{
	if(node.Size() >= 2)
		modelName = node.Token(1);
	if(node.Size() >= 3)
	{
		base = GameData::Ships().Get(modelName);
		variantName = node.Token(2);
	}
	isDefined = true;

	government = GameData::PlayerGovernment();

	// Note: I do not clear the attributes list here so that it is permissible
	// to override one ship definition with another.
	bool hasEngine = false;
	bool hasArmament = false;
	bool hasBays = false;
	bool hasExplode = false;
	bool hasLeak = false;
	bool hasFinalExplode = false;
	bool hasOutfits = false;
	bool hasDescription = false;
	for(const DataNode &child : node)
	{
		const string &key = child.Token(0);
		bool add = (key == "add");
		if(add && (child.Size() < 2 || child.Token(1) != "attributes"))
		{
			child.PrintTrace("Skipping invalid use of 'add' with " + (child.Size() < 2
					? "no key." : "key: " + child.Token(1)));
			continue;
		}
		if(key == "sprite")
			LoadSprite(child);
		else if(child.Token(0) == "thumbnail" && child.Size() >= 2)
			thumbnail = SpriteSet::Get(child.Token(1));
		else if(key == "name" && child.Size() >= 2)
			name = child.Token(1);
		else if(key == "plural" && child.Size() >= 2)
			pluralModelName = child.Token(1);
		else if(key == "noun" && child.Size() >= 2)
			noun = child.Token(1);
		else if(key == "swizzle" && child.Size() >= 2)
			customSwizzle = child.Value(1);
		else if(key == "uuid" && child.Size() >= 2)
			uuid = EsUuid::FromString(child.Token(1));
		else if(key == "attributes" || add)
		{
			if(!add)
				baseAttributes.Load(child);
			else
			{
				addAttributes = true;
				attributes.Load(child);
			}
		}
		else if((key == "engine" || key == "reverse engine" || key == "steering engine") && child.Size() >= 3)
		{
			if(!hasEngine)
			{
				enginePoints.clear();
				reverseEnginePoints.clear();
				steeringEnginePoints.clear();
				hasEngine = true;
			}
			bool reverse = (key == "reverse engine");
			bool steering = (key == "steering engine");

			vector<EnginePoint> &editPoints = (!steering && !reverse) ? enginePoints :
				(reverse ? reverseEnginePoints : steeringEnginePoints);
			editPoints.emplace_back(0.5 * child.Value(1), 0.5 * child.Value(2),
				(child.Size() > 3 ? child.Value(3) : 1.));
			EnginePoint &engine = editPoints.back();
			if(reverse)
				engine.facing = Angle(180.);
			for(const DataNode &grand : child)
			{
				const string &grandKey = grand.Token(0);
				if(grandKey == "zoom" && grand.Size() >= 2)
					engine.zoom = grand.Value(1);
				else if(grandKey == "angle" && grand.Size() >= 2)
					engine.facing += Angle(grand.Value(1));
				else
				{
					for(unsigned j = 1; j < ENGINE_SIDE.size(); ++j)
						if(grandKey == ENGINE_SIDE[j])
							engine.side = j;
					if(steering)
						for(unsigned j = 1; j < STEERING_FACING.size(); ++j)
							if(grandKey == STEERING_FACING[j])
								engine.steering = j;
				}
			}
		}
		else if(key == "gun" || key == "turret")
		{
			if(!hasArmament)
			{
				armament = Armament();
				hasArmament = true;
			}
			const Outfit *outfit = nullptr;
			Point hardpoint;
			if(child.Size() >= 3)
			{
				hardpoint = Point(child.Value(1), child.Value(2));
				if(child.Size() >= 4)
					outfit = GameData::Outfits().Get(child.Token(3));
			}
			else
			{
				if(child.Size() >= 2)
					outfit = GameData::Outfits().Get(child.Token(1));
			}
			Angle gunPortAngle = Angle(0.);
			bool gunPortParallel = false;
			bool drawUnder = (key == "gun");
			if(child.HasChildren())
			{
				for(const DataNode &grand : child)
				{
					if(grand.Token(0) == "angle" && grand.Size() >= 2)
						gunPortAngle = grand.Value(1);
					else if(grand.Token(0) == "parallel")
						gunPortParallel = true;
					else if(grand.Token(0) == "under")
						drawUnder = true;
					else if(grand.Token(0) == "over")
						drawUnder = false;
					else
						grand.PrintTrace("Skipping unrecognized attribute:");
				}
			}
			if(key == "gun")
				armament.AddGunPort(hardpoint, gunPortAngle, gunPortParallel, drawUnder, outfit);
			else
				armament.AddTurret(hardpoint, drawUnder, outfit);
		}
		else if(key == "never disabled")
			neverDisabled = true;
		else if(key == "uncapturable")
			isCapturable = false;
		else if(((key == "fighter" || key == "drone") && child.Size() >= 3) ||
			(key == "bay" && child.Size() >= 4))
		{
			// While the `drone` and `fighter` keywords are supported for backwards compatibility, the
			// standard format is `bay <ship-category>`, with the same signature for other values.
			string category = "Fighter";
			int childOffset = 0;
			if(key == "drone")
				category = "Drone";
			else if(key == "bay")
			{
				category = child.Token(1);
				childOffset += 1;
			}

			if(!hasBays)
			{
				bays.clear();
				hasBays = true;
			}
			bays.emplace_back(child.Value(1 + childOffset), child.Value(2 + childOffset), category);
			Bay &bay = bays.back();
			for(int i = 3 + childOffset; i < child.Size(); ++i)
			{
				for(unsigned j = 1; j < BAY_SIDE.size(); ++j)
					if(child.Token(i) == BAY_SIDE[j])
						bay.side = j;
				for(unsigned j = 1; j < BAY_FACING.size(); ++j)
					if(child.Token(i) == BAY_FACING[j])
						bay.facing = BAY_ANGLE[j];
			}
			if(child.HasChildren())
				for(const DataNode &grand : child)
				{
					// Load in the effect(s) to be displayed when the ship launches.
					if(grand.Token(0) == "launch effect" && grand.Size() >= 2)
					{
						int count = grand.Size() >= 3 ? static_cast<int>(grand.Value(2)) : 1;
						const Effect *e = GameData::Effects().Get(grand.Token(1));
						bay.launchEffects.insert(bay.launchEffects.end(), count, e);
					}
					else if(grand.Token(0) == "angle" && grand.Size() >= 2)
						bay.facing = Angle(grand.Value(1));
					else
					{
						bool handled = false;
						for(unsigned i = 1; i < BAY_SIDE.size(); ++i)
							if(grand.Token(0) == BAY_SIDE[i])
							{
								bay.side = i;
								handled = true;
							}
						for(unsigned i = 1; i < BAY_FACING.size(); ++i)
							if(grand.Token(0) == BAY_FACING[i])
							{
								bay.facing = BAY_ANGLE[i];
								handled = true;
							}
						if(!handled)
							grand.PrintTrace("Skipping unrecognized attribute:");
					}
				}
		}
		else if(key == "leak" && child.Size() >= 2)
		{
			if(!hasLeak)
			{
				leaks.clear();
				hasLeak = true;
			}
			Leak leak(GameData::Effects().Get(child.Token(1)));
			if(child.Size() >= 3)
				leak.openPeriod = child.Value(2);
			if(child.Size() >= 4)
				leak.closePeriod = child.Value(3);
			leaks.push_back(leak);
		}
		else if(key == "explode" && child.Size() >= 2)
		{
			if(!hasExplode)
			{
				explosionEffects.clear();
				explosionTotal = 0;
				hasExplode = true;
			}
			int count = (child.Size() >= 3) ? child.Value(2) : 1;
			explosionEffects[GameData::Effects().Get(child.Token(1))] += count;
			explosionTotal += count;
		}
		else if(key == "final explode" && child.Size() >= 2)
		{
			if(!hasFinalExplode)
			{
				finalExplosions.clear();
				hasFinalExplode = true;
			}
			int count = (child.Size() >= 3) ? child.Value(2) : 1;
			finalExplosions[GameData::Effects().Get(child.Token(1))] += count;
		}
		else if(key == "outfits")
		{
			if(!hasOutfits)
			{
				outfits.clear();
				hasOutfits = true;
			}
			for(const DataNode &grand : child)
			{
				int count = (grand.Size() >= 2) ? grand.Value(1) : 1;
				if(count > 0)
					outfits[GameData::Outfits().Get(grand.Token(0))] += count;
				else
					grand.PrintTrace("Skipping invalid outfit count:");
			}

			// Verify we have at least as many installed outfits as were identified as "equipped."
			// If not (e.g. a variant definition), ensure FinishLoading equips into a blank slate.
			if(!hasArmament)
				for(const auto &pair : GetEquipped(Weapons()))
				{
					auto it = outfits.find(pair.first);
					if(it == outfits.end() || it->second < pair.second)
					{
						armament.UninstallAll();
						break;
					}
				}
		}
		else if(key == "cargo")
			cargo.Load(child);
		else if(key == "crew" && child.Size() >= 2)
			crew = static_cast<int>(child.Value(1));
		else if(key == "fuel" && child.Size() >= 2)
			fuel = child.Value(1);
		else if(key == "shields" && child.Size() >= 2)
			shields = child.Value(1);
		else if(key == "hull" && child.Size() >= 2)
			hull = child.Value(1);
		else if(key == "position" && child.Size() >= 3)
			position = Point(child.Value(1), child.Value(2));
		else if(key == "system" && child.Size() >= 2)
			currentSystem = GameData::Systems().Get(child.Token(1));
		else if(key == "planet" && child.Size() >= 2)
		{
			zoom = 0.;
			landingPlanet = GameData::Planets().Get(child.Token(1));
		}
		else if(key == "destination system" && child.Size() >= 2)
			targetSystem = GameData::Systems().Get(child.Token(1));
		else if(key == "parked")
			isParked = true;
		else if(key == "description" && child.Size() >= 2)
		{
			if(!hasDescription)
			{
				description.clear();
				hasDescription = true;
			}
			description += child.Token(1);
			description += '\n';
		}
		else if(key == "remove" && child.Size() >= 2)
		{
			if(child.Token(1) == "bays")
				removeBays = true;
			else
				child.PrintTrace("Skipping unsupported \"remove\":");
		}
		else if(key != "actions")
			child.PrintTrace("Skipping unrecognized attribute:");
	}

	// If no plural model name was given, default to the model name with an 's' appended.
	// If the model name ends with an 's' or 'z', print a warning because the default plural will never be correct.
	// Variants will import their plural name from the base model in FinishLoading.
	if(pluralModelName.empty() && variantName.empty())
	{
		pluralModelName = modelName + 's';
		if(modelName.back() == 's' || modelName.back() == 'z')
			node.PrintTrace("Warning: explicit plural name definition required, but none is provided. Defaulting to \""
					+ pluralModelName + "\".");
	}
}



// When loading a ship, some of the outfits it lists may not have been
// loaded yet. So, wait until everything has been loaded, then call this.
void Ship::FinishLoading(bool isNewInstance)
{
	// All copies of this ship should save pointers to the "explosion" weapon
	// definition stored safely in the ship model, which will not be destroyed
	// until GameData is when the program quits. Also copy other attributes of
	// the base model if no overrides were given.
	if(GameData::Ships().Has(modelName))
	{
		const Ship *model = GameData::Ships().Get(modelName);
		explosionWeapon = &model->BaseAttributes();
		if(pluralModelName.empty())
			pluralModelName = model->pluralModelName;
		if(noun.empty())
			noun = model->noun;
		if(!thumbnail)
			thumbnail = model->thumbnail;
	}

	// If this ship has a base class, copy any attributes not defined here.
	// Exception: uncapturable and "never disabled" flags don't carry over.
	if(base && base != this)
	{
		if(!GetSprite())
			reinterpret_cast<Body &>(*this) = *base;
		if(customSwizzle == -1)
			customSwizzle = base->CustomSwizzle();
		if(baseAttributes.Attributes().empty())
			baseAttributes = base->baseAttributes;
		if(bays.empty() && !base->bays.empty() && !removeBays)
			bays = base->bays;
		if(enginePoints.empty())
			enginePoints = base->enginePoints;
		if(reverseEnginePoints.empty())
			reverseEnginePoints = base->reverseEnginePoints;
		if(steeringEnginePoints.empty())
			steeringEnginePoints = base->steeringEnginePoints;
		if(explosionEffects.empty())
		{
			explosionEffects = base->explosionEffects;
			explosionTotal = base->explosionTotal;
		}
		if(finalExplosions.empty())
			finalExplosions = base->finalExplosions;
		if(outfits.empty())
			outfits = base->outfits;
		if(description.empty())
			description = base->description;

		bool hasHardpoints = false;
		for(const Hardpoint &hardpoint : armament.Get())
			if(hardpoint.GetPoint())
				hasHardpoints = true;

		if(!hasHardpoints)
		{
			// Check if any hardpoint locations were not specified.
			auto bit = base->Weapons().begin();
			auto bend = base->Weapons().end();
			auto nextGun = armament.Get().begin();
			auto nextTurret = armament.Get().begin();
			auto end = armament.Get().end();
			Armament merged;
			for( ; bit != bend; ++bit)
			{
				if(!bit->IsTurret())
				{
					while(nextGun != end && nextGun->IsTurret())
						++nextGun;
					const Outfit *outfit = (nextGun == end) ? nullptr : nextGun->GetOutfit();
					merged.AddGunPort(bit->GetPoint() * 2., bit->GetBaseAngle(), bit->IsParallel(), bit->IsUnder(), outfit);
					if(nextGun != end)
						++nextGun;
				}
				else
				{
					while(nextTurret != end && !nextTurret->IsTurret())
						++nextTurret;
					const Outfit *outfit = (nextTurret == end) ? nullptr : nextTurret->GetOutfit();
					merged.AddTurret(bit->GetPoint() * 2., bit->IsUnder(), outfit);
					if(nextTurret != end)
						++nextTurret;
				}
			}
			armament = merged;
		}
	}
	else if(removeBays)
		bays.clear();
	// Check that all the "equipped" weapons actually match what your ship
	// has, and that they are truly weapons. Remove any excess weapons and
	// warn if any non-weapon outfits are "installed" in a hardpoint.
	auto equipped = GetEquipped(Weapons());
	for(auto &it : equipped)
	{
		auto outfitIt = outfits.find(it.first);
		int amount = (outfitIt != outfits.end() ? outfitIt->second : 0);
		int excess = it.second - amount;
		if(excess > 0)
		{
			// If there are more hardpoints specifying this outfit than there
			// are instances of this outfit installed, remove some of them.
			armament.Add(it.first, -excess);
			it.second -= excess;

			LogWarning(VariantName(), Name(),
					"outfit \"" + it.first->TrueName() + "\" equipped but not included in outfit list.");
		}
		else if(!it.first->IsWeapon())
			// This ship was specified with a non-weapon outfit in a
			// hardpoint. Hardpoint::Install removes it, but issue a
			// warning so the definition can be fixed.
			LogWarning(VariantName(), Name(),
					"outfit \"" + it.first->TrueName() + "\" is not a weapon, but is installed as one.");
	}

	// Mark any drone that has no "automaton" value as an automaton, to
	// grandfather in the drones from before that attribute existed.
	if(baseAttributes.Category() == "Drone" && !baseAttributes.Get("automaton"))
		baseAttributes.Set("automaton", 1.);

	baseAttributes.Set("gun ports", armament.GunCount());
	baseAttributes.Set("turret mounts", armament.TurretCount());

	if(addAttributes)
	{
		// Store attributes from an "add attributes" node in the ship's
		// baseAttributes so they can be written to the save file.
		baseAttributes.Add(attributes);
		addAttributes = false;
	}
	// Add the attributes of all your outfits to the ship's base attributes.
	attributes = baseAttributes;
	vector<string> undefinedOutfits;
	for(const auto &it : outfits)
	{
		if(!it.first->IsDefined())
		{
			undefinedOutfits.emplace_back("\"" + it.first->TrueName() + "\"");
			continue;
		}
		attributes.Add(*it.first, it.second);
		// Some ship variant definitions do not specify which weapons
		// are placed in which hardpoint. Add any weapons that are not
		// yet installed to the ship's armament.
		if(it.first->IsWeapon())
		{
			int count = it.second;
			auto eit = equipped.find(it.first);
			if(eit != equipped.end())
				count -= eit->second;

			if(count)
			{
				count -= armament.Add(it.first, count);
				if(count)
					LogWarning(VariantName(), Name(),
						"weapon \"" + it.first->TrueName() + "\" installed, but insufficient slots to use it.");
			}
		}
	}
	if(!undefinedOutfits.empty())
	{
		bool plural = undefinedOutfits.size() > 1;
		// Print the ship name once, then all undefined outfits. If we're reporting for a stock ship, then it
		// doesn't have a name, and missing outfits aren't named yet either. A variant name might exist, though.
		string message;
		if(isYours)
		{
			message = "Player ship " + modelName + " \"" + name + "\":";
			string PREFIX = plural ? "\n\tUndefined outfit " : " undefined outfit ";
			for(auto &&outfit : undefinedOutfits)
				message += PREFIX + outfit;
		}
		else
		{
			message = variantName.empty() ? "Stock ship \"" + modelName + "\": "
				: modelName + " variant \"" + variantName + "\": ";
			message += to_string(undefinedOutfits.size()) + " undefined outfit" + (plural ? "s" : "") + " installed.";
		}

		Logger::LogError(message);
	}
	// Inspect the ship's armament to ensure that guns are in gun ports and
	// turrets are in turret mounts. This can only happen when the armament
	// is configured incorrectly in a ship or variant definition. Do not
	// bother printing this warning if the outfit is not fully defined.
	for(const Hardpoint &hardpoint : armament.Get())
	{
		const Outfit *outfit = hardpoint.GetOutfit();
		if(outfit && outfit->IsDefined()
				&& (hardpoint.IsTurret() != (outfit->Get("turret mounts") != 0.)))
		{
			string warning = (!isYours && !variantName.empty()) ? "variant \"" + variantName + "\"" : modelName;
			if(!name.empty())
				warning += " \"" + name + "\"";
			warning += ": outfit \"" + outfit->TrueName() + "\" installed as a ";
			warning += (hardpoint.IsTurret() ? "turret but is a gun.\n\tturret" : "gun but is a turret.\n\tgun");
			warning += to_string(2. * hardpoint.GetPoint().X()) + " " + to_string(2. * hardpoint.GetPoint().Y());
			warning += " \"" + outfit->TrueName() + "\"";
			Logger::LogError(warning);
		}
	}
	cargo.SetSize(attributes.Get("cargo space"));
	armament.FinishLoading();

	// Figure out how far from center the farthest hardpoint is.
	weaponRadius = 0.;
	for(const Hardpoint &hardpoint : armament.Get())
		weaponRadius = max(weaponRadius, hardpoint.GetPoint().Length());

	// Allocate enough firing bits for this ship.
	firingCommands.SetHardpoints(armament.Get().size());

	// If this ship is being instantiated for the first time, make sure its
	// crew, fuel, etc. are all refilled.
	if(isNewInstance)
		Recharge(true);

	// Ensure that all defined bays are of a valid category. Remove and warn about any
	// invalid bays. Add a default "launch effect" to any remaining internal bays if
	// this ship is crewed (i.e. pressurized).
	string warning;
	const auto &bayCategories = GameData::Category(CategoryType::BAY);
	for(auto it = bays.begin(); it != bays.end(); )
	{
		Bay &bay = *it;
		if(find(bayCategories.begin(), bayCategories.end(), bay.category) == bayCategories.end())
		{
			warning += "Invalid bay category: " + bay.category + "\n";
			it = bays.erase(it);
			continue;
		}
		else
			++it;
		if(bay.side == Bay::INSIDE && bay.launchEffects.empty() && Crew())
			bay.launchEffects.emplace_back(GameData::Effects().Get("basic launch"));
	}

	canBeCarried = find(bayCategories.begin(), bayCategories.end(), attributes.Category()) != bayCategories.end();

	// Issue warnings if this ship has is misconfigured, e.g. is missing required values
	// or has negative outfit, cargo, weapon, or engine capacity.
	for(auto &&attr : set<string>{"outfit space", "cargo space", "weapon capacity", "engine capacity"})
	{
		double val = attributes.Get(attr);
		if(val < 0)
			warning += attr + ": " + Format::Number(val) + "\n";
	}
	if(attributes.Get("drag") <= 0.)
	{
		warning += "Defaulting " + string(attributes.Get("drag") ? "invalid" : "missing") + " \"drag\" attribute to 100.0\n";
		attributes.Set("drag", 100.);
	}

	// Calculate the values used to determine this ship's value and danger.
	attraction = CalculateAttraction();
	deterrence = CalculateDeterrence();

	if(!warning.empty())
	{
		// This check is mostly useful for variants and stock ships, which have
		// no names. Print the outfits to facilitate identifying this ship definition.
		string message = (!name.empty() ? "Ship \"" + name + "\" " : "") + "(" + VariantName() + "):\n";
		ostringstream outfitNames;
		outfitNames << "has outfits:\n";
		for(const auto &it : outfits)
			outfitNames << '\t' << it.second << " " + it.first->TrueName() << endl;
		Logger::LogError(message + warning + outfitNames.str());
	}

	// Ships read from a save file may have non-default shields or hull.
	// Perform a full IsDisabled calculation.
	isDisabled = true;
	isDisabled = IsDisabled();

	// Calculate this ship's jump information, e.g. how much it costs to jump, how far it can jump, how it can jump.
	navigation.Calibrate(*this);

	// A saved ship may have an invalid target system. Since all game data is loaded and all player events are
	// applied at this point, any target system that is not accessible should be cleared. Note: this does not
	// account for systems accessible via wormholes, but also does not need to as AI will route the ship properly.
	if(!isNewInstance && targetSystem)
	{
		string message = "Warning: " + string(isYours ? "player-owned " : "NPC ") + modelName + " \"" + name + "\": "
			"Cannot reach target system \"" + targetSystem->Name();
		if(!currentSystem)
		{
			Logger::LogError(message + "\" (no current system).");
			targetSystem = nullptr;
		}
		else if(!currentSystem->Links().count(targetSystem)
			&& (!navigation.JumpRange() || !currentSystem->JumpNeighbors(navigation.JumpRange()).count(targetSystem)))
		{
			Logger::LogError(message + "\" by hyperlink or jump from system \"" + currentSystem->Name() + ".\"");
			targetSystem = nullptr;
		}
	}
}



// Check if this ship (model) and its outfits have been defined.
bool Ship::IsValid() const
{
	for(auto &&outfit : outfits)
		if(!outfit.first->IsDefined())
			return false;

	return isDefined;
}



// Save a full description of this ship, as currently configured.
void Ship::Save(DataWriter &out) const
{
	out.Write("ship", modelName);
	out.BeginChild();
	{
		out.Write("name", name);
		if(pluralModelName != modelName + 's')
			out.Write("plural", pluralModelName);
		if(!noun.empty())
			out.Write("noun", noun);
		SaveSprite(out);
		if(thumbnail)
			out.Write("thumbnail", thumbnail->Name());

		if(neverDisabled)
			out.Write("never disabled");
		if(!isCapturable)
			out.Write("uncapturable");
		if(customSwizzle >= 0)
			out.Write("swizzle", customSwizzle);

		out.Write("uuid", uuid.ToString());

		out.Write("attributes");
		out.BeginChild();
		{
			out.Write("category", baseAttributes.Category());
			out.Write("cost", baseAttributes.Cost());
			out.Write("mass", baseAttributes.Mass());
			for(const auto &it : baseAttributes.FlareSprites())
				for(int i = 0; i < it.second; ++i)
					it.first.SaveSprite(out, "flare sprite");
			for(const auto &it : baseAttributes.FlareSounds())
				for(int i = 0; i < it.second; ++i)
					out.Write("flare sound", it.first->Name());
			for(const auto &it : baseAttributes.ReverseFlareSprites())
				for(int i = 0; i < it.second; ++i)
					it.first.SaveSprite(out, "reverse flare sprite");
			for(const auto &it : baseAttributes.ReverseFlareSounds())
				for(int i = 0; i < it.second; ++i)
					out.Write("reverse flare sound", it.first->Name());
			for(const auto &it : baseAttributes.SteeringFlareSprites())
				for(int i = 0; i < it.second; ++i)
					it.first.SaveSprite(out, "steering flare sprite");
			for(const auto &it : baseAttributes.SteeringFlareSounds())
				for(int i = 0; i < it.second; ++i)
					out.Write("steering flare sound", it.first->Name());
			for(const auto &it : baseAttributes.AfterburnerEffects())
				for(int i = 0; i < it.second; ++i)
					out.Write("afterburner effect", it.first->Name());
			for(const auto &it : baseAttributes.JumpEffects())
				for(int i = 0; i < it.second; ++i)
					out.Write("jump effect", it.first->Name());
			for(const auto &it : baseAttributes.JumpSounds())
				for(int i = 0; i < it.second; ++i)
					out.Write("jump sound", it.first->Name());
			for(const auto &it : baseAttributes.JumpInSounds())
				for(int i = 0; i < it.second; ++i)
					out.Write("jump in sound", it.first->Name());
			for(const auto &it : baseAttributes.JumpOutSounds())
				for(int i = 0; i < it.second; ++i)
					out.Write("jump out sound", it.first->Name());
			for(const auto &it : baseAttributes.HyperSounds())
				for(int i = 0; i < it.second; ++i)
					out.Write("hyperdrive sound", it.first->Name());
			for(const auto &it : baseAttributes.HyperInSounds())
				for(int i = 0; i < it.second; ++i)
					out.Write("hyperdrive in sound", it.first->Name());
			for(const auto &it : baseAttributes.HyperOutSounds())
				for(int i = 0; i < it.second; ++i)
					out.Write("hyperdrive out sound", it.first->Name());
			for(const auto &it : baseAttributes.Attributes())
				if(it.second)
					out.Write(it.first, it.second);
		}
		out.EndChild();

		out.Write("outfits");
		out.BeginChild();
		{
			using OutfitElement = pair<const Outfit *const, int>;
			WriteSorted(outfits,
				[](const OutfitElement *lhs, const OutfitElement *rhs)
					{ return lhs->first->TrueName() < rhs->first->TrueName(); },
				[&out](const OutfitElement &it)
				{
					if(it.second == 1)
						out.Write(it.first->TrueName());
					else
						out.Write(it.first->TrueName(), it.second);
				});
		}
		out.EndChild();

		cargo.Save(out);
		out.Write("crew", crew);
		out.Write("fuel", fuel);
		out.Write("shields", shields);
		out.Write("hull", hull);
		out.Write("position", position.X(), position.Y());

		for(const EnginePoint &point : enginePoints)
		{
			out.Write("engine", 2. * point.X(), 2. * point.Y());
			out.BeginChild();
			out.Write("zoom", point.zoom);
			out.Write("angle", point.facing.Degrees());
			out.Write(ENGINE_SIDE[point.side]);
			out.EndChild();

		}
		for(const EnginePoint &point : reverseEnginePoints)
		{
			out.Write("reverse engine", 2. * point.X(), 2. * point.Y());
			out.BeginChild();
			out.Write("zoom", point.zoom);
			out.Write("angle", point.facing.Degrees() - 180.);
			out.Write(ENGINE_SIDE[point.side]);
			out.EndChild();
		}
		for(const EnginePoint &point : steeringEnginePoints)
		{
			out.Write("steering engine", 2. * point.X(), 2. * point.Y());
			out.BeginChild();
			out.Write("zoom", point.zoom);
			out.Write("angle", point.facing.Degrees());
			out.Write(ENGINE_SIDE[point.side]);
			out.Write(STEERING_FACING[point.steering]);
			out.EndChild();
		}
		for(const Hardpoint &hardpoint : armament.Get())
		{
			const char *type = (hardpoint.IsTurret() ? "turret" : "gun");
			if(hardpoint.GetOutfit())
				out.Write(type, 2. * hardpoint.GetPoint().X(), 2. * hardpoint.GetPoint().Y(),
					hardpoint.GetOutfit()->TrueName());
			else
				out.Write(type, 2. * hardpoint.GetPoint().X(), 2. * hardpoint.GetPoint().Y());
			double hardpointAngle = hardpoint.GetBaseAngle().Degrees();
			out.BeginChild();
			{
				if(hardpointAngle)
					out.Write("angle", hardpointAngle);
				if(hardpoint.IsParallel())
					out.Write("parallel");
				if(hardpoint.IsUnder())
					out.Write("under");
				else
					out.Write("over");
			}
			out.EndChild();
		}
		for(const Bay &bay : bays)
		{
			double x = 2. * bay.point.X();
			double y = 2. * bay.point.Y();

			out.Write("bay", bay.category, x, y);

			if(!bay.launchEffects.empty() || bay.facing.Degrees() || bay.side)
			{
				out.BeginChild();
				{
					if(bay.facing.Degrees())
						out.Write("angle", bay.facing.Degrees());
					if(bay.side)
						out.Write(BAY_SIDE[bay.side]);
					for(const Effect *effect : bay.launchEffects)
						out.Write("launch effect", effect->Name());
				}
				out.EndChild();
			}
		}
		for(const Leak &leak : leaks)
			out.Write("leak", leak.effect->Name(), leak.openPeriod, leak.closePeriod);

		using EffectElement = pair<const Effect *const, int>;
		auto effectSort = [](const EffectElement *lhs, const EffectElement *rhs)
			{ return lhs->first->Name() < rhs->first->Name(); };
		WriteSorted(explosionEffects, effectSort, [&out](const EffectElement &it)
		{
			if(it.second)
				out.Write("explode", it.first->Name(), it.second);
		});
		WriteSorted(finalExplosions, effectSort, [&out](const EffectElement &it)
		{
			if(it.second)
				out.Write("final explode", it.first->Name(), it.second);
		});

		if(currentSystem)
			out.Write("system", currentSystem->Name());
		else
		{
			// A carried ship is saved in its carrier's system.
			shared_ptr<const Ship> parent = GetParent();
			if(parent && parent->currentSystem)
				out.Write("system", parent->currentSystem->Name());
		}
		if(landingPlanet)
			out.Write("planet", landingPlanet->TrueName());
		if(targetSystem)
			out.Write("destination system", targetSystem->Name());
		if(isParked)
			out.Write("parked");
	}
	out.EndChild();
}



const EsUuid &Ship::UUID() const noexcept
{
	return uuid;
}



void Ship::SetUUID(const EsUuid &id)
{
	uuid.clone(id);
}



const string &Ship::Name() const
{
	return name;
}



// Set / Get the name of this class of ships, e.g. "Marauder Raven."
void Ship::SetModelName(const string &model)
{
	this->modelName = model;
}



const string &Ship::ModelName() const
{
	return modelName;
}



const string &Ship::PluralModelName() const
{
	return pluralModelName;
}



// Get the name of this ship as a variant.
const string &Ship::VariantName() const
{
	return variantName.empty() ? modelName : variantName;
}



// Get the generic noun (e.g. "ship") to be used when describing this ship.
const string &Ship::Noun() const
{
	static const string SHIP = "ship";
	return noun.empty() ? SHIP : noun;
}



// Get this ship's description.
const string &Ship::Description() const
{
	return description;
}



// Get the shipyard thumbnail for this ship.
const Sprite *Ship::Thumbnail() const
{
	return thumbnail;
}



// Get this ship's cost.
int64_t Ship::Cost() const
{
	return attributes.Cost();
}



// Get the cost of this ship's chassis, with no outfits installed.
int64_t Ship::ChassisCost() const
{
	return baseAttributes.Cost();
}



int64_t Ship::Strength() const
{
	return Cost();
}



double Ship::Attraction() const
{
	return attraction;
}



double Ship::Deterrence() const
{
	return deterrence;
}



// Check if this ship is configured in such a way that it would be difficult
// or impossible to fly.
vector<string> Ship::FlightCheck() const
{
	auto checks = vector<string>{};

	double generation = attributes.Get("energy generation") - attributes.Get("energy consumption");
	double consuming = attributes.Get("fuel energy");
	double solar = attributes.Get("solar collection");
	double battery = attributes.Get("energy capacity");
	double energy = generation + consuming + solar + battery;
	double fuelChange = attributes.Get("fuel generation") - attributes.Get("fuel consumption");
	double fuelCapacity = attributes.Get("fuel capacity");
	double fuel = fuelCapacity + fuelChange;
	double thrust = attributes.Get("thrust");
	double reverseThrust = attributes.Get("reverse thrust");
	double afterburner = attributes.Get("afterburner thrust");
	double thrustEnergy = attributes.Get("thrusting energy");
	double turn = attributes.Get("turn");
	double turnEnergy = attributes.Get("turning energy");
	double hyperDrive = navigation.HasHyperdrive();
	double jumpDrive = navigation.HasJumpDrive();

	// Report the first error condition that will prevent takeoff:
	if(IdleHeat() >= MaximumHeat())
		checks.emplace_back("overheating!");
	else if(energy <= 0.)
		checks.emplace_back("no energy!");
	else if((energy - consuming <= 0.) && (fuel <= 0.))
		checks.emplace_back("no fuel!");
	else if(!thrust && !reverseThrust && !afterburner)
		checks.emplace_back("no thruster!");
	else if(!turn)
		checks.emplace_back("no steering!");
	else if(RequiredCrew() > attributes.Get("bunks"))
		checks.emplace_back("insufficient bunks!");

	// If no errors were found, check all warning conditions:
	if(checks.empty())
	{
		if(!thrust && !reverseThrust)
			checks.emplace_back("afterburner only?");
		if(!thrust && !afterburner)
			checks.emplace_back("reverse only?");
		if(!generation && !solar && !consuming)
			checks.emplace_back("battery only?");
		if(energy < thrustEnergy)
			checks.emplace_back("limited thrust?");
		if(energy < turnEnergy)
			checks.emplace_back("limited turn?");
		if(energy - .8 * solar < .2 * (turnEnergy + thrustEnergy))
			checks.emplace_back("solar power?");
		if(fuel < 0.)
			checks.emplace_back("fuel?");
		if(!canBeCarried)
		{
			if(!hyperDrive && !jumpDrive)
				checks.emplace_back("no hyperdrive?");
			if(fuelCapacity < navigation.JumpFuel())
				checks.emplace_back("no fuel?");
		}
		for(const auto &it : outfits)
			if(it.first->IsWeapon() && it.first->FiringEnergy() > energy)
			{
				checks.emplace_back("insufficient energy to fire?");
				break;
			}
	}

	return checks;
}



void Ship::SetPosition(Point position)
{
	this->position = position;
}



// Instantiate a newly-created ship in-flight.
void Ship::Place(Point position, Point velocity, Angle angle, bool isDeparting)
{
	this->position = position;
	this->velocity = velocity;
	this->angle = angle;

	// If landed, place the ship right above the planet.
	// Escorts should take off a bit behind their flagships.
	if(landingPlanet)
	{
		landingPlanet = nullptr;
		zoom = parent.lock() ? (-.2 + -.8 * Random::Real()) : 0.;
	}
	else
		zoom = 1.;
	// Make sure various special status values are reset.
	heat = IdleHeat();
	ionization = 0.;
	scrambling = 0.;
	disruption = 0.;
	slowness = 0.;
	discharge = 0.;
	corrosion = 0.;
	leakage = 0.;
	burning = 0.;
	shieldDelay = 0;
	hullDelay = 0;
	isInvisible = !HasSprite();
	jettisoned.clear();
	hyperspaceCount = 0;
	forget = 1;
	targetShip.reset();
	shipToAssist.reset();

	// The swizzle is only updated if this ship has a government or when it is departing
	// from a planet. Launching a carry from a carrier does not update its swizzle.
	if(government && isDeparting)
	{
		auto swizzle = customSwizzle >= 0 ? customSwizzle : government->GetSwizzle();
		SetSwizzle(swizzle);

		// Set swizzle for any carried ships too.
		for(const auto &bay : bays)
		{
			if(bay.ship)
				bay.ship->SetSwizzle(bay.ship->customSwizzle >= 0 ? bay.ship->customSwizzle : swizzle);
		}
	}
}



// Set the name of this particular ship.
void Ship::SetName(const string &name)
{
	this->name = name;
}



// Set which system this ship is in.
void Ship::SetSystem(const System *system)
{
	currentSystem = system;
	navigation.SetSystem(currentSystem);
}



void Ship::SetPlanet(const Planet *planet)
{
	zoom = !planet;
	landingPlanet = planet;
}



void Ship::SetGovernment(const Government *government)
{
	if(government)
		SetSwizzle(customSwizzle >= 0 ? customSwizzle : government->GetSwizzle());
	this->government = government;
}



void Ship::SetIsSpecial(bool special)
{
	isSpecial = special;
}



bool Ship::IsSpecial() const
{
	return isSpecial;
}



void Ship::SetIsYours(bool yours)
{
	isYours = yours;
}



bool Ship::IsYours() const
{
	return isYours;
}



void Ship::SetIsParked(bool parked)
{
	isParked = parked;
}



bool Ship::IsParked() const
{
	return isParked;
}



bool Ship::HasDeployOrder() const
{
	return shouldDeploy;
}



void Ship::SetDeployOrder(bool shouldDeploy)
{
	this->shouldDeploy = shouldDeploy;
}



const Personality &Ship::GetPersonality() const
{
	return personality;
}



void Ship::SetPersonality(const Personality &other)
{
	personality = other;
}



const Phrase *Ship::GetHailPhrase() const
{
	return hail;
}



void Ship::SetHailPhrase(const Phrase &phrase)
{
	hail = &phrase;
}



string Ship::GetHail(map<string, string> &&subs) const
{
	string hailStr = hail ? hail->Get() : government ? government->GetHail(isDisabled) : "";

	if(hailStr.empty())
		return hailStr;

	subs["<npc>"] = Name();
	return Format::Replace(hailStr, subs);
}



// Set the commands for this ship to follow this timestep.
void Ship::SetCommands(const Command &command)
{
	commands = command;
}



void Ship::SetCommands(const FireCommand &firingCommand)
{
	firingCommands.UpdateWith(firingCommand);
}



const Command &Ship::Commands() const
{
	return commands;
}



const FireCommand &Ship::FiringCommands() const noexcept
{
	return firingCommands;
}



// Move this ship. A ship may create effects as it moves, in particular if
// it is in the process of blowing up. If this returns false, the ship
// should be deleted.
void Ship::Move(vector<Visual> &visuals, list<shared_ptr<Flotsam>> &flotsam)
{
	// Check if this ship has been in a different system from the player for so
	// long that it should be "forgotten." Also eliminate ships that have no
	// system set because they just entered a fighter bay.
	forget += !isInSystem;
	isThrusting = false;
	isReversing = false;
	isSteering = false;
	steeringDirection = 0.;
	if((!isSpecial && forget >= 1000) || !currentSystem)
	{
		MarkForRemoval();
		return;
	}
	isInSystem = false;
	if(!fuel || !(navigation.HasHyperdrive() || navigation.HasJumpDrive()))
		hyperspaceSystem = nullptr;

	// Adjust the error in the pilot's targeting.
	personality.UpdateConfusion(firingCommands.IsFiring());

	// Generate energy, heat, etc.
	DoGeneration();

	// Handle ionization effects, etc.
	if(ionization)
		CreateSparks(visuals, "ion spark", ionization * .05);
	if(scrambling)
		CreateSparks(visuals, "scramble spark", scrambling * .05);
	if(disruption)
		CreateSparks(visuals, "disruption spark", disruption * .1);
	if(slowness)
		CreateSparks(visuals, "slowing spark", slowness * .1);
	if(discharge)
		CreateSparks(visuals, "discharge spark", discharge * .1);
	if(corrosion)
		CreateSparks(visuals, "corrosion spark", corrosion * .1);
	if(leakage)
		CreateSparks(visuals, "leakage spark", leakage * .1);
	if(burning)
		CreateSparks(visuals, "burning spark", burning * .1);
	// Jettisoned cargo effects (only for ships in the current system).
	if(!jettisoned.empty() && !forget)
	{
		jettisoned.front()->Place(*this);
		flotsam.splice(flotsam.end(), jettisoned, jettisoned.begin());
	}
	int requiredCrew = RequiredCrew();
	double slowMultiplier = 1. / (1. + slowness * .05);

	// Move the turrets.
	if(!isDisabled)
		armament.Aim(firingCommands);

	if(!isInvisible)
	{
		// If you are forced to decloak (e.g. by running out of fuel) you can't
		// initiate cloaking again until you are fully decloaked.
		if(!cloak)
			cloakDisruption = max(0., cloakDisruption - 1.);

		double cloakingSpeed = attributes.Get("cloak");
		bool canCloak = (!isDisabled && cloakingSpeed > 0. && !cloakDisruption
			&& fuel >= attributes.Get("cloaking fuel")
			&& energy >= attributes.Get("cloaking energy"));
		if(commands.Has(Command::CLOAK) && canCloak)
		{
			cloak = min(1., cloak + cloakingSpeed);
			fuel -= attributes.Get("cloaking fuel");
			energy -= attributes.Get("cloaking energy");
			heat += attributes.Get("cloaking heat");
		}
		else if(cloakingSpeed)
		{
			cloak = max(0., cloak - cloakingSpeed);
			// If you're trying to cloak but are unable to (too little energy or
			// fuel) you're forced to decloak fully for one frame before you can
			// engage cloaking again.
			if(commands.Has(Command::CLOAK))
				cloakDisruption = max(cloakDisruption, 1.);
		}
		else
			cloak = 0.;
	}

	if(IsDestroyed())
	{
		// Make sure the shields are zero, as well as the hull.
		shields = 0.;

		// Once we've created enough little explosions, die.
		if(explosionCount == explosionTotal || forget)
		{
			if(!forget)
			{
				const Effect *effect = GameData::Effects().Get("smoke");
				double size = Width() + Height();
				double scale = .03 * size + .5;
				double radius = .2 * size;
				int debrisCount = attributes.Mass() * .07;

				// Estimate how many new visuals will be added during destruction.
				visuals.reserve(visuals.size() + debrisCount + explosionTotal + finalExplosions.size());

				for(int i = 0; i < debrisCount; ++i)
				{
					Angle angle = Angle::Random();
					Point effectVelocity = velocity + angle.Unit() * (scale * Random::Real());
					Point effectPosition = position + radius * angle.Unit();

					visuals.emplace_back(*effect, std::move(effectPosition), std::move(effectVelocity), std::move(angle));
				}

				for(unsigned i = 0; i < explosionTotal / 2; ++i)
					CreateExplosion(visuals, true);
				for(const auto &it : finalExplosions)
					visuals.emplace_back(*it.first, position, velocity, angle);
				// For everything in this ship's cargo hold there is a 25% chance
				// that it will survive as flotsam.
				for(const auto &it : cargo.Commodities())
					Jettison(it.first, Random::Binomial(it.second, .25));
				for(const auto &it : cargo.Outfits())
					Jettison(it.first, Random::Binomial(it.second, .25));
				// Ammunition has a default 5% chance to survive as flotsam.
				for(const auto &it : outfits)
				{
					double flotsamChance = it.first->Get("flotsam chance");
					if(flotsamChance > 0.)
						Jettison(it.first, Random::Binomial(it.second, flotsamChance));
					// 0 valued 'flotsamChance' means default, which is 5% for ammunition.
					// At this point, negative values are the only non-zero values possible.
					// Negative values override the default chance for ammunition
					// so the outfit cannot be dropped as flotsam.
					else if(it.first->Category() == "Ammunition" && !flotsamChance)
						Jettison(it.first, Random::Binomial(it.second, .05));
				}
				for(shared_ptr<Flotsam> &it : jettisoned)
					it->Place(*this);
				flotsam.splice(flotsam.end(), jettisoned);

				// Any ships that failed to launch from this ship are destroyed.
				for(Bay &bay : bays)
					if(bay.ship)
						bay.ship->Destroy();
			}
			energy = 0.;
			heat = 0.;
			ionization = 0.;
			scrambling = 0.;
			fuel = 0.;
			velocity = Point();
			MarkForRemoval();
			return;
		}

		// If the ship is dead, it first creates explosions at an increasing
		// rate, then disappears in one big explosion.
		++explosionRate;
		if(Random::Int(1024) < explosionRate)
			CreateExplosion(visuals);

		// Handle hull "leaks."
		for(const Leak &leak : leaks)
			if(GetMask().IsLoaded() && leak.openPeriod > 0 && !Random::Int(leak.openPeriod))
			{
				activeLeaks.push_back(leak);
				const auto &outlines = GetMask().Outlines();
				const vector<Point> &outline = outlines[Random::Int(outlines.size())];
				int i = Random::Int(outline.size() - 1);

				// Position the leak along the outline of the ship, facing "outward."
				activeLeaks.back().location = (outline[i] + outline[i + 1]) * .5;
				activeLeaks.back().angle = Angle(outline[i] - outline[i + 1]) + Angle(90.);
			}
		for(Leak &leak : activeLeaks)
			if(leak.effect)
			{
				// Leaks always "flicker" every other frame.
				if(Random::Int(2))
					visuals.emplace_back(*leak.effect,
						angle.Rotate(leak.location) + position,
						velocity,
						leak.angle + angle);

				if(leak.closePeriod > 0 && !Random::Int(leak.closePeriod))
					leak.effect = nullptr;
			}
	}
	else if(hyperspaceSystem || hyperspaceCount)
	{
		// Don't apply external acceleration while jumping.
		acceleration = Point();

		// Enter hyperspace.
		int direction = hyperspaceSystem ? 1 : -1;
		hyperspaceCount += direction;
		static const int HYPER_C = 100;
		static const double HYPER_A = 2.;
		static const double HYPER_D = 1000.;
		if(hyperspaceSystem)
			fuel -= hyperspaceFuelCost / HYPER_C;

		// Create the particle effects for the jump drive. This may create 100
		// or more particles per ship per turn at the peak of the jump.
		if(isUsingJumpDrive && !forget)
		{
			double sparkAmount = hyperspaceCount * Width() * Height() * .000006;
			const map<const Effect *, int> &jumpEffects = attributes.JumpEffects();
			if(jumpEffects.empty())
				CreateSparks(visuals, "jump drive", sparkAmount);
			else
			{
				// Spread the amount of particle effects created among all jump effects.
				sparkAmount /= jumpEffects.size();
				for(const auto &effect : jumpEffects)
					CreateSparks(visuals, effect.first, sparkAmount);
			}
		}

		if(hyperspaceCount == HYPER_C)
		{
			SetSystem(hyperspaceSystem);
			hyperspaceSystem = nullptr;
			targetSystem = nullptr;
			// Check if the target planet is in the destination system or not.
			const Planet *planet = (targetPlanet ? targetPlanet->GetPlanet() : nullptr);
			if(!planet || planet->IsWormhole() || !planet->IsInSystem(currentSystem))
				targetPlanet = nullptr;
			// Check if your parent has a target planet in this system.
			shared_ptr<Ship> parent = GetParent();
			if(!targetPlanet && parent && parent->targetPlanet)
			{
				planet = parent->targetPlanet->GetPlanet();
				if(planet && !planet->IsWormhole() && planet->IsInSystem(currentSystem))
					targetPlanet = parent->targetPlanet;
			}
			direction = -1;

			// If you have a target planet in the destination system, exit
			// hyperspace aimed at it. Otherwise, target the first planet that
			// has a spaceport.
			Point target;
			// Except when you arrive at an extra distance from the target,
			// in that case always use the system-center as target.
			double extraArrivalDistance = isUsingJumpDrive
				? currentSystem->ExtraJumpArrivalDistance() : currentSystem->ExtraHyperArrivalDistance();

			if(extraArrivalDistance == 0)
			{
				if(targetPlanet)
					target = targetPlanet->Position();
				else
				{
					for(const StellarObject &object : currentSystem->Objects())
						if(object.HasSprite() && object.HasValidPlanet()
								&& object.GetPlanet()->HasSpaceport())
						{
							target = object.Position();
							break;
						}
				}
			}

			if(isUsingJumpDrive)
			{
				position = target + Angle::Random().Unit() * (300. * (Random::Real() + 1.) + extraArrivalDistance);
				return;
			}

			// Have all ships exit hyperspace at the same distance so that
			// your escorts always stay with you.
			double distance = (HYPER_C * HYPER_C) * .5 * HYPER_A + HYPER_D;
			distance += extraArrivalDistance;
			position = (target - distance * angle.Unit());
			position += hyperspaceOffset;
			// Make sure your velocity is in exactly the direction you are
			// traveling in, so that when you decelerate there will not be a
			// sudden shift in direction at the end.
			velocity = velocity.Length() * angle.Unit();
		}
		if(!isUsingJumpDrive)
		{
			velocity += (HYPER_A * direction) * angle.Unit();
			if(!hyperspaceSystem)
			{
				// Exit hyperspace far enough from the planet to be able to land.
				// This does not take drag into account, so it is always an over-
				// estimate of how long it will take to stop.
				// We start decelerating after rotating about 150 degrees (that
				// is, about acos(.8) from the proper angle). So:
				// Stopping distance = .5*a*(v/a)^2 + (150/turn)*v.
				// Exit distance = HYPER_D + .25 * v^2 = stopping distance.
				double exitV = max(HYPER_A, MaxVelocity());
				double a = (.5 / Acceleration() - .25);
				double b = 150. / TurnRate();
				double discriminant = b * b - 4. * a * -HYPER_D;
				if(discriminant > 0.)
				{
					double altV = (-b + sqrt(discriminant)) / (2. * a);
					if(altV > 0. && altV < exitV)
						exitV = altV;
				}
				if(velocity.Length() <= exitV)
				{
					velocity = angle.Unit() * exitV;
					hyperspaceCount = 0;
				}
			}
		}
		position += velocity;
		if(GetParent() && GetParent()->currentSystem == currentSystem)
		{
			hyperspaceOffset = position - GetParent()->position;
			double length = hyperspaceOffset.Length();
			if(length > 1000.)
				hyperspaceOffset *= 1000. / length;
		}

		return;
	}
	else if(landingPlanet || zoom < 1.f)
	{
		// Don't apply external acceleration while landing.
		acceleration = Point();

		// If a ship was disabled at the very moment it began landing, do not
		// allow it to continue landing.
		if(isDisabled)
			landingPlanet = nullptr;

		float landingSpeed = attributes.Get("landing speed");
		landingSpeed = landingSpeed > 0 ? landingSpeed : .02f;
		// Special ships do not disappear forever when they land; they
		// just slowly refuel.
		if(landingPlanet && zoom)
		{
			// Move the ship toward the center of the planet while landing.
			if(GetTargetStellar())
				position = .97 * position + .03 * GetTargetStellar()->Position();
			zoom -= landingSpeed;
			if(zoom < 0.f)
			{
				// If this is not a special ship, it ceases to exist when it
				// lands on a true planet. If this is a wormhole, the ship is
				// instantly transported.
				if(landingPlanet->IsWormhole())
				{
					SetSystem(&landingPlanet->GetWormhole()->WormholeDestination(*currentSystem));
					for(const StellarObject &object : currentSystem->Objects())
						if(object.GetPlanet() == landingPlanet)
							position = object.Position();
					SetTargetStellar(nullptr);
					SetTargetSystem(nullptr);
					landingPlanet = nullptr;
				}
				else if(!isSpecial || personality.IsFleeing())
				{
					MarkForRemoval();
					return;
				}

				zoom = 0.f;
			}
		}
		// Only refuel if this planet has a spaceport.
		else if(fuel >= attributes.Get("fuel capacity")
				|| !landingPlanet || !landingPlanet->HasSpaceport())
		{
			zoom = min(1.f, zoom + landingSpeed);
			SetTargetStellar(nullptr);
			landingPlanet = nullptr;
		}
		else
			fuel = min(fuel + 1., attributes.Get("fuel capacity"));

		// Move the ship at the velocity it had when it began landing, but
		// scaled based on how small it is now.
		if(zoom > 0.f)
			position += velocity * zoom;

		return;
	}
	if(isDisabled)
	{
		// If you're disabled, you can't initiate landing or jumping.
	}
	else if(commands.Has(Command::LAND) && CanLand())
		landingPlanet = GetTargetStellar()->GetPlanet();
	else if(commands.Has(Command::JUMP) && IsReadyToJump())
	{
		hyperspaceSystem = GetTargetSystem();
		pair<JumpType, double> jumpUsed = navigation.GetCheapestJumpType(hyperspaceSystem);
		isUsingJumpDrive = (jumpUsed.first == JumpType::JUMP_DRIVE);
		hyperspaceFuelCost = jumpUsed.second;
	}

	if(pilotError)
		--pilotError;
	else if(pilotOkay)
		--pilotOkay;
	else if(isDisabled)
	{
		// If the ship is disabled, don't show a warning message due to missing crew.
	}
	else if(requiredCrew && static_cast<int>(Random::Int(requiredCrew)) >= Crew())
	{
		pilotError = 30;
		if(parent.lock() || !isYours)
			Messages::Add("The " + name + " is moving erratically because there are not enough crew to pilot it."
				, Messages::Importance::Low);
		else
			Messages::Add("Your ship is moving erratically because you do not have enough crew to pilot it."
				, Messages::Importance::Low);
	}
	else
		pilotOkay = 30;

	// This ship is not landing or entering hyperspace. So, move it. If it is
	// disabled, all it can do is slow down to a stop.
	double mass = InertialMass();
	bool isUsingAfterburner = false;
	if(isDisabled)
		velocity *= 1. - Drag() / mass;
	else if(!pilotError)
	{
		if(commands.Turn())
		{
			// Check if we are able to turn.
			double cost = attributes.Get("turning energy");
			if(energy < cost * fabs(commands.Turn()))
				commands.SetTurn(commands.Turn() * energy / (cost * fabs(commands.Turn())));

			cost = attributes.Get("turning shields");
			if(shields < cost * fabs(commands.Turn()))
				commands.SetTurn(commands.Turn() * shields / (cost * fabs(commands.Turn())));

			cost = attributes.Get("turning hull");
			if(hull < cost * fabs(commands.Turn()))
				commands.SetTurn(commands.Turn() * hull / (cost * fabs(commands.Turn())));

			cost = attributes.Get("turning fuel");
			if(fuel < cost * fabs(commands.Turn()))
				commands.SetTurn(commands.Turn() * fuel / (cost * fabs(commands.Turn())));

			cost = -attributes.Get("turning heat");
			if(heat < cost * fabs(commands.Turn()))
				commands.SetTurn(commands.Turn() * heat / (cost * fabs(commands.Turn())));

			if(commands.Turn())
			{
				isSteering = true;
				steeringDirection = commands.Turn();
				// If turning at a fraction of the full rate (either from lack of
				// energy or because of tracking a target), only consume a fraction
				// of the turning energy and produce a fraction of the heat.
				double scale = fabs(commands.Turn());

				shields -= scale * attributes.Get("turning shields");
				hull -= scale * attributes.Get("turning hull");
				energy -= scale * attributes.Get("turning energy");
				fuel -= scale * attributes.Get("turning fuel");
				heat += scale * attributes.Get("turning heat");
				discharge += scale * attributes.Get("turning discharge");
				corrosion += scale * attributes.Get("turning corrosion");
				ionization += scale * attributes.Get("turning ion");
				scrambling += scale * attributes.Get("turning scramble");
				leakage += scale * attributes.Get("turning leakage");
				burning += scale * attributes.Get("turning burn");
				slowness += scale * attributes.Get("turning slowing");
				disruption += scale * attributes.Get("turning disruption");

				angle += commands.Turn() * TurnRate() * slowMultiplier;
			}
		}
		double thrustCommand = commands.Has(Command::FORWARD) - commands.Has(Command::BACK);
		double thrust = 0.;
		if(thrustCommand)
		{
			// Check if we are able to apply this thrust.
			double cost = attributes.Get((thrustCommand > 0.) ?
				"thrusting energy" : "reverse thrusting energy");
			if(energy < cost)
				thrustCommand *= energy / cost;

			cost = attributes.Get((thrustCommand > 0.) ?
				"thrusting shields" : "reverse thrusting shields");
			if(shields < cost)
				thrustCommand *= shields / cost;

			cost = attributes.Get((thrustCommand > 0.) ?
				"thrusting hull" : "reverse thrusting hull");
			if(hull < cost)
				thrustCommand *= hull / cost;

			cost = attributes.Get((thrustCommand > 0.) ?
				"thrusting fuel" : "reverse thrusting fuel");
			if(fuel < cost)
				thrustCommand *= fuel / cost;

			cost = -attributes.Get((thrustCommand > 0.) ?
				"thrusting heat" : "reverse thrusting heat");
			if(heat < cost)
				thrustCommand *= heat / cost;

			if(thrustCommand)
			{
				// If a reverse thrust is commanded and the capability does not
				// exist, ignore it (do not even slow under drag).
				isThrusting = (thrustCommand > 0.);
				isReversing = !isThrusting && attributes.Get("reverse thrust");
				thrust = attributes.Get(isThrusting ? "thrust" : "reverse thrust");
				if(thrust)
				{
					double scale = fabs(thrustCommand);

					shields -= scale * attributes.Get(isThrusting ? "thrusting shields" : "reverse thrusting shields");
					hull -= scale * attributes.Get(isThrusting ? "thrusting hull" : "reverse thrusting hull");
					energy -= scale * attributes.Get(isThrusting ? "thrusting energy" : "reverse thrusting energy");
					fuel -= scale * attributes.Get(isThrusting ? "thrusting fuel" : "reverse thrusting fuel");
					heat += scale * attributes.Get(isThrusting ? "thrusting heat" : "reverse thrusting heat");
					discharge += scale * attributes.Get(isThrusting ? "thrusting discharge" : "reverse thrusting discharge");
					corrosion += scale * attributes.Get(isThrusting ? "thrusting corrosion" : "reverse thrusting corrosion");
					ionization += scale * attributes.Get(isThrusting ? "thrusting ion" : "reverse thrusting ion");
					scrambling += scale * attributes.Get(isThrusting ? "thrusting scramble" :
						"reverse thrusting scramble");
					burning += scale * attributes.Get(isThrusting ? "thrusting burn" : "reverse thrusting burn");
					leakage += scale * attributes.Get(isThrusting ? "thrusting leakage" : "reverse thrusting leakage");
					slowness += scale * attributes.Get(isThrusting ? "thrusting slowing" : "reverse thrusting slowing");
					disruption += scale * attributes.Get(isThrusting ? "thrusting disruption" : "reverse thrusting disruption");

					acceleration += angle.Unit() * (thrustCommand * thrust / mass);
				}
			}
		}
		bool applyAfterburner = (commands.Has(Command::AFTERBURNER) || (thrustCommand > 0. && !thrust))
				&& !CannotAct();
		if(applyAfterburner)
		{
			thrust = attributes.Get("afterburner thrust");
			double shieldCost = attributes.Get("afterburner shields");
			double hullCost = attributes.Get("afterburner hull");
			double energyCost = attributes.Get("afterburner energy");
			double fuelCost = attributes.Get("afterburner fuel");
			double heatCost = -attributes.Get("afterburner heat");

			double dischargeCost = attributes.Get("afterburner discharge");
			double corrosionCost = attributes.Get("afterburner corrosion");
			double ionCost = attributes.Get("afterburner ion");
			double scramblingCost = attributes.Get("afterburner scramble");
			double leakageCost = attributes.Get("afterburner leakage");
			double burningCost = attributes.Get("afterburner burn");

			double slownessCost = attributes.Get("afterburner slowing");
			double disruptionCost = attributes.Get("afterburner disruption");

			if(thrust && shields >= shieldCost && hull >= hullCost
				&& energy >= energyCost && fuel >= fuelCost && heat >= heatCost)
			{
				shields -= shieldCost;
				hull -= hullCost;
				energy -= energyCost;
				fuel -= fuelCost;
				heat -= heatCost;

				discharge += dischargeCost;
				corrosion += corrosionCost;
				ionization += ionCost;
				scrambling += scramblingCost;
				leakage += leakageCost;
				burning += burningCost;

				slowness += slownessCost;
				disruption += disruptionCost;

				acceleration += angle.Unit() * thrust / mass;

				// Only create the afterburner effects if the ship is in the player's system.
				isUsingAfterburner = !forget;
			}
		}
	}
	if(acceleration)
	{
		acceleration *= slowMultiplier;
		Point dragAcceleration = acceleration - velocity * (Drag() / mass);
		// Make sure dragAcceleration has nonzero length, to avoid divide by zero.
		if(dragAcceleration)
		{
			// What direction will the net acceleration be if this drag is applied?
			// If the net acceleration will be opposite the thrust, do not apply drag.
			dragAcceleration *= .5 * (acceleration.Unit().Dot(dragAcceleration.Unit()) + 1.);

			// A ship can only "cheat" to stop if it is moving slow enough that
			// it could stop completely this frame. This is to avoid overshooting
			// when trying to stop and ending up headed in the other direction.
			if(commands.Has(Command::STOP))
			{
				// How much acceleration would it take to come to a stop in the
				// direction normal to the ship's current facing? This is only
				// possible if the acceleration plus drag vector is in the
				// opposite direction from the velocity vector when both are
				// projected onto the current facing vector, and the acceleration
				// vector is the larger of the two.
				double vNormal = velocity.Dot(angle.Unit());
				double aNormal = dragAcceleration.Dot(angle.Unit());
				if((aNormal > 0.) != (vNormal > 0.) && fabs(aNormal) > fabs(vNormal))
					dragAcceleration = -vNormal * angle.Unit();
			}
			velocity += dragAcceleration;
		}
		acceleration = Point();
	}

	// Boarding:
	shared_ptr<const Ship> target = GetTargetShip();
	// If this is a fighter or drone and it is not assisting someone at the
	// moment, its boarding target should be its parent ship.
	if(CanBeCarried() && !(target && target == GetShipToAssist()))
		target = GetParent();
	if(target && !isDisabled)
	{
		Point dp = (target->position - position);
		double distance = dp.Length();
		Point dv = (target->velocity - velocity);
		double speed = dv.Length();
		isBoarding = (distance < 50. && speed < 1. && commands.Has(Command::BOARD));
		if(isBoarding && !CanBeCarried())
		{
			if(!target->IsDisabled() && government->IsEnemy(target->government))
				isBoarding = false;
			else if(target->IsDestroyed() || target->IsLanding() || target->IsHyperspacing()
					|| target->GetSystem() != GetSystem())
				isBoarding = false;
		}
		if(isBoarding && !pilotError)
		{
			Angle facing = angle;
			bool left = target->Unit().Cross(facing.Unit()) < 0.;
			double turn = left - !left;

			// Check if the ship will still be pointing to the same side of the target
			// angle if it turns by this amount.
			facing += TurnRate() * turn;
			bool stillLeft = target->Unit().Cross(facing.Unit()) < 0.;
			if(left != stillLeft)
				turn = 0.;
			angle += TurnRate() * turn;

			velocity += dv.Unit() * .1;
			position += dp.Unit() * .5;

			if(distance < 10. && speed < 1. && (CanBeCarried() || !turn))
			{
				if(cloak)
				{
					// Allow the player to get all the way to the end of the
					// boarding sequence (including locking on to the ship) but
					// not to actually board, if they are cloaked.
					if(isYours)
						Messages::Add("You cannot board a ship while cloaked.", Messages::Importance::High);
				}
				else
				{
					isBoarding = false;
					bool isEnemy = government->IsEnemy(target->government);
					if(isEnemy && Random::Real() < target->Attributes().Get("self destruct"))
					{
						Messages::Add("The " + target->ModelName() + " \"" + target->Name()
							+ "\" has activated its self-destruct mechanism.", Messages::Importance::High);
						GetTargetShip()->SelfDestruct();
					}
					else
						hasBoarded = true;
				}
			}
		}
	}

	// Clear your target if it is destroyed. This is only important for NPCs,
	// because ordinary ships cease to exist once they are destroyed.
	target = GetTargetShip();
	if(target && target->IsDestroyed() && target->explosionCount >= target->explosionTotal)
		targetShip.reset();

	// Finally, move the ship and create any movement visuals.
	position += velocity;
	if(isUsingAfterburner && !Attributes().AfterburnerEffects().empty())
		for(const EnginePoint &point : enginePoints)
		{
			Point pos = angle.Rotate(point) * Zoom() + position;
			// Stream the afterburner effects outward in the direction the engines are facing.
			Point effectVelocity = velocity - 6. * angle.Unit();
			for(auto &&it : Attributes().AfterburnerEffects())
				for(int i = 0; i < it.second; ++i)
					visuals.emplace_back(*it.first, pos, effectVelocity, angle);
		}
}



// Generate energy, heat, etc. (This is called by Move().)
void Ship::DoGeneration()
{
	// First, allow any carried ships to do their own generation.
	for(const Bay &bay : bays)
		if(bay.ship)
			bay.ship->DoGeneration();

	// Shield and hull recharge. This uses whatever energy is left over from the
	// previous frame, so that it will not steal energy from movement, etc.
	if(!isDisabled)
	{
		// Priority of repairs:
		// 1. Ship's own hull
		// 2. Ship's own shields
		// 3. Hull of carried fighters
		// 4. Shields of carried fighters
		// 5. Transfer of excess energy and fuel to carried fighters.

		const double hullAvailable = attributes.Get("hull repair rate")
			* (1. + attributes.Get("hull repair multiplier"));
		const double hullEnergy = (attributes.Get("hull energy")
			* (1. + attributes.Get("hull energy multiplier"))) / hullAvailable;
		const double hullFuel = (attributes.Get("hull fuel")
			* (1. + attributes.Get("hull fuel multiplier"))) / hullAvailable;
		const double hullHeat = (attributes.Get("hull heat")
			* (1. + attributes.Get("hull heat multiplier"))) / hullAvailable;
		double hullRemaining = hullAvailable;
		if(!hullDelay)
			DoRepair(hull, hullRemaining, attributes.Get("hull"), energy, hullEnergy, fuel, hullFuel, heat, hullHeat);

		const double shieldsAvailable = attributes.Get("shield generation")
			* (1. + attributes.Get("shield generation multiplier"));
		const double shieldsEnergy = (attributes.Get("shield energy")
			* (1. + attributes.Get("shield energy multiplier"))) / shieldsAvailable;
		const double shieldsFuel = (attributes.Get("shield fuel")
			* (1. + attributes.Get("shield fuel multiplier"))) / shieldsAvailable;
		const double shieldsHeat = (attributes.Get("shield heat")
			* (1. + attributes.Get("shield heat multiplier"))) / shieldsAvailable;
		double shieldsRemaining = shieldsAvailable;
		if(!shieldDelay)
			DoRepair(shields, shieldsRemaining, attributes.Get("shields"),
				energy, shieldsEnergy, fuel, shieldsFuel, heat, shieldsHeat);

		if(!bays.empty())
		{
			// If this ship is carrying fighters, determine their repair priority.
			vector<pair<double, Ship *>> carried;
			for(const Bay &bay : bays)
				if(bay.ship)
					carried.emplace_back(1. - bay.ship->Health(), bay.ship.get());
			sort(carried.begin(), carried.end(), (isYours && Preferences::Has(FIGHTER_REPAIR))
				// Players may use a parallel strategy, to launch fighters in waves.
				? [] (const pair<double, Ship *> &lhs, const pair<double, Ship *> &rhs)
					{ return lhs.first > rhs.first; }
				// The default strategy is to prioritize the healthiest ship first, in
				// order to get fighters back out into the battle as soon as possible.
				: [] (const pair<double, Ship *> &lhs, const pair<double, Ship *> &rhs)
					{ return lhs.first < rhs.first; }
			);

			// Apply shield and hull repair to carried fighters.
			for(const pair<double, Ship *> &it : carried)
			{
				Ship &ship = *it.second;
				if(!hullDelay)
					DoRepair(ship.hull, hullRemaining, ship.attributes.Get("hull"),
						energy, hullEnergy, heat, hullHeat, fuel, hullFuel);
				if(!shieldDelay)
					DoRepair(ship.shields, shieldsRemaining, ship.attributes.Get("shields"),
						energy, shieldsEnergy, heat, shieldsHeat, fuel, shieldsFuel);
			}

			// Now that there is no more need to use energy for hull and shield
			// repair, if there is still excess energy, transfer it.
			double energyRemaining = energy - attributes.Get("energy capacity");
			double fuelRemaining = fuel - attributes.Get("fuel capacity");
			for(const pair<double, Ship *> &it : carried)
			{
				Ship &ship = *it.second;
				if(energyRemaining > 0.)
					DoRepair(ship.energy, energyRemaining, ship.attributes.Get("energy capacity"));
				if(fuelRemaining > 0.)
					DoRepair(ship.fuel, fuelRemaining, ship.attributes.Get("fuel capacity"));
			}
		}
		// Decrease the shield and hull delays by 1 now that shield generation
		// and hull repair have been skipped over.
		shieldDelay = max(0, shieldDelay - 1);
		hullDelay = max(0, hullDelay - 1);
	}

	// Handle ionization effects, etc.
	shields -= discharge;
	hull -= corrosion;
	energy -= ionization;
	fuel -= leakage;
	heat += burning;
	// TODO: Mothership gives status resistance to carried ships?
	if(ionization)
	{
		double ionResistance = attributes.Get("ion resistance");
		double ionEnergy = attributes.Get("ion resistance energy") / ionResistance;
		double ionFuel = attributes.Get("ion resistance fuel") / ionResistance;
		double ionHeat = attributes.Get("ion resistance heat") / ionResistance;
		DoStatusEffect(isDisabled, ionization, ionResistance,
			energy, ionEnergy, fuel, ionFuel, heat, ionHeat);
	}

	if(scrambling)
	{
		double scramblingResistance = attributes.Get("scramble resistance");
		double scramblingEnergy = attributes.Get("scramble resistance energy") / scramblingResistance;
		double scramblingFuel = attributes.Get("scramble resistance fuel") / scramblingResistance;
		double scramblingHeat = attributes.Get("scramble resistance heat") / scramblingResistance;
		DoStatusEffect(isDisabled, scrambling, scramblingResistance,
			energy, scramblingEnergy, fuel, scramblingFuel, heat, scramblingHeat);
	}

	if(disruption)
	{
		double disruptionResistance = attributes.Get("disruption resistance");
		double disruptionEnergy = attributes.Get("disruption resistance energy") / disruptionResistance;
		double disruptionFuel = attributes.Get("disruption resistance fuel") / disruptionResistance;
		double disruptionHeat = attributes.Get("disruption resistance heat") / disruptionResistance;
		DoStatusEffect(isDisabled, disruption, disruptionResistance,
			energy, disruptionEnergy, fuel, disruptionFuel, heat, disruptionHeat);
	}

	if(slowness)
	{
		double slowingResistance = attributes.Get("slowing resistance");
		double slowingEnergy = attributes.Get("slowing resistance energy") / slowingResistance;
		double slowingFuel = attributes.Get("slowing resistance fuel") / slowingResistance;
		double slowingHeat = attributes.Get("slowing resistance heat") / slowingResistance;
		DoStatusEffect(isDisabled, slowness, slowingResistance,
			energy, slowingEnergy, fuel, slowingFuel, heat, slowingHeat);
	}

	if(discharge)
	{
		double dischargeResistance = attributes.Get("discharge resistance");
		double dischargeEnergy = attributes.Get("discharge resistance energy") / dischargeResistance;
		double dischargeFuel = attributes.Get("discharge resistance fuel") / dischargeResistance;
		double dischargeHeat = attributes.Get("discharge resistance heat") / dischargeResistance;
		DoStatusEffect(isDisabled, discharge, dischargeResistance,
			energy, dischargeEnergy, fuel, dischargeFuel, heat, dischargeHeat);
	}

	if(corrosion)
	{
		double corrosionResistance = attributes.Get("corrosion resistance");
		double corrosionEnergy = attributes.Get("corrosion resistance energy") / corrosionResistance;
		double corrosionFuel = attributes.Get("corrosion resistance fuel") / corrosionResistance;
		double corrosionHeat = attributes.Get("corrosion resistance heat") / corrosionResistance;
		DoStatusEffect(isDisabled, corrosion, corrosionResistance,
			energy, corrosionEnergy, fuel, corrosionFuel, heat, corrosionHeat);
	}

	if(leakage)
	{
		double leakResistance = attributes.Get("leak resistance");
		double leakEnergy = attributes.Get("leak resistance energy") / leakResistance;
		double leakFuel = attributes.Get("leak resistance fuel") / leakResistance;
		double leakHeat = attributes.Get("leak resistance heat") / leakResistance;
		DoStatusEffect(isDisabled, leakage, leakResistance,
			energy, leakEnergy, fuel, leakFuel, heat, leakHeat);
	}

	if(burning)
	{
		double burnResistance = attributes.Get("burn resistance");
		double burnEnergy = attributes.Get("burn resistance energy") / burnResistance;
		double burnFuel = attributes.Get("burn resistance fuel") / burnResistance;
		double burnHeat = attributes.Get("burn resistance heat") / burnResistance;
		DoStatusEffect(isDisabled, burning, burnResistance,
			energy, burnEnergy, fuel, burnFuel, heat, burnHeat);
	}

	// When ships recharge, what actually happens is that they can exceed their
	// maximum capacity for the rest of the turn, but must be clamped to the
	// maximum here before they gain more. This is so that, for example, a ship
	// with no batteries but a good generator can still move.
	energy = min(energy, attributes.Get("energy capacity"));
	fuel = min(fuel, attributes.Get("fuel capacity"));

	heat -= heat * HeatDissipation();
	if(heat > MaximumHeat())
	{
		isOverheated = true;
		double heatRatio = Heat() / (1. + attributes.Get("overheat damage threshold"));
		if(heatRatio > 1.)
			hull -= attributes.Get("overheat damage rate") * heatRatio;
	}
	else if(heat < .9 * MaximumHeat())
		isOverheated = false;

	double maxShields = attributes.Get("shields");
	shields = min(shields, maxShields);
	double maxHull = attributes.Get("hull");
	hull = min(hull, maxHull);

	isDisabled = isOverheated || hull < MinimumHull() || (!crew && RequiredCrew());

	// Whenever not actively scanning, the amount of
	// scan information the ship has "decays" over time.
	// Only apply the decay if not already done scanning the target.
	if(cargoScan < SCAN_TIME)
		cargoScan = max(0., cargoScan - 1.);
	if(outfitScan < SCAN_TIME)
		outfitScan = max(0., outfitScan - 1.);

	// Update ship supply levels.
	if(isDisabled)
		PauseAnimation();
	else
	{
		// Ramscoops work much better when close to the system center.
		// Carried fighters can't collect fuel or energy this way.
		if(currentSystem)
		{
			double scale = .2 + 1.8 / (.001 * position.Length() + 1);
<<<<<<< HEAD
			// If the universal ramscoop gamerule is true, then even if a ship has no ramscoop,
			// it can harvest a tiny bit of fuel by flying close to the star.
			double universal = 0.05 * scale * GameData::GetGamerules().UniversalRamscoopActive();
			fuel += currentSystem->SolarWind() * .03 * scale * (sqrt(attributes.Get("ramscoop")) + universal);
=======
			fuel += currentSystem->RamscoopFuel(attributes.Get("ramscoop"), scale);
>>>>>>> c024ff9c

			double solarScaling = currentSystem->SolarPower() * scale;
			energy += solarScaling * attributes.Get("solar collection");
			heat += solarScaling * attributes.Get("solar heat");
		}

		double coolingEfficiency = CoolingEfficiency();
		energy += attributes.Get("energy generation") - attributes.Get("energy consumption");
		fuel += attributes.Get("fuel generation");
		heat += attributes.Get("heat generation");
		heat -= coolingEfficiency * attributes.Get("cooling");

		// Convert fuel into energy and heat only when the required amount of fuel is available.
		if(attributes.Get("fuel consumption") <= fuel)
		{
			fuel -= attributes.Get("fuel consumption");
			energy += attributes.Get("fuel energy");
			heat += attributes.Get("fuel heat");
		}

		// Apply active cooling. The fraction of full cooling to apply equals
		// your ship's current fraction of its maximum temperature.
		double activeCooling = coolingEfficiency * attributes.Get("active cooling");
		if(activeCooling > 0. && heat > 0. && energy >= 0.)
		{
			// Although it's a misuse of this feature, handle the case where
			// "active cooling" does not require any energy.
			double coolingEnergy = attributes.Get("cooling energy");
			if(coolingEnergy)
			{
				double spentEnergy = min(energy, coolingEnergy * min(1., Heat()));
				heat -= activeCooling * spentEnergy / coolingEnergy;
				energy -= spentEnergy;
			}
			else
				heat -= activeCooling;
		}
	}

	// Don't allow any levels to drop below zero.
	shields = max(0., shields);
	energy = max(0., energy);
	fuel = max(0., fuel);
	heat = max(0., heat);
}



// Launch any ships that are ready to launch.
void Ship::Launch(list<shared_ptr<Ship>> &ships, vector<Visual> &visuals)
{
	// Allow carried ships to launch from a disabled ship, but not from a ship that
	// is landing, jumping, or cloaked. If already destroyed (e.g. self-destructing),
	// eject any ships still docked, possibly destroying them in the process.
	bool ejecting = IsDestroyed();
	if(!ejecting && (!commands.Has(Command::DEPLOY) || zoom != 1.f || hyperspaceCount || cloak))
		return;

	for(Bay &bay : bays)
		if(bay.ship
			&& ((bay.ship->Commands().Has(Command::DEPLOY) && !Random::Int(40 + 20 * !bay.ship->attributes.Get("automaton")))
			|| (ejecting && !Random::Int(6))))
		{
			// Resupply any ships launching of their own accord.
			if(!ejecting)
			{
				// Determine which of the fighter's weapons we can restock.
				auto restockable = bay.ship->GetArmament().RestockableAmmo();
				auto toRestock = map<const Outfit *, int>{};
				for(auto &&ammo : restockable)
				{
					int count = OutfitCount(ammo);
					if(count > 0)
						toRestock.emplace(ammo, count);
				}
				auto takenAmmo = TransferAmmo(toRestock, *this, *bay.ship);
				bool tookAmmo = !takenAmmo.empty();
				if(tookAmmo)
				{
					// Update the carried mass cache.
					for(auto &&item : takenAmmo)
						carriedMass += item.first->Mass() * item.second;
				}

				// This ship will refuel naturally based on the carrier's fuel
				// collection, but the carrier may have some reserves to spare.
				double maxFuel = bay.ship->attributes.Get("fuel capacity");
				if(maxFuel)
				{
					double spareFuel = fuel - navigation.JumpFuel();
					if(spareFuel > 0.)
						TransferFuel(spareFuel, bay.ship.get());
					// If still low or out-of-fuel, re-stock the carrier and don't
					// launch, except if some ammo was taken (since we can fight).
					if(!tookAmmo && bay.ship->fuel < .25 * maxFuel)
					{
						TransferFuel(bay.ship->fuel, this);
						continue;
					}
				}
			}
			// Those being ejected may be destroyed if they are already injured.
			else if(bay.ship->Health() < Random::Real())
				bay.ship->SelfDestruct();

			ships.push_back(bay.ship);
			double maxV = bay.ship->MaxVelocity() * (1 + bay.ship->IsDestroyed());
			Point exitPoint = position + angle.Rotate(bay.point);
			// When ejected, ships depart haphazardly.
			Angle launchAngle = ejecting ? Angle(exitPoint - position) : angle + bay.facing;
			Point v = velocity + (.3 * maxV) * launchAngle.Unit() + (.2 * maxV) * Angle::Random().Unit();
			bay.ship->Place(exitPoint, v, launchAngle, false);
			bay.ship->SetSystem(currentSystem);
			bay.ship->SetParent(shared_from_this());
			bay.ship->UnmarkForRemoval();
			// Update the cached sum of carried ship masses.
			carriedMass -= bay.ship->Mass();
			// Create the desired launch effects.
			for(const Effect *effect : bay.launchEffects)
				visuals.emplace_back(*effect, exitPoint, velocity, launchAngle);

			bay.ship.reset();
		}
}



// Check if this ship is boarding another ship.
shared_ptr<Ship> Ship::Board(bool autoPlunder, bool nonDocking)
{
	if(!hasBoarded)
		return shared_ptr<Ship>();
	hasBoarded = false;

	shared_ptr<Ship> victim = GetTargetShip();
	if(CannotAct() || !victim || victim->IsDestroyed() || victim->GetSystem() != GetSystem())
		return shared_ptr<Ship>();

	// For a fighter or drone, "board" means "return to ship." Except when the ship is
	// explicitly of the nonDocking type.
	if(CanBeCarried() && !nonDocking)
	{
		SetTargetShip(shared_ptr<Ship>());
		if(!victim->IsDisabled() && victim->GetGovernment() == government)
			victim->Carry(shared_from_this());
		return shared_ptr<Ship>();
	}

	// Board a friendly ship, to repair or refuel it.
	if(!government->IsEnemy(victim->GetGovernment()))
	{
		SetShipToAssist(shared_ptr<Ship>());
		SetTargetShip(shared_ptr<Ship>());
		bool helped = victim->isDisabled;
		victim->hull = min(max(victim->hull, victim->MinimumHull() * 1.5), victim->attributes.Get("hull"));
		victim->isDisabled = false;
		// Transfer some fuel if needed.
		if(victim->NeedsFuel() && CanRefuel(*victim))
		{
			helped = true;
			TransferFuel(victim->JumpFuelMissing(), victim.get());
		}
		if(helped)
		{
			pilotError = 120;
			victim->pilotError = 120;
		}
		return victim;
	}
	if(!victim->IsDisabled())
		return shared_ptr<Ship>();

	// If the boarding ship is the player, they will choose what to plunder.
	// Always take fuel if you can.
	victim->TransferFuel(victim->fuel, this);
	if(autoPlunder)
	{
		// Take any commodities that fit.
		victim->cargo.TransferAll(cargo, false);

		// Pause for two seconds before moving on.
		pilotError = 120;
	}

	// Stop targeting this ship (so you will not board it again right away).
	if(!autoPlunder || personality.Disables())
		SetTargetShip(shared_ptr<Ship>());
	return victim;
}



// Scan the target, if able and commanded to. Return a ShipEvent bitmask
// giving the types of scan that succeeded.
int Ship::Scan()
{
	if(!commands.Has(Command::SCAN) || CannotAct())
		return 0;

	shared_ptr<const Ship> target = GetTargetShip();
	if(!(target && target->IsTargetable()))
		return 0;

	// The range of a scanner is proportional to the square root of its power.
	// Because of Pythagoras, if we use square-distance, we can skip this square root.
	double cargoDistanceSquared = attributes.Get("cargo scan power");
	double outfitDistanceSquared = attributes.Get("outfit scan power");

	// Bail out if this ship has no scanners.
	if(!cargoDistanceSquared && !outfitDistanceSquared)
		return 0;

	double cargoSpeed = attributes.Get("cargo scan speed");
	if(!cargoSpeed)
		cargoSpeed = 1.;

	double outfitSpeed = attributes.Get("outfit scan speed");
	if(!outfitSpeed)
		outfitSpeed = 1.;

	// Check how close this ship is to the target it is trying to scan.
	// To normalize 1 "scan power" to reach 100 pixels, divide this square distance by 100^2, or multiply by 0.0001.
	// Because this uses distance squared, to reach 200 pixels away you need 4 "scan power".
	double distanceSquared = target->position.DistanceSquared(position) * .0001;

	// Check the target's outfit and cargo space. A larger ship takes longer to scan.
	// Normalized around 200 tons of cargo/outfit space.
	// A ship with less than 10 tons of outfit space or cargo space takes as long to
	// scan as one with 10 tons. This avoids small sizes being scanned instantly, or
	// causing a divide by zero error at sizes of 0.
	double outfits = max(10., target->baseAttributes.Get("outfit space")) * .005;
	double cargo = max(10., target->attributes.Get("cargo space")) * .005;

	// Check if either scanner has finished scanning.
	bool startedScanning = false;
	bool activeScanning = false;
	int result = 0;
	auto doScan = [&](double &elapsed, const double speed, const double scannerRange, const double depth, const int event)
	-> void
	{
		if(elapsed < SCAN_TIME && distanceSquared < scannerRange)
		{
			startedScanning |= !elapsed;
			activeScanning = true;

			// Division is more expensive to calculate than multiplication,
			// so rearrange the formula to minimize divisions.

			// "(scannerRange - distance) / scannerRange"
			// This line hits 1 at distace = 0, and 0 at distance = scannerRange.
			// This is a hard cap on scanning range.

			// "speed / (sqrt(speed) + distance)"
			// This gives a modest speed boost at no distance, and
			// the boost tapers off to 0 at arbitrarily large distances.

			// "1 / depth"
			// This makes scan time proportional to cargo or outfit space.

			// To make up for previous scan delay, also add 1.
			elapsed += ((scannerRange - distanceSquared) * speed) / (scannerRange * (sqrt(speed) + distanceSquared) * depth) + 1;
			if(elapsed >= SCAN_TIME)
				result |= event;
		}
	};
	doScan(cargoScan, cargoSpeed, cargoDistanceSquared, cargo, ShipEvent::SCAN_CARGO);
	doScan(outfitScan, outfitSpeed, outfitDistanceSquared, outfits, ShipEvent::SCAN_OUTFITS);

	// Play the scanning sound if the actor or the target is the player's ship.
	if(isYours || (target->isYours && activeScanning))
		Audio::Play(Audio::Get("scan"), Position());

	if(startedScanning && isYours)
	{
		if(!target->Name().empty())
			Messages::Add("Attempting to scan the " + target->Noun() + " \"" + target->Name() + "\"."
				, Messages::Importance::Low);
		else
			Messages::Add("Attempting to scan the selected " + target->Noun() + "."
				, Messages::Importance::Low);

		if(target->GetPersonality().IsSecretive() && target->GetGovernment()->IsProvokedOnScan())
		{
			// If this ship has no name, show its model name instead.
			string tag;
			const string &gov = target->GetGovernment()->GetName();
			if(!target->Name().empty())
				tag = gov + " " + target->Noun() + " \"" + target->Name() + "\": ";
			else
				tag = target->ModelName() + " (" + gov + "): ";
			Messages::Add(tag + "Please refrain from scanning us or we will be forced to take action.",
				Messages::Importance::Highest);
		}
	}
	else if(startedScanning && target->isYours)
		Messages::Add("The " + government->GetName() + " " + Noun() + " \""
			+ Name() + "\" is attempting to scan you.", Messages::Importance::Low);

	if(target->isYours && !isYours)
	{
		if(result & ShipEvent::SCAN_CARGO)
			Messages::Add("The " + government->GetName() + " " + Noun() + " \""
					+ Name() + "\" completed its scan of your cargo.", Messages::Importance::High);
		if(result & ShipEvent::SCAN_OUTFITS)
			Messages::Add("The " + government->GetName() + " " + Noun() + " \""
					+ Name() + "\" completed its scan of your outfits.", Messages::Importance::High);
	}

	// Some governments are provoked when a scan is completed on one of their ships.
	const Government *gov = target->GetGovernment();
	if(result && gov && gov->IsProvokedOnScan() && !gov->IsEnemy(government)
			&& (target->Shields() < .9 || target->Hull() < .9 || !target->GetPersonality().IsForbearing())
			&& !target->GetPersonality().IsPacifist())
		result |= ShipEvent::PROVOKE;

	return result;
}



// Find out what fraction of the scan is complete.
double Ship::CargoScanFraction() const
{
	return cargoScan / SCAN_TIME;
}



double Ship::OutfitScanFraction() const
{
	return outfitScan / SCAN_TIME;
}



// Fire any weapons that are ready to fire. If an anti-missile is ready,
// instead of firing here this function returns true and it can be fired if
// collision detection finds a missile in range.
bool Ship::Fire(vector<Projectile> &projectiles, vector<Visual> &visuals)
{
	isInSystem = true;
	forget = 0;

	// A ship that is about to die creates a special single-turn "projectile"
	// representing its death explosion.
	if(IsDestroyed() && explosionCount == explosionTotal && explosionWeapon)
		projectiles.emplace_back(position, explosionWeapon);

	if(CannotAct())
		return false;

	antiMissileRange = 0.;

	double jamChance = CalculateJamChance(Energy(), scrambling);

	const vector<Hardpoint> &hardpoints = armament.Get();
	for(unsigned i = 0; i < hardpoints.size(); ++i)
	{
		const Weapon *weapon = hardpoints[i].GetOutfit();
		if(weapon && CanFire(weapon))
		{
			if(weapon->AntiMissile())
				antiMissileRange = max(antiMissileRange, weapon->Velocity() + weaponRadius);
			else if(firingCommands.HasFire(i))
				armament.Fire(i, *this, projectiles, visuals, Random::Real() < jamChance);
		}
	}

	armament.Step(*this);

	return antiMissileRange;
}



// Fire an anti-missile.
bool Ship::FireAntiMissile(const Projectile &projectile, vector<Visual> &visuals)
{
	if(projectile.Position().Distance(position) > antiMissileRange)
		return false;
	if(CannotAct())
		return false;

	double jamChance = CalculateJamChance(Energy(), scrambling);

	const vector<Hardpoint> &hardpoints = armament.Get();
	for(unsigned i = 0; i < hardpoints.size(); ++i)
	{
		const Weapon *weapon = hardpoints[i].GetOutfit();
		if(weapon && CanFire(weapon))
			if(armament.FireAntiMissile(i, *this, projectile, visuals, Random::Real() < jamChance))
				return true;
	}

	return false;
}



const System *Ship::GetSystem() const
{
	return currentSystem;
}



const System *Ship::GetActualSystem() const
{
	auto p = GetParent();
	return currentSystem ? currentSystem : (p ? p->GetSystem() : nullptr);
}



// If the ship is landed, get the planet it has landed on.
const Planet *Ship::GetPlanet() const
{
	return zoom ? nullptr : landingPlanet;
}



bool Ship::IsCapturable() const
{
	return isCapturable;
}



bool Ship::IsTargetable() const
{
	return (zoom == 1.f && !explosionRate && !forget && !isInvisible && cloak < 1. && hull >= 0. && hyperspaceCount < 70);
}



bool Ship::IsOverheated() const
{
	return isOverheated;
}



bool Ship::IsDisabled() const
{
	if(!isDisabled)
		return false;

	double minimumHull = MinimumHull();
	bool needsCrew = RequiredCrew() != 0;
	return (hull < minimumHull || (!crew && needsCrew));
}



bool Ship::IsBoarding() const
{
	return isBoarding;
}



bool Ship::IsLanding() const
{
	return landingPlanet;
}



bool Ship::IsFleeing() const
{
	return isFleeing;
}



// Check if this ship is currently able to begin landing on its target.
bool Ship::CanLand() const
{
	if(!GetTargetStellar() || !GetTargetStellar()->GetPlanet() || isDisabled || IsDestroyed())
		return false;

	if(!GetTargetStellar()->GetPlanet()->CanLand(*this))
		return false;

	Point distance = GetTargetStellar()->Position() - position;
	double speed = velocity.Length();

	return (speed < 1. && distance.Length() < GetTargetStellar()->Radius());
}



bool Ship::CannotAct() const
{
	return (zoom != 1.f || isDisabled || hyperspaceCount || pilotError || cloak);
}



double Ship::Cloaking() const
{
	return isInvisible ? 1. : cloak;
}



bool Ship::IsEnteringHyperspace() const
{
	return hyperspaceSystem;
}



bool Ship::IsHyperspacing() const
{
	return hyperspaceCount != 0;
}



// Check if this ship is hyperspacing, specifically via a jump drive.
bool Ship::IsUsingJumpDrive() const
{
	return (hyperspaceSystem || hyperspaceCount) && isUsingJumpDrive;
}



// Check if this ship is currently able to enter hyperspace to its target.
bool Ship::IsReadyToJump(bool waitingIsReady) const
{
	// Ships can't jump while waiting for someone else, carried, or if already jumping.
	if(IsDisabled() || (!waitingIsReady && commands.Has(Command::WAIT))
			|| hyperspaceCount || !targetSystem || !currentSystem)
		return false;

	// Check if the target system is valid and there is enough fuel to jump.
	pair<JumpType, double> jumpUsed = navigation.GetCheapestJumpType(targetSystem);
	double fuelCost = jumpUsed.second;
	if(!fuelCost || fuel < fuelCost)
		return false;

	Point direction = targetSystem->Position() - currentSystem->Position();
	bool isJump = (jumpUsed.first == JumpType::JUMP_DRIVE);
	double scramThreshold = attributes.Get("scram drive");

	// If the system has a departure distance the ship is only allowed to leave the system
	// if it is beyond this distance.
	double departure = isJump ?
		currentSystem->JumpDepartureDistance() * currentSystem->JumpDepartureDistance()
		: currentSystem->HyperDepartureDistance() * currentSystem->HyperDepartureDistance();
	if(position.LengthSquared() <= departure)
		return false;


	// The ship can only enter hyperspace if it is traveling slowly enough
	// and pointed in the right direction.
	if(!isJump && scramThreshold)
	{
		double deviation = fabs(direction.Unit().Cross(velocity));
		if(deviation > scramThreshold)
			return false;
	}
	else if(velocity.Length() > attributes.Get("jump speed"))
		return false;

	if(!isJump)
	{
		// Figure out if we're within one turn step of facing this system.
		bool left = direction.Cross(angle.Unit()) < 0.;
		Angle turned = angle + TurnRate() * (left - !left);
		bool stillLeft = direction.Cross(turned.Unit()) < 0.;

		if(left == stillLeft)
			return false;
	}

	return true;
}



// Get this ship's custom swizzle.
int Ship::CustomSwizzle() const
{
	return customSwizzle;
}


// Check if the ship is thrusting. If so, the engine sound should be played.
bool Ship::IsThrusting() const
{
	return isThrusting;
}



bool Ship::IsReversing() const
{
	return isReversing;
}



bool Ship::IsSteering() const
{
	return isSteering;
}



double Ship::SteeringDirection() const
{
	return steeringDirection;
}



// Get the points from which engine flares should be drawn.
const vector<Ship::EnginePoint> &Ship::EnginePoints() const
{
	return enginePoints;
}



const vector<Ship::EnginePoint> &Ship::ReverseEnginePoints() const
{
	return reverseEnginePoints;
}



const vector<Ship::EnginePoint> &Ship::SteeringEnginePoints() const
{
	return steeringEnginePoints;
}



// Reduce a ship's hull to low enough to disable it. This is so a ship can be
// created as a derelict.
void Ship::Disable()
{
	shields = 0.;
	hull = min(hull, .5 * MinimumHull());
	isDisabled = true;
}



// Mark a ship as destroyed.
void Ship::Destroy()
{
	hull = -1.;
}



// Trigger the death of this ship.
void Ship::SelfDestruct()
{
	Destroy();
	explosionRate = 1024;
}



void Ship::Restore()
{
	hull = 0.;
	explosionCount = 0;
	explosionRate = 0;
	UnmarkForRemoval();
	Recharge(true);
}



// Check if this ship has been destroyed.
bool Ship::IsDestroyed() const
{
	return (hull < 0.);
}



// Recharge and repair this ship (e.g. because it has landed).
void Ship::Recharge(bool atSpaceport)
{
	if(IsDestroyed())
		return;

	if(atSpaceport)
		crew = min<int>(max(crew, RequiredCrew()), attributes.Get("bunks"));
	pilotError = 0;
	pilotOkay = 0;

	if(atSpaceport || attributes.Get("shield generation"))
		shields = attributes.Get("shields");
	if(atSpaceport || attributes.Get("hull repair rate"))
		hull = attributes.Get("hull");
	if(atSpaceport || attributes.Get("energy generation"))
		energy = attributes.Get("energy capacity");
	if(atSpaceport || attributes.Get("fuel generation"))
		fuel = attributes.Get("fuel capacity");

	heat = IdleHeat();
	ionization = 0.;
	scrambling = 0.;
	disruption = 0.;
	slowness = 0.;
	discharge = 0.;
	corrosion = 0.;
	leakage = 0.;
	burning = 0.;
	shieldDelay = 0;
	hullDelay = 0;
}



bool Ship::CanRefuel(const Ship &other) const
{
	return (fuel - navigation.JumpFuel(targetSystem) >= other.JumpFuelMissing());
}



double Ship::TransferFuel(double amount, Ship *to)
{
	amount = max(fuel - attributes.Get("fuel capacity"), amount);
	if(to)
	{
		amount = min(to->attributes.Get("fuel capacity") - to->fuel, amount);
		to->fuel += amount;
	}
	fuel -= amount;
	return amount;
}



// Convert this ship from one government to another, as a result of boarding
// actions (if the player is capturing) or player death (poor decision-making).
// Returns the number of crew transferred from the capturer.
int Ship::WasCaptured(const shared_ptr<Ship> &capturer)
{
	// Repair up to the point where this ship is just barely not disabled.
	hull = min(max(hull, MinimumHull() * 1.5), attributes.Get("hull"));
	isDisabled = false;

	// Set the new government.
	government = capturer->GetGovernment();

	// Transfer some crew over. Only transfer the bare minimum unless even that
	// is not possible, in which case, share evenly.
	int totalRequired = capturer->RequiredCrew() + RequiredCrew();
	int transfer = RequiredCrew() - crew;
	if(transfer > 0)
	{
		if(totalRequired > capturer->Crew() + crew)
			transfer = max(crew ? 0 : 1, (capturer->Crew() * transfer) / totalRequired);
		capturer->AddCrew(-transfer);
		AddCrew(transfer);
	}

	// Clear this ship's previous targets.
	ClearTargetsAndOrders();
	// Set the capturer as this ship's parent.
	SetParent(capturer);

	// This ship behaves like its new parent does.
	isSpecial = capturer->isSpecial;
	isYours = capturer->isYours;
	personality = capturer->personality;

	// Fighters should flee a disabled ship, but if the player manages to capture
	// the ship before they flee, the fighters are captured, too.
	for(const Bay &bay : bays)
		if(bay.ship)
			bay.ship->WasCaptured(capturer);
	// If a flagship is captured, its escorts become independent.
	for(const auto &it : escorts)
	{
		shared_ptr<Ship> escort = it.lock();
		if(escort)
			escort->parent.reset();
	}
	// This ship should not care about its now-unallied escorts.
	escorts.clear();

	return transfer;
}



// Clear all orders and targets this ship has (after capture or transfer of control).
void Ship::ClearTargetsAndOrders()
{
	commands.Clear();
	firingCommands.Clear();
	SetTargetShip(shared_ptr<Ship>());
	SetTargetStellar(nullptr);
	SetTargetSystem(nullptr);
	shipToAssist.reset();
	targetAsteroid.reset();
	targetFlotsam.reset();
	hyperspaceSystem = nullptr;
	landingPlanet = nullptr;
}



// Get characteristics of this ship, as a fraction between 0 and 1.
double Ship::Shields() const
{
	double maximum = attributes.Get("shields");
	return maximum ? min(1., shields / maximum) : 0.;
}



double Ship::Hull() const
{
	double maximum = attributes.Get("hull");
	return maximum ? min(1., hull / maximum) : 1.;
}



double Ship::Fuel() const
{
	double maximum = attributes.Get("fuel capacity");
	return maximum ? min(1., fuel / maximum) : 0.;
}



double Ship::Energy() const
{
	double maximum = attributes.Get("energy capacity");
	return maximum ? min(1., energy / maximum) : (hull > 0.) ? 1. : 0.;
}



// Allow returning a heat value greater than 1 (i.e. conveying how overheated
// this ship has become).
double Ship::Heat() const
{
	double maximum = MaximumHeat();
	return maximum ? heat / maximum : 1.;
}



// Get the ship's "health," where <=0 is disabled and 1 means full health.
double Ship::Health() const
{
	double minimumHull = MinimumHull();
	double hullDivisor = attributes.Get("hull") - minimumHull;
	double divisor = attributes.Get("shields") + hullDivisor;
	// This should not happen, but just in case.
	if(divisor <= 0. || hullDivisor <= 0.)
		return 0.;

	double spareHull = hull - minimumHull;
	// Consider hull-only and pooled health, compensating for any reductions by disruption damage.
	return min(spareHull / hullDivisor, (spareHull + shields / (1. + disruption * .01)) / divisor);
}



// Get the hull fraction at which this ship is disabled.
double Ship::DisabledHull() const
{
	double hull = attributes.Get("hull");
	double minimumHull = MinimumHull();

	return (hull > 0. ? minimumHull / hull : 0.);
}



// Get the actual shield level of the ship.
double Ship::ShieldLevel() const
{
	return shields;
}



// Get how disrupted this ship's shields are.
double Ship::DisruptionLevel() const
{
	return disruption;
}



// Get the (absolute) amount of hull that needs to be damaged until the
// ship becomes disabled. Returns 0 if the ships hull is already below the
// disabled threshold.
double Ship::HullUntilDisabled() const
{
	// Ships become disabled when they surpass their minimum hull threshold,
	// not when they are directly on it, so account for this by adding a small amount
	// of hull above the current hull level.
	return max(0., hull + 0.25 - MinimumHull());
}



const ShipJumpNavigation &Ship::JumpNavigation() const
{
	return navigation;
}



void Ship::RecalibrateJumpNavigation()
{
	navigation.Recalibrate(*this);
}



int Ship::JumpsRemaining(bool followParent) const
{
	// Make sure this ship has some sort of hyperdrive, and if so return how
	// many jumps it can make.
	double jumpFuel = 0.;
	if(!targetSystem && followParent)
	{
		// If this ship has no destination, the parent's substitutes for it,
		// but only if the location is reachable.
		auto p = GetParent();
		if(p)
			jumpFuel = navigation.JumpFuel(p->GetTargetSystem());
	}
	if(!jumpFuel)
		jumpFuel = navigation.JumpFuel(targetSystem);
	return jumpFuel ? fuel / jumpFuel : 0.;
}



bool Ship::NeedsFuel(bool followParent) const
{
	double jumpFuel = 0.;
	if(!targetSystem && followParent)
	{
		// If this ship has no destination, the parent's substitutes for it,
		// but only if the location is reachable.
		auto p = GetParent();
		if(p)
			jumpFuel = navigation.JumpFuel(p->GetTargetSystem());
	}
	if(!jumpFuel)
		jumpFuel = navigation.JumpFuel(targetSystem);
	return (fuel < jumpFuel) && (attributes.Get("fuel capacity") >= jumpFuel);
}



double Ship::JumpFuelMissing() const
{
	// Used for smart refueling: transfer only as much as really needed
	// includes checking if fuel cap is high enough at all
	double jumpFuel = navigation.JumpFuel(targetSystem);
	if(!jumpFuel || fuel > jumpFuel || jumpFuel > attributes.Get("fuel capacity"))
		return 0.;

	return jumpFuel - fuel;
}



// Get the heat level at idle.
double Ship::IdleHeat() const
{
	// This ship's cooling ability:
	double coolingEfficiency = CoolingEfficiency();
	double cooling = coolingEfficiency * attributes.Get("cooling");
	double activeCooling = coolingEfficiency * attributes.Get("active cooling");

	// Idle heat is the heat level where:
	// heat = heat * diss + heatGen - cool - activeCool * heat / (100 * mass)
	// heat = heat * (diss - activeCool / (100 * mass)) + (heatGen - cool)
	// heat * (1 - diss + activeCool / (100 * mass)) = (heatGen - cool)
	double production = max(0., attributes.Get("heat generation") - cooling);
	double dissipation = HeatDissipation() + activeCooling / MaximumHeat();
	if(!dissipation) return production ? numeric_limits<double>::max() : 0;
	return production / dissipation;
}



// Get the heat dissipation, in heat units per heat unit per frame.
double Ship::HeatDissipation() const
{
	return .001 * attributes.Get("heat dissipation");
}



// Get the maximum heat level, in heat units (not temperature).
double Ship::MaximumHeat() const
{
	return MAXIMUM_TEMPERATURE * (cargo.Used() + attributes.Mass() + attributes.Get("heat capacity"));
}



// Calculate the multiplier for cooling efficiency.
double Ship::CoolingEfficiency() const
{
	// This is an S-curve where the efficiency is 100% if you have no outfits
	// that create "cooling inefficiency", and as that value increases the
	// efficiency stays high for a while, then drops off, then approaches 0.
	double x = attributes.Get("cooling inefficiency");
	return 2. + 2. / (1. + exp(x / -2.)) - 4. / (1. + exp(x / -4.));
}



int Ship::Crew() const
{
	return crew;
}



// Calculate drag, accounting for drag reduction.
double Ship::Drag() const
{
	return attributes.Get("drag") / (1. + attributes.Get("drag reduction"));
}



int Ship::RequiredCrew() const
{
	if(attributes.Get("automaton"))
		return 0;

	// Drones do not need crew, but all other ships need at least one.
	return max<int>(1, attributes.Get("required crew"));
}



int Ship::CrewValue() const
{
	return max(Crew(), RequiredCrew()) + attributes.Get("crew equivalent");
}



void Ship::AddCrew(int count)
{
	crew = min<int>(crew + count, attributes.Get("bunks"));
}



// Check if this is a ship that can be used as a flagship.
bool Ship::CanBeFlagship() const
{
	return RequiredCrew() && Crew() && !IsDisabled();
}



double Ship::Mass() const
{
	return carriedMass + cargo.Used() + attributes.Mass();
}



// Account for inertia reduction, which affects movement but has no effect on the ship's heat capacity.
double Ship::InertialMass() const
{
	return Mass() / (1. + attributes.Get("inertia reduction"));
}



double Ship::TurnRate() const
{
	return attributes.Get("turn") / InertialMass();
}



double Ship::Acceleration() const
{
	double thrust = attributes.Get("thrust");
	return (thrust ? thrust : attributes.Get("afterburner thrust")) / InertialMass();
}



double Ship::MaxVelocity() const
{
	// v * drag / mass == thrust / mass
	// v * drag == thrust
	// v = thrust / drag
	double thrust = attributes.Get("thrust");
	return (thrust ? thrust : attributes.Get("afterburner thrust")) / Drag();
}



double Ship::MaxReverseVelocity() const
{
	return attributes.Get("reverse thrust") / Drag();
}



// This ship just got hit by a weapon. Take damage according to the
// DamageDealt from that weapon. The return value is a ShipEvent type,
// which may be a combination of PROVOKED, DISABLED, and DESTROYED.
// Create any target effects as sparks.
int Ship::TakeDamage(vector<Visual> &visuals, const DamageDealt &damage, const Government *sourceGovernment)
{
	bool wasDisabled = IsDisabled();
	bool wasDestroyed = IsDestroyed();

	shields -= damage.Shield();
	if(damage.Shield() && !isDisabled)
	{
		int disabledDelay = attributes.Get("depleted shield delay");
		shieldDelay = max<int>(shieldDelay, (shields <= 0. && disabledDelay)
			? disabledDelay : attributes.Get("shield delay"));
	}
	hull -= damage.Hull();
	if(damage.Hull() && !isDisabled)
		hullDelay = max(hullDelay, static_cast<int>(attributes.Get("repair delay")));

	energy -= damage.Energy();
	heat += damage.Heat();
	fuel -= damage.Fuel();

	discharge += damage.Discharge();
	corrosion += damage.Corrosion();
	ionization += damage.Ion();
	scrambling += damage.Scrambling();
	burning += damage.Burn();
	leakage += damage.Leak();

	disruption += damage.Disruption();
	slowness += damage.Slowing();

	if(damage.HitForce())
		ApplyForce(damage.HitForce(), damage.GetWeapon().IsGravitational());

	// Prevent various stats from reaching unallowable values.
	hull = min(hull, attributes.Get("hull"));
	shields = min(shields, attributes.Get("shields"));
	// Weapons are allowed to overcharge a ship's energy or fuel, but code in Ship::DoGeneration()
	// will clamp it to a maximum value at the beginning of the next frame.
	energy = max(0., energy);
	fuel = max(0., fuel);
	heat = max(0., heat);

	// Recalculate the disabled ship check.
	isDisabled = true;
	isDisabled = IsDisabled();

	// Report what happened to this ship from this weapon.
	int type = 0;
	if(!wasDisabled && isDisabled)
	{
		type |= ShipEvent::DISABLE;
		hullDelay = max(hullDelay, static_cast<int>(attributes.Get("disabled repair delay")));
	}
	if(!wasDestroyed && IsDestroyed())
		type |= ShipEvent::DESTROY;

	// Inflicted heat damage may also disable a ship, but does not trigger a "DISABLE" event.
	if(heat > MaximumHeat())
	{
		isOverheated = true;
		isDisabled = true;
	}
	else if(heat < .9 * MaximumHeat())
		isOverheated = false;

	// If this ship did not consider itself an enemy of the ship that hit it,
	// it is now "provoked" against that government.
	if(sourceGovernment && !sourceGovernment->IsEnemy(government)
			&& !personality.IsPacifist() && (!personality.IsForbearing()
				|| ((damage.Shield() || damage.Discharge()) && Shields() < .9)
				|| ((damage.Hull() || damage.Corrosion()) && Hull() < .9)
				|| ((damage.Heat() || damage.Burn()) && isOverheated)
				|| ((damage.Energy() || damage.Ion()) && Energy() < 0.5)
				|| ((damage.Fuel() || damage.Leak()) && fuel < navigation.JumpFuel() * 2.)
				|| (damage.Scrambling() && CalculateJamChance(Energy(), scrambling) > 0.1)
				|| (damage.Slowing() && slowness > 10.)
				|| (damage.Disruption() && disruption > 100.)))
		type |= ShipEvent::PROVOKE;

	// Create target effect visuals, if there are any.
	for(const auto &effect : damage.GetWeapon().TargetEffects())
		CreateSparks(visuals, effect.first, effect.second * damage.Scaling());

	return type;
}



// Apply a force to this ship, accelerating it. This might be from a weapon
// impact, or from firing a weapon, for example.
void Ship::ApplyForce(const Point &force, bool gravitational)
{
	if(gravitational)
	{
		// Treat all ships as if they have a mass of 400. This prevents
		// gravitational hit force values from needing to be extremely
		// small in order to have a reasonable effect.
		acceleration += force / 400.;
		return;
	}

	double currentMass = InertialMass();
	if(!currentMass)
		return;

	acceleration += force / currentMass;
}



bool Ship::HasBays() const
{
	return !bays.empty();
}



// Check how many bays are not occupied at present. This does not check whether
// one of your escorts plans to use that bay.
int Ship::BaysFree(const string &category) const
{
	int count = 0;
	for(const Bay &bay : bays)
		count += (bay.category == category) && !bay.ship;
	return count;
}



// Check how many bays this ship has of a given category.
int Ship::BaysTotal(const string &category) const
{
	int count = 0;
	for(const Bay &bay : bays)
		count += (bay.category == category);
	return count;
}



// Check if this ship has a bay free for the given ship, and the bay is
// not reserved for one of its existing escorts.
bool Ship::CanCarry(const Ship &ship) const
{
	if(!HasBays() || !ship.CanBeCarried() || (IsYours() && !ship.IsYours()))
		return false;
	// Check only for the category that we are interested in.
	const string &category = ship.attributes.Category();

	int free = BaysTotal(category);
	if(!free)
		return false;

	for(const auto &it : escorts)
	{
		auto escort = it.lock();
		if(!escort)
			continue;
		if(escort == ship.shared_from_this())
			break;
		if(escort->attributes.Category() == category && !escort->IsDestroyed() &&
				(!IsYours() || (IsYours() && escort->IsYours())))
			--free;
		if(!free)
			break;
	}
	return (free > 0);
}



bool Ship::CanBeCarried() const
{
	return canBeCarried;
}



bool Ship::Carry(const shared_ptr<Ship> &ship)
{
	if(!ship || !ship->CanBeCarried() || ship->IsDisabled())
		return false;

	// Check only for the category that we are interested in.
	const string &category = ship->attributes.Category();

	for(Bay &bay : bays)
		if((bay.category == category) && !bay.ship)
		{
			bay.ship = ship;
			ship->SetSystem(nullptr);
			ship->SetPlanet(nullptr);
			ship->SetTargetSystem(nullptr);
			ship->SetTargetStellar(nullptr);
			ship->SetParent(shared_from_this());
			ship->isThrusting = false;
			ship->isReversing = false;
			ship->isSteering = false;
			ship->commands.Clear();

			// If this fighter collected anything in space, try to store it
			// (unless this is a player-owned ship).
			if(!isYours && cargo.Free() && !ship->Cargo().IsEmpty())
				ship->Cargo().TransferAll(cargo);

			// Return unused fuel and ammunition to the carrier, so they may
			// be used by the carrier or other fighters.
			ship->TransferFuel(ship->fuel, this);

			// Determine the ammunition the fighter can supply.
			auto restockable = ship->GetArmament().RestockableAmmo();
			auto toRestock = map<const Outfit *, int>{};
			for(auto &&ammo : restockable)
			{
				int count = ship->OutfitCount(ammo);
				if(count > 0)
					toRestock.emplace(ammo, count);
			}
			TransferAmmo(toRestock, *ship, *this);

			// Update the cached mass of the mothership.
			carriedMass += ship->Mass();
			return true;
		}
	return false;
}



void Ship::UnloadBays()
{
	for(Bay &bay : bays)
		if(bay.ship)
		{
			carriedMass -= bay.ship->Mass();
			bay.ship->SetSystem(currentSystem);
			bay.ship->SetPlanet(landingPlanet);
			bay.ship->UnmarkForRemoval();
			bay.ship.reset();
		}
}



const vector<Ship::Bay> &Ship::Bays() const
{
	return bays;
}



// Adjust the positions and velocities of any visible carried fighters or
// drones. If any are visible, return true.
bool Ship::PositionFighters() const
{
	bool hasVisible = false;
	for(const Bay &bay : bays)
		if(bay.ship && bay.side)
		{
			hasVisible = true;
			bay.ship->position = angle.Rotate(bay.point) * Zoom() + position;
			bay.ship->velocity = velocity;
			bay.ship->angle = angle + bay.facing;
			bay.ship->zoom = zoom;
		}
	return hasVisible;
}



CargoHold &Ship::Cargo()
{
	return cargo;
}



const CargoHold &Ship::Cargo() const
{
	return cargo;
}



// Display box effects from jettisoning this much cargo.
void Ship::Jettison(const string &commodity, int tons, bool wasAppeasing)
{
	cargo.Remove(commodity, tons);
	// Removing cargo will have changed the ship's mass, so the
	// jump navigation info may be out of date. Only do this for
	// player ships as to display correct information on the map.
	// Non-player ships will recalibrate before they jump.
	if(isYours)
		navigation.Recalibrate(*this);

	// Jettisoned cargo must carry some of the ship's heat with it. Otherwise
	// jettisoning cargo would increase the ship's temperature.
	heat -= tons * MAXIMUM_TEMPERATURE * Heat();

	const Government *notForGov = wasAppeasing ? GetGovernment() : nullptr;

	for( ; tons > 0; tons -= Flotsam::TONS_PER_BOX)
		jettisoned.emplace_back(new Flotsam(commodity, (Flotsam::TONS_PER_BOX < tons)
			? Flotsam::TONS_PER_BOX : tons, notForGov));
}



void Ship::Jettison(const Outfit *outfit, int count, bool wasAppeasing)
{
	if(count < 0)
		return;

	cargo.Remove(outfit, count);
	// Removing cargo will have changed the ship's mass, so the
	// jump navigation info may be out of date. Only do this for
	// player ships as to display correct information on the map.
	// Non-player ships will recalibrate before they jump.
	if(isYours)
		navigation.Recalibrate(*this);

	// Jettisoned cargo must carry some of the ship's heat with it. Otherwise
	// jettisoning cargo would increase the ship's temperature.
	double mass = outfit->Mass();
	heat -= count * mass * MAXIMUM_TEMPERATURE * Heat();

	const Government *notForGov = wasAppeasing ? GetGovernment() : nullptr;

	const int perBox = (mass <= 0.) ? count : (mass > Flotsam::TONS_PER_BOX)
		? 1 : static_cast<int>(Flotsam::TONS_PER_BOX / mass);
	while(count > 0)
	{
		jettisoned.emplace_back(new Flotsam(outfit, (perBox < count)
			? perBox : count, notForGov));
		count -= perBox;
	}
}



const Outfit &Ship::Attributes() const
{
	return attributes;
}



const Outfit &Ship::BaseAttributes() const
{
	return baseAttributes;
}



// Get outfit information.
const map<const Outfit *, int> &Ship::Outfits() const
{
	return outfits;
}



int Ship::OutfitCount(const Outfit *outfit) const
{
	auto it = outfits.find(outfit);
	return (it == outfits.end()) ? 0 : it->second;
}



// Add or remove outfits. (To remove, pass a negative number.)
void Ship::AddOutfit(const Outfit *outfit, int count)
{
	if(outfit && count)
	{
		auto it = outfits.find(outfit);
		int before = outfits.count(outfit);
		if(it == outfits.end())
			outfits[outfit] = count;
		else
		{
			it->second += count;
			if(!it->second)
				outfits.erase(it);
		}
		int after = outfits.count(outfit);
		attributes.Add(*outfit, count);
		if(outfit->IsWeapon())
		{
			armament.Add(outfit, count);
			// Only the player's ships make use of attraction and deterrence.
			if(isYours)
				deterrence = CalculateDeterrence();
		}

		if(outfit->Get("cargo space"))
		{
			cargo.SetSize(attributes.Get("cargo space"));
			// Only the player's ships make use of attraction and deterrence.
			if(isYours)
				attraction = CalculateAttraction();
		}
		if(outfit->Get("hull"))
			hull += outfit->Get("hull") * count;
		// If the added or removed outfit is a hyperdrive or jump drive, recalculate this
		// ship's jump navigation. Hyperdrives and jump drives of the same type don't stack,
		// so only do this if the outfit is either completely new or has been completely removed.
		if((outfit->Get("hyperdrive") || outfit->Get("jump drive")) && (!before || !after))
			navigation.Calibrate(*this);
		// Navigation may still need to be recalibrated depending on the drives a ship has.
		// Only do this for player ships as to display correct information on the map.
		// Non-player ships will recalibrate before they jump.
		else if(isYours)
			navigation.Recalibrate(*this);
	}
}



// Get the list of weapons.
Armament &Ship::GetArmament()
{
	return armament;
}



const vector<Hardpoint> &Ship::Weapons() const
{
	return armament.Get();
}



// Check if we are able to fire the given weapon (i.e. there is enough
// energy, ammo, and fuel to fire it).
bool Ship::CanFire(const Weapon *weapon) const
{
	if(!weapon || !weapon->IsWeapon())
		return false;

	if(weapon->Ammo())
	{
		auto it = outfits.find(weapon->Ammo());
		if(it == outfits.end() || it->second < weapon->AmmoUsage())
			return false;
	}

	if(energy < weapon->FiringEnergy() + weapon->RelativeFiringEnergy() * attributes.Get("energy capacity"))
		return false;
	if(fuel < weapon->FiringFuel() + weapon->RelativeFiringFuel() * attributes.Get("fuel capacity"))
		return false;
	// We do check hull, but we don't check shields. Ships can survive with all shields depleted.
	// Ships should not disable themselves, so we check if we stay above minimumHull.
	if(hull - MinimumHull() < weapon->FiringHull() + weapon->RelativeFiringHull() * attributes.Get("hull"))
		return false;

	// If a weapon requires heat to fire, (rather than generating heat), we must
	// have enough heat to spare.
	if(heat < -(weapon->FiringHeat() + (!weapon->RelativeFiringHeat()
			? 0. : weapon->RelativeFiringHeat() * MaximumHeat())))
		return false;
	// Repeat this for various effects which shouldn't drop below 0.
	if(ionization < -weapon->FiringIon())
		return false;
	if(disruption < -weapon->FiringDisruption())
		return false;
	if(slowness < -weapon->FiringSlowing())
		return false;

	return true;
}



// Fire the given weapon (i.e. deduct whatever energy, ammo, hull, shields
// or fuel it uses and add whatever heat it generates. Assume that CanFire()
// is true.
void Ship::ExpendAmmo(const Weapon &weapon)
{
	// Compute this ship's initial capacities, in case the consumption of the ammunition outfit(s)
	// modifies them, so that relative costs are calculated based on the pre-firing state of the ship.
	const double relativeEnergyChange = weapon.RelativeFiringEnergy() * attributes.Get("energy capacity");
	const double relativeFuelChange = weapon.RelativeFiringFuel() * attributes.Get("fuel capacity");
	const double relativeHeatChange = !weapon.RelativeFiringHeat() ? 0. : weapon.RelativeFiringHeat() * MaximumHeat();
	const double relativeHullChange = weapon.RelativeFiringHull() * attributes.Get("hull");
	const double relativeShieldChange = weapon.RelativeFiringShields() * attributes.Get("shields");

	if(const Outfit *ammo = weapon.Ammo())
	{
		// Some amount of the ammunition mass to be removed from the ship carries thermal energy.
		// A realistic fraction applicable to all cases cannot be computed, so assume 50%.
		heat -= weapon.AmmoUsage() * .5 * ammo->Mass() * MAXIMUM_TEMPERATURE * Heat();
		AddOutfit(ammo, -weapon.AmmoUsage());
		// Only the player's ships make use of attraction and deterrence.
		if(isYours && !OutfitCount(ammo) && ammo->AmmoUsage())
			deterrence = CalculateDeterrence();
	}

	energy -= weapon.FiringEnergy() + relativeEnergyChange;
	fuel -= weapon.FiringFuel() + relativeFuelChange;
	heat += weapon.FiringHeat() + relativeHeatChange;
	shields -= weapon.FiringShields() + relativeShieldChange;

	// Since weapons fire from within the shields, hull and "status" damages are dealt in full.
	hull -= weapon.FiringHull() + relativeHullChange;
	ionization += weapon.FiringIon();
	scrambling += weapon.FiringScramble();
	disruption += weapon.FiringDisruption();
	slowness += weapon.FiringSlowing();
	discharge += weapon.FiringDischarge();
	corrosion += weapon.FiringCorrosion();
	leakage += weapon.FiringLeak();
	burning += weapon.FiringBurn();
}



// Each ship can have a target system (to travel to), a target planet (to
// land on) and a target ship (to move to, and attack if hostile).
shared_ptr<Ship> Ship::GetTargetShip() const
{
	return targetShip.lock();
}



shared_ptr<Ship> Ship::GetShipToAssist() const
{
	return shipToAssist.lock();
}



const StellarObject *Ship::GetTargetStellar() const
{
	return targetPlanet;
}



const System *Ship::GetTargetSystem() const
{
	return (targetSystem == currentSystem) ? nullptr : targetSystem;
}



// Mining target.
shared_ptr<Minable> Ship::GetTargetAsteroid() const
{
	return targetAsteroid.lock();
}



shared_ptr<Flotsam> Ship::GetTargetFlotsam() const
{
	return targetFlotsam.lock();
}



void Ship::SetFleeing(bool fleeing)
{
	isFleeing = fleeing;
}



// Set this ship's targets.
void Ship::SetTargetShip(const shared_ptr<Ship> &ship)
{
	if(ship != GetTargetShip())
	{
		targetShip = ship;
		// When you change targets, clear your scanning records.
		cargoScan = 0.;
		outfitScan = 0.;
	}
	targetAsteroid.reset();
}



void Ship::SetShipToAssist(const shared_ptr<Ship> &ship)
{
	shipToAssist = ship;
}



void Ship::SetTargetStellar(const StellarObject *object)
{
	targetPlanet = object;
}



void Ship::SetTargetSystem(const System *system)
{
	targetSystem = system;
}



// Mining target.
void Ship::SetTargetAsteroid(const shared_ptr<Minable> &asteroid)
{
	targetAsteroid = asteroid;
	targetShip.reset();
}



void Ship::SetTargetFlotsam(const shared_ptr<Flotsam> &flotsam)
{
	targetFlotsam = flotsam;
}



void Ship::SetParent(const shared_ptr<Ship> &ship)
{
	shared_ptr<Ship> oldParent = parent.lock();
	if(oldParent)
		oldParent->RemoveEscort(*this);

	parent = ship;
	if(ship)
		ship->AddEscort(*this);
}



shared_ptr<Ship> Ship::GetParent() const
{
	return parent.lock();
}



const vector<weak_ptr<Ship>> &Ship::GetEscorts() const
{
	return escorts;
}



// Add escorts to this ship. Escorts look to the parent ship for movement
// cues and try to stay with it when it lands or goes into hyperspace.
void Ship::AddEscort(Ship &ship)
{
	escorts.push_back(ship.shared_from_this());
}



void Ship::RemoveEscort(const Ship &ship)
{
	auto it = escorts.begin();
	for( ; it != escorts.end(); ++it)
		if(it->lock().get() == &ship)
		{
			escorts.erase(it);
			return;
		}
}



double Ship::MinimumHull() const
{
	if(neverDisabled)
		return 0.;

	double maximumHull = attributes.Get("hull");
	double absoluteThreshold = attributes.Get("absolute threshold");
	if(absoluteThreshold > 0.)
		return absoluteThreshold;

	double thresholdPercent = attributes.Get("threshold percentage");
	double transition = 1 / (1 + 0.0005 * maximumHull);
	double minimumHull = maximumHull * (thresholdPercent > 0.
		? min(thresholdPercent, 1.) : 0.1 * (1. - transition) + 0.5 * transition);

	return max(0., floor(minimumHull + attributes.Get("hull threshold")));
}



void Ship::CreateExplosion(vector<Visual> &visuals, bool spread)
{
	if(!HasSprite() || !GetMask().IsLoaded() || explosionEffects.empty())
		return;

	// Bail out if this loops enough times, just in case.
	for(int i = 0; i < 10; ++i)
	{
		Point point((Random::Real() - .5) * Width(),
			(Random::Real() - .5) * Height());
		if(GetMask().Contains(point, Angle()))
		{
			// Pick an explosion.
			int type = Random::Int(explosionTotal);
			auto it = explosionEffects.begin();
			for( ; it != explosionEffects.end(); ++it)
			{
				type -= it->second;
				if(type < 0)
					break;
			}
			Point effectVelocity = velocity;
			if(spread)
			{
				double scale = .04 * (Width() + Height());
				effectVelocity += Angle::Random().Unit() * (scale * Random::Real());
			}
			visuals.emplace_back(*it->first, angle.Rotate(point) + position, std::move(effectVelocity), angle);
			++explosionCount;
			return;
		}
	}
}



// Place a "spark" effect, like ionization or disruption.
void Ship::CreateSparks(vector<Visual> &visuals, const string &name, double amount)
{
	CreateSparks(visuals, GameData::Effects().Get(name), amount);
}



void Ship::CreateSparks(vector<Visual> &visuals, const Effect *effect, double amount)
{
	if(forget)
		return;

	// Limit the number of sparks, depending on the size of the sprite.
	amount = min(amount, Width() * Height() * .0006);
	// Preallocate capacity, in case we're adding a non-trivial number of sparks.
	visuals.reserve(visuals.size() + static_cast<int>(amount));

	while(true)
	{
		amount -= Random::Real();
		if(amount <= 0.)
			break;

		Point point((Random::Real() - .5) * Width(),
			(Random::Real() - .5) * Height());
		if(GetMask().Contains(point, Angle()))
			visuals.emplace_back(*effect, angle.Rotate(point) + position, velocity, angle);
	}
}



double Ship::CalculateAttraction() const
{
	return max(0., .4 * sqrt(attributes.Get("cargo space")) - 1.8);
}



double Ship::CalculateDeterrence() const
{
	double tempDeterrence = 0.;
	for(const Hardpoint &hardpoint : Weapons())
		if(hardpoint.GetOutfit())
		{
			const Outfit *weapon = hardpoint.GetOutfit();
			if(weapon->Ammo() && weapon->AmmoUsage() && !OutfitCount(weapon->Ammo()))
				continue;
			double strength = weapon->ShieldDamage() + weapon->HullDamage()
				+ (weapon->RelativeShieldDamage() * attributes.Get("shields"))
				+ (weapon->RelativeHullDamage() * attributes.Get("hull"));
			tempDeterrence += .12 * strength / weapon->Reload();
		}
	return tempDeterrence;
}<|MERGE_RESOLUTION|>--- conflicted
+++ resolved
@@ -24,7 +24,6 @@
 #include "Flotsam.h"
 #include "text/Format.h"
 #include "GameData.h"
-#include "Gamerules.h"
 #include "Government.h"
 #include "JumpTypes.h"
 #include "Logger.h"
@@ -2391,14 +2390,7 @@
 		if(currentSystem)
 		{
 			double scale = .2 + 1.8 / (.001 * position.Length() + 1);
-<<<<<<< HEAD
-			// If the universal ramscoop gamerule is true, then even if a ship has no ramscoop,
-			// it can harvest a tiny bit of fuel by flying close to the star.
-			double universal = 0.05 * scale * GameData::GetGamerules().UniversalRamscoopActive();
-			fuel += currentSystem->SolarWind() * .03 * scale * (sqrt(attributes.Get("ramscoop")) + universal);
-=======
 			fuel += currentSystem->RamscoopFuel(attributes.Get("ramscoop"), scale);
->>>>>>> c024ff9c
 
 			double solarScaling = currentSystem->SolarPower() * scale;
 			energy += solarScaling * attributes.Get("solar collection");
