--- conflicted
+++ resolved
@@ -2299,19 +2299,11 @@
 	pilotError = 0;
 	pilotOkay = 0;
 
-<<<<<<< HEAD
 	if((rechargeType & Port::RechargeType::Shields) || attributes.Get("shield generation"))
-		shields = attributes.Get("shields");
+		shields = MaxShields();
 	if((rechargeType & Port::RechargeType::Hull) || attributes.Get("hull repair rate"))
-		hull = attributes.Get("hull");
+		hull = MaxHull();
 	if((rechargeType & Port::RechargeType::Energy) || attributes.Get("energy generation"))
-=======
-	if(atSpaceport || attributes.Get("shield generation"))
-		shields = MaxShields();
-	if(atSpaceport || attributes.Get("hull repair rate"))
-		hull = MaxHull();
-	if(atSpaceport || attributes.Get("energy generation"))
->>>>>>> 37022606
 		energy = attributes.Get("energy capacity");
 	if((rechargeType & Port::RechargeType::Fuel) || attributes.Get("fuel generation"))
 		fuel = attributes.Get("fuel capacity");
