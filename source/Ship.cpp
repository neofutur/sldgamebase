--- conflicted
+++ resolved
@@ -1838,24 +1838,16 @@
 		const double hullFuel = (attributes.Get("hull fuel") * (1. + attributes.Get("hull fuel multiplier"))) / hullAvailable;
 		const double hullHeat = (attributes.Get("hull heat") * (1. + attributes.Get("hull heat multiplier"))) / hullAvailable;
 		double hullRemaining = hullAvailable;
-<<<<<<< HEAD
 		if(!hullDelay)
-			DoRepair(hull, hullRemaining, attributes.Get("hull"), energy, hullEnergy, fuel, hullFuel);
-=======
-		DoRepair(hull, hullRemaining, attributes.Get("hull"), energy, hullEnergy, fuel, hullFuel, heat, hullHeat);
->>>>>>> a33eb69d
+			DoRepair(hull, hullRemaining, attributes.Get("hull"), energy, hullEnergy, fuel, hullFuel, heat, hullHeat);
 		
 		const double shieldsAvailable = attributes.Get("shield generation") * (1. + attributes.Get("shield generation multiplier"));
 		const double shieldsEnergy = (attributes.Get("shield energy") * (1. + attributes.Get("shield energy multiplier"))) / shieldsAvailable;
 		const double shieldsFuel = (attributes.Get("shield fuel") * (1. + attributes.Get("shield fuel multiplier"))) / shieldsAvailable;
 		const double shieldsHeat = (attributes.Get("shield heat") * (1. + attributes.Get("shield heat multiplier"))) / shieldsAvailable;
 		double shieldsRemaining = shieldsAvailable;
-<<<<<<< HEAD
 		if(!shieldDelay)
-			DoRepair(shields, shieldsRemaining, attributes.Get("shields"), energy, shieldsEnergy, fuel, shieldsFuel);
-=======
-		DoRepair(shields, shieldsRemaining, attributes.Get("shields"), energy, shieldsEnergy, fuel, shieldsFuel, heat, shieldsHeat);
->>>>>>> a33eb69d
+			DoRepair(shields, shieldsRemaining, attributes.Get("shields"), energy, shieldsEnergy, fuel, shieldsFuel, heat, shieldsHeat);
 		
 		if(!bays.empty())
 		{
@@ -1878,15 +1870,10 @@
 			for(const pair<double, Ship *> &it : carried)
 			{
 				Ship &ship = *it.second;
-<<<<<<< HEAD
 				if(!hullDelay)
-					DoRepair(ship.hull, hullRemaining, ship.attributes.Get("hull"), energy, hullEnergy, fuel, hullFuel);
+					DoRepair(ship.hull, hullRemaining, ship.attributes.Get("hull"), energy, hullEnergy, heat, hullHeat, fuel, hullFuel);
 				if(!shieldDelay)
-					DoRepair(ship.shields, shieldsRemaining, ship.attributes.Get("shields"), energy, shieldsEnergy, fuel, shieldsFuel);
-=======
-				DoRepair(ship.hull, hullRemaining, ship.attributes.Get("hull"), energy, hullEnergy, heat, hullHeat, fuel, hullFuel);
-				DoRepair(ship.shields, shieldsRemaining, ship.attributes.Get("shields"), energy, shieldsEnergy, heat, shieldsHeat, fuel, shieldsFuel);
->>>>>>> a33eb69d
+					DoRepair(ship.shields, shieldsRemaining, ship.attributes.Get("shields"), energy, shieldsEnergy, heat, shieldsHeat, fuel, shieldsFuel);
 			}
 			
 			// Now that there is no more need to use energy for hull and shield
@@ -1900,22 +1887,10 @@
 				DoRepair(ship.fuel, fuelRemaining, ship.attributes.Get("fuel capacity"));
 			}
 		}
-<<<<<<< HEAD
-		
-		// Add to this ship's heat based on how much repair was actually done.
-		// This can be done at the end of everything else because unlike energy,
-		// heat does not limit how much repair can actually be done.
-		if(hullAvailable)
-			heat += (hullAvailable - hullRemaining) * hullHeat;
-		if(shieldsAvailable)
-			heat += (shieldsAvailable - shieldsRemaining) * shieldsHeat;
-		
 		// Decrease the shield and hull delays by 1 now that shield generation
 		// and hull repair have been skipped over.
 		shieldDelay = max(0, shieldDelay - 1);
 		hullDelay = max(0, hullDelay - 1);
-=======
->>>>>>> a33eb69d
 	}
 	
 	// Handle ionization effects, etc.
