--- conflicted
+++ resolved
@@ -3137,7 +3137,6 @@
 
 
 
-<<<<<<< HEAD
 bool Ship::NeedsFuel(bool followParent) const
 {
 	double jumpFuel = 0.;
@@ -3152,7 +3151,10 @@
 	if(!jumpFuel)
 		jumpFuel = JumpFuel(targetSystem);
 	return (fuel < jumpFuel) && attributes.Get("fuel capacity") && Fuel() != 1.;
-=======
+}
+
+
+
 // Get the actual shield level of the ship.
 double Ship::ShieldLevel() const
 {
@@ -3178,7 +3180,6 @@
 	// not when they are directly on it, so account for this by adding a small amount
 	// of hull above the current hull level.
 	return max(0., hull + 0.25 - MinimumHull());
->>>>>>> d40852ff
 }
 
 
@@ -3212,7 +3213,6 @@
 	// If no destination is given, return the maximum fuel per jump.
 	if(!destination)
 		return max(JumpDriveFuel(), HyperdriveFuel());
-<<<<<<< HEAD
 	
 	bool linked = currentSystem->Links().count(destination);
 	// Figure out what sort of jump we're making.
@@ -3224,10 +3224,6 @@
 	
 	// If the given system is not reachable via hyperspace in one hop, return 0.
 	return 0.;
-=======
-
-	return GetCheapestJumpType(destination).second;
->>>>>>> d40852ff
 }
 
 
