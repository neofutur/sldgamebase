--- conflicted
+++ resolved
@@ -1962,13 +1962,6 @@
 }
 
 
-<<<<<<< HEAD
-			double solarScaling = currentSystem->SolarPower() * scale;
-			energy += solarScaling * attributes.Get("solar collection");
-			heat += solarScaling * (attributes.Get("solar heat") + .5);
-		}
-=======
->>>>>>> b8a5631e
 
 const System *Ship::GetActualSystem() const
 {
@@ -3750,7 +3743,7 @@
 
 			double solarScaling = currentSystem->SolarPower() * scale;
 			energy += solarScaling * attributes.Get("solar collection");
-			heat += solarScaling * attributes.Get("solar heat");
+			heat += solarScaling * (attributes.Get("solar heat") + .5);
 		}
 
 		double coolingEfficiency = CoolingEfficiency();
