--- conflicted
+++ resolved
@@ -2825,29 +2825,12 @@
 		capturer->AddCrew(-transfer);
 		AddCrew(transfer);
 	}
-<<<<<<< HEAD
-	
+
 	// Clear this ship's previous targets.
 	ClearTargetsAndOrders();
 	// Set the capturer as this ship's parent.
 	SetParent(capturer);
-	
-=======
-
-	commands.Clear();
-	// Set the capturer as this ship's parent.
-	SetParent(capturer);
-	// Clear this ship's previous targets.
-	SetTargetShip(shared_ptr<Ship>());
-	SetTargetStellar(nullptr);
-	SetTargetSystem(nullptr);
-	shipToAssist.reset();
-	targetAsteroid.reset();
-	targetFlotsam.reset();
-	hyperspaceSystem = nullptr;
-	landingPlanet = nullptr;
-
->>>>>>> c9cc144b
+
 	// This ship behaves like its new parent does.
 	isSpecial = capturer->isSpecial;
 	isYours = capturer->isYours;
