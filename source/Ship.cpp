/* Ship.cpp
Copyright (c) 2014 by Michael Zahniser

Endless Sky is free software: you can redistribute it and/or modify it under the
terms of the GNU General Public License as published by the Free Software
Foundation, either version 3 of the License, or (at your option) any later version.

Endless Sky is distributed in the hope that it will be useful, but WITHOUT ANY
WARRANTY; without even the implied warranty of MERCHANTABILITY or FITNESS FOR A
PARTICULAR PURPOSE. See the GNU General Public License for more details.

You should have received a copy of the GNU General Public License along with
this program. If not, see <https://www.gnu.org/licenses/>.
*/

#include "Ship.h"

#include "Audio.h"
#include "CategoryList.h"
#include "CategoryTypes.h"
#include "DamageDealt.h"
#include "DataNode.h"
#include "DataWriter.h"
#include "Effect.h"
#include "Flotsam.h"
#include "text/Format.h"
#include "FormationPattern.h"
#include "GameData.h"
#include "Government.h"
#include "JumpTypes.h"
#include "Logger.h"
#include "Mask.h"
#include "Messages.h"
#include "Phrase.h"
#include "Planet.h"
#include "PlayerInfo.h"
#include "Preferences.h"
#include "Projectile.h"
#include "Random.h"
#include "ShipEvent.h"
#include "Sound.h"
#include "Sprite.h"
#include "SpriteSet.h"
#include "StellarObject.h"
#include "System.h"
#include "TextReplacements.h"
#include "Visual.h"
#include "Wormhole.h"

#include <algorithm>
#include <cassert>
#include <cmath>
#include <limits>
#include <sstream>

using namespace std;

namespace {
	const string FIGHTER_REPAIR = "Repair fighters in";
	const vector<string> BAY_SIDE = {"inside", "over", "under"};
	const vector<string> BAY_FACING = {"forward", "left", "right", "back"};
	const vector<Angle> BAY_ANGLE = {Angle(0.), Angle(-90.), Angle(90.), Angle(180.)};

	const vector<string> ENGINE_SIDE = {"under", "over"};
	const vector<string> STEERING_FACING = {"none", "left", "right"};

	const double MAXIMUM_TEMPERATURE = 100.;

	const double SCAN_TIME = 600.;

	// Helper function to transfer energy to a given stat if it is less than the
	// given maximum value.
	void DoRepair(double &stat, double &available, double maximum)
	{
		double transfer = max(0., min(available, maximum - stat));
		stat += transfer;
		available -= transfer;
	}

	// Helper function to repair a given stat up to its maximum, limited by
	// how much repair is available and how much energy, fuel, and heat are available.
	// Updates the stat, the available amount, and the energy, fuel, and heat amounts.
	void DoRepair(double &stat, double &available, double maximum, double &energy, double energyCost,
		double &fuel, double fuelCost, double &heat, double heatCost)
	{
		if(available <= 0. || stat >= maximum)
			return;

		// Energy, heat, and fuel costs are the energy, fuel, or heat required per unit repaired.
		if(energyCost > 0.)
			available = min(available, energy / energyCost);
		if(fuelCost > 0.)
			available = min(available, fuel / fuelCost);
		if(heatCost < 0.)
			available = min(available, heat / -heatCost);

		double transfer = min(available, maximum - stat);
		if(transfer > 0.)
		{
			stat += transfer;
			available -= transfer;
			energy -= transfer * energyCost;
			fuel -= transfer * fuelCost;
			heat += transfer * heatCost;
		}
	}

	// Helper function to reduce a given status effect according
	// to its resistance, limited by how much energy, fuel, and heat are available.
	// Updates the stat and the energy, fuel, and heat amounts.
	void DoStatusEffect(bool isDeactivated, double &stat, double resistance, double &energy, double energyCost,
		double &fuel, double fuelCost, double &heat, double heatCost)
	{
		if(isDeactivated || resistance <= 0.)
		{
			stat = max(0., .99 * stat);
			return;
		}

		// Calculate how much resistance can be used assuming no
		// energy or fuel cost.
		resistance = .99 * stat - max(0., .99 * stat - resistance);

		// Limit the resistance by the available energy, heat, and fuel.
		if(energyCost > 0.)
			resistance = min(resistance, energy / energyCost);
		if(fuelCost > 0.)
			resistance = min(resistance, fuel / fuelCost);
		if(heatCost < 0.)
			resistance = min(resistance, heat / -heatCost);

		// Update the stat, energy, heat, and fuel given how much resistance is being used.
		if(resistance > 0.)
		{
			stat = max(0., .99 * stat - resistance);
			energy -= resistance * energyCost;
			fuel -= resistance * fuelCost;
			heat += resistance * heatCost;
		}
		else
			stat = max(0., .99 * stat);
	}

	// Get an overview of how many weapon-outfits are equipped.
	map<const Outfit *, int> GetEquipped(const vector<Hardpoint> &weapons)
	{
		map<const Outfit *, int> equipped;
		for(const Hardpoint &hardpoint : weapons)
			if(hardpoint.GetOutfit())
				++equipped[hardpoint.GetOutfit()];
		return equipped;
	}

	void LogWarning(const string &modelName, const string &name, string &&warning)
	{
		string shipID = modelName + (name.empty() ? ": " : " \"" + name + "\": ");
		Logger::LogError(shipID + std::move(warning));
	}

	// Transfer as many of the given outfits from the source ship to the target
	// ship as the source ship can remove and the target ship can handle. Returns the
	// items and amounts that were actually transferred (so e.g. callers can determine
	// how much material was transferred, if any).
	map<const Outfit *, int> TransferAmmo(const map<const Outfit *, int> &stockpile, Ship &from, Ship &to)
	{
		auto transferred = map<const Outfit *, int>{};
		for(auto &&item : stockpile)
		{
			assert(item.second > 0 && "stockpile count must be positive");
			int unloadable = abs(from.Attributes().CanAdd(*item.first, -item.second));
			int loadable = to.Attributes().CanAdd(*item.first, unloadable);
			if(loadable > 0)
			{
				from.AddOutfit(item.first, -loadable);
				to.AddOutfit(item.first, loadable);
				transferred[item.first] = loadable;
			}
		}
		return transferred;
	}

	// Ships which are scrambled have a chance for their weapons to jam,
	// delaying their firing for another reload cycle. The less energy
	// a ship has relative to its max and the more scrambled the ship is,
	// the higher the chance that a weapon will jam. The jam chance is
	// capped at 50%. Very small amounts of scrambling are ignored.
	// The scale is such that a weapon with a scrambling damage of 5 and a reload
	// of 60 (i.e. the ion cannon) will only ever push a ship to a jam chance
	// of 5% when it is at 100% energy.
	double CalculateJamChance(double maxEnergy, double scrambling)
	{
		double scale = maxEnergy * 220.;
		return scrambling > .1 ? min(0.5, scale ? scrambling / scale : 1.) : 0.;
	}
}



// Construct and Load() at the same time.
Ship::Ship(const DataNode &node)
{
	Load(node);
}



void Ship::Load(const DataNode &node)
{
	if(node.Size() >= 2)
		modelName = node.Token(1);
	if(node.Size() >= 3)
	{
		base = GameData::Ships().Get(modelName);
		variantName = node.Token(2);
	}
	isDefined = true;

	government = GameData::PlayerGovernment();

	// Note: I do not clear the attributes list here so that it is permissible
	// to override one ship definition with another.
	bool hasEngine = false;
	bool hasArmament = false;
	bool hasBays = false;
	bool hasExplode = false;
	bool hasLeak = false;
	bool hasFinalExplode = false;
	bool hasOutfits = false;
	bool hasDescription = false;
	for(const DataNode &child : node)
	{
		const string &key = child.Token(0);
		bool add = (key == "add");
		if(add && (child.Size() < 2 || child.Token(1) != "attributes"))
		{
			child.PrintTrace("Skipping invalid use of 'add' with " + (child.Size() < 2
					? "no key." : "key: " + child.Token(1)));
			continue;
		}
		if(key == "sprite")
			LoadSprite(child);
		else if(child.Token(0) == "thumbnail" && child.Size() >= 2)
			thumbnail = SpriteSet::Get(child.Token(1));
		else if(key == "name" && child.Size() >= 2)
			name = child.Token(1);
		else if(key == "plural" && child.Size() >= 2)
			pluralModelName = child.Token(1);
		else if(key == "noun" && child.Size() >= 2)
			noun = child.Token(1);
		else if(key == "swizzle" && child.Size() >= 2)
			customSwizzle = child.Value(1);
		else if(key == "uuid" && child.Size() >= 2)
			uuid = EsUuid::FromString(child.Token(1));
		else if(key == "attributes" || add)
		{
			if(!add)
				baseAttributes.Load(child);
			else
			{
				addAttributes = true;
				attributes.Load(child);
			}
		}
		else if((key == "engine" || key == "reverse engine" || key == "steering engine") && child.Size() >= 3)
		{
			if(!hasEngine)
			{
				enginePoints.clear();
				reverseEnginePoints.clear();
				steeringEnginePoints.clear();
				hasEngine = true;
			}
			bool reverse = (key == "reverse engine");
			bool steering = (key == "steering engine");

			vector<EnginePoint> &editPoints = (!steering && !reverse) ? enginePoints :
				(reverse ? reverseEnginePoints : steeringEnginePoints);
			editPoints.emplace_back(0.5 * child.Value(1), 0.5 * child.Value(2),
				(child.Size() > 3 ? child.Value(3) : 1.));
			EnginePoint &engine = editPoints.back();
			if(reverse)
				engine.facing = Angle(180.);
			for(const DataNode &grand : child)
			{
				const string &grandKey = grand.Token(0);
				if(grandKey == "zoom" && grand.Size() >= 2)
					engine.zoom = grand.Value(1);
				else if(grandKey == "angle" && grand.Size() >= 2)
					engine.facing += Angle(grand.Value(1));
				else
				{
					for(unsigned j = 1; j < ENGINE_SIDE.size(); ++j)
						if(grandKey == ENGINE_SIDE[j])
							engine.side = j;
					if(steering)
						for(unsigned j = 1; j < STEERING_FACING.size(); ++j)
							if(grandKey == STEERING_FACING[j])
								engine.steering = j;
				}
			}
		}
		else if(key == "gun" || key == "turret")
		{
			if(!hasArmament)
			{
				armament = Armament();
				hasArmament = true;
			}
			const Outfit *outfit = nullptr;
			Point hardpoint;
			if(child.Size() >= 3)
			{
				hardpoint = Point(child.Value(1), child.Value(2));
				if(child.Size() >= 4)
					outfit = GameData::Outfits().Get(child.Token(3));
			}
			else
			{
				if(child.Size() >= 2)
					outfit = GameData::Outfits().Get(child.Token(1));
			}
			Angle gunPortAngle = Angle(0.);
			bool gunPortParallel = false;
			bool drawUnder = (key == "gun");
			if(child.HasChildren())
			{
				for(const DataNode &grand : child)
				{
					if(grand.Token(0) == "angle" && grand.Size() >= 2)
						gunPortAngle = grand.Value(1);
					else if(grand.Token(0) == "parallel")
						gunPortParallel = true;
					else if(grand.Token(0) == "under")
						drawUnder = true;
					else if(grand.Token(0) == "over")
						drawUnder = false;
					else
						grand.PrintTrace("Skipping unrecognized attribute:");
				}
			}
			if(key == "gun")
				armament.AddGunPort(hardpoint, gunPortAngle, gunPortParallel, drawUnder, outfit);
			else
				armament.AddTurret(hardpoint, drawUnder, outfit);
		}
		else if(key == "never disabled")
			neverDisabled = true;
		else if(key == "uncapturable")
			isCapturable = false;
		else if(((key == "fighter" || key == "drone") && child.Size() >= 3) ||
			(key == "bay" && child.Size() >= 4))
		{
			// While the `drone` and `fighter` keywords are supported for backwards compatibility, the
			// standard format is `bay <ship-category>`, with the same signature for other values.
			string category = "Fighter";
			int childOffset = 0;
			if(key == "drone")
				category = "Drone";
			else if(key == "bay")
			{
				category = child.Token(1);
				childOffset += 1;
			}

			if(!hasBays)
			{
				bays.clear();
				hasBays = true;
			}
			bays.emplace_back(child.Value(1 + childOffset), child.Value(2 + childOffset), category);
			Bay &bay = bays.back();
			for(int i = 3 + childOffset; i < child.Size(); ++i)
			{
				for(unsigned j = 1; j < BAY_SIDE.size(); ++j)
					if(child.Token(i) == BAY_SIDE[j])
						bay.side = j;
				for(unsigned j = 1; j < BAY_FACING.size(); ++j)
					if(child.Token(i) == BAY_FACING[j])
						bay.facing = BAY_ANGLE[j];
			}
			if(child.HasChildren())
				for(const DataNode &grand : child)
				{
					// Load in the effect(s) to be displayed when the ship launches.
					if(grand.Token(0) == "launch effect" && grand.Size() >= 2)
					{
						int count = grand.Size() >= 3 ? static_cast<int>(grand.Value(2)) : 1;
						const Effect *e = GameData::Effects().Get(grand.Token(1));
						bay.launchEffects.insert(bay.launchEffects.end(), count, e);
					}
					else if(grand.Token(0) == "angle" && grand.Size() >= 2)
						bay.facing = Angle(grand.Value(1));
					else
					{
						bool handled = false;
						for(unsigned i = 1; i < BAY_SIDE.size(); ++i)
							if(grand.Token(0) == BAY_SIDE[i])
							{
								bay.side = i;
								handled = true;
							}
						for(unsigned i = 1; i < BAY_FACING.size(); ++i)
							if(grand.Token(0) == BAY_FACING[i])
							{
								bay.facing = BAY_ANGLE[i];
								handled = true;
							}
						if(!handled)
							grand.PrintTrace("Skipping unrecognized attribute:");
					}
				}
		}
		else if(key == "leak" && child.Size() >= 2)
		{
			if(!hasLeak)
			{
				leaks.clear();
				hasLeak = true;
			}
			Leak leak(GameData::Effects().Get(child.Token(1)));
			if(child.Size() >= 3)
				leak.openPeriod = child.Value(2);
			if(child.Size() >= 4)
				leak.closePeriod = child.Value(3);
			leaks.push_back(leak);
		}
		else if(key == "explode" && child.Size() >= 2)
		{
			if(!hasExplode)
			{
				explosionEffects.clear();
				explosionTotal = 0;
				hasExplode = true;
			}
			int count = (child.Size() >= 3) ? child.Value(2) : 1;
			explosionEffects[GameData::Effects().Get(child.Token(1))] += count;
			explosionTotal += count;
		}
		else if(key == "final explode" && child.Size() >= 2)
		{
			if(!hasFinalExplode)
			{
				finalExplosions.clear();
				hasFinalExplode = true;
			}
			int count = (child.Size() >= 3) ? child.Value(2) : 1;
			finalExplosions[GameData::Effects().Get(child.Token(1))] += count;
		}
		else if(key == "outfits")
		{
			if(!hasOutfits)
			{
				outfits.clear();
				hasOutfits = true;
			}
			for(const DataNode &grand : child)
			{
				int count = (grand.Size() >= 2) ? grand.Value(1) : 1;
				if(count > 0)
					outfits[GameData::Outfits().Get(grand.Token(0))] += count;
				else
					grand.PrintTrace("Skipping invalid outfit count:");
			}

			// Verify we have at least as many installed outfits as were identified as "equipped."
			// If not (e.g. a variant definition), ensure FinishLoading equips into a blank slate.
			if(!hasArmament)
				for(const auto &pair : GetEquipped(Weapons()))
				{
					auto it = outfits.find(pair.first);
					if(it == outfits.end() || it->second < pair.second)
					{
						armament.UninstallAll();
						break;
					}
				}
		}
		else if(key == "cargo")
			cargo.Load(child);
		else if(key == "crew" && child.Size() >= 2)
			crew = static_cast<int>(child.Value(1));
		else if(key == "fuel" && child.Size() >= 2)
			fuel = child.Value(1);
		else if(key == "shields" && child.Size() >= 2)
			shields = child.Value(1);
		else if(key == "hull" && child.Size() >= 2)
			hull = child.Value(1);
		else if(key == "position" && child.Size() >= 3)
			position = Point(child.Value(1), child.Value(2));
		else if(key == "system" && child.Size() >= 2)
			currentSystem = GameData::Systems().Get(child.Token(1));
		else if(key == "planet" && child.Size() >= 2)
		{
			zoom = 0.;
			landingPlanet = GameData::Planets().Get(child.Token(1));
		}
		else if(key == "destination system" && child.Size() >= 2)
			targetSystem = GameData::Systems().Get(child.Token(1));
		else if(key == "parked")
			isParked = true;
		else if(key == "description" && child.Size() >= 2)
		{
			if(!hasDescription)
			{
				description.clear();
				hasDescription = true;
			}
			description += child.Token(1);
			description += '\n';
		}
<<<<<<< HEAD
		// TODO: formation rings also need to be serialized (in load and store).
		else if(key == "formation" && child.Size() >= 2)
			formationPattern = GameData::Formations().Get(child.Token(1));
=======
		else if(key == "remove" && child.Size() >= 2)
		{
			if(child.Token(1) == "bays")
				removeBays = true;
			else
				child.PrintTrace("Skipping unsupported \"remove\":");
		}
>>>>>>> 9bb41c84
		else if(key != "actions")
			child.PrintTrace("Skipping unrecognized attribute:");
	}

	// If no plural model name was given, default to the model name with an 's' appended.
	// If the model name ends with an 's' or 'z', print a warning because the default plural will never be correct.
	// Variants will import their plural name from the base model in FinishLoading.
	if(pluralModelName.empty() && variantName.empty())
	{
		pluralModelName = modelName + 's';
		if(modelName.back() == 's' || modelName.back() == 'z')
			node.PrintTrace("Warning: explicit plural name definition required, but none is provided. Defaulting to \""
					+ pluralModelName + "\".");
	}
}



// When loading a ship, some of the outfits it lists may not have been
// loaded yet. So, wait until everything has been loaded, then call this.
void Ship::FinishLoading(bool isNewInstance)
{
	// All copies of this ship should save pointers to the "explosion" weapon
	// definition stored safely in the ship model, which will not be destroyed
	// until GameData is when the program quits. Also copy other attributes of
	// the base model if no overrides were given.
	if(GameData::Ships().Has(modelName))
	{
		const Ship *model = GameData::Ships().Get(modelName);
		explosionWeapon = &model->BaseAttributes();
		if(pluralModelName.empty())
			pluralModelName = model->pluralModelName;
		if(noun.empty())
			noun = model->noun;
		if(!thumbnail)
			thumbnail = model->thumbnail;
	}

	// If this ship has a base class, copy any attributes not defined here.
	// Exception: uncapturable and "never disabled" flags don't carry over.
	if(base && base != this)
	{
		if(!GetSprite())
			reinterpret_cast<Body &>(*this) = *base;
		if(customSwizzle == -1)
			customSwizzle = base->CustomSwizzle();
		if(baseAttributes.Attributes().empty())
			baseAttributes = base->baseAttributes;
		if(bays.empty() && !base->bays.empty() && !removeBays)
			bays = base->bays;
		if(enginePoints.empty())
			enginePoints = base->enginePoints;
		if(reverseEnginePoints.empty())
			reverseEnginePoints = base->reverseEnginePoints;
		if(steeringEnginePoints.empty())
			steeringEnginePoints = base->steeringEnginePoints;
		if(explosionEffects.empty())
		{
			explosionEffects = base->explosionEffects;
			explosionTotal = base->explosionTotal;
		}
		if(finalExplosions.empty())
			finalExplosions = base->finalExplosions;
		if(outfits.empty())
			outfits = base->outfits;
		if(description.empty())
			description = base->description;

		bool hasHardpoints = false;
		for(const Hardpoint &hardpoint : armament.Get())
			if(hardpoint.GetPoint())
				hasHardpoints = true;

		if(!hasHardpoints)
		{
			// Check if any hardpoint locations were not specified.
			auto bit = base->Weapons().begin();
			auto bend = base->Weapons().end();
			auto nextGun = armament.Get().begin();
			auto nextTurret = armament.Get().begin();
			auto end = armament.Get().end();
			Armament merged;
			for( ; bit != bend; ++bit)
			{
				if(!bit->IsTurret())
				{
					while(nextGun != end && nextGun->IsTurret())
						++nextGun;
					const Outfit *outfit = (nextGun == end) ? nullptr : nextGun->GetOutfit();
					merged.AddGunPort(bit->GetPoint() * 2., bit->GetBaseAngle(), bit->IsParallel(), bit->IsUnder(), outfit);
					if(nextGun != end)
						++nextGun;
				}
				else
				{
					while(nextTurret != end && !nextTurret->IsTurret())
						++nextTurret;
					const Outfit *outfit = (nextTurret == end) ? nullptr : nextTurret->GetOutfit();
					merged.AddTurret(bit->GetPoint() * 2., bit->IsUnder(), outfit);
					if(nextTurret != end)
						++nextTurret;
				}
			}
			armament = merged;
		}
	}
	else if(removeBays)
		bays.clear();
	// Check that all the "equipped" weapons actually match what your ship
	// has, and that they are truly weapons. Remove any excess weapons and
	// warn if any non-weapon outfits are "installed" in a hardpoint.
	auto equipped = GetEquipped(Weapons());
	for(auto &it : equipped)
	{
		auto outfitIt = outfits.find(it.first);
		int amount = (outfitIt != outfits.end() ? outfitIt->second : 0);
		int excess = it.second - amount;
		if(excess > 0)
		{
			// If there are more hardpoints specifying this outfit than there
			// are instances of this outfit installed, remove some of them.
			armament.Add(it.first, -excess);
			it.second -= excess;

			LogWarning(VariantName(), Name(),
					"outfit \"" + it.first->TrueName() + "\" equipped but not included in outfit list.");
		}
		else if(!it.first->IsWeapon())
			// This ship was specified with a non-weapon outfit in a
			// hardpoint. Hardpoint::Install removes it, but issue a
			// warning so the definition can be fixed.
			LogWarning(VariantName(), Name(),
					"outfit \"" + it.first->TrueName() + "\" is not a weapon, but is installed as one.");
	}

	// Mark any drone that has no "automaton" value as an automaton, to
	// grandfather in the drones from before that attribute existed.
	if(baseAttributes.Category() == "Drone" && !baseAttributes.Get("automaton"))
		baseAttributes.Set("automaton", 1.);

	baseAttributes.Set("gun ports", armament.GunCount());
	baseAttributes.Set("turret mounts", armament.TurretCount());

	if(addAttributes)
	{
		// Store attributes from an "add attributes" node in the ship's
		// baseAttributes so they can be written to the save file.
		baseAttributes.Add(attributes);
		addAttributes = false;
	}
	// Add the attributes of all your outfits to the ship's base attributes.
	attributes = baseAttributes;
	vector<string> undefinedOutfits;
	for(const auto &it : outfits)
	{
		if(!it.first->IsDefined())
		{
			undefinedOutfits.emplace_back("\"" + it.first->TrueName() + "\"");
			continue;
		}
		attributes.Add(*it.first, it.second);
		// Some ship variant definitions do not specify which weapons
		// are placed in which hardpoint. Add any weapons that are not
		// yet installed to the ship's armament.
		if(it.first->IsWeapon())
		{
			int count = it.second;
			auto eit = equipped.find(it.first);
			if(eit != equipped.end())
				count -= eit->second;

			if(count)
			{
				count -= armament.Add(it.first, count);
				if(count)
					LogWarning(VariantName(), Name(),
						"weapon \"" + it.first->TrueName() + "\" installed, but insufficient slots to use it.");
			}
		}
	}
	if(!undefinedOutfits.empty())
	{
		bool plural = undefinedOutfits.size() > 1;
		// Print the ship name once, then all undefined outfits. If we're reporting for a stock ship, then it
		// doesn't have a name, and missing outfits aren't named yet either. A variant name might exist, though.
		string message;
		if(isYours)
		{
			message = "Player ship " + modelName + " \"" + name + "\":";
			string PREFIX = plural ? "\n\tUndefined outfit " : " undefined outfit ";
			for(auto &&outfit : undefinedOutfits)
				message += PREFIX + outfit;
		}
		else
		{
			message = variantName.empty() ? "Stock ship \"" + modelName + "\": "
				: modelName + " variant \"" + variantName + "\": ";
			message += to_string(undefinedOutfits.size()) + " undefined outfit" + (plural ? "s" : "") + " installed.";
		}

		Logger::LogError(message);
	}
	// Inspect the ship's armament to ensure that guns are in gun ports and
	// turrets are in turret mounts. This can only happen when the armament
	// is configured incorrectly in a ship or variant definition. Do not
	// bother printing this warning if the outfit is not fully defined.
	for(const Hardpoint &hardpoint : armament.Get())
	{
		const Outfit *outfit = hardpoint.GetOutfit();
		if(outfit && outfit->IsDefined()
				&& (hardpoint.IsTurret() != (outfit->Get("turret mounts") != 0.)))
		{
			string warning = (!isYours && !variantName.empty()) ? "variant \"" + variantName + "\"" : modelName;
			if(!name.empty())
				warning += " \"" + name + "\"";
			warning += ": outfit \"" + outfit->TrueName() + "\" installed as a ";
			warning += (hardpoint.IsTurret() ? "turret but is a gun.\n\tturret" : "gun but is a turret.\n\tgun");
			warning += to_string(2. * hardpoint.GetPoint().X()) + " " + to_string(2. * hardpoint.GetPoint().Y());
			warning += " \"" + outfit->TrueName() + "\"";
			Logger::LogError(warning);
		}
	}
	cargo.SetSize(attributes.Get("cargo space"));
	armament.FinishLoading();

	// Figure out how far from center the farthest hardpoint is.
	weaponRadius = 0.;
	for(const Hardpoint &hardpoint : armament.Get())
		weaponRadius = max(weaponRadius, hardpoint.GetPoint().Length());

	// Allocate enough firing bits for this ship.
	firingCommands.SetHardpoints(armament.Get().size());

	// If this ship is being instantiated for the first time, make sure its
	// crew, fuel, etc. are all refilled.
	if(isNewInstance)
		Recharge(true);

	// Ensure that all defined bays are of a valid category. Remove and warn about any
	// invalid bays. Add a default "launch effect" to any remaining internal bays if
	// this ship is crewed (i.e. pressurized).
	string warning;
	const auto &bayCategories = GameData::GetCategory(CategoryType::BAY);
	for(auto it = bays.begin(); it != bays.end(); )
	{
		Bay &bay = *it;
		if(!bayCategories.Contains(bay.category))
		{
			warning += "Invalid bay category: " + bay.category + "\n";
			it = bays.erase(it);
			continue;
		}
		else
			++it;
		if(bay.side == Bay::INSIDE && bay.launchEffects.empty() && Crew())
			bay.launchEffects.emplace_back(GameData::Effects().Get("basic launch"));
	}

	canBeCarried = bayCategories.Contains(attributes.Category());

	// Issue warnings if this ship has is misconfigured, e.g. is missing required values
	// or has negative outfit, cargo, weapon, or engine capacity.
	for(auto &&attr : set<string>{"outfit space", "cargo space", "weapon capacity", "engine capacity"})
	{
		double val = attributes.Get(attr);
		if(val < 0)
			warning += attr + ": " + Format::Number(val) + "\n";
	}
	if(attributes.Get("drag") <= 0.)
	{
		warning += "Defaulting " + string(attributes.Get("drag") ? "invalid" : "missing") + " \"drag\" attribute to 100.0\n";
		attributes.Set("drag", 100.);
	}

	// Calculate the values used to determine this ship's value and danger.
	attraction = CalculateAttraction();
	deterrence = CalculateDeterrence();

	if(!warning.empty())
	{
		// This check is mostly useful for variants and stock ships, which have
		// no names. Print the outfits to facilitate identifying this ship definition.
		string message = (!name.empty() ? "Ship \"" + name + "\" " : "") + "(" + VariantName() + "):\n";
		ostringstream outfitNames;
		outfitNames << "has outfits:\n";
		for(const auto &it : outfits)
			outfitNames << '\t' << it.second << " " + it.first->TrueName() << endl;
		Logger::LogError(message + warning + outfitNames.str());
	}

	// Ships read from a save file may have non-default shields or hull.
	// Perform a full IsDisabled calculation.
	isDisabled = true;
	isDisabled = IsDisabled();

	// Calculate this ship's jump information, e.g. how much it costs to jump, how far it can jump, how it can jump.
	navigation.Calibrate(*this);
	aiCache.Calibrate(*this);

	// A saved ship may have an invalid target system. Since all game data is loaded and all player events are
	// applied at this point, any target system that is not accessible should be cleared. Note: this does not
	// account for systems accessible via wormholes, but also does not need to as AI will route the ship properly.
	if(!isNewInstance && targetSystem)
	{
		string message = "Warning: " + string(isYours ? "player-owned " : "NPC ") + modelName + " \"" + name + "\": "
			"Cannot reach target system \"" + targetSystem->Name();
		if(!currentSystem)
		{
			Logger::LogError(message + "\" (no current system).");
			targetSystem = nullptr;
		}
		else if(!currentSystem->Links().count(targetSystem)
			&& (!navigation.JumpRange() || !currentSystem->JumpNeighbors(navigation.JumpRange()).count(targetSystem)))
		{
			Logger::LogError(message + "\" by hyperlink or jump from system \"" + currentSystem->Name() + ".\"");
			targetSystem = nullptr;
		}
	}
}



// Check if this ship (model) and its outfits have been defined.
bool Ship::IsValid() const
{
	for(auto &&outfit : outfits)
		if(!outfit.first->IsDefined())
			return false;

	return isDefined;
}



// Save a full description of this ship, as currently configured.
void Ship::Save(DataWriter &out) const
{
	out.Write("ship", modelName);
	out.BeginChild();
	{
		out.Write("name", name);
		if(pluralModelName != modelName + 's')
			out.Write("plural", pluralModelName);
		if(!noun.empty())
			out.Write("noun", noun);
		SaveSprite(out);
		if(thumbnail)
			out.Write("thumbnail", thumbnail->Name());

		if(neverDisabled)
			out.Write("never disabled");
		if(!isCapturable)
			out.Write("uncapturable");
		if(customSwizzle >= 0)
			out.Write("swizzle", customSwizzle);

		out.Write("uuid", uuid.ToString());

		out.Write("attributes");
		out.BeginChild();
		{
			out.Write("category", baseAttributes.Category());
			out.Write("cost", baseAttributes.Cost());
			out.Write("mass", baseAttributes.Mass());
			for(const auto &it : baseAttributes.FlareSprites())
				for(int i = 0; i < it.second; ++i)
					it.first.SaveSprite(out, "flare sprite");
			for(const auto &it : baseAttributes.FlareSounds())
				for(int i = 0; i < it.second; ++i)
					out.Write("flare sound", it.first->Name());
			for(const auto &it : baseAttributes.ReverseFlareSprites())
				for(int i = 0; i < it.second; ++i)
					it.first.SaveSprite(out, "reverse flare sprite");
			for(const auto &it : baseAttributes.ReverseFlareSounds())
				for(int i = 0; i < it.second; ++i)
					out.Write("reverse flare sound", it.first->Name());
			for(const auto &it : baseAttributes.SteeringFlareSprites())
				for(int i = 0; i < it.second; ++i)
					it.first.SaveSprite(out, "steering flare sprite");
			for(const auto &it : baseAttributes.SteeringFlareSounds())
				for(int i = 0; i < it.second; ++i)
					out.Write("steering flare sound", it.first->Name());
			for(const auto &it : baseAttributes.AfterburnerEffects())
				for(int i = 0; i < it.second; ++i)
					out.Write("afterburner effect", it.first->Name());
			for(const auto &it : baseAttributes.JumpEffects())
				for(int i = 0; i < it.second; ++i)
					out.Write("jump effect", it.first->Name());
			for(const auto &it : baseAttributes.JumpSounds())
				for(int i = 0; i < it.second; ++i)
					out.Write("jump sound", it.first->Name());
			for(const auto &it : baseAttributes.JumpInSounds())
				for(int i = 0; i < it.second; ++i)
					out.Write("jump in sound", it.first->Name());
			for(const auto &it : baseAttributes.JumpOutSounds())
				for(int i = 0; i < it.second; ++i)
					out.Write("jump out sound", it.first->Name());
			for(const auto &it : baseAttributes.HyperSounds())
				for(int i = 0; i < it.second; ++i)
					out.Write("hyperdrive sound", it.first->Name());
			for(const auto &it : baseAttributes.HyperInSounds())
				for(int i = 0; i < it.second; ++i)
					out.Write("hyperdrive in sound", it.first->Name());
			for(const auto &it : baseAttributes.HyperOutSounds())
				for(int i = 0; i < it.second; ++i)
					out.Write("hyperdrive out sound", it.first->Name());
			for(const auto &it : baseAttributes.Attributes())
				if(it.second)
					out.Write(it.first, it.second);
		}
		out.EndChild();

		out.Write("outfits");
		out.BeginChild();
		{
			using OutfitElement = pair<const Outfit *const, int>;
			WriteSorted(outfits,
				[](const OutfitElement *lhs, const OutfitElement *rhs)
					{ return lhs->first->TrueName() < rhs->first->TrueName(); },
				[&out](const OutfitElement &it)
				{
					if(it.second == 1)
						out.Write(it.first->TrueName());
					else
						out.Write(it.first->TrueName(), it.second);
				});
		}
		out.EndChild();

		cargo.Save(out);
		out.Write("crew", crew);
		out.Write("fuel", fuel);
		out.Write("shields", shields);
		out.Write("hull", hull);
		out.Write("position", position.X(), position.Y());

		for(const EnginePoint &point : enginePoints)
		{
			out.Write("engine", 2. * point.X(), 2. * point.Y());
			out.BeginChild();
			out.Write("zoom", point.zoom);
			out.Write("angle", point.facing.Degrees());
			out.Write(ENGINE_SIDE[point.side]);
			out.EndChild();

		}
		for(const EnginePoint &point : reverseEnginePoints)
		{
			out.Write("reverse engine", 2. * point.X(), 2. * point.Y());
			out.BeginChild();
			out.Write("zoom", point.zoom);
			out.Write("angle", point.facing.Degrees() - 180.);
			out.Write(ENGINE_SIDE[point.side]);
			out.EndChild();
		}
		for(const EnginePoint &point : steeringEnginePoints)
		{
			out.Write("steering engine", 2. * point.X(), 2. * point.Y());
			out.BeginChild();
			out.Write("zoom", point.zoom);
			out.Write("angle", point.facing.Degrees());
			out.Write(ENGINE_SIDE[point.side]);
			out.Write(STEERING_FACING[point.steering]);
			out.EndChild();
		}
		for(const Hardpoint &hardpoint : armament.Get())
		{
			const char *type = (hardpoint.IsTurret() ? "turret" : "gun");
			if(hardpoint.GetOutfit())
				out.Write(type, 2. * hardpoint.GetPoint().X(), 2. * hardpoint.GetPoint().Y(),
					hardpoint.GetOutfit()->TrueName());
			else
				out.Write(type, 2. * hardpoint.GetPoint().X(), 2. * hardpoint.GetPoint().Y());
			double hardpointAngle = hardpoint.GetBaseAngle().Degrees();
			out.BeginChild();
			{
				if(hardpointAngle)
					out.Write("angle", hardpointAngle);
				if(hardpoint.IsParallel())
					out.Write("parallel");
				if(hardpoint.IsUnder())
					out.Write("under");
				else
					out.Write("over");
			}
			out.EndChild();
		}
		for(const Bay &bay : bays)
		{
			double x = 2. * bay.point.X();
			double y = 2. * bay.point.Y();

			out.Write("bay", bay.category, x, y);

			if(!bay.launchEffects.empty() || bay.facing.Degrees() || bay.side)
			{
				out.BeginChild();
				{
					if(bay.facing.Degrees())
						out.Write("angle", bay.facing.Degrees());
					if(bay.side)
						out.Write(BAY_SIDE[bay.side]);
					for(const Effect *effect : bay.launchEffects)
						out.Write("launch effect", effect->Name());
				}
				out.EndChild();
			}
		}
		for(const Leak &leak : leaks)
			out.Write("leak", leak.effect->Name(), leak.openPeriod, leak.closePeriod);

		using EffectElement = pair<const Effect *const, int>;
		auto effectSort = [](const EffectElement *lhs, const EffectElement *rhs)
			{ return lhs->first->Name() < rhs->first->Name(); };
		WriteSorted(explosionEffects, effectSort, [&out](const EffectElement &it)
		{
			if(it.second)
				out.Write("explode", it.first->Name(), it.second);
		});
		WriteSorted(finalExplosions, effectSort, [&out](const EffectElement &it)
		{
			if(it.second)
				out.Write("final explode", it.first->Name(), it.second);
		});
		if(formationPattern)
			out.Write("formation", formationPattern->Name());
		if(currentSystem)
			out.Write("system", currentSystem->Name());
		else
		{
			// A carried ship is saved in its carrier's system.
			shared_ptr<const Ship> parent = GetParent();
			if(parent && parent->currentSystem)
				out.Write("system", parent->currentSystem->Name());
		}
		if(landingPlanet)
			out.Write("planet", landingPlanet->TrueName());
		if(targetSystem)
			out.Write("destination system", targetSystem->Name());
		if(isParked)
			out.Write("parked");
	}
	out.EndChild();
}



const EsUuid &Ship::UUID() const noexcept
{
	return uuid;
}



void Ship::SetUUID(const EsUuid &id)
{
	uuid.clone(id);
}



const string &Ship::Name() const
{
	return name;
}



// Set / Get the name of this class of ships, e.g. "Marauder Raven."
void Ship::SetModelName(const string &model)
{
	this->modelName = model;
}



const string &Ship::ModelName() const
{
	return modelName;
}



const string &Ship::PluralModelName() const
{
	return pluralModelName;
}



// Get the name of this ship as a variant.
const string &Ship::VariantName() const
{
	return variantName.empty() ? modelName : variantName;
}



// Get the generic noun (e.g. "ship") to be used when describing this ship.
const string &Ship::Noun() const
{
	static const string SHIP = "ship";
	return noun.empty() ? SHIP : noun;
}



// Get this ship's description.
const string &Ship::Description() const
{
	return description;
}



// Get the shipyard thumbnail for this ship.
const Sprite *Ship::Thumbnail() const
{
	return thumbnail;
}



// Get this ship's cost.
int64_t Ship::Cost() const
{
	return attributes.Cost();
}



// Get the cost of this ship's chassis, with no outfits installed.
int64_t Ship::ChassisCost() const
{
	return baseAttributes.Cost();
}



int64_t Ship::Strength() const
{
	return Cost();
}



double Ship::Attraction() const
{
	return attraction;
}



double Ship::Deterrence() const
{
	return deterrence;
}



// Check if this ship is configured in such a way that it would be difficult
// or impossible to fly.
vector<string> Ship::FlightCheck() const
{
	auto checks = vector<string>{};

	double generation = attributes.Get("energy generation") - attributes.Get("energy consumption");
	double consuming = attributes.Get("fuel energy");
	double solar = attributes.Get("solar collection");
	double battery = attributes.Get("energy capacity");
	double energy = generation + consuming + solar + battery;
	double fuelChange = attributes.Get("fuel generation") - attributes.Get("fuel consumption");
	double fuelCapacity = attributes.Get("fuel capacity");
	double fuel = fuelCapacity + fuelChange;
	double thrust = attributes.Get("thrust");
	double reverseThrust = attributes.Get("reverse thrust");
	double afterburner = attributes.Get("afterburner thrust");
	double thrustEnergy = attributes.Get("thrusting energy");
	double turn = attributes.Get("turn");
	double turnEnergy = attributes.Get("turning energy");
	double hyperDrive = navigation.HasHyperdrive();
	double jumpDrive = navigation.HasJumpDrive();

	// Report the first error condition that will prevent takeoff:
	if(IdleHeat() >= MaximumHeat())
		checks.emplace_back("overheating!");
	else if(energy <= 0.)
		checks.emplace_back("no energy!");
	else if((energy - consuming <= 0.) && (fuel <= 0.))
		checks.emplace_back("no fuel!");
	else if(!thrust && !reverseThrust && !afterburner)
		checks.emplace_back("no thruster!");
	else if(!turn)
		checks.emplace_back("no steering!");
	else if(RequiredCrew() > attributes.Get("bunks"))
		checks.emplace_back("insufficient bunks!");

	// If no errors were found, check all warning conditions:
	if(checks.empty())
	{
		if(!thrust && !reverseThrust)
			checks.emplace_back("afterburner only?");
		if(!thrust && !afterburner)
			checks.emplace_back("reverse only?");
		if(!generation && !solar && !consuming)
			checks.emplace_back("battery only?");
		if(energy < thrustEnergy)
			checks.emplace_back("limited thrust?");
		if(energy < turnEnergy)
			checks.emplace_back("limited turn?");
		if(energy - .8 * solar < .2 * (turnEnergy + thrustEnergy))
			checks.emplace_back("solar power?");
		if(fuel < 0.)
			checks.emplace_back("fuel?");
		if(!canBeCarried)
		{
			if(!hyperDrive && !jumpDrive)
				checks.emplace_back("no hyperdrive?");
			if(fuelCapacity < navigation.JumpFuel())
				checks.emplace_back("no fuel?");
		}
		for(const auto &it : outfits)
			if(it.first->IsWeapon() && it.first->FiringEnergy() > energy)
			{
				checks.emplace_back("insufficient energy to fire?");
				break;
			}
	}

	return checks;
}



void Ship::SetPosition(Point position)
{
	this->position = position;
}



// Instantiate a newly-created ship in-flight.
void Ship::Place(Point position, Point velocity, Angle angle, bool isDeparting)
{
	this->position = position;
	this->velocity = velocity;
	this->angle = angle;

	// If landed, place the ship right above the planet.
	// Escorts should take off a bit behind their flagships.
	if(landingPlanet)
	{
		landingPlanet = nullptr;
		zoom = parent.lock() ? (-.2 + -.8 * Random::Real()) : 0.;
	}
	else
		zoom = 1.;
	// Make sure various special status values are reset.
	heat = IdleHeat();
	ionization = 0.;
	scrambling = 0.;
	disruption = 0.;
	slowness = 0.;
	discharge = 0.;
	corrosion = 0.;
	leakage = 0.;
	burning = 0.;
	shieldDelay = 0;
	hullDelay = 0;
	isInvisible = !HasSprite();
	jettisoned.clear();
	hyperspaceCount = 0;
	forget = 1;
	targetShip.reset();
	shipToAssist.reset();

	// The swizzle is only updated if this ship has a government or when it is departing
	// from a planet. Launching a carry from a carrier does not update its swizzle.
	if(government && isDeparting)
	{
		auto swizzle = customSwizzle >= 0 ? customSwizzle : government->GetSwizzle();
		SetSwizzle(swizzle);

		// Set swizzle for any carried ships too.
		for(const auto &bay : bays)
		{
			if(bay.ship)
				bay.ship->SetSwizzle(bay.ship->customSwizzle >= 0 ? bay.ship->customSwizzle : swizzle);
		}
	}
}



// Set the name of this particular ship.
void Ship::SetName(const string &name)
{
	this->name = name;
}



// Set which system this ship is in.
void Ship::SetSystem(const System *system)
{
	currentSystem = system;
	navigation.SetSystem(system);
}



void Ship::SetPlanet(const Planet *planet)
{
	zoom = !planet;
	landingPlanet = planet;
}



void Ship::SetGovernment(const Government *government)
{
	if(government)
		SetSwizzle(customSwizzle >= 0 ? customSwizzle : government->GetSwizzle());
	this->government = government;
}



void Ship::SetIsSpecial(bool special)
{
	isSpecial = special;
}



bool Ship::IsSpecial() const
{
	return isSpecial;
}



void Ship::SetIsYours(bool yours)
{
	isYours = yours;
}



bool Ship::IsYours() const
{
	return isYours;
}



void Ship::SetIsParked(bool parked)
{
	isParked = parked;
}



bool Ship::IsParked() const
{
	return isParked;
}



bool Ship::HasDeployOrder() const
{
	return shouldDeploy;
}



void Ship::SetDeployOrder(bool shouldDeploy)
{
	this->shouldDeploy = shouldDeploy;
}



const Personality &Ship::GetPersonality() const
{
	return personality;
}



void Ship::SetPersonality(const Personality &other)
{
	personality = other;
}



const Phrase *Ship::GetHailPhrase() const
{
	return hail;
}



void Ship::SetHailPhrase(const Phrase &phrase)
{
	hail = &phrase;
}



string Ship::GetHail(map<string, string> &&subs) const
{
	string hailStr = hail ? hail->Get() : government ? government->GetHail(isDisabled) : "";

	if(hailStr.empty())
		return hailStr;

	subs["<npc>"] = Name();
	return Format::Replace(hailStr, subs);
}



ShipAICache &Ship::GetAICache()
{
	return aiCache;
}



void Ship::UpdateCaches()
{
	aiCache.Recalibrate(*this);
	navigation.Recalibrate(*this);
}



bool Ship::CanSendHail(const PlayerInfo &player, bool allowUntranslated) const
{
	const System *playerSystem = player.GetSystem();
	if(!playerSystem)
		return false;

	// Make sure this ship is in the same system as the player.
	if(GetSystem() != playerSystem)
		return false;

	// Player ships shouldn't send hails.
	const Government *gov = GetGovernment();
	if(!gov || IsYours())
		return false;

	// Make sure this ship is able to send a hail.
	if(IsDisabled() || !Crew() || Cloaking() >= 1. || GetPersonality().IsMute())
		return false;

	// Ships that don't share a language with the player shouldn't communicate when hailed directly.
	// Only random event hails should work, and only if the government explicitly has
	// untranslated hails. This is ensured by the allowUntranslated argument.
	if(!(allowUntranslated && gov->SendUntranslatedHails())
			&& !gov->Language().empty() && !player.Conditions().Get("language: " + gov->Language()))
		return false;

	return true;
}



// Set the commands for this ship to follow this timestep.
void Ship::SetCommands(const Command &command)
{
	commands = command;
}



void Ship::SetCommands(const FireCommand &firingCommand)
{
	firingCommands.UpdateWith(firingCommand);
}



const Command &Ship::Commands() const
{
	return commands;
}



const FireCommand &Ship::FiringCommands() const noexcept
{
	return firingCommands;
}



// Move this ship. A ship may create effects as it moves, in particular if
// it is in the process of blowing up. If this returns false, the ship
// should be deleted.
void Ship::Move(vector<Visual> &visuals, list<shared_ptr<Flotsam>> &flotsam)
{
	// Check if this ship has been in a different system from the player for so
	// long that it should be "forgotten." Also eliminate ships that have no
	// system set because they just entered a fighter bay.
	forget += !isInSystem;
	isThrusting = false;
	isReversing = false;
	isSteering = false;
	steeringDirection = 0.;
	if((!isSpecial && forget >= 1000) || !currentSystem)
	{
		MarkForRemoval();
		return;
	}
	isInSystem = false;
	if(!fuel || !(navigation.HasHyperdrive() || navigation.HasJumpDrive()))
		hyperspaceSystem = nullptr;

	// Adjust the error in the pilot's targeting.
	personality.UpdateConfusion(firingCommands.IsFiring());

	// Generate energy, heat, etc.
	DoGeneration();

	// Handle ionization effects, etc.
	if(ionization)
		CreateSparks(visuals, "ion spark", ionization * .05);
	if(scrambling)
		CreateSparks(visuals, "scramble spark", scrambling * .05);
	if(disruption)
		CreateSparks(visuals, "disruption spark", disruption * .1);
	if(slowness)
		CreateSparks(visuals, "slowing spark", slowness * .1);
	if(discharge)
		CreateSparks(visuals, "discharge spark", discharge * .1);
	if(corrosion)
		CreateSparks(visuals, "corrosion spark", corrosion * .1);
	if(leakage)
		CreateSparks(visuals, "leakage spark", leakage * .1);
	if(burning)
		CreateSparks(visuals, "burning spark", burning * .1);
	// Jettisoned cargo effects (only for ships in the current system).
	if(!jettisoned.empty() && !forget)
	{
		jettisoned.front()->Place(*this);
		flotsam.splice(flotsam.end(), jettisoned, jettisoned.begin());
	}
	int requiredCrew = RequiredCrew();
	double slowMultiplier = 1. / (1. + slowness * .05);

	// Move the turrets.
	if(!isDisabled)
		armament.Aim(firingCommands);

	if(!isInvisible)
	{
		// If you are forced to decloak (e.g. by running out of fuel) you can't
		// initiate cloaking again until you are fully decloaked.
		if(!cloak)
			cloakDisruption = max(0., cloakDisruption - 1.);

		double cloakingSpeed = attributes.Get("cloak");
		bool canCloak = (!isDisabled && cloakingSpeed > 0. && !cloakDisruption
			&& fuel >= attributes.Get("cloaking fuel")
			&& energy >= attributes.Get("cloaking energy"));
		if(commands.Has(Command::CLOAK) && canCloak)
		{
			cloak = min(1., cloak + cloakingSpeed);
			fuel -= attributes.Get("cloaking fuel");
			energy -= attributes.Get("cloaking energy");
			heat += attributes.Get("cloaking heat");
		}
		else if(cloakingSpeed)
		{
			cloak = max(0., cloak - cloakingSpeed);
			// If you're trying to cloak but are unable to (too little energy or
			// fuel) you're forced to decloak fully for one frame before you can
			// engage cloaking again.
			if(commands.Has(Command::CLOAK))
				cloakDisruption = max(cloakDisruption, 1.);
		}
		else
			cloak = 0.;
	}

	if(IsDestroyed())
	{
		// Make sure the shields are zero, as well as the hull.
		shields = 0.;

		// Once we've created enough little explosions, die.
		if(explosionCount == explosionTotal || forget)
		{
			if(IsYours() && Preferences::Has("Extra fleet status messages"))
				Messages::Add("Your ship \"" + Name() + "\" has been destroyed.", Messages::Importance::Highest);

			if(!forget)
			{
				const Effect *effect = GameData::Effects().Get("smoke");
				double size = Width() + Height();
				double scale = .03 * size + .5;
				double radius = .2 * size;
				int debrisCount = attributes.Mass() * .07;

				// Estimate how many new visuals will be added during destruction.
				visuals.reserve(visuals.size() + debrisCount + explosionTotal + finalExplosions.size());

				for(int i = 0; i < debrisCount; ++i)
				{
					Angle angle = Angle::Random();
					Point effectVelocity = velocity + angle.Unit() * (scale * Random::Real());
					Point effectPosition = position + radius * angle.Unit();

					visuals.emplace_back(*effect, std::move(effectPosition), std::move(effectVelocity), std::move(angle));
				}

				for(unsigned i = 0; i < explosionTotal / 2; ++i)
					CreateExplosion(visuals, true);
				for(const auto &it : finalExplosions)
					visuals.emplace_back(*it.first, position, velocity, angle);
				// For everything in this ship's cargo hold there is a 25% chance
				// that it will survive as flotsam.
				for(const auto &it : cargo.Commodities())
					Jettison(it.first, Random::Binomial(it.second, .25));
				for(const auto &it : cargo.Outfits())
					Jettison(it.first, Random::Binomial(it.second, .25));
				// Ammunition has a default 5% chance to survive as flotsam.
				for(const auto &it : outfits)
				{
					double flotsamChance = it.first->Get("flotsam chance");
					if(flotsamChance > 0.)
						Jettison(it.first, Random::Binomial(it.second, flotsamChance));
					// 0 valued 'flotsamChance' means default, which is 5% for ammunition.
					// At this point, negative values are the only non-zero values possible.
					// Negative values override the default chance for ammunition
					// so the outfit cannot be dropped as flotsam.
					else if(it.first->Category() == "Ammunition" && !flotsamChance)
						Jettison(it.first, Random::Binomial(it.second, .05));
				}
				for(shared_ptr<Flotsam> &it : jettisoned)
					it->Place(*this);
				flotsam.splice(flotsam.end(), jettisoned);

				// Any ships that failed to launch from this ship are destroyed.
				for(Bay &bay : bays)
					if(bay.ship)
						bay.ship->Destroy();
			}
			energy = 0.;
			heat = 0.;
			ionization = 0.;
			scrambling = 0.;
			fuel = 0.;
			velocity = Point();
			MarkForRemoval();
			return;
		}

		// If the ship is dead, it first creates explosions at an increasing
		// rate, then disappears in one big explosion.
		++explosionRate;
		if(Random::Int(1024) < explosionRate)
			CreateExplosion(visuals);

		// Handle hull "leaks."
		for(const Leak &leak : leaks)
			if(GetMask().IsLoaded() && leak.openPeriod > 0 && !Random::Int(leak.openPeriod))
			{
				activeLeaks.push_back(leak);
				const auto &outlines = GetMask().Outlines();
				const vector<Point> &outline = outlines[Random::Int(outlines.size())];
				int i = Random::Int(outline.size() - 1);

				// Position the leak along the outline of the ship, facing "outward."
				activeLeaks.back().location = (outline[i] + outline[i + 1]) * .5;
				activeLeaks.back().angle = Angle(outline[i] - outline[i + 1]) + Angle(90.);
			}
		for(Leak &leak : activeLeaks)
			if(leak.effect)
			{
				// Leaks always "flicker" every other frame.
				if(Random::Int(2))
					visuals.emplace_back(*leak.effect,
						angle.Rotate(leak.location) + position,
						velocity,
						leak.angle + angle);

				if(leak.closePeriod > 0 && !Random::Int(leak.closePeriod))
					leak.effect = nullptr;
			}
	}
	else if(hyperspaceSystem || hyperspaceCount)
	{
		// Don't apply external acceleration while jumping.
		acceleration = Point();

		// Enter hyperspace.
		int direction = hyperspaceSystem ? 1 : -1;
		hyperspaceCount += direction;
		static const int HYPER_C = 100;
		static const double HYPER_A = 2.;
		static const double HYPER_D = 1000.;
		if(hyperspaceSystem)
			fuel -= hyperspaceFuelCost / HYPER_C;

		// Create the particle effects for the jump drive. This may create 100
		// or more particles per ship per turn at the peak of the jump.
		if(isUsingJumpDrive && !forget)
		{
			double sparkAmount = hyperspaceCount * Width() * Height() * .000006;
			const map<const Effect *, int> &jumpEffects = attributes.JumpEffects();
			if(jumpEffects.empty())
				CreateSparks(visuals, "jump drive", sparkAmount);
			else
			{
				// Spread the amount of particle effects created among all jump effects.
				sparkAmount /= jumpEffects.size();
				for(const auto &effect : jumpEffects)
					CreateSparks(visuals, effect.first, sparkAmount);
			}
		}

		if(hyperspaceCount == HYPER_C)
		{
			SetSystem(hyperspaceSystem);
			hyperspaceSystem = nullptr;
			targetSystem = nullptr;
			// Check if the target planet is in the destination system or not.
			const Planet *planet = (targetPlanet ? targetPlanet->GetPlanet() : nullptr);
			if(!planet || planet->IsWormhole() || !planet->IsInSystem(currentSystem))
				targetPlanet = nullptr;
			// Check if your parent has a target planet in this system.
			shared_ptr<Ship> parent = GetParent();
			if(!targetPlanet && parent && parent->targetPlanet)
			{
				planet = parent->targetPlanet->GetPlanet();
				if(planet && !planet->IsWormhole() && planet->IsInSystem(currentSystem))
					targetPlanet = parent->targetPlanet;
			}
			direction = -1;

			// If you have a target planet in the destination system, exit
			// hyperspace aimed at it. Otherwise, target the first planet that
			// has a spaceport.
			Point target;
			// Except when you arrive at an extra distance from the target,
			// in that case always use the system-center as target.
			double extraArrivalDistance = isUsingJumpDrive
				? currentSystem->ExtraJumpArrivalDistance() : currentSystem->ExtraHyperArrivalDistance();

			if(extraArrivalDistance == 0)
			{
				if(targetPlanet)
					target = targetPlanet->Position();
				else
				{
					for(const StellarObject &object : currentSystem->Objects())
						if(object.HasSprite() && object.HasValidPlanet()
								&& object.GetPlanet()->HasSpaceport())
						{
							target = object.Position();
							break;
						}
				}
			}

			if(isUsingJumpDrive)
			{
				position = target + Angle::Random().Unit() * (300. * (Random::Real() + 1.) + extraArrivalDistance);
				return;
			}

			// Have all ships exit hyperspace at the same distance so that
			// your escorts always stay with you.
			double distance = (HYPER_C * HYPER_C) * .5 * HYPER_A + HYPER_D;
			distance += extraArrivalDistance;
			position = (target - distance * angle.Unit());
			position += hyperspaceOffset;
			// Make sure your velocity is in exactly the direction you are
			// traveling in, so that when you decelerate there will not be a
			// sudden shift in direction at the end.
			velocity = velocity.Length() * angle.Unit();
		}
		if(!isUsingJumpDrive)
		{
			velocity += (HYPER_A * direction) * angle.Unit();
			if(!hyperspaceSystem)
			{
				// Exit hyperspace far enough from the planet to be able to land.
				// This does not take drag into account, so it is always an over-
				// estimate of how long it will take to stop.
				// We start decelerating after rotating about 150 degrees (that
				// is, about acos(.8) from the proper angle). So:
				// Stopping distance = .5*a*(v/a)^2 + (150/turn)*v.
				// Exit distance = HYPER_D + .25 * v^2 = stopping distance.
				double exitV = max(HYPER_A, MaxVelocity());
				double a = (.5 / Acceleration() - .25);
				double b = 150. / TurnRate();
				double discriminant = b * b - 4. * a * -HYPER_D;
				if(discriminant > 0.)
				{
					double altV = (-b + sqrt(discriminant)) / (2. * a);
					if(altV > 0. && altV < exitV)
						exitV = altV;
				}
				if(velocity.Length() <= exitV)
				{
					velocity = angle.Unit() * exitV;
					hyperspaceCount = 0;
				}
			}
		}
		position += velocity;
		if(GetParent() && GetParent()->currentSystem == currentSystem)
		{
			hyperspaceOffset = position - GetParent()->position;
			double length = hyperspaceOffset.Length();
			if(length > 1000.)
				hyperspaceOffset *= 1000. / length;
		}

		return;
	}
	else if(landingPlanet || zoom < 1.f)
	{
		// Don't apply external acceleration while landing.
		acceleration = Point();

		// If a ship was disabled at the very moment it began landing, do not
		// allow it to continue landing.
		if(isDisabled)
			landingPlanet = nullptr;

		float landingSpeed = attributes.Get("landing speed");
		landingSpeed = landingSpeed > 0 ? landingSpeed : .02f;
		// Special ships do not disappear forever when they land; they
		// just slowly refuel.
		if(landingPlanet && zoom)
		{
			// Move the ship toward the center of the planet while landing.
			if(GetTargetStellar())
				position = .97 * position + .03 * GetTargetStellar()->Position();
			zoom -= landingSpeed;
			if(zoom < 0.f)
			{
				// If this is not a special ship, it ceases to exist when it
				// lands on a true planet. If this is a wormhole, the ship is
				// instantly transported.
				if(landingPlanet->IsWormhole())
				{
					SetSystem(&landingPlanet->GetWormhole()->WormholeDestination(*currentSystem));
					for(const StellarObject &object : currentSystem->Objects())
						if(object.GetPlanet() == landingPlanet)
							position = object.Position();
					SetTargetStellar(nullptr);
					SetTargetSystem(nullptr);
					landingPlanet = nullptr;
				}
				else if(!isSpecial || personality.IsFleeing())
				{
					MarkForRemoval();
					return;
				}

				zoom = 0.f;
			}
		}
		// Only refuel if this planet has a spaceport.
		else if(fuel >= attributes.Get("fuel capacity")
				|| !landingPlanet || !landingPlanet->HasSpaceport())
		{
			zoom = min(1.f, zoom + landingSpeed);
			SetTargetStellar(nullptr);
			landingPlanet = nullptr;
		}
		else
			fuel = min(fuel + 1., attributes.Get("fuel capacity"));

		// Move the ship at the velocity it had when it began landing, but
		// scaled based on how small it is now.
		if(zoom > 0.f)
			position += velocity * zoom;

		return;
	}
	if(isDisabled)
	{
		// If you're disabled, you can't initiate landing or jumping.
	}
	else if(commands.Has(Command::LAND) && CanLand())
		landingPlanet = GetTargetStellar()->GetPlanet();
	else if(commands.Has(Command::JUMP) && IsReadyToJump())
	{
		hyperspaceSystem = GetTargetSystem();
		pair<JumpType, double> jumpUsed = navigation.GetCheapestJumpType(hyperspaceSystem);
		isUsingJumpDrive = (jumpUsed.first == JumpType::JUMP_DRIVE);
		hyperspaceFuelCost = jumpUsed.second;
	}

	if(pilotError)
		--pilotError;
	else if(pilotOkay)
		--pilotOkay;
	else if(isDisabled)
	{
		// If the ship is disabled, don't show a warning message due to missing crew.
	}
	else if(requiredCrew && static_cast<int>(Random::Int(requiredCrew)) >= Crew())
	{
		pilotError = 30;
		if(parent.lock() || !isYours)
			Messages::Add("The " + name + " is moving erratically because there are not enough crew to pilot it."
				, Messages::Importance::Low);
		else
			Messages::Add("Your ship is moving erratically because you do not have enough crew to pilot it."
				, Messages::Importance::Low);
	}
	else
		pilotOkay = 30;

	// This ship is not landing or entering hyperspace. So, move it. If it is
	// disabled, all it can do is slow down to a stop.
	double mass = InertialMass();
	bool isUsingAfterburner = false;
	if(isDisabled)
		velocity *= 1. - Drag() / mass;
	else if(!pilotError)
	{
		if(commands.Turn())
		{
			// Check if we are able to turn.
			double cost = attributes.Get("turning energy");
			if(cost > 0. && energy < cost * fabs(commands.Turn()))
				commands.SetTurn(commands.Turn() * energy / (cost * fabs(commands.Turn())));

			cost = attributes.Get("turning shields");
			if(cost > 0. && shields < cost * fabs(commands.Turn()))
				commands.SetTurn(commands.Turn() * shields / (cost * fabs(commands.Turn())));

			cost = attributes.Get("turning hull");
			if(cost > 0. && hull < cost * fabs(commands.Turn()))
				commands.SetTurn(commands.Turn() * hull / (cost * fabs(commands.Turn())));

			cost = attributes.Get("turning fuel");
			if(cost > 0. && fuel < cost * fabs(commands.Turn()))
				commands.SetTurn(commands.Turn() * fuel / (cost * fabs(commands.Turn())));

			cost = -attributes.Get("turning heat");
			if(cost > 0. && heat < cost * fabs(commands.Turn()))
				commands.SetTurn(commands.Turn() * heat / (cost * fabs(commands.Turn())));

			if(commands.Turn())
			{
				isSteering = true;
				steeringDirection = commands.Turn();
				// If turning at a fraction of the full rate (either from lack of
				// energy or because of tracking a target), only consume a fraction
				// of the turning energy and produce a fraction of the heat.
				double scale = fabs(commands.Turn());

				shields -= scale * attributes.Get("turning shields");
				hull -= scale * attributes.Get("turning hull");
				energy -= scale * attributes.Get("turning energy");
				fuel -= scale * attributes.Get("turning fuel");
				heat += scale * attributes.Get("turning heat");
				discharge += scale * attributes.Get("turning discharge");
				corrosion += scale * attributes.Get("turning corrosion");
				ionization += scale * attributes.Get("turning ion");
				scrambling += scale * attributes.Get("turning scramble");
				leakage += scale * attributes.Get("turning leakage");
				burning += scale * attributes.Get("turning burn");
				slowness += scale * attributes.Get("turning slowing");
				disruption += scale * attributes.Get("turning disruption");

				angle += commands.Turn() * TurnRate() * slowMultiplier;
			}
		}
		double thrustCommand = commands.Has(Command::FORWARD) - commands.Has(Command::BACK);
		double thrust = 0.;
		if(thrustCommand)
		{
			// Check if we are able to apply this thrust.
			double cost = attributes.Get((thrustCommand > 0.) ?
				"thrusting energy" : "reverse thrusting energy");
			if(cost > 0. && energy < cost)
				thrustCommand *= energy / cost;

			cost = attributes.Get((thrustCommand > 0.) ?
				"thrusting shields" : "reverse thrusting shields");
			if(cost > 0. && shields < cost)
				thrustCommand *= shields / cost;

			cost = attributes.Get((thrustCommand > 0.) ?
				"thrusting hull" : "reverse thrusting hull");
			if(cost > 0. && hull < cost)
				thrustCommand *= hull / cost;

			cost = attributes.Get((thrustCommand > 0.) ?
				"thrusting fuel" : "reverse thrusting fuel");
			if(cost > 0. && fuel < cost)
				thrustCommand *= fuel / cost;

			cost = -attributes.Get((thrustCommand > 0.) ?
				"thrusting heat" : "reverse thrusting heat");
			if(cost > 0. && heat < cost)
				thrustCommand *= heat / cost;

			if(thrustCommand)
			{
				// If a reverse thrust is commanded and the capability does not
				// exist, ignore it (do not even slow under drag).
				isThrusting = (thrustCommand > 0.);
				isReversing = !isThrusting && attributes.Get("reverse thrust");
				thrust = attributes.Get(isThrusting ? "thrust" : "reverse thrust");
				if(thrust)
				{
					double scale = fabs(thrustCommand);

					shields -= scale * attributes.Get(isThrusting ? "thrusting shields" : "reverse thrusting shields");
					hull -= scale * attributes.Get(isThrusting ? "thrusting hull" : "reverse thrusting hull");
					energy -= scale * attributes.Get(isThrusting ? "thrusting energy" : "reverse thrusting energy");
					fuel -= scale * attributes.Get(isThrusting ? "thrusting fuel" : "reverse thrusting fuel");
					heat += scale * attributes.Get(isThrusting ? "thrusting heat" : "reverse thrusting heat");
					discharge += scale * attributes.Get(isThrusting ? "thrusting discharge" : "reverse thrusting discharge");
					corrosion += scale * attributes.Get(isThrusting ? "thrusting corrosion" : "reverse thrusting corrosion");
					ionization += scale * attributes.Get(isThrusting ? "thrusting ion" : "reverse thrusting ion");
					scrambling += scale * attributes.Get(isThrusting ? "thrusting scramble" :
						"reverse thrusting scramble");
					burning += scale * attributes.Get(isThrusting ? "thrusting burn" : "reverse thrusting burn");
					leakage += scale * attributes.Get(isThrusting ? "thrusting leakage" : "reverse thrusting leakage");
					slowness += scale * attributes.Get(isThrusting ? "thrusting slowing" : "reverse thrusting slowing");
					disruption += scale * attributes.Get(isThrusting ? "thrusting disruption" : "reverse thrusting disruption");

					acceleration += angle.Unit() * (thrustCommand * thrust / mass);
				}
			}
		}
		bool applyAfterburner = (commands.Has(Command::AFTERBURNER) || (thrustCommand > 0. && !thrust))
				&& !CannotAct();
		if(applyAfterburner)
		{
			thrust = attributes.Get("afterburner thrust");
			double shieldCost = attributes.Get("afterburner shields");
			double hullCost = attributes.Get("afterburner hull");
			double energyCost = attributes.Get("afterburner energy");
			double fuelCost = attributes.Get("afterburner fuel");
			double heatCost = -attributes.Get("afterburner heat");

			double dischargeCost = attributes.Get("afterburner discharge");
			double corrosionCost = attributes.Get("afterburner corrosion");
			double ionCost = attributes.Get("afterburner ion");
			double scramblingCost = attributes.Get("afterburner scramble");
			double leakageCost = attributes.Get("afterburner leakage");
			double burningCost = attributes.Get("afterburner burn");

			double slownessCost = attributes.Get("afterburner slowing");
			double disruptionCost = attributes.Get("afterburner disruption");

			if(thrust && shields >= shieldCost && hull >= hullCost
				&& energy >= energyCost && fuel >= fuelCost && heat >= heatCost)
			{
				shields -= shieldCost;
				hull -= hullCost;
				energy -= energyCost;
				fuel -= fuelCost;
				heat -= heatCost;

				discharge += dischargeCost;
				corrosion += corrosionCost;
				ionization += ionCost;
				scrambling += scramblingCost;
				leakage += leakageCost;
				burning += burningCost;

				slowness += slownessCost;
				disruption += disruptionCost;

				acceleration += angle.Unit() * thrust / mass;

				// Only create the afterburner effects if the ship is in the player's system.
				isUsingAfterburner = !forget;
			}
		}
	}
	if(acceleration)
	{
		acceleration *= slowMultiplier;
		Point dragAcceleration = acceleration - velocity * (Drag() / mass);
		// Make sure dragAcceleration has nonzero length, to avoid divide by zero.
		if(dragAcceleration)
		{
			// What direction will the net acceleration be if this drag is applied?
			// If the net acceleration will be opposite the thrust, do not apply drag.
			dragAcceleration *= .5 * (acceleration.Unit().Dot(dragAcceleration.Unit()) + 1.);

			// A ship can only "cheat" to stop if it is moving slow enough that
			// it could stop completely this frame. This is to avoid overshooting
			// when trying to stop and ending up headed in the other direction.
			if(commands.Has(Command::STOP))
			{
				// How much acceleration would it take to come to a stop in the
				// direction normal to the ship's current facing? This is only
				// possible if the acceleration plus drag vector is in the
				// opposite direction from the velocity vector when both are
				// projected onto the current facing vector, and the acceleration
				// vector is the larger of the two.
				double vNormal = velocity.Dot(angle.Unit());
				double aNormal = dragAcceleration.Dot(angle.Unit());
				if((aNormal > 0.) != (vNormal > 0.) && fabs(aNormal) > fabs(vNormal))
					dragAcceleration = -vNormal * angle.Unit();
			}
			velocity += dragAcceleration;
		}
		acceleration = Point();
	}

	// Boarding:
	shared_ptr<const Ship> target = GetTargetShip();
	// If this is a fighter or drone and it is not assisting someone at the
	// moment, its boarding target should be its parent ship.
	if(CanBeCarried() && !(target && target == GetShipToAssist()))
		target = GetParent();
	if(target && !isDisabled)
	{
		Point dp = (target->position - position);
		double distance = dp.Length();
		Point dv = (target->velocity - velocity);
		double speed = dv.Length();
		isBoarding = (distance < 50. && speed < 1. && commands.Has(Command::BOARD));
		if(isBoarding && !CanBeCarried())
		{
			if(!target->IsDisabled() && government->IsEnemy(target->government))
				isBoarding = false;
			else if(target->IsDestroyed() || target->IsLanding() || target->IsHyperspacing()
					|| target->GetSystem() != GetSystem())
				isBoarding = false;
		}
		if(isBoarding && !pilotError)
		{
			Angle facing = angle;
			bool left = target->Unit().Cross(facing.Unit()) < 0.;
			double turn = left - !left;

			// Check if the ship will still be pointing to the same side of the target
			// angle if it turns by this amount.
			facing += TurnRate() * turn;
			bool stillLeft = target->Unit().Cross(facing.Unit()) < 0.;
			if(left != stillLeft)
				turn = 0.;
			angle += TurnRate() * turn;

			velocity += dv.Unit() * .1;
			position += dp.Unit() * .5;

			if(distance < 10. && speed < 1. && (CanBeCarried() || !turn))
			{
				if(cloak)
				{
					// Allow the player to get all the way to the end of the
					// boarding sequence (including locking on to the ship) but
					// not to actually board, if they are cloaked.
					if(isYours)
						Messages::Add("You cannot board a ship while cloaked.", Messages::Importance::High);
				}
				else
				{
					isBoarding = false;
					bool isEnemy = government->IsEnemy(target->government);
					if(isEnemy && Random::Real() < target->Attributes().Get("self destruct"))
					{
						Messages::Add("The " + target->ModelName() + " \"" + target->Name()
							+ "\" has activated its self-destruct mechanism.", Messages::Importance::High);
						GetTargetShip()->SelfDestruct();
					}
					else
						hasBoarded = true;
				}
			}
		}
	}

	// Clear your target if it is destroyed. This is only important for NPCs,
	// because ordinary ships cease to exist once they are destroyed.
	target = GetTargetShip();
	if(target && target->IsDestroyed() && target->explosionCount >= target->explosionTotal)
		targetShip.reset();

	// Finally, move the ship and create any movement visuals.
	position += velocity;
	if(isUsingAfterburner && !Attributes().AfterburnerEffects().empty())
		for(const EnginePoint &point : enginePoints)
		{
			Point pos = angle.Rotate(point) * Zoom() + position;
			// Stream the afterburner effects outward in the direction the engines are facing.
			Point effectVelocity = velocity - 6. * angle.Unit();
			for(auto &&it : Attributes().AfterburnerEffects())
				for(int i = 0; i < it.second; ++i)
					visuals.emplace_back(*it.first, pos, effectVelocity, angle);
		}
}



// Generate energy, heat, etc. (This is called by Move().)
void Ship::DoGeneration()
{
	// First, allow any carried ships to do their own generation.
	for(const Bay &bay : bays)
		if(bay.ship)
			bay.ship->DoGeneration();

	// Shield and hull recharge. This uses whatever energy is left over from the
	// previous frame, so that it will not steal energy from movement, etc.
	if(!isDisabled)
	{
		// Priority of repairs:
		// 1. Ship's own hull
		// 2. Ship's own shields
		// 3. Hull of carried fighters
		// 4. Shields of carried fighters
		// 5. Transfer of excess energy and fuel to carried fighters.

		const double hullAvailable = attributes.Get("hull repair rate")
			* (1. + attributes.Get("hull repair multiplier"));
		const double hullEnergy = (attributes.Get("hull energy")
			* (1. + attributes.Get("hull energy multiplier"))) / hullAvailable;
		const double hullFuel = (attributes.Get("hull fuel")
			* (1. + attributes.Get("hull fuel multiplier"))) / hullAvailable;
		const double hullHeat = (attributes.Get("hull heat")
			* (1. + attributes.Get("hull heat multiplier"))) / hullAvailable;
		double hullRemaining = hullAvailable;
		if(!hullDelay)
			DoRepair(hull, hullRemaining, attributes.Get("hull"), energy, hullEnergy, fuel, hullFuel, heat, hullHeat);

		const double shieldsAvailable = attributes.Get("shield generation")
			* (1. + attributes.Get("shield generation multiplier"));
		const double shieldsEnergy = (attributes.Get("shield energy")
			* (1. + attributes.Get("shield energy multiplier"))) / shieldsAvailable;
		const double shieldsFuel = (attributes.Get("shield fuel")
			* (1. + attributes.Get("shield fuel multiplier"))) / shieldsAvailable;
		const double shieldsHeat = (attributes.Get("shield heat")
			* (1. + attributes.Get("shield heat multiplier"))) / shieldsAvailable;
		double shieldsRemaining = shieldsAvailable;
		if(!shieldDelay)
			DoRepair(shields, shieldsRemaining, attributes.Get("shields"),
				energy, shieldsEnergy, fuel, shieldsFuel, heat, shieldsHeat);

		if(!bays.empty())
		{
			// If this ship is carrying fighters, determine their repair priority.
			vector<pair<double, Ship *>> carried;
			for(const Bay &bay : bays)
				if(bay.ship)
					carried.emplace_back(1. - bay.ship->Health(), bay.ship.get());
			sort(carried.begin(), carried.end(), (isYours && Preferences::Has(FIGHTER_REPAIR))
				// Players may use a parallel strategy, to launch fighters in waves.
				? [] (const pair<double, Ship *> &lhs, const pair<double, Ship *> &rhs)
					{ return lhs.first > rhs.first; }
				// The default strategy is to prioritize the healthiest ship first, in
				// order to get fighters back out into the battle as soon as possible.
				: [] (const pair<double, Ship *> &lhs, const pair<double, Ship *> &rhs)
					{ return lhs.first < rhs.first; }
			);

			// Apply shield and hull repair to carried fighters.
			for(const pair<double, Ship *> &it : carried)
			{
				Ship &ship = *it.second;
				if(!hullDelay)
					DoRepair(ship.hull, hullRemaining, ship.attributes.Get("hull"),
						energy, hullEnergy, heat, hullHeat, fuel, hullFuel);
				if(!shieldDelay)
					DoRepair(ship.shields, shieldsRemaining, ship.attributes.Get("shields"),
						energy, shieldsEnergy, heat, shieldsHeat, fuel, shieldsFuel);
			}

			// Now that there is no more need to use energy for hull and shield
			// repair, if there is still excess energy, transfer it.
			double energyRemaining = energy - attributes.Get("energy capacity");
			double fuelRemaining = fuel - attributes.Get("fuel capacity");
			for(const pair<double, Ship *> &it : carried)
			{
				Ship &ship = *it.second;
				if(energyRemaining > 0.)
					DoRepair(ship.energy, energyRemaining, ship.attributes.Get("energy capacity"));
				if(fuelRemaining > 0.)
					DoRepair(ship.fuel, fuelRemaining, ship.attributes.Get("fuel capacity"));
			}
		}
		// Decrease the shield and hull delays by 1 now that shield generation
		// and hull repair have been skipped over.
		shieldDelay = max(0, shieldDelay - 1);
		hullDelay = max(0, hullDelay - 1);
	}

	// Handle ionization effects, etc.
	shields -= discharge;
	hull -= corrosion;
	energy -= ionization;
	fuel -= leakage;
	heat += burning;
	// TODO: Mothership gives status resistance to carried ships?
	if(ionization)
	{
		double ionResistance = attributes.Get("ion resistance");
		double ionEnergy = attributes.Get("ion resistance energy") / ionResistance;
		double ionFuel = attributes.Get("ion resistance fuel") / ionResistance;
		double ionHeat = attributes.Get("ion resistance heat") / ionResistance;
		DoStatusEffect(isDisabled, ionization, ionResistance,
			energy, ionEnergy, fuel, ionFuel, heat, ionHeat);
	}

	if(scrambling)
	{
		double scramblingResistance = attributes.Get("scramble resistance");
		double scramblingEnergy = attributes.Get("scramble resistance energy") / scramblingResistance;
		double scramblingFuel = attributes.Get("scramble resistance fuel") / scramblingResistance;
		double scramblingHeat = attributes.Get("scramble resistance heat") / scramblingResistance;
		DoStatusEffect(isDisabled, scrambling, scramblingResistance,
			energy, scramblingEnergy, fuel, scramblingFuel, heat, scramblingHeat);
	}

	if(disruption)
	{
		double disruptionResistance = attributes.Get("disruption resistance");
		double disruptionEnergy = attributes.Get("disruption resistance energy") / disruptionResistance;
		double disruptionFuel = attributes.Get("disruption resistance fuel") / disruptionResistance;
		double disruptionHeat = attributes.Get("disruption resistance heat") / disruptionResistance;
		DoStatusEffect(isDisabled, disruption, disruptionResistance,
			energy, disruptionEnergy, fuel, disruptionFuel, heat, disruptionHeat);
	}

	if(slowness)
	{
		double slowingResistance = attributes.Get("slowing resistance");
		double slowingEnergy = attributes.Get("slowing resistance energy") / slowingResistance;
		double slowingFuel = attributes.Get("slowing resistance fuel") / slowingResistance;
		double slowingHeat = attributes.Get("slowing resistance heat") / slowingResistance;
		DoStatusEffect(isDisabled, slowness, slowingResistance,
			energy, slowingEnergy, fuel, slowingFuel, heat, slowingHeat);
	}

	if(discharge)
	{
		double dischargeResistance = attributes.Get("discharge resistance");
		double dischargeEnergy = attributes.Get("discharge resistance energy") / dischargeResistance;
		double dischargeFuel = attributes.Get("discharge resistance fuel") / dischargeResistance;
		double dischargeHeat = attributes.Get("discharge resistance heat") / dischargeResistance;
		DoStatusEffect(isDisabled, discharge, dischargeResistance,
			energy, dischargeEnergy, fuel, dischargeFuel, heat, dischargeHeat);
	}

	if(corrosion)
	{
		double corrosionResistance = attributes.Get("corrosion resistance");
		double corrosionEnergy = attributes.Get("corrosion resistance energy") / corrosionResistance;
		double corrosionFuel = attributes.Get("corrosion resistance fuel") / corrosionResistance;
		double corrosionHeat = attributes.Get("corrosion resistance heat") / corrosionResistance;
		DoStatusEffect(isDisabled, corrosion, corrosionResistance,
			energy, corrosionEnergy, fuel, corrosionFuel, heat, corrosionHeat);
	}

	if(leakage)
	{
		double leakResistance = attributes.Get("leak resistance");
		double leakEnergy = attributes.Get("leak resistance energy") / leakResistance;
		double leakFuel = attributes.Get("leak resistance fuel") / leakResistance;
		double leakHeat = attributes.Get("leak resistance heat") / leakResistance;
		DoStatusEffect(isDisabled, leakage, leakResistance,
			energy, leakEnergy, fuel, leakFuel, heat, leakHeat);
	}

	if(burning)
	{
		double burnResistance = attributes.Get("burn resistance");
		double burnEnergy = attributes.Get("burn resistance energy") / burnResistance;
		double burnFuel = attributes.Get("burn resistance fuel") / burnResistance;
		double burnHeat = attributes.Get("burn resistance heat") / burnResistance;
		DoStatusEffect(isDisabled, burning, burnResistance,
			energy, burnEnergy, fuel, burnFuel, heat, burnHeat);
	}

	// When ships recharge, what actually happens is that they can exceed their
	// maximum capacity for the rest of the turn, but must be clamped to the
	// maximum here before they gain more. This is so that, for example, a ship
	// with no batteries but a good generator can still move.
	energy = min(energy, attributes.Get("energy capacity"));
	fuel = min(fuel, attributes.Get("fuel capacity"));

	heat -= heat * HeatDissipation();
	if(heat > MaximumHeat())
	{
		isOverheated = true;
		double heatRatio = Heat() / (1. + attributes.Get("overheat damage threshold"));
		if(heatRatio > 1.)
			hull -= attributes.Get("overheat damage rate") * heatRatio;
	}
	else if(heat < .9 * MaximumHeat())
		isOverheated = false;

	double maxShields = attributes.Get("shields");
	shields = min(shields, maxShields);
	double maxHull = attributes.Get("hull");
	hull = min(hull, maxHull);

	isDisabled = isOverheated || hull < MinimumHull() || (!crew && RequiredCrew());

	// Update ship supply levels.
	if(isDisabled)
		PauseAnimation();
	else
	{
		// Ramscoops work much better when close to the system center.
		// Carried fighters can't collect fuel or energy this way.
		if(currentSystem)
		{
			double scale = .2 + 1.8 / (.001 * position.Length() + 1);
			fuel += currentSystem->RamscoopFuel(attributes.Get("ramscoop"), scale);

			double solarScaling = currentSystem->SolarPower() * scale;
			energy += solarScaling * attributes.Get("solar collection");
			heat += solarScaling * attributes.Get("solar heat");
		}

		double coolingEfficiency = CoolingEfficiency();
		energy += attributes.Get("energy generation") - attributes.Get("energy consumption");
		fuel += attributes.Get("fuel generation");
		heat += attributes.Get("heat generation");
		heat -= coolingEfficiency * attributes.Get("cooling");

		// Convert fuel into energy and heat only when the required amount of fuel is available.
		if(attributes.Get("fuel consumption") <= fuel)
		{
			fuel -= attributes.Get("fuel consumption");
			energy += attributes.Get("fuel energy");
			heat += attributes.Get("fuel heat");
		}

		// Apply active cooling. The fraction of full cooling to apply equals
		// your ship's current fraction of its maximum temperature.
		double activeCooling = coolingEfficiency * attributes.Get("active cooling");
		if(activeCooling > 0. && heat > 0. && energy >= 0.)
		{
			// Handle the case where "active cooling"
			// does not require any energy.
			double coolingEnergy = attributes.Get("cooling energy");
			if(coolingEnergy)
			{
				double spentEnergy = min(energy, coolingEnergy * min(1., Heat()));
				heat -= activeCooling * spentEnergy / coolingEnergy;
				energy -= spentEnergy;
			}
			else
				heat -= activeCooling * min(1., Heat());
		}
	}

	// Don't allow any levels to drop below zero.
	shields = max(0., shields);
	energy = max(0., energy);
	fuel = max(0., fuel);
	heat = max(0., heat);
}



// Launch any ships that are ready to launch.
void Ship::Launch(list<shared_ptr<Ship>> &ships, vector<Visual> &visuals)
{
	// Allow carried ships to launch from a disabled ship, but not from a ship that
	// is landing, jumping, or cloaked. If already destroyed (e.g. self-destructing),
	// eject any ships still docked, possibly destroying them in the process.
	bool ejecting = IsDestroyed();
	if(!ejecting && (!commands.Has(Command::DEPLOY) || zoom != 1.f || hyperspaceCount || cloak))
		return;

	for(Bay &bay : bays)
		if(bay.ship
			&& ((bay.ship->Commands().Has(Command::DEPLOY) && !Random::Int(40 + 20 * !bay.ship->attributes.Get("automaton")))
			|| (ejecting && !Random::Int(6))))
		{
			// Resupply any ships launching of their own accord.
			if(!ejecting)
			{
				// Determine which of the fighter's weapons we can restock.
				auto restockable = bay.ship->GetArmament().RestockableAmmo();
				auto toRestock = map<const Outfit *, int>{};
				for(auto &&ammo : restockable)
				{
					int count = OutfitCount(ammo);
					if(count > 0)
						toRestock.emplace(ammo, count);
				}
				auto takenAmmo = TransferAmmo(toRestock, *this, *bay.ship);
				bool tookAmmo = !takenAmmo.empty();
				if(tookAmmo)
				{
					// Update the carried mass cache.
					for(auto &&item : takenAmmo)
						carriedMass += item.first->Mass() * item.second;
				}

				// This ship will refuel naturally based on the carrier's fuel
				// collection, but the carrier may have some reserves to spare.
				double maxFuel = bay.ship->attributes.Get("fuel capacity");
				if(maxFuel)
				{
					double spareFuel = fuel - navigation.JumpFuel();
					if(spareFuel > 0.)
						TransferFuel(spareFuel, bay.ship.get());
					// If still low or out-of-fuel, re-stock the carrier and don't
					// launch, except if some ammo was taken (since we can fight).
					if(!tookAmmo && bay.ship->fuel < .25 * maxFuel)
					{
						TransferFuel(bay.ship->fuel, this);
						continue;
					}
				}
			}
			// Those being ejected may be destroyed if they are already injured.
			else if(bay.ship->Health() < Random::Real())
				bay.ship->SelfDestruct();

			ships.push_back(bay.ship);
			double maxV = bay.ship->MaxVelocity() * (1 + bay.ship->IsDestroyed());
			Point exitPoint = position + angle.Rotate(bay.point);
			// When ejected, ships depart haphazardly.
			Angle launchAngle = ejecting ? Angle(exitPoint - position) : angle + bay.facing;
			Point v = velocity + (.3 * maxV) * launchAngle.Unit() + (.2 * maxV) * Angle::Random().Unit();
			bay.ship->Place(exitPoint, v, launchAngle, false);
			bay.ship->SetSystem(currentSystem);
			bay.ship->SetParent(shared_from_this());
			bay.ship->UnmarkForRemoval();
			// Update the cached sum of carried ship masses.
			carriedMass -= bay.ship->Mass();
			// Create the desired launch effects.
			for(const Effect *effect : bay.launchEffects)
				visuals.emplace_back(*effect, exitPoint, velocity, launchAngle);

			bay.ship.reset();
		}
}



// Check if this ship is boarding another ship.
shared_ptr<Ship> Ship::Board(bool autoPlunder, bool nonDocking)
{
	if(!hasBoarded)
		return shared_ptr<Ship>();
	hasBoarded = false;

	shared_ptr<Ship> victim = GetTargetShip();
	if(CannotAct() || !victim || victim->IsDestroyed() || victim->GetSystem() != GetSystem())
		return shared_ptr<Ship>();

	// For a fighter or drone, "board" means "return to ship." Except when the ship is
	// explicitly of the nonDocking type.
	if(CanBeCarried() && !nonDocking)
	{
		SetTargetShip(shared_ptr<Ship>());
		if(!victim->IsDisabled() && victim->GetGovernment() == government)
			victim->Carry(shared_from_this());
		return shared_ptr<Ship>();
	}

	// Board a friendly ship, to repair or refuel it.
	if(!government->IsEnemy(victim->GetGovernment()))
	{
		SetShipToAssist(shared_ptr<Ship>());
		SetTargetShip(shared_ptr<Ship>());
		bool helped = victim->isDisabled;
		victim->hull = min(max(victim->hull, victim->MinimumHull() * 1.5), victim->attributes.Get("hull"));
		victim->isDisabled = false;
		// Transfer some fuel if needed.
		if(victim->NeedsFuel() && CanRefuel(*victim))
		{
			helped = true;
			TransferFuel(victim->JumpFuelMissing(), victim.get());
		}
		if(helped)
		{
			pilotError = 120;
			victim->pilotError = 120;
		}
		return victim;
	}
	if(!victim->IsDisabled())
		return shared_ptr<Ship>();

	// If the boarding ship is the player, they will choose what to plunder.
	// Always take fuel if you can.
	victim->TransferFuel(victim->fuel, this);
	if(autoPlunder)
	{
		// Take any commodities that fit.
		victim->cargo.TransferAll(cargo, false);

		// Pause for two seconds before moving on.
		pilotError = 120;
	}

	// Stop targeting this ship (so you will not board it again right away).
	if(!autoPlunder || personality.Disables())
		SetTargetShip(shared_ptr<Ship>());
	return victim;
}



// Scan the target, if able and commanded to. Return a ShipEvent bitmask
// giving the types of scan that succeeded.
int Ship::Scan(const PlayerInfo &player)
{
	if(!commands.Has(Command::SCAN) || CannotAct())
		return 0;

	shared_ptr<const Ship> target = GetTargetShip();
	if(!(target && target->IsTargetable()))
		return 0;

	// The range of a scanner is proportional to the square root of its power.
	// Because of Pythagoras, if we use square-distance, we can skip this square root.
	double cargoDistanceSquared = attributes.Get("cargo scan power");
	double outfitDistanceSquared = attributes.Get("outfit scan power");

	// Bail out if this ship has no scanners.
	if(!cargoDistanceSquared && !outfitDistanceSquared)
		return 0;

	double cargoSpeed = attributes.Get("cargo scan efficiency");
	if(!cargoSpeed)
		cargoSpeed = cargoDistanceSquared;

	double outfitSpeed = attributes.Get("outfit scan efficiency");
	if(!outfitSpeed)
		outfitSpeed = outfitDistanceSquared;

	// Check how close this ship is to the target it is trying to scan.
	// To normalize 1 "scan power" to reach 100 pixels, divide this square distance by 100^2, or multiply by 0.0001.
	// Because this uses distance squared, to reach 200 pixels away you need 4 "scan power".
	double distanceSquared = target->position.DistanceSquared(position) * .0001;

	// Check the target's outfit and cargo space. A larger ship takes longer to scan.
	// Normalized around 200 tons of cargo/outfit space.
	// A ship with less than 10 tons of outfit space or cargo space takes as long to
	// scan as one with 10 tons. This avoids small sizes being scanned instantly, or
	// causing a divide by zero error at sizes of 0.
	// If instantly scanning very small ships is desirable, this can be removed.
	double outfits = max(10., target->baseAttributes.Get("outfit space")) * .005;
	double cargo = max(10., target->attributes.Get("cargo space")) * .005;

	// Check if either scanner has finished scanning.
	bool startedScanning = false;
	bool activeScanning = false;
	int result = 0;
	auto doScan = [&distanceSquared, &startedScanning, &activeScanning, &result]
			(double &elapsed, const double speed, const double scannerRange,
					const double depth, const int event)
	-> void
	{
		if(elapsed < SCAN_TIME && distanceSquared < scannerRange)
		{
			startedScanning |= !elapsed;
			activeScanning = true;

			// Division is more expensive to calculate than multiplication,
			// so rearrange the formula to minimize divisions.

			// "(scannerRange - 0.5 * distance) / scannerRange"
			// This line hits 1 at distace = 0, and 0.5 at distance = scannerRange.
			// There is also a hard cap on scanning range.

			// "speed / (sqrt(speed) + distance)"
			// This gives a modest speed boost at no distance, and
			// the boost tapers off to 0 at arbitrarily large distances.

			// "1 / depth"
			// This makes scan time proportional to cargo or outfit space.

			elapsed += ((scannerRange - .5 * distanceSquared) * speed)
				/ (scannerRange * (sqrt(speed) + distanceSquared) * depth);

			if(elapsed >= SCAN_TIME)
				result |= event;
		}
	};
	doScan(cargoScan, cargoSpeed, cargoDistanceSquared, cargo, ShipEvent::SCAN_CARGO);
	doScan(outfitScan, outfitSpeed, outfitDistanceSquared, outfits, ShipEvent::SCAN_OUTFITS);

	// Play the scanning sound if the actor or the target is the player's ship.
	if(isYours || (target->isYours && activeScanning))
		Audio::Play(Audio::Get("scan"), Position());

	if(startedScanning && isYours)
	{
		if(!target->Name().empty())
			Messages::Add("Attempting to scan the " + target->Noun() + " \"" + target->Name() + "\"."
				, Messages::Importance::Low);
		else
			Messages::Add("Attempting to scan the selected " + target->Noun() + "."
				, Messages::Importance::Low);

		if(target->GetGovernment()->IsProvokedOnScan() && target->CanSendHail(player))
		{
			// If this ship has no name, show its model name instead.
			string tag;
			const string &gov = target->GetGovernment()->GetName();
			if(!target->Name().empty())
				tag = gov + " " + target->Noun() + " \"" + target->Name() + "\": ";
			else
				tag = target->ModelName() + " (" + gov + "): ";
			Messages::Add(tag + "Please refrain from scanning us or we will be forced to take action.",
				Messages::Importance::Highest);
		}
	}
	else if(startedScanning && target->isYours)
		Messages::Add("The " + government->GetName() + " " + Noun() + " \""
			+ Name() + "\" is attempting to scan you.", Messages::Importance::Low);

	if(target->isYours && !isYours)
	{
		if(result & ShipEvent::SCAN_CARGO)
			Messages::Add("The " + government->GetName() + " " + Noun() + " \""
					+ Name() + "\" completed its scan of your cargo.", Messages::Importance::High);
		if(result & ShipEvent::SCAN_OUTFITS)
			Messages::Add("The " + government->GetName() + " " + Noun() + " \""
					+ Name() + (target->attributes.Get("inscrutable") > 0.
					? "\" completed its scan of your outfits with no useful results."
					: "\" completed its scan of your outfits."),
					Messages::Importance::High);
	}

	// Some governments are provoked when a scan is completed on one of their ships.
	const Government *gov = target->GetGovernment();
	if(result && gov && gov->IsProvokedOnScan() && !gov->IsEnemy(government)
			&& (target->Shields() < .9 || target->Hull() < .9 || !target->GetPersonality().IsForbearing())
			&& !target->GetPersonality().IsPacifist())
		result |= ShipEvent::PROVOKE;

	return result;
}



// Find out what fraction of the scan is complete.
double Ship::CargoScanFraction() const
{
	return cargoScan / SCAN_TIME;
}



double Ship::OutfitScanFraction() const
{
	return outfitScan / SCAN_TIME;
}



// Fire any weapons that are ready to fire. If an anti-missile is ready,
// instead of firing here this function returns true and it can be fired if
// collision detection finds a missile in range.
bool Ship::Fire(vector<Projectile> &projectiles, vector<Visual> &visuals)
{
	isInSystem = true;
	forget = 0;

	// A ship that is about to die creates a special single-turn "projectile"
	// representing its death explosion.
	if(IsDestroyed() && explosionCount == explosionTotal && explosionWeapon)
		projectiles.emplace_back(position, explosionWeapon);

	if(CannotAct())
		return false;

	antiMissileRange = 0.;

	double jamChance = CalculateJamChance(Energy(), scrambling);

	const vector<Hardpoint> &hardpoints = armament.Get();
	for(unsigned i = 0; i < hardpoints.size(); ++i)
	{
		const Weapon *weapon = hardpoints[i].GetOutfit();
		if(weapon && CanFire(weapon))
		{
			if(weapon->AntiMissile())
				antiMissileRange = max(antiMissileRange, weapon->Velocity() + weaponRadius);
			else if(firingCommands.HasFire(i))
				armament.Fire(i, *this, projectiles, visuals, Random::Real() < jamChance);
		}
	}

	armament.Step(*this);

	return antiMissileRange;
}



// Fire an anti-missile.
bool Ship::FireAntiMissile(const Projectile &projectile, vector<Visual> &visuals)
{
	if(projectile.Position().Distance(position) > antiMissileRange)
		return false;
	if(CannotAct())
		return false;

	double jamChance = CalculateJamChance(Energy(), scrambling);

	const vector<Hardpoint> &hardpoints = armament.Get();
	for(unsigned i = 0; i < hardpoints.size(); ++i)
	{
		const Weapon *weapon = hardpoints[i].GetOutfit();
		if(weapon && CanFire(weapon))
			if(armament.FireAntiMissile(i, *this, projectile, visuals, Random::Real() < jamChance))
				return true;
	}

	return false;
}



const System *Ship::GetSystem() const
{
	return currentSystem;
}



const System *Ship::GetActualSystem() const
{
	auto p = GetParent();
	return currentSystem ? currentSystem : (p ? p->GetSystem() : nullptr);
}



// If the ship is landed, get the planet it has landed on.
const Planet *Ship::GetPlanet() const
{
	return zoom ? nullptr : landingPlanet;
}



bool Ship::IsCapturable() const
{
	return isCapturable;
}



bool Ship::IsTargetable() const
{
	return (zoom == 1.f && !explosionRate && !forget && !isInvisible && cloak < 1. && hull >= 0. && hyperspaceCount < 70);
}



bool Ship::IsOverheated() const
{
	return isOverheated;
}



bool Ship::IsDisabled() const
{
	if(!isDisabled)
		return false;

	double minimumHull = MinimumHull();
	bool needsCrew = RequiredCrew() != 0;
	return (hull < minimumHull || (!crew && needsCrew));
}



bool Ship::IsBoarding() const
{
	return isBoarding;
}



bool Ship::IsLanding() const
{
	return landingPlanet;
}



bool Ship::IsFleeing() const
{
	return isFleeing;
}



// Check if this ship is currently able to begin landing on its target.
bool Ship::CanLand() const
{
	if(!GetTargetStellar() || !GetTargetStellar()->GetPlanet() || isDisabled || IsDestroyed())
		return false;

	if(!GetTargetStellar()->GetPlanet()->CanLand(*this))
		return false;

	Point distance = GetTargetStellar()->Position() - position;
	double speed = velocity.Length();

	return (speed < 1. && distance.Length() < GetTargetStellar()->Radius());
}



bool Ship::CannotAct() const
{
	return (zoom != 1.f || isDisabled || hyperspaceCount || pilotError || cloak);
}



double Ship::Cloaking() const
{
	return isInvisible ? 1. : cloak;
}



bool Ship::IsEnteringHyperspace() const
{
	return hyperspaceSystem;
}



bool Ship::IsHyperspacing() const
{
	return hyperspaceCount != 0;
}



// Check if this ship is hyperspacing, specifically via a jump drive.
bool Ship::IsUsingJumpDrive() const
{
	return (hyperspaceSystem || hyperspaceCount) && isUsingJumpDrive;
}



// Check if this ship is currently able to enter hyperspace to its target.
bool Ship::IsReadyToJump(bool waitingIsReady) const
{
	// Ships can't jump while waiting for someone else, carried, or if already jumping.
	if(IsDisabled() || (!waitingIsReady && commands.Has(Command::WAIT))
			|| hyperspaceCount || !targetSystem || !currentSystem)
		return false;

	// Check if the target system is valid and there is enough fuel to jump.
	pair<JumpType, double> jumpUsed = navigation.GetCheapestJumpType(targetSystem);
	double fuelCost = jumpUsed.second;
	if(!fuelCost || fuel < fuelCost)
		return false;

	Point direction = targetSystem->Position() - currentSystem->Position();
	bool isJump = (jumpUsed.first == JumpType::JUMP_DRIVE);
	double scramThreshold = attributes.Get("scram drive");

	// If the system has a departure distance the ship is only allowed to leave the system
	// if it is beyond this distance.
	double departure = isJump ?
		currentSystem->JumpDepartureDistance() * currentSystem->JumpDepartureDistance()
		: currentSystem->HyperDepartureDistance() * currentSystem->HyperDepartureDistance();
	if(position.LengthSquared() <= departure)
		return false;


	// The ship can only enter hyperspace if it is traveling slowly enough
	// and pointed in the right direction.
	if(!isJump && scramThreshold)
	{
		double deviation = fabs(direction.Unit().Cross(velocity));
		if(deviation > scramThreshold)
			return false;
	}
	else if(velocity.Length() > attributes.Get("jump speed"))
		return false;

	if(!isJump)
	{
		// Figure out if we're within one turn step of facing this system.
		bool left = direction.Cross(angle.Unit()) < 0.;
		Angle turned = angle + TurnRate() * (left - !left);
		bool stillLeft = direction.Cross(turned.Unit()) < 0.;

		if(left == stillLeft)
			return false;
	}

	return true;
}



// Get this ship's custom swizzle.
int Ship::CustomSwizzle() const
{
	return customSwizzle;
}


// Check if the ship is thrusting. If so, the engine sound should be played.
bool Ship::IsThrusting() const
{
	return isThrusting;
}



bool Ship::IsReversing() const
{
	return isReversing;
}



bool Ship::IsSteering() const
{
	return isSteering;
}



double Ship::SteeringDirection() const
{
	return steeringDirection;
}



// Get the points from which engine flares should be drawn.
const vector<Ship::EnginePoint> &Ship::EnginePoints() const
{
	return enginePoints;
}



const vector<Ship::EnginePoint> &Ship::ReverseEnginePoints() const
{
	return reverseEnginePoints;
}



const vector<Ship::EnginePoint> &Ship::SteeringEnginePoints() const
{
	return steeringEnginePoints;
}



// Reduce a ship's hull to low enough to disable it. This is so a ship can be
// created as a derelict.
void Ship::Disable()
{
	shields = 0.;
	hull = min(hull, .5 * MinimumHull());
	isDisabled = true;
}



// Mark a ship as destroyed.
void Ship::Destroy()
{
	hull = -1.;
}



// Trigger the death of this ship.
void Ship::SelfDestruct()
{
	Destroy();
	explosionRate = 1024;
}



void Ship::Restore()
{
	hull = 0.;
	explosionCount = 0;
	explosionRate = 0;
	UnmarkForRemoval();
	Recharge(true);
}



bool Ship::IsDamaged() const
{
	// Account for ships with no shields when determining if they're damaged.
	return (attributes.Get("shields") != 0 && Shields() != 1.) || Hull() != 1.;
}



// Check if this ship has been destroyed.
bool Ship::IsDestroyed() const
{
	return (hull < 0.);
}



// Recharge and repair this ship (e.g. because it has landed).
void Ship::Recharge(bool atSpaceport)
{
	if(IsDestroyed())
		return;

	if(atSpaceport)
		crew = min<int>(max(crew, RequiredCrew()), attributes.Get("bunks"));
	pilotError = 0;
	pilotOkay = 0;

	if(atSpaceport || attributes.Get("shield generation"))
		shields = attributes.Get("shields");
	if(atSpaceport || attributes.Get("hull repair rate"))
		hull = attributes.Get("hull");
	if(atSpaceport || attributes.Get("energy generation"))
		energy = attributes.Get("energy capacity");
	if(atSpaceport || attributes.Get("fuel generation"))
		fuel = attributes.Get("fuel capacity");

	heat = IdleHeat();
	ionization = 0.;
	scrambling = 0.;
	disruption = 0.;
	slowness = 0.;
	discharge = 0.;
	corrosion = 0.;
	leakage = 0.;
	burning = 0.;
	shieldDelay = 0;
	hullDelay = 0;
}



bool Ship::CanRefuel(const Ship &other) const
{
	return (fuel - navigation.JumpFuel(targetSystem) >= other.JumpFuelMissing());
}



double Ship::TransferFuel(double amount, Ship *to)
{
	amount = max(fuel - attributes.Get("fuel capacity"), amount);
	if(to)
	{
		amount = min(to->attributes.Get("fuel capacity") - to->fuel, amount);
		to->fuel += amount;
	}
	fuel -= amount;
	return amount;
}



// Convert this ship from one government to another, as a result of boarding
// actions (if the player is capturing) or player death (poor decision-making).
// Returns the number of crew transferred from the capturer.
int Ship::WasCaptured(const shared_ptr<Ship> &capturer)
{
	// Repair up to the point where this ship is just barely not disabled.
	hull = min(max(hull, MinimumHull() * 1.5), attributes.Get("hull"));
	isDisabled = false;

	// Set the new government.
	government = capturer->GetGovernment();

	// Transfer some crew over. Only transfer the bare minimum unless even that
	// is not possible, in which case, share evenly.
	int totalRequired = capturer->RequiredCrew() + RequiredCrew();
	int transfer = RequiredCrew() - crew;
	if(transfer > 0)
	{
		if(totalRequired > capturer->Crew() + crew)
			transfer = max(crew ? 0 : 1, (capturer->Crew() * transfer) / totalRequired);
		capturer->AddCrew(-transfer);
		AddCrew(transfer);
	}

	// Clear this ship's previous targets.
	ClearTargetsAndOrders();
	// Set the capturer as this ship's parent.
	SetParent(capturer);

	// This ship behaves like its new parent does.
	isSpecial = capturer->isSpecial;
	isYours = capturer->isYours;
	personality = capturer->personality;

	// Fighters should flee a disabled ship, but if the player manages to capture
	// the ship before they flee, the fighters are captured, too.
	for(const Bay &bay : bays)
		if(bay.ship)
			bay.ship->WasCaptured(capturer);
	// If a flagship is captured, its escorts become independent.
	for(const auto &it : escorts)
	{
		shared_ptr<Ship> escort = it.lock();
		if(escort)
			escort->parent.reset();
	}
	// This ship should not care about its now-unallied escorts.
	escorts.clear();

	return transfer;
}



// Clear all orders and targets this ship has (after capture or transfer of control).
void Ship::ClearTargetsAndOrders()
{
	commands.Clear();
	firingCommands.Clear();
	SetTargetShip(shared_ptr<Ship>());
	SetTargetStellar(nullptr);
	SetTargetSystem(nullptr);
	shipToAssist.reset();
	targetAsteroid.reset();
	targetFlotsam.reset();
	hyperspaceSystem = nullptr;
	landingPlanet = nullptr;
}



// Get characteristics of this ship, as a fraction between 0 and 1.
double Ship::Shields() const
{
	double maximum = attributes.Get("shields");
	return maximum ? min(1., shields / maximum) : 0.;
}



double Ship::Hull() const
{
	double maximum = attributes.Get("hull");
	return maximum ? min(1., hull / maximum) : 1.;
}



double Ship::Fuel() const
{
	double maximum = attributes.Get("fuel capacity");
	return maximum ? min(1., fuel / maximum) : 0.;
}



double Ship::Energy() const
{
	double maximum = attributes.Get("energy capacity");
	return maximum ? min(1., energy / maximum) : (hull > 0.) ? 1. : 0.;
}



// Allow returning a heat value greater than 1 (i.e. conveying how overheated
// this ship has become).
double Ship::Heat() const
{
	double maximum = MaximumHeat();
	return maximum ? heat / maximum : 1.;
}



// Get the ship's "health," where <=0 is disabled and 1 means full health.
double Ship::Health() const
{
	double minimumHull = MinimumHull();
	double hullDivisor = attributes.Get("hull") - minimumHull;
	double divisor = attributes.Get("shields") + hullDivisor;
	// This should not happen, but just in case.
	if(divisor <= 0. || hullDivisor <= 0.)
		return 0.;

	double spareHull = hull - minimumHull;
	// Consider hull-only and pooled health, compensating for any reductions by disruption damage.
	return min(spareHull / hullDivisor, (spareHull + shields / (1. + disruption * .01)) / divisor);
}



// Get the hull fraction at which this ship is disabled.
double Ship::DisabledHull() const
{
	double hull = attributes.Get("hull");
	double minimumHull = MinimumHull();

	return (hull > 0. ? minimumHull / hull : 0.);
}



// Get the actual shield level of the ship.
double Ship::ShieldLevel() const
{
	return shields;
}



// Get how disrupted this ship's shields are.
double Ship::DisruptionLevel() const
{
	return disruption;
}



// Get the (absolute) amount of hull that needs to be damaged until the
// ship becomes disabled. Returns 0 if the ships hull is already below the
// disabled threshold.
double Ship::HullUntilDisabled() const
{
	// Ships become disabled when they surpass their minimum hull threshold,
	// not when they are directly on it, so account for this by adding a small amount
	// of hull above the current hull level.
	return max(0., hull + 0.25 - MinimumHull());
}



const ShipJumpNavigation &Ship::JumpNavigation() const
{
	return navigation;
}



int Ship::JumpsRemaining(bool followParent) const
{
	// Make sure this ship has some sort of hyperdrive, and if so return how
	// many jumps it can make.
	double jumpFuel = 0.;
	if(!targetSystem && followParent)
	{
		// If this ship has no destination, the parent's substitutes for it,
		// but only if the location is reachable.
		auto p = GetParent();
		if(p)
			jumpFuel = navigation.JumpFuel(p->GetTargetSystem());
	}
	if(!jumpFuel)
		jumpFuel = navigation.JumpFuel(targetSystem);
	return jumpFuel ? fuel / jumpFuel : 0.;
}



bool Ship::NeedsFuel(bool followParent) const
{
	double jumpFuel = 0.;
	if(!targetSystem && followParent)
	{
		// If this ship has no destination, the parent's substitutes for it,
		// but only if the location is reachable.
		auto p = GetParent();
		if(p)
			jumpFuel = navigation.JumpFuel(p->GetTargetSystem());
	}
	if(!jumpFuel)
		jumpFuel = navigation.JumpFuel(targetSystem);
	return (fuel < jumpFuel) && (attributes.Get("fuel capacity") >= jumpFuel);
}



double Ship::JumpFuelMissing() const
{
	// Used for smart refueling: transfer only as much as really needed
	// includes checking if fuel cap is high enough at all
	double jumpFuel = navigation.JumpFuel(targetSystem);
	if(!jumpFuel || fuel > jumpFuel || jumpFuel > attributes.Get("fuel capacity"))
		return 0.;

	return jumpFuel - fuel;
}



// Get the heat level at idle.
double Ship::IdleHeat() const
{
	// This ship's cooling ability:
	double coolingEfficiency = CoolingEfficiency();
	double cooling = coolingEfficiency * attributes.Get("cooling");
	double activeCooling = coolingEfficiency * attributes.Get("active cooling");

	// Idle heat is the heat level where:
	// heat = heat * diss + heatGen - cool - activeCool * heat / (100 * mass)
	// heat = heat * (diss - activeCool / (100 * mass)) + (heatGen - cool)
	// heat * (1 - diss + activeCool / (100 * mass)) = (heatGen - cool)
	double production = max(0., attributes.Get("heat generation") - cooling);
	double dissipation = HeatDissipation() + activeCooling / MaximumHeat();
	if(!dissipation) return production ? numeric_limits<double>::max() : 0;
	return production / dissipation;
}



// Get the heat dissipation, in heat units per heat unit per frame.
double Ship::HeatDissipation() const
{
	return .001 * attributes.Get("heat dissipation");
}



// Get the maximum heat level, in heat units (not temperature).
double Ship::MaximumHeat() const
{
	return MAXIMUM_TEMPERATURE * (cargo.Used() + attributes.Mass() + attributes.Get("heat capacity"));
}



// Calculate the multiplier for cooling efficiency.
double Ship::CoolingEfficiency() const
{
	// This is an S-curve where the efficiency is 100% if you have no outfits
	// that create "cooling inefficiency", and as that value increases the
	// efficiency stays high for a while, then drops off, then approaches 0.
	double x = attributes.Get("cooling inefficiency");
	return 2. + 2. / (1. + exp(x / -2.)) - 4. / (1. + exp(x / -4.));
}



int Ship::Crew() const
{
	return crew;
}



// Calculate drag, accounting for drag reduction.
double Ship::Drag() const
{
	return attributes.Get("drag") / (1. + attributes.Get("drag reduction"));
}



int Ship::RequiredCrew() const
{
	if(attributes.Get("automaton"))
		return 0;

	// Drones do not need crew, but all other ships need at least one.
	return max<int>(1, attributes.Get("required crew"));
}



int Ship::CrewValue() const
{
	return max(Crew(), RequiredCrew()) + attributes.Get("crew equivalent");
}



void Ship::AddCrew(int count)
{
	crew = min<int>(crew + count, attributes.Get("bunks"));
}



// Check if this is a ship that can be used as a flagship.
bool Ship::CanBeFlagship() const
{
	return RequiredCrew() && Crew() && !IsDisabled();
}



double Ship::Mass() const
{
	return carriedMass + cargo.Used() + attributes.Mass();
}



// Account for inertia reduction, which affects movement but has no effect on the ship's heat capacity.
double Ship::InertialMass() const
{
	return Mass() / (1. + attributes.Get("inertia reduction"));
}



double Ship::TurnRate() const
{
	return attributes.Get("turn") / InertialMass();
}



double Ship::Acceleration() const
{
	double thrust = attributes.Get("thrust");
	return (thrust ? thrust : attributes.Get("afterburner thrust")) / InertialMass();
}



double Ship::MaxVelocity() const
{
	// v * drag / mass == thrust / mass
	// v * drag == thrust
	// v = thrust / drag
	double thrust = attributes.Get("thrust");
	return (thrust ? thrust : attributes.Get("afterburner thrust")) / Drag();
}



double Ship::ReverseAcceleration() const
{
	return attributes.Get("reverse thrust");
}



double Ship::MaxReverseVelocity() const
{
	return attributes.Get("reverse thrust") / Drag();
}



// This ship just got hit by a weapon. Take damage according to the
// DamageDealt from that weapon. The return value is a ShipEvent type,
// which may be a combination of PROVOKED, DISABLED, and DESTROYED.
// Create any target effects as sparks.
int Ship::TakeDamage(vector<Visual> &visuals, const DamageDealt &damage, const Government *sourceGovernment)
{
	bool wasDisabled = IsDisabled();
	bool wasDestroyed = IsDestroyed();

	shields -= damage.Shield();
	if(damage.Shield() && !isDisabled)
	{
		int disabledDelay = attributes.Get("depleted shield delay");
		shieldDelay = max<int>(shieldDelay, (shields <= 0. && disabledDelay)
			? disabledDelay : attributes.Get("shield delay"));
	}
	hull -= damage.Hull();
	if(damage.Hull() && !isDisabled)
		hullDelay = max(hullDelay, static_cast<int>(attributes.Get("repair delay")));

	energy -= damage.Energy();
	heat += damage.Heat();
	fuel -= damage.Fuel();

	discharge += damage.Discharge();
	corrosion += damage.Corrosion();
	ionization += damage.Ion();
	scrambling += damage.Scrambling();
	burning += damage.Burn();
	leakage += damage.Leak();

	disruption += damage.Disruption();
	slowness += damage.Slowing();

	if(damage.HitForce())
		ApplyForce(damage.HitForce(), damage.GetWeapon().IsGravitational());

	// Prevent various stats from reaching unallowable values.
	hull = min(hull, attributes.Get("hull"));
	shields = min(shields, attributes.Get("shields"));
	// Weapons are allowed to overcharge a ship's energy or fuel, but code in Ship::DoGeneration()
	// will clamp it to a maximum value at the beginning of the next frame.
	energy = max(0., energy);
	fuel = max(0., fuel);
	heat = max(0., heat);

	// Recalculate the disabled ship check.
	isDisabled = true;
	isDisabled = IsDisabled();

	// Report what happened to this ship from this weapon.
	int type = 0;
	if(!wasDisabled && isDisabled)
	{
		type |= ShipEvent::DISABLE;
		hullDelay = max(hullDelay, static_cast<int>(attributes.Get("disabled repair delay")));
	}
	if(!wasDestroyed && IsDestroyed())
		type |= ShipEvent::DESTROY;

	// Inflicted heat damage may also disable a ship, but does not trigger a "DISABLE" event.
	if(heat > MaximumHeat())
	{
		isOverheated = true;
		isDisabled = true;
	}
	else if(heat < .9 * MaximumHeat())
		isOverheated = false;

	// If this ship did not consider itself an enemy of the ship that hit it,
	// it is now "provoked" against that government.
	if(sourceGovernment && !sourceGovernment->IsEnemy(government)
			&& !personality.IsPacifist() && (!personality.IsForbearing()
				|| ((damage.Shield() || damage.Discharge()) && Shields() < .9)
				|| ((damage.Hull() || damage.Corrosion()) && Hull() < .9)
				|| ((damage.Heat() || damage.Burn()) && isOverheated)
				|| ((damage.Energy() || damage.Ion()) && Energy() < 0.5)
				|| ((damage.Fuel() || damage.Leak()) && fuel < navigation.JumpFuel() * 2.)
				|| (damage.Scrambling() && CalculateJamChance(Energy(), scrambling) > 0.1)
				|| (damage.Slowing() && slowness > 10.)
				|| (damage.Disruption() && disruption > 100.)))
		type |= ShipEvent::PROVOKE;

	// Create target effect visuals, if there are any.
	for(const auto &effect : damage.GetWeapon().TargetEffects())
		CreateSparks(visuals, effect.first, effect.second * damage.Scaling());

	return type;
}



// Apply a force to this ship, accelerating it. This might be from a weapon
// impact, or from firing a weapon, for example.
void Ship::ApplyForce(const Point &force, bool gravitational)
{
	if(gravitational)
	{
		// Treat all ships as if they have a mass of 400. This prevents
		// gravitational hit force values from needing to be extremely
		// small in order to have a reasonable effect.
		acceleration += force / 400.;
		return;
	}

	double currentMass = InertialMass();
	if(!currentMass)
		return;

	acceleration += force / currentMass;
}



bool Ship::HasBays() const
{
	return !bays.empty();
}



// Check how many bays are not occupied at present. This does not check whether
// one of your escorts plans to use that bay.
int Ship::BaysFree(const string &category) const
{
	int count = 0;
	for(const Bay &bay : bays)
		count += (bay.category == category) && !bay.ship;
	return count;
}



// Check how many bays this ship has of a given category.
int Ship::BaysTotal(const string &category) const
{
	int count = 0;
	for(const Bay &bay : bays)
		count += (bay.category == category);
	return count;
}



// Check if this ship has a bay free for the given ship, and the bay is
// not reserved for one of its existing escorts.
bool Ship::CanCarry(const Ship &ship) const
{
	if(!HasBays() || !ship.CanBeCarried() || (IsYours() && !ship.IsYours()))
		return false;
	// Check only for the category that we are interested in.
	const string &category = ship.attributes.Category();

	int free = BaysTotal(category);
	if(!free)
		return false;

	for(const auto &it : escorts)
	{
		auto escort = it.lock();
		if(!escort)
			continue;
		if(escort == ship.shared_from_this())
			break;
		if(escort->attributes.Category() == category && !escort->IsDestroyed() &&
				(!IsYours() || (IsYours() && escort->IsYours())))
			--free;
		if(!free)
			break;
	}
	return (free > 0);
}



bool Ship::CanBeCarried() const
{
	return canBeCarried;
}



bool Ship::Carry(const shared_ptr<Ship> &ship)
{
	if(!ship || !ship->CanBeCarried() || ship->IsDisabled())
		return false;

	// Check only for the category that we are interested in.
	const string &category = ship->attributes.Category();

	// NPC ships should always transfer cargo. Player ships should only
	// transfer cargo if they set the AI preference.
	const bool shouldTransferCargo = !IsYours() || Preferences::Has("Fighters transfer cargo");

	for(Bay &bay : bays)
		if((bay.category == category) && !bay.ship)
		{
			bay.ship = ship;
			ship->SetSystem(nullptr);
			ship->SetPlanet(nullptr);
			ship->SetTargetSystem(nullptr);
			ship->SetTargetStellar(nullptr);
			ship->SetParent(shared_from_this());
			ship->isThrusting = false;
			ship->isReversing = false;
			ship->isSteering = false;
			ship->commands.Clear();

			// If this fighter collected anything in space, try to store it.
			if(shouldTransferCargo && cargo.Free() && !ship->Cargo().IsEmpty())
				ship->Cargo().TransferAll(cargo);

			// Return unused fuel and ammunition to the carrier, so they may
			// be used by the carrier or other fighters.
			ship->TransferFuel(ship->fuel, this);

			// Determine the ammunition the fighter can supply.
			auto restockable = ship->GetArmament().RestockableAmmo();
			auto toRestock = map<const Outfit *, int>{};
			for(auto &&ammo : restockable)
			{
				int count = ship->OutfitCount(ammo);
				if(count > 0)
					toRestock.emplace(ammo, count);
			}
			TransferAmmo(toRestock, *ship, *this);

			// Update the cached mass of the mothership.
			carriedMass += ship->Mass();
			return true;
		}
	return false;
}



void Ship::UnloadBays()
{
	for(Bay &bay : bays)
		if(bay.ship)
		{
			carriedMass -= bay.ship->Mass();
			bay.ship->SetSystem(currentSystem);
			bay.ship->SetPlanet(landingPlanet);
			bay.ship->UnmarkForRemoval();
			bay.ship.reset();
		}
}



const vector<Ship::Bay> &Ship::Bays() const
{
	return bays;
}



// Adjust the positions and velocities of any visible carried fighters or
// drones. If any are visible, return true.
bool Ship::PositionFighters() const
{
	bool hasVisible = false;
	for(const Bay &bay : bays)
		if(bay.ship && bay.side)
		{
			hasVisible = true;
			bay.ship->position = angle.Rotate(bay.point) * Zoom() + position;
			bay.ship->velocity = velocity;
			bay.ship->angle = angle + bay.facing;
			bay.ship->zoom = zoom;
		}
	return hasVisible;
}



CargoHold &Ship::Cargo()
{
	return cargo;
}



const CargoHold &Ship::Cargo() const
{
	return cargo;
}



// Display box effects from jettisoning this much cargo.
void Ship::Jettison(const string &commodity, int tons, bool wasAppeasing)
{
	cargo.Remove(commodity, tons);
	// Removing cargo will have changed the ship's mass, so the
	// jump navigation info may be out of date. Only do this for
	// player ships as to display correct information on the map.
	// Non-player ships will recalibrate before they jump.
	if(isYours)
		navigation.Recalibrate(*this);

	// Jettisoned cargo must carry some of the ship's heat with it. Otherwise
	// jettisoning cargo would increase the ship's temperature.
	heat -= tons * MAXIMUM_TEMPERATURE * Heat();

	const Government *notForGov = wasAppeasing ? GetGovernment() : nullptr;

	for( ; tons > 0; tons -= Flotsam::TONS_PER_BOX)
		jettisoned.emplace_back(new Flotsam(commodity, (Flotsam::TONS_PER_BOX < tons)
			? Flotsam::TONS_PER_BOX : tons, notForGov));
}



void Ship::Jettison(const Outfit *outfit, int count, bool wasAppeasing)
{
	if(count < 0)
		return;

	cargo.Remove(outfit, count);
	// Removing cargo will have changed the ship's mass, so the
	// jump navigation info may be out of date. Only do this for
	// player ships as to display correct information on the map.
	// Non-player ships will recalibrate before they jump.
	if(isYours)
		navigation.Recalibrate(*this);

	// Jettisoned cargo must carry some of the ship's heat with it. Otherwise
	// jettisoning cargo would increase the ship's temperature.
	double mass = outfit->Mass();
	heat -= count * mass * MAXIMUM_TEMPERATURE * Heat();

	const Government *notForGov = wasAppeasing ? GetGovernment() : nullptr;

	const int perBox = (mass <= 0.) ? count : (mass > Flotsam::TONS_PER_BOX)
		? 1 : static_cast<int>(Flotsam::TONS_PER_BOX / mass);
	while(count > 0)
	{
		jettisoned.emplace_back(new Flotsam(outfit, (perBox < count)
			? perBox : count, notForGov));
		count -= perBox;
	}
}



const Outfit &Ship::Attributes() const
{
	return attributes;
}



const Outfit &Ship::BaseAttributes() const
{
	return baseAttributes;
}



// Get outfit information.
const map<const Outfit *, int> &Ship::Outfits() const
{
	return outfits;
}



int Ship::OutfitCount(const Outfit *outfit) const
{
	auto it = outfits.find(outfit);
	return (it == outfits.end()) ? 0 : it->second;
}



// Add or remove outfits. (To remove, pass a negative number.)
void Ship::AddOutfit(const Outfit *outfit, int count)
{
	if(outfit && count)
	{
		auto it = outfits.find(outfit);
		int before = outfits.count(outfit);
		if(it == outfits.end())
			outfits[outfit] = count;
		else
		{
			it->second += count;
			if(!it->second)
				outfits.erase(it);
		}
		int after = outfits.count(outfit);
		attributes.Add(*outfit, count);
		if(outfit->IsWeapon())
		{
			armament.Add(outfit, count);
			// Only the player's ships make use of attraction and deterrence.
			if(isYours)
				deterrence = CalculateDeterrence();
		}

		if(outfit->Get("cargo space"))
		{
			cargo.SetSize(attributes.Get("cargo space"));
			// Only the player's ships make use of attraction and deterrence.
			if(isYours)
				attraction = CalculateAttraction();
		}
		if(outfit->Get("hull"))
			hull += outfit->Get("hull") * count;
		// If the added or removed outfit is a hyperdrive or jump drive, recalculate this
		// ship's jump navigation. Hyperdrives and jump drives of the same type don't stack,
		// so only do this if the outfit is either completely new or has been completely removed.
		if((outfit->Get("hyperdrive") || outfit->Get("jump drive")) && (!before || !after))
			navigation.Calibrate(*this);
		// Navigation may still need to be recalibrated depending on the drives a ship has.
		// Only do this for player ships as to display correct information on the map.
		// Non-player ships will recalibrate before they jump.
		else if(isYours)
			navigation.Recalibrate(*this);
	}
}



// Get the list of weapons.
Armament &Ship::GetArmament()
{
	return armament;
}



const vector<Hardpoint> &Ship::Weapons() const
{
	return armament.Get();
}



// Check if we are able to fire the given weapon (i.e. there is enough
// energy, ammo, and fuel to fire it).
bool Ship::CanFire(const Weapon *weapon) const
{
	if(!weapon || !weapon->IsWeapon())
		return false;

	if(weapon->Ammo())
	{
		auto it = outfits.find(weapon->Ammo());
		if(it == outfits.end() || it->second < weapon->AmmoUsage())
			return false;
	}

	if(energy < weapon->FiringEnergy() + weapon->RelativeFiringEnergy() * attributes.Get("energy capacity"))
		return false;
	if(fuel < weapon->FiringFuel() + weapon->RelativeFiringFuel() * attributes.Get("fuel capacity"))
		return false;
	// We do check hull, but we don't check shields. Ships can survive with all shields depleted.
	// Ships should not disable themselves, so we check if we stay above minimumHull.
	if(hull - MinimumHull() < weapon->FiringHull() + weapon->RelativeFiringHull() * attributes.Get("hull"))
		return false;

	// If a weapon requires heat to fire, (rather than generating heat), we must
	// have enough heat to spare.
	if(heat < -(weapon->FiringHeat() + (!weapon->RelativeFiringHeat()
			? 0. : weapon->RelativeFiringHeat() * MaximumHeat())))
		return false;
	// Repeat this for various effects which shouldn't drop below 0.
	if(ionization < -weapon->FiringIon())
		return false;
	if(disruption < -weapon->FiringDisruption())
		return false;
	if(slowness < -weapon->FiringSlowing())
		return false;

	return true;
}



// Fire the given weapon (i.e. deduct whatever energy, ammo, hull, shields
// or fuel it uses and add whatever heat it generates. Assume that CanFire()
// is true.
void Ship::ExpendAmmo(const Weapon &weapon)
{
	// Compute this ship's initial capacities, in case the consumption of the ammunition outfit(s)
	// modifies them, so that relative costs are calculated based on the pre-firing state of the ship.
	const double relativeEnergyChange = weapon.RelativeFiringEnergy() * attributes.Get("energy capacity");
	const double relativeFuelChange = weapon.RelativeFiringFuel() * attributes.Get("fuel capacity");
	const double relativeHeatChange = !weapon.RelativeFiringHeat() ? 0. : weapon.RelativeFiringHeat() * MaximumHeat();
	const double relativeHullChange = weapon.RelativeFiringHull() * attributes.Get("hull");
	const double relativeShieldChange = weapon.RelativeFiringShields() * attributes.Get("shields");

	if(const Outfit *ammo = weapon.Ammo())
	{
		// Some amount of the ammunition mass to be removed from the ship carries thermal energy.
		// A realistic fraction applicable to all cases cannot be computed, so assume 50%.
		heat -= weapon.AmmoUsage() * .5 * ammo->Mass() * MAXIMUM_TEMPERATURE * Heat();
		AddOutfit(ammo, -weapon.AmmoUsage());
		// Only the player's ships make use of attraction and deterrence.
		if(isYours && !OutfitCount(ammo) && ammo->AmmoUsage())
		{
			// Recalculate the AI to account for the loss of this weapon.
			aiCache.Calibrate(*this);
			deterrence = CalculateDeterrence();
		}
	}

	energy -= weapon.FiringEnergy() + relativeEnergyChange;
	fuel -= weapon.FiringFuel() + relativeFuelChange;
	heat += weapon.FiringHeat() + relativeHeatChange;
	shields -= weapon.FiringShields() + relativeShieldChange;

	// Since weapons fire from within the shields, hull and "status" damages are dealt in full.
	hull -= weapon.FiringHull() + relativeHullChange;
	ionization += weapon.FiringIon();
	scrambling += weapon.FiringScramble();
	disruption += weapon.FiringDisruption();
	slowness += weapon.FiringSlowing();
	discharge += weapon.FiringDischarge();
	corrosion += weapon.FiringCorrosion();
	leakage += weapon.FiringLeak();
	burning += weapon.FiringBurn();
}



// Each ship can have a target system (to travel to), a target planet (to
// land on) and a target ship (to move to, and attack if hostile).
shared_ptr<Ship> Ship::GetTargetShip() const
{
	return targetShip.lock();
}



shared_ptr<Ship> Ship::GetShipToAssist() const
{
	return shipToAssist.lock();
}



const StellarObject *Ship::GetTargetStellar() const
{
	return targetPlanet;
}



const System *Ship::GetTargetSystem() const
{
	return (targetSystem == currentSystem) ? nullptr : targetSystem;
}



// Mining target.
shared_ptr<Minable> Ship::GetTargetAsteroid() const
{
	return targetAsteroid.lock();
}



shared_ptr<Flotsam> Ship::GetTargetFlotsam() const
{
	return targetFlotsam.lock();
}



<<<<<<< HEAD
const FormationPattern *Ship::GetFormationPattern() const
{
	return formationPattern;
}



unsigned int Ship::GetFormationRing() const
{
	return formationRing;
}



void Ship::SetFormationRing(int newRing)
{
	if(newRing >= 0)
		formationRing = newRing;
=======
void Ship::SetFleeing(bool fleeing)
{
	isFleeing = fleeing;
>>>>>>> 9bb41c84
}



// Set this ship's targets.
void Ship::SetTargetShip(const shared_ptr<Ship> &ship)
{
	if(ship != GetTargetShip())
	{
		targetShip = ship;
		// When you change targets, clear your scanning records.
		cargoScan = 0.;
		outfitScan = 0.;
	}
	targetAsteroid.reset();
}



void Ship::SetShipToAssist(const shared_ptr<Ship> &ship)
{
	shipToAssist = ship;
}



void Ship::SetTargetStellar(const StellarObject *object)
{
	targetPlanet = object;
}



void Ship::SetTargetSystem(const System *system)
{
	targetSystem = system;
}



// Mining target.
void Ship::SetTargetAsteroid(const shared_ptr<Minable> &asteroid)
{
	targetAsteroid = asteroid;
	targetShip.reset();
}



void Ship::SetTargetFlotsam(const shared_ptr<Flotsam> &flotsam)
{
	targetFlotsam = flotsam;
}



void Ship::SetParent(const shared_ptr<Ship> &ship)
{
	shared_ptr<Ship> oldParent = parent.lock();
	if(oldParent)
		oldParent->RemoveEscort(*this);

	parent = ship;
	if(ship)
		ship->AddEscort(*this);
}



<<<<<<< HEAD
void Ship::SetFormationPattern(const FormationPattern *formationToSet)
{
	formationPattern = formationToSet;
=======
bool Ship::CanPickUp(const Flotsam &flotsam) const
{
	if(this == flotsam.Source())
		return false;
	if(government == flotsam.SourceGovernment() && (!personality.Harvests() || personality.IsAppeasing()))
		return false;
	return cargo.Free() >= flotsam.UnitSize();
>>>>>>> 9bb41c84
}



shared_ptr<Ship> Ship::GetParent() const
{
	return parent.lock();
}



const vector<weak_ptr<Ship>> &Ship::GetEscorts() const
{
	return escorts;
}



// Add escorts to this ship. Escorts look to the parent ship for movement
// cues and try to stay with it when it lands or goes into hyperspace.
void Ship::AddEscort(Ship &ship)
{
	escorts.push_back(ship.shared_from_this());
}



void Ship::RemoveEscort(const Ship &ship)
{
	auto it = escorts.begin();
	for( ; it != escorts.end(); ++it)
		if(it->lock().get() == &ship)
		{
			escorts.erase(it);
			return;
		}
}



double Ship::MinimumHull() const
{
	if(neverDisabled)
		return 0.;

	double maximumHull = attributes.Get("hull");
	double absoluteThreshold = attributes.Get("absolute threshold");
	if(absoluteThreshold > 0.)
		return absoluteThreshold;

	double thresholdPercent = attributes.Get("threshold percentage");
	double transition = 1 / (1 + 0.0005 * maximumHull);
	double minimumHull = maximumHull * (thresholdPercent > 0.
		? min(thresholdPercent, 1.) : 0.1 * (1. - transition) + 0.5 * transition);

	return max(0., floor(minimumHull + attributes.Get("hull threshold")));
}



void Ship::CreateExplosion(vector<Visual> &visuals, bool spread)
{
	if(!HasSprite() || !GetMask().IsLoaded() || explosionEffects.empty())
		return;

	// Bail out if this loops enough times, just in case.
	for(int i = 0; i < 10; ++i)
	{
		Point point((Random::Real() - .5) * Width(),
			(Random::Real() - .5) * Height());
		if(GetMask().Contains(point, Angle()))
		{
			// Pick an explosion.
			int type = Random::Int(explosionTotal);
			auto it = explosionEffects.begin();
			for( ; it != explosionEffects.end(); ++it)
			{
				type -= it->second;
				if(type < 0)
					break;
			}
			Point effectVelocity = velocity;
			if(spread)
			{
				double scale = .04 * (Width() + Height());
				effectVelocity += Angle::Random().Unit() * (scale * Random::Real());
			}
			visuals.emplace_back(*it->first, angle.Rotate(point) + position, std::move(effectVelocity), angle);
			++explosionCount;
			return;
		}
	}
}



// Place a "spark" effect, like ionization or disruption.
void Ship::CreateSparks(vector<Visual> &visuals, const string &name, double amount)
{
	CreateSparks(visuals, GameData::Effects().Get(name), amount);
}



void Ship::CreateSparks(vector<Visual> &visuals, const Effect *effect, double amount)
{
	if(forget)
		return;

	// Limit the number of sparks, depending on the size of the sprite.
	amount = min(amount, Width() * Height() * .0006);
	// Preallocate capacity, in case we're adding a non-trivial number of sparks.
	visuals.reserve(visuals.size() + static_cast<int>(amount));

	while(true)
	{
		amount -= Random::Real();
		if(amount <= 0.)
			break;

		Point point((Random::Real() - .5) * Width(),
			(Random::Real() - .5) * Height());
		if(GetMask().Contains(point, Angle()))
			visuals.emplace_back(*effect, angle.Rotate(point) + position, velocity, angle);
	}
}



double Ship::CalculateAttraction() const
{
	return max(0., .4 * sqrt(attributes.Get("cargo space")) - 1.8);
}



double Ship::CalculateDeterrence() const
{
	double tempDeterrence = 0.;
	for(const Hardpoint &hardpoint : Weapons())
		if(hardpoint.GetOutfit())
		{
			const Outfit *weapon = hardpoint.GetOutfit();
			if(weapon->Ammo() && weapon->AmmoUsage() && !OutfitCount(weapon->Ammo()))
				continue;
			double strength = weapon->ShieldDamage() + weapon->HullDamage()
				+ (weapon->RelativeShieldDamage() * attributes.Get("shields"))
				+ (weapon->RelativeHullDamage() * attributes.Get("hull"));
			tempDeterrence += .12 * strength / weapon->Reload();
		}
	return tempDeterrence;
}<|MERGE_RESOLUTION|>--- conflicted
+++ resolved
@@ -508,11 +508,9 @@
 			description += child.Token(1);
 			description += '\n';
 		}
-<<<<<<< HEAD
 		// TODO: formation rings also need to be serialized (in load and store).
 		else if(key == "formation" && child.Size() >= 2)
 			formationPattern = GameData::Formations().Get(child.Token(1));
-=======
 		else if(key == "remove" && child.Size() >= 2)
 		{
 			if(child.Token(1) == "bays")
@@ -520,7 +518,6 @@
 			else
 				child.PrintTrace("Skipping unsupported \"remove\":");
 		}
->>>>>>> 9bb41c84
 		else if(key != "actions")
 			child.PrintTrace("Skipping unrecognized attribute:");
 	}
@@ -4156,7 +4153,6 @@
 
 
 
-<<<<<<< HEAD
 const FormationPattern *Ship::GetFormationPattern() const
 {
 	return formationPattern;
@@ -4175,11 +4171,13 @@
 {
 	if(newRing >= 0)
 		formationRing = newRing;
-=======
+}
+
+
+
 void Ship::SetFleeing(bool fleeing)
 {
 	isFleeing = fleeing;
->>>>>>> 9bb41c84
 }
 
 
@@ -4249,11 +4247,13 @@
 
 
 
-<<<<<<< HEAD
 void Ship::SetFormationPattern(const FormationPattern *formationToSet)
 {
 	formationPattern = formationToSet;
-=======
+}
+
+
+
 bool Ship::CanPickUp(const Flotsam &flotsam) const
 {
 	if(this == flotsam.Source())
@@ -4261,7 +4261,6 @@
 	if(government == flotsam.SourceGovernment() && (!personality.Harvests() || personality.IsAppeasing()))
 		return false;
 	return cargo.Free() >= flotsam.UnitSize();
->>>>>>> 9bb41c84
 }
 
 
