--- conflicted
+++ resolved
@@ -2975,26 +2975,13 @@
 
 
 
-// Take damage from the given hazard and create any hit effects from the hazard
-// as sparks.
-void Ship::TakeHazardDamage(vector<Visual> &visuals, const Hazard *hazard, double strength)
-{
-	TakeDamage(*hazard, strength, Point(), hazard->BlastRadius() > 0.);
-	for(const auto &effect : hazard->HitEffects())
-		CreateSparks(visuals, effect.first, effect.second * strength);
-}
-
-
-
 // This ship just got hit by the given projectile. Take damage according to
 // what sort of weapon the projectile it.
 int Ship::TakeDamage(const Projectile &projectile, bool isBlast)
 {
 	int type = 0;
-	
 	const Weapon &weapon = projectile.GetWeapon();
-	
-	type |= TakeDamage(weapon, 1., projectile.Position(), isBlast);
+	type |= TakeDamage(weapon, 1., projectile.DistanceTraveled(), projectile.Position(), isBlast);
 	
 	// If this ship was hit directly and did not consider itself an enemy of the
 	// ship that hit it, it is now "provoked" against that government.
@@ -3008,88 +2995,13 @@
 
 
 
-int Ship::TakeDamage(const Weapon &weapon, double damageScaling, const Point &damagePosition, bool isBlast)
-{
-	int type = 0;
-	
-	if(isBlast && weapon.IsDamageScaled())
-	{
-		// Scale blast damage based on the distance from the blast
-		// origin and if the projectile uses a trigger radius. The
-		// point of contact must be measured on the sprite outline.
-		// scale = (1 + (tr / (2 * br))^2) / (1 + r^4)^2
-		double blastRadius = max(1., weapon.BlastRadius());
-		double radiusRatio = weapon.TriggerRadius() / blastRadius;
-		double k = !radiusRatio ? 1. : (1. + .25 * radiusRatio * radiusRatio);
-		// Rather than exactly compute the distance between the explosion and
-		// the closest point on the ship, estimate it using the mask's Radius.
-		double d = max(0., (damagePosition - position).Length() - GetMask().Radius());
-		double rSquared = d * d / (blastRadius * blastRadius);
-		damageScaling *= k / ((1. + rSquared * rSquared) * (1. + rSquared * rSquared));
-	}
-<<<<<<< HEAD
-  
-=======
-	if(weapon.HasDamageDropoff())
-		damageScaling *= weapon.DamageDropoff(projectile.DistanceTraveled());
->>>>>>> cf8c448f
-	double shieldDamage = weapon.ShieldDamage() * damageScaling / (1. + attributes.Get("shield protection"));
-	double hullDamage = weapon.HullDamage() * damageScaling / (1. + attributes.Get("hull protection"));
-	double hitForce = weapon.HitForce() * damageScaling / (1. + attributes.Get("force protection"));
-	double fuelDamage = weapon.FuelDamage() * damageScaling / (1. + attributes.Get("fuel protection"));
-	double heatDamage = weapon.HeatDamage() * damageScaling / (1. + attributes.Get("heat protection"));
-	double ionDamage = weapon.IonDamage() * damageScaling / (1. + attributes.Get("ion protection"));
-	double disruptionDamage = weapon.DisruptionDamage() * damageScaling / (1. + attributes.Get("disruption protection"));
-	double slowingDamage = weapon.SlowingDamage() * damageScaling / (1. + attributes.Get("slowing protection"));
-	bool wasDisabled = IsDisabled();
-	bool wasDestroyed = IsDestroyed();
-	
-	double shieldFraction = 1. - max(0., min(1., weapon.Piercing() / (1. + attributes.Get("piercing protection")) - attributes.Get("piercing resistance")));
-	shieldFraction *= 1. / (1. + disruption * .01);
-	if(shields <= 0.)
-		shieldFraction = 0.;
-	else if(shieldDamage > shields)
-		shieldFraction = min(shieldFraction, shields / shieldDamage);
-	shields -= shieldDamage * shieldFraction;
-	if(shieldDamage && !isDisabled)
-	{
-		int disabledDelay = static_cast<int>(attributes.Get("depleted shield delay"));
-		shieldDelay = max(shieldDelay, (shields <= 0. && disabledDelay) ? disabledDelay : static_cast<int>(attributes.Get("shield delay")));
-	}
-	hull -= hullDamage * (1. - shieldFraction);
-	if(hullDamage && !isDisabled)
-		hullDelay = max(hullDelay, static_cast<int>(attributes.Get("repair delay")));
-	// For the following damage types, the total effect depends on how much is
-	// "leaking" through the shields.
-	double leakage = (1. - .5 * shieldFraction);
-	// Code in Ship::Move() will handle making sure the fuel amount stays in the
-	// allowable range.
-	fuel -= fuelDamage * leakage;
-	heat += heatDamage * leakage;
-	ionization += ionDamage * leakage;
-	disruption += disruptionDamage * leakage;
-	slowness += slowingDamage * leakage;
-	
-	if(hitForce)
-	{
-		Point d = position - damagePosition;
-		double distance = d.Length();
-		if(distance)
-			ApplyForce((hitForce / distance) * d);
-	}
-	
-	// Recalculate the disabled ship check.
-	isDisabled = true;
-	isDisabled = IsDisabled();
-	if(!wasDisabled && isDisabled)
-	{
-		type |= ShipEvent::DISABLE;
-		hullDelay = max(hullDelay, static_cast<int>(attributes.Get("disabled repair delay")));
-	}
-	if(!wasDestroyed && IsDestroyed())
-		type |= ShipEvent::DESTROY;
-	
-	return type;
+// This ship just got hit by the given hazard. Take damage according to what
+// sort of weapon the hazard has, and create any hit effects as sparks.
+void Ship::TakeHazardDamage(vector<Visual> &visuals, const Hazard *hazard, double strength)
+{
+	TakeDamage(*hazard, strength, position.Length(), Point(), hazard->BlastRadius() > 0.);
+	for(const auto &effect : hazard->HitEffects())
+		CreateSparks(visuals, effect.first, effect.second * strength);
 }
 
 
@@ -3698,4 +3610,88 @@
 		if(GetMask().Contains(point, Angle()))
 			visuals.emplace_back(*effect, angle.Rotate(point) + position, velocity, angle);
 	}
+}
+
+
+
+// A helper method for taking damage from either a projectile or a hazard.
+int Ship::TakeDamage(const Weapon &weapon, double damageScaling, double distance, const Point &damagePosition, bool isBlast)
+{
+	int type = 0;
+	
+	if(isBlast && weapon.IsDamageScaled())
+	{
+		// Scale blast damage based on the distance from the blast
+		// origin and if the projectile uses a trigger radius. The
+		// point of contact must be measured on the sprite outline.
+		// scale = (1 + (tr / (2 * br))^2) / (1 + r^4)^2
+		double blastRadius = max(1., weapon.BlastRadius());
+		double radiusRatio = weapon.TriggerRadius() / blastRadius;
+		double k = !radiusRatio ? 1. : (1. + .25 * radiusRatio * radiusRatio);
+		// Rather than exactly compute the distance between the explosion and
+		// the closest point on the ship, estimate it using the mask's Radius.
+		double d = max(0., (damagePosition - position).Length() - GetMask().Radius());
+		double rSquared = d * d / (blastRadius * blastRadius);
+		damageScaling *= k / ((1. + rSquared * rSquared) * (1. + rSquared * rSquared));
+	}
+	if(weapon.HasDamageDropoff())
+		damageScaling *= weapon.DamageDropoff(distance);
+	
+	double shieldDamage = weapon.ShieldDamage() * damageScaling / (1. + attributes.Get("shield protection"));
+	double hullDamage = weapon.HullDamage() * damageScaling / (1. + attributes.Get("hull protection"));
+	double hitForce = weapon.HitForce() * damageScaling / (1. + attributes.Get("force protection"));
+	double fuelDamage = weapon.FuelDamage() * damageScaling / (1. + attributes.Get("fuel protection"));
+	double heatDamage = weapon.HeatDamage() * damageScaling / (1. + attributes.Get("heat protection"));
+	double ionDamage = weapon.IonDamage() * damageScaling / (1. + attributes.Get("ion protection"));
+	double disruptionDamage = weapon.DisruptionDamage() * damageScaling / (1. + attributes.Get("disruption protection"));
+	double slowingDamage = weapon.SlowingDamage() * damageScaling / (1. + attributes.Get("slowing protection"));
+	bool wasDisabled = IsDisabled();
+	bool wasDestroyed = IsDestroyed();
+	
+	double shieldFraction = 1. - max(0., min(1., weapon.Piercing() / (1. + attributes.Get("piercing protection")) - attributes.Get("piercing resistance")));
+	shieldFraction *= 1. / (1. + disruption * .01);
+	if(shields <= 0.)
+		shieldFraction = 0.;
+	else if(shieldDamage > shields)
+		shieldFraction = min(shieldFraction, shields / shieldDamage);
+	shields -= shieldDamage * shieldFraction;
+	if(shieldDamage && !isDisabled)
+	{
+		int disabledDelay = static_cast<int>(attributes.Get("depleted shield delay"));
+		shieldDelay = max(shieldDelay, (shields <= 0. && disabledDelay) ? disabledDelay : static_cast<int>(attributes.Get("shield delay")));
+	}
+	hull -= hullDamage * (1. - shieldFraction);
+	if(hullDamage && !isDisabled)
+		hullDelay = max(hullDelay, static_cast<int>(attributes.Get("repair delay")));
+	// For the following damage types, the total effect depends on how much is
+	// "leaking" through the shields.
+	double leakage = (1. - .5 * shieldFraction);
+	// Code in Ship::Move() will handle making sure the fuel amount stays in the
+	// allowable range.
+	fuel -= fuelDamage * leakage;
+	heat += heatDamage * leakage;
+	ionization += ionDamage * leakage;
+	disruption += disruptionDamage * leakage;
+	slowness += slowingDamage * leakage;
+	
+	if(hitForce)
+	{
+		Point d = position - damagePosition;
+		double distance = d.Length();
+		if(distance)
+			ApplyForce((hitForce / distance) * d);
+	}
+	
+	// Recalculate the disabled ship check.
+	isDisabled = true;
+	isDisabled = IsDisabled();
+	if(!wasDisabled && isDisabled)
+	{
+		type |= ShipEvent::DISABLE;
+		hullDelay = max(hullDelay, static_cast<int>(attributes.Get("disabled repair delay")));
+	}
+	if(!wasDestroyed && IsDestroyed())
+		type |= ShipEvent::DESTROY;
+	
+	return type;
 }