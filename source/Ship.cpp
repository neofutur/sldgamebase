/* Ship.cpp
Copyright (c) 2014 by Michael Zahniser

Endless Sky is free software: you can redistribute it and/or modify it under the
terms of the GNU General Public License as published by the Free Software
Foundation, either version 3 of the License, or (at your option) any later version.

Endless Sky is distributed in the hope that it will be useful, but WITHOUT ANY
WARRANTY; without even the implied warranty of MERCHANTABILITY or FITNESS FOR A
PARTICULAR PURPOSE.  See the GNU General Public License for more details.
*/

#include "Ship.h"

#include "DataNode.h"
#include "DataWriter.h"
#include "Effect.h"
#include "GameData.h"
#include "Government.h"
#include "Mask.h"
#include "Messages.h"
#include "Phrase.h"
#include "Planet.h"
#include "Projectile.h"
#include "Random.h"
#include "ShipEvent.h"
#include "System.h"

#include <algorithm>
#include <cassert>
#include <cmath>
#include <iostream>

using namespace std;


const string Ship::JUNKYARD_CATEGORY_NAME = "Junkyard Deals";
const string Ship::JUNKYARD_SHIP_SUFFIX = " (Empty Hull)";

// Categories that can appear in the shipyard.
const vector<string> Ship::CATEGORIES = {
	"Transport",
	"Light Freighter",
	"Heavy Freighter",
	"Interceptor",
	"Light Warship",
	"Medium Warship",
	"Heavy Warship",
	"Fighter",
	"Drone",
	JUNKYARD_CATEGORY_NAME
};

namespace {
	const string BAY_TYPE[2] = {"drone", "fighter"};
	const string BAY_SIDE[3] = {"inside", "over", "under"};
	const string BAY_FACING[4] = {"forward", "left", "right", "back"};
	const Angle BAY_ANGLE[4] = {Angle(0.), Angle(-90.), Angle(90.), Angle(180.)};
}



Ship* Ship::MakeShip(const Ship &ship, int addedWear)
{
	Ship* newShip = new Ship(ship);
	newShip->IncrementWear(addedWear);
	return newShip;
}



Ship* Ship::MakeEmptyShip(const Ship &ship, int addedWear)
{
	Ship* newShip = new Ship(ship);
	// Remove outfits one at a time, updating stats.
	while (newShip->outfits.begin() != newShip->outfits.end()) 
	{
		auto it = newShip->outfits.begin();
		auto outfit = it.GetOutfit();
		int quantity = it.GetQuantity();
		newShip->AddOutfit(outfit, -quantity, 0);
	}
	newShip->IncrementWear(addedWear);
	return newShip;
}



void Ship::Load(const DataNode &node)
{
	assert(node.Size() >= 2 && node.Token(0) == "ship");
	modelName = node.Token(1);
	if(node.Size() >= 3)
		base = GameData::Ships().Get(modelName);
	
	government = GameData::PlayerGovernment();
	equipped.Clear();
	
	// Note: I do not clear the attributes list here so that it is permissible
	// to override one ship definition with another.
	bool hasEngine = false;
	bool hasArmament = false;
	bool hasLicenses = false;
	bool hasBays = false;
	bool hasExplode = false;
	bool hasFinalExplode = false;
	bool hasOutfits = false;
	bool hasDescription = false;
	for(const DataNode &child : node)
	{
		if(child.Token(0) == "sprite")
			LoadSprite(child);
		else if(child.Token(0) == "name" && child.Size() >= 2)
			name = child.Token(1);
		else if(child.Token(0) == "attributes")
			baseAttributes.Load(child);
		else if(child.Token(0) == "engine" && child.Size() >= 3)
		{
			if(!hasEngine)
			{
				enginePoints.clear();
				hasEngine = true;
			}
			enginePoints.emplace_back(.5 * child.Value(1), .5 * child.Value(2),
				(child.Size() > 3 ? child.Value(3) : 1.));
		}
		else if(child.Token(0) == "gun" || child.Token(0) == "turret")
		{
			if(!hasArmament)
			{
				armament = Armament();
				hasArmament = true;
			}
			const Outfit *outfit = nullptr;
			Point hardpoint;
			if(child.Size() >= 3)
			{
				hardpoint = Point(child.Value(1), child.Value(2));
				if(child.Size() >= 4)
					outfit = GameData::Outfits().Get(child.Token(3));
			}
			else
			{
				if(child.Size() >= 2)
					outfit = GameData::Outfits().Get(child.Token(1));
			}
			if(outfit)
				equipped.AddOutfit(outfit, 1, 0); // Don't need accurate wear in "equipped" group.
			if(child.Token(0) == "gun")
				armament.AddGunPort(hardpoint, outfit);
			else
				armament.AddTurret(hardpoint, outfit);
		}
		else if(child.Token(0) == "licenses")
		{
			if(!hasLicenses)
			{
				licenses.clear();
				hasLicenses = true;
			}
			for(const DataNode &grand : child)
				licenses.push_back(grand.Token(0));
		}
		else if(child.Token(0) == "never disabled")
			neverDisabled = true;
		else if(child.Token(0) == "uncapturable")
			isCapturable = false;
		else if((child.Token(0) == "fighter" || child.Token(0) == "drone") && child.Size() >= 3)
		{
			if(!hasBays)
			{
				bays.clear();
				hasBays = true;
			}
			bays.emplace_back(child.Value(1), child.Value(2), child.Token(0) == "fighter");
			for(int i = 3; i < child.Size(); ++i)
			{
				for(unsigned j = 1; j < sizeof(BAY_SIDE) / sizeof(BAY_SIDE[0]); ++j)
					if(child.Token(i) == BAY_SIDE[j])
						bays.back().side = j;
				for(unsigned j = 1; j < sizeof(BAY_FACING) / sizeof(BAY_FACING[0]); ++j)
					if(child.Token(i) == BAY_FACING[j])
						bays.back().facing = j;
			}
		}
		else if(child.Token(0) == "explode" && child.Size() >= 2)
		{
			if(!hasExplode)
			{
				explosionEffects.clear();
				explosionTotal = 0;
				hasExplode = true;
			}
			int count = (child.Size() >= 3) ? child.Value(2) : 1;
			explosionEffects[GameData::Effects().Get(child.Token(1))] += count;
			explosionTotal += count;
		}
		else if(child.Token(0) == "final explode" && child.Size() >= 2)
		{
			if(!hasFinalExplode)
			{
				finalExplosions.clear();
				hasFinalExplode = true;
			}
			int count = (child.Size() >= 3) ? child.Value(2) : 1;
			finalExplosions[GameData::Effects().Get(child.Token(1))] += count;
		}
		else if(child.Token(0) == "outfits")
		{
			if(!hasOutfits)
			{
				outfits.Clear();
				hasOutfits = true;
			}
			for(const DataNode &grand : child)
			{
				int count = (grand.Size() >= 2) ? grand.Value(1) : 1;
				int wear = (grand.Size() >= 3) ? grand.Value(2) : 0;
				outfits.AddOutfit(GameData::Outfits().Get(grand.Token(0)), count, wear);
			}
		}
		else if(child.Token(0) == "wear")
			wear = child.Value(1);
		else if(child.Token(0) == "cargo")
			cargo.Load(child);
		else if(child.Token(0) == "crew" && child.Size() >= 2)
			crew = static_cast<int>(child.Value(1));
		else if(child.Token(0) == "fuel" && child.Size() >= 2)
			fuel = child.Value(1);
		else if(child.Token(0) == "shields" && child.Size() >= 2)
			shields = child.Value(1);
		else if(child.Token(0) == "hull" && child.Size() >= 2)
			hull = child.Value(1);
		else if(child.Token(0) == "position" && child.Size() >= 3)
			position = Point(child.Value(1), child.Value(2));
		else if(child.Token(0) == "system" && child.Size() >= 2)
			currentSystem = GameData::Systems().Get(child.Token(1));
		else if(child.Token(0) == "planet" && child.Size() >= 2)
		{
			zoom = 0.;
			landingPlanet = GameData::Planets().Get(child.Token(1));
		}
		else if(child.Token(0) == "parked")
			isParked = true;
		else if(child.Token(0) == "description" && child.Size() >= 2)
		{
			if(!hasDescription)
			{
				description.clear();
				hasDescription = true;
			}
			description += child.Token(1);
			description += '\n';
		}
		else if(child.Token(0) != "actions")
			child.PrintTrace("Skipping unrecognized attribute:");
	}
	
	// Check that all the "equipped" outfits actually match what your ship has.
	// This should never happen in a good save file.
	if(!outfits.Empty())
		for(const auto &it : equipped)
		{
			int excess = equipped.GetTotalCount(it.GetOutfit()) - outfits.GetTotalCount(it.GetOutfit());
			if(excess > 0)
			{
				// If there are more hardpoints specifying this outfit than there
				// are instances of this outfit installed, remove some of them.
				armament.Add(it.GetOutfit(), -excess);
				// Adjust the value in "equipped".
				//equipped.RemoveOutfit(it.GetOutfit(), excess, true); //JMH:safe while already iterating?
			}
		}
}



// When loading a ship, some of the outfits it lists may not have been
// loaded yet. So, wait until everything has been loaded, then call this.
void Ship::FinishLoading()
{
	// All copies of this ship should save pointers to the "explosion" weapon
	// definition stored safely in the ship model, which will not be destroyed
	// until GameData is when the program quits.
	if(GameData::Ships().Has(modelName))
		explosionWeapon = &GameData::Ships().Get(modelName)->BaseAttributes();
	
	// If this ship has a base class, copy any attributes not defined here.
	// Exception: uncapturable and "never disabled" flags don't carry over.
	if(base && base != this)
	{
		if(!GetSprite())
			reinterpret_cast<Body &>(*this) = *base;
		if(baseAttributes.Attributes().empty())
			baseAttributes = base->baseAttributes;
		if(bays.empty() && !base->bays.empty())
			bays = base->bays;
		if(enginePoints.empty())
			enginePoints = base->enginePoints;
		if(explosionEffects.empty())
		{
			explosionEffects = base->explosionEffects;
			explosionTotal = base->explosionTotal;
		}
		if(finalExplosions.empty())
			finalExplosions = base->finalExplosions;
		if(outfits.Empty())
			outfits = base->outfits;
		if(description.empty())
			description = base->description;
		
		bool hasHardpoints = false;
		for(const Hardpoint &weapon : armament.Get())
			if(weapon.GetPoint())
				hasHardpoints = true;
		
		if(!hasHardpoints)
		{
			// Check if any hardpoint locations were not specified.
			auto bit = base->Weapons().begin();
			auto bend = base->Weapons().end();
			auto nextGun = armament.Get().begin();
			auto nextTurret = armament.Get().begin();
			auto end = armament.Get().end();
			Armament merged;
			for( ; bit != bend; ++bit)
			{
				if(!bit->IsTurret())
				{
					while(nextGun != end && nextGun->IsTurret())
						++nextGun;
					merged.AddGunPort(bit->GetPoint() * 2.,
						(nextGun == end) ? nullptr : nextGun->GetOutfit());
					if(nextGun != end)
						++nextGun;
				}
				else
				{
					while(nextTurret != end && !nextTurret->IsTurret())
						++nextTurret;
					merged.AddTurret(bit->GetPoint() * 2.,
						(nextTurret == end) ? nullptr : nextTurret->GetOutfit());
					if(nextTurret != end)
						++nextTurret;
				}
			}
			armament = merged;
		}
	}
	
	// Mark any drone that has no "automaton" value as an automaton, to
	// grandfather in the drones from before that attribute existed.
	if(baseAttributes.Category() == "Drone" && !baseAttributes.Attributes().count("automaton"))
		baseAttributes.Add("automaton", 1.);
	
	// Different ships dissipate heat at different rates.
	heatDissipation = baseAttributes.Get("heat dissipation");
	if(!heatDissipation)
		heatDissipation = .999;
	else
		heatDissipation = 1. - .001 * heatDissipation;
	
	baseAttributes.Reset("gun ports", armament.GunCount());
	baseAttributes.Reset("turret mounts", armament.TurretCount());
	
	// Add the attributes of all your outfits to the ship's base attributes.
	attributes = baseAttributes;
	for(const auto &it : outfits)
	{
		if(it.GetOutfit()->Name().empty())
		{
			cerr << "Unrecognized outfit in " << modelName << " \"" << name << "\"" << endl;
			continue;
		}
		attributes.Add(*it.GetOutfit(), it.GetQuantity());
		if(it.GetOutfit()->IsWeapon())
		{
			int count = outfits.GetTotalCount(it.GetOutfit());
			auto eit = equipped.find(it.GetOutfit());
			if(eit != equipped.end())
				count -= eit.GetQuantity();
			
			if(count)
				armament.Add(it.GetOutfit(), count);
		}
	}
	cargo.SetSize(attributes.Get("cargo space"));
	equipped.Clear();
	armament.FinishLoading();
	
	// Figure out how far from center the farthest weapon it.
	weaponRadius = 0.;
	for(const Hardpoint &weapon : armament.Get())
		weaponRadius = max(weaponRadius, weapon.GetPoint().Length());
	
	// Recharge, but don't recharge crew or fuel if not in the parent's system.
	// Do not recharge if this ship's starting state was saved.
	if(!hull)
	{
		shared_ptr<const Ship> parent = GetParent();
		Recharge(!parent || currentSystem == parent->currentSystem);
	}
	else
	{
		// For a saved ship, recalculate whether this ship is disabled.
		isDisabled = true;
		isDisabled = IsDisabled();
	}
	
	// Update the cost, based on wear of hull and all outfits.
	UpdateCost();
}



// Save a full description of this ship, as currently configured.
void Ship::Save(DataWriter &out) const
{
	out.Write("ship", modelName);
	out.BeginChild();
	{
		out.Write("name", name);
		SaveSprite(out);
		
		if(neverDisabled)
			out.Write("never disabled");
		if(!isCapturable)
			out.Write("uncapturable");
		
		out.Write("attributes");
		out.BeginChild();
		{
			out.Write("category", baseAttributes.Category());
			out.Write("cost", baseAttributes.Cost());
			for(const auto &it : baseAttributes.Attributes())
				if(it.second)
					out.Write(it.first, it.second);
		}
		out.EndChild();
		
		out.Write("outfits");
		out.BeginChild();
		{
			for(const auto &it : outfits)
				if(it.GetOutfit() && it.GetQuantity())
				{
					if(it.GetQuantity() == 1 && !it.GetWear())
						out.Write(it.GetOutfit()->Name());
					else
						out.Write(it.GetOutfit()->Name(), it.GetQuantity(), it.GetWear());
				}
		}
		out.EndChild();
		
		cargo.Save(out);
		out.Write("wear", wear);
		out.Write("crew", crew);
		out.Write("fuel", fuel);
		out.Write("shields", shields);
		out.Write("hull", hull);
		out.Write("position", position.X(), position.Y());
		
		for(const EnginePoint &point : enginePoints)
			out.Write("engine", 2. * point.X(), 2. * point.Y(), point.Zoom());
		for(const Hardpoint &weapon : armament.Get())
		{
			const char *type = (weapon.IsTurret() ? "turret" : "gun");
			if(weapon.GetOutfit())
				out.Write(type, 2. * weapon.GetPoint().X(), 2. * weapon.GetPoint().Y(),
					weapon.GetOutfit()->Name());
			else
				out.Write(type, 2. * weapon.GetPoint().X(), 2. * weapon.GetPoint().Y());
		}
		for(const Bay &bay : bays)
		{
			double x = 2. * bay.point.X();
			double y = 2. * bay.point.Y();
			if(bay.side && bay.facing)
				out.Write(BAY_TYPE[bay.isFighter], x, y, BAY_SIDE[bay.side], BAY_FACING[bay.facing]);
			else if(bay.side)
				out.Write(BAY_TYPE[bay.isFighter], x, y, BAY_SIDE[bay.side]);
			else if(bay.facing)
				out.Write(BAY_TYPE[bay.isFighter], x, y, BAY_FACING[bay.facing]);
			else
				out.Write(BAY_TYPE[bay.isFighter], x, y);
		}
		for(const auto &it : explosionEffects)
			if(it.first && it.second)
				out.Write("explode", it.first->Name(), it.second);
		for(const auto &it : finalExplosions)
			if(it.first && it.second)
				out.Write("final explode", it.first->Name(), it.second);
		
		if(currentSystem)
			out.Write("system", currentSystem->Name());
		else
		{
			shared_ptr<const Ship> parent = GetParent();
			if(parent && parent->currentSystem)
				out.Write("system", parent->currentSystem->Name());
		}
		if(landingPlanet)
			out.Write("planet", landingPlanet->Name());
		if(isParked)
			out.Write("parked");
	}
	out.EndChild();
}



const string &Ship::Name() const
{
	return name;
}



const string &Ship::ModelName() const
{
	return modelName;
}



// Get this ship's description. 
// Player ships are not saved with copies of their descriptions, 
// so a ship with no description will look up it's model's description
// in GameData::Ships().
const string &Ship::Description() const
{
	if(!description.empty())
		return description;
	else
		return GameData::Ships().Get(modelName)->description;
}



// Get this ship's actual current cost.
int64_t Ship::Cost() const
{
	return attributes.Cost();
}



<<<<<<< HEAD
// The ship's base cost, not considering wear, is used by the AI to estimate strength.
// This function is called quite a lot and should be efficient.
int64_t Ship::BaseCost() const
{
	return baseCost;
}



// Update this ship's cost.
// Only called when loading the ship, changing outfits, or adding wear.
int64_t Ship::UpdateCost()
{
	// Update base cost.
	int64_t totalBaseCost = baseAttributes.Cost();
	// Update actual Cost.
	int64_t totalCost = OutfitGroup::CostFunction(&baseAttributes, wear);
	for (auto it : outfits)
	{
		totalBaseCost += it.GetTotalBaseCost();
		totalCost += it.GetTotalCost();
	}
	baseCost = totalBaseCost;
	attributes.ResetCost(totalCost);
	return totalCost;
}



int Ship::GetWear() const
{
	return wear;
=======
// Get the cost of this ship's chassis, with no outfits installed.
int64_t Ship::ChassisCost() const
{
	return baseAttributes.Cost();
>>>>>>> 3a3b8e29
}



// Get the licenses needed to buy or operate this ship.
const vector<string> &Ship::Licenses() const
{
	return licenses;
}



void Ship::Place(Point position, Point velocity, Angle angle)
{
	this->position = position;
	this->velocity = velocity;
	this->angle = angle;
	// If landed, place the ship right above the planet.
	if(landingPlanet)
	{
		landingPlanet = nullptr;
		zoom = parent.lock() ? (-.2 + -.8 * Random::Real()) : 0.;
	}
	else
		zoom = 1.;
	// Make sure various special status values are reset.
	heat = IdleHeat();
	ionization = 0.;
	disruption = 0.;
	slowness = 0.;
	isInvisible = !HasSprite();
	jettisoned.clear();
	hyperspaceCount = 0;
	hyperspaceType = 0;
	forget = 1;
	targetShip.reset();
	shipToAssist.reset();
	if(government)
		SetSwizzle(government->GetSwizzle());
}



// Set the name of this particular ship.
void Ship::SetName(const string &name)
{
	this->name = name;
}



// Set which system this ship is in.
void Ship::SetSystem(const System *system)
{
	currentSystem = system;
}



void Ship::SetPlanet(const Planet *planet)
{
	// Escorts should take off a bit behind their flagships.
	zoom = !planet;
	landingPlanet = planet;
	SetDestination(nullptr);
}



void Ship::SetGovernment(const Government *government)
{
	if(government)
		SetSwizzle(government->GetSwizzle());
	this->government = government;
}



void Ship::SetIsSpecial(bool special)
{
	isSpecial = special;
}



bool Ship::IsSpecial() const
{
	return isSpecial;
}



void Ship::SetIsYours(bool yours)
{
	isYours = yours;
}



bool Ship::IsYours() const
{
	return isYours;
}



void Ship::SetIsParked(bool parked)
{
	isParked = parked;
}



bool Ship::IsParked() const
{
	return isParked;
}



const Personality &Ship::GetPersonality() const
{
	return personality;
}



void Ship::SetPersonality(const Personality &other)
{
	personality = other;
	if(personality.IsDerelict())
	{
		shields = 0.;
		hull = .5 * MinimumHull();
		isDisabled = true;
	}
}



void Ship::SetHail(const Phrase &phrase)
{
	hail = &phrase;
}



string Ship::GetHail() const
{
	return hail ? hail->Get() : government ? government->GetHail() : "";
}



// Set the commands for this ship to follow this timestep.
void Ship::SetCommands(const Command &command)
{
	commands = command;
}



const Command &Ship::Commands() const
{
	return commands;
}



// Move this ship. A ship may create effects as it moves, in particular if
// it is in the process of blowing up. If this returns false, the ship
// should be deleted.
bool Ship::Move(list<Effect> &effects, list<Flotsam> &flotsam)
{
	// Check if this ship has been in a different system from the player for so
	// long that it should be "forgotten." Also eliminate ships that have no
	// system set because they just entered a fighter bay.
	forget += !isInSystem;
	isThrusting = false;
	if((!isSpecial && forget >= 1000) || !currentSystem)
		return false;
	isInSystem = false;
	if(!fuel || !(attributes.Get("hyperdrive") || attributes.Get("jump drive")))
		hyperspaceSystem = nullptr;
	
	// Adjust the error in the pilot's targeting.
	personality.UpdateConfusion(commands.IsFiring());
	
	// Handle ionization effects, etc.
	if(ionization)
	{
		ionization *= .99;
		CreateSparks(effects, "ion spark", ionization * .1);
	}
	if(disruption)
	{
		disruption *= .99;
		CreateSparks(effects, "disruption spark", disruption * .1);
	}
	if(slowness)
	{
		slowness *= .99;
		CreateSparks(effects, "slowing spark", slowness * .1);
	}
	double slowMultiplier = 1. / (1. + slowness * .05);
	// Jettisoned cargo effects (only for ships in the current system).
	if(!jettisoned.empty() && !forget)
	{
		jettisoned.front().Place(*this);
		flotsam.splice(flotsam.end(), jettisoned, jettisoned.begin());
	}
	
	// When ships recharge, what actually happens is that they can exceed their
	// maximum capacity for the rest of the turn, but must be clamped to the
	// maximum here before they gain more. This is so that, for example, a ship
	// with no batteries but a good generator can still move.
	energy = min(energy, attributes.Get("energy capacity"));
	
	heat *= heatDissipation;
	if(heat > Mass() * 100.)
		isOverheated = true;
	else if(heat < Mass() * 90.)
		isOverheated = false;
	
	double maxShields = attributes.Get("shields");
	shields = min(shields, maxShields);
	double maxHull = attributes.Get("hull");
	hull = min(hull, maxHull);
	
	int requiredCrew = RequiredCrew();
	isDisabled = isOverheated || hull < MinimumHull() || (!crew && requiredCrew);
	
	// Update ship supply levels.
	if(!isDisabled)
	{
		// Ramscoops work much better when close to the system center. Even if a
		// ship has no ramscoop, it can harvest a tiny bit of fuel by flying
		// close to the star.
		double scale = .2 + 1.8 / (.001 * position.Length() + 1);
		fuel += .03 * scale * (sqrt(attributes.Get("ramscoop")) + .05 * scale);
		fuel = min(fuel, attributes.Get("fuel capacity"));
		
		energy += scale * attributes.Get("solar collection");
		
		energy += attributes.Get("energy generation") - ionization;
		energy = max(0., energy);
		heat += attributes.Get("heat generation");
		heat -= attributes.Get("cooling");
		heat = max(0., heat);
	}
	
	if(!isInvisible)
	{
		double cloakingSpeed = attributes.Get("cloak");
		bool canCloak = (!isDisabled && cloakingSpeed > 0.
			&& fuel >= attributes.Get("cloaking fuel")
			&& energy >= attributes.Get("cloaking energy"));
		if(commands.Has(Command::CLOAK) && canCloak)
		{
			cloak = min(1., cloak + cloakingSpeed);
			fuel -= attributes.Get("cloaking fuel");
			energy -= attributes.Get("cloaking energy");
		}
		else if(cloakingSpeed)
			cloak = max(0., cloak - cloakingSpeed);
		else
			cloak = 0.;
	}
	
	if(IsDestroyed())
	{
		// Make sure the shields are zero, as well as the hull.
		shields = 0.;
		
		// Once we've created enough little explosions, die.
		if(explosionCount == explosionTotal || forget)
		{
			if(!forget)
			{
				const Effect *effect = GameData::Effects().Get("smoke");
				double size = Width() + Height();
				double scale = .03 * size + .5;
				double radius = .2 * size;
				int debrisCount = attributes.Get("mass") * .07;
				for(int i = 0; i < debrisCount; ++i)
				{
					effects.push_back(*effect);
					
					Angle angle = Angle::Random();
					Point effectVelocity = velocity + angle.Unit() * (scale * Random::Real());
					Point effectPosition = position + radius * angle.Unit();
					effects.back().Place(effectPosition, effectVelocity, angle);
				}
					
				for(unsigned i = 0; i < explosionTotal / 2; ++i)
					CreateExplosion(effects, true);
				for(const auto &it : finalExplosions)
				{
					effects.push_back(*it.first);
					effects.back().Place(position, velocity, angle);
				}
				// For everything in this ship's cargo hold there is a 25% chance
				// that it will survive as flotsam.
				for(const auto &it : cargo.Commodities())
					Jettison(it.first, Random::Binomial(it.second, .25));
				for(const auto &it : cargo.Outfits())
					Jettison(it.GetOutfit(), Random::Binomial(it.GetQuantity(), .25));
				for(Flotsam &it : jettisoned)
					it.Place(*this);
				flotsam.splice(flotsam.end(), jettisoned);
			}
			energy = 0.;
			heat = 0.;
			ionization = 0.;
			fuel = 0.;
			return false;
		}
		
		// If the ship is dead, it first creates explosions at an increasing
		// rate, then disappears in one big explosion.
		++explosionRate;
		if(Random::Int(1024) < explosionRate)
			CreateExplosion(effects);
	}
	else if(hyperspaceSystem || hyperspaceCount)
	{
		fuel -= (hyperspaceSystem != nullptr) * hyperspaceType * .01;
		
		// Enter hyperspace.
		int direction = (hyperspaceSystem != nullptr) - (hyperspaceSystem == nullptr);
		hyperspaceCount += direction;
		static const int HYPER_C = 100;
		static const double HYPER_A = 2.;
		static const double HYPER_D = 1000.;
		bool hasJumpDrive = (hyperspaceType == 200);
		
		// Create the particle effects for the jump drive. This may create 100
		// or more particles per ship per turn at the peak of the jump.
		if(hasJumpDrive && !forget)
			CreateSparks(effects, "jump drive", hyperspaceCount * Width() * Height() * .000006);
		
		if(hyperspaceCount == HYPER_C)
		{
			currentSystem = hyperspaceSystem;
			hyperspaceSystem = nullptr;
			SetTargetSystem(nullptr);
			SetTargetPlanet(nullptr);
			direction = -1;
			
			Point target;
			for(const StellarObject &object : currentSystem->Objects())
				if(object.GetPlanet() && object.GetPlanet()->HasSpaceport())
				{
					target = object.Position();
					break;
				}
			if(GetDestination())
				for(const StellarObject &object : currentSystem->Objects())
					if(object.GetPlanet() == GetDestination())
					{
						target = object.Position();
						break;
					}
			
			if(hasJumpDrive)
			{
				position = target + Angle::Random().Unit() * 300. * (Random::Real() + 1.);
				return true;
			}
			
			// Have all ships exit hyperspace at the same distance so that
			// your escorts always stay with you.
			double distance = (HYPER_C * HYPER_C) * .5 * HYPER_A + HYPER_D;
			position = (target - distance * angle.Unit());
			position += hyperspaceOffset;
			// Make sure your velocity is in exactly the direction you are
			// traveling in, so that when you decelerate there will not be a
			// sudden shift in direction at the end.
			velocity = velocity.Length() * angle.Unit();
		}
		if(!hasJumpDrive)
		{
			velocity += (HYPER_A * direction) * angle.Unit();
			if(!hyperspaceSystem)
			{
				// Exit hyperspace far enough from the planet to be able to land.
				// This does not take drag into account, so it is always an over-
				// estimate of how long it will take to stop.
				// We start decellerating after rotating about 150 degrees (that
				// is, about acos(.8) from the proper angle). So:
				// Stopping distance = .5*a*(v/a)^2 + (150/turn)*v.
				// Exit distance = HYPER_D + .25 * v^2 = stopping distance.
				double exitV = MaxVelocity();
				double a = (.5 / Acceleration() - .25);
				double b = 150. / TurnRate();
				double discriminant = b * b - 4. * a * -HYPER_D;
				if(discriminant > 0.)
				{
					double altV = (-b + sqrt(discriminant)) / (2. * a);
					if(altV > 0. && altV < exitV)
						exitV = altV;
				}
				if(velocity.Length() <= exitV)
				{
					velocity = angle.Unit() * exitV;
					hyperspaceCount = 0;
				}
			}
		}
		position += velocity;
		if(GetParent() && GetParent()->currentSystem == currentSystem)
		{
			hyperspaceOffset = position - GetParent()->position;
			double length = hyperspaceOffset.Length();
			if(length > 1000.)
				hyperspaceOffset *= 1000. / length;
		}
		
		return true;
	}
	else if(landingPlanet || zoom < 1.)
	{
		// If a ship was disabled at the very moment it began landing, do not
		// allow it to continue landing.
		if(isDisabled)
			landingPlanet = nullptr;
		
		// Special ships do not disappear forever when they land; they
		// just slowly refuel.
		if(landingPlanet && zoom)
		{
			// Move the ship toward the center of the planet while landing.
			if(GetTargetPlanet())
				position = .97 * position + .03 * GetTargetPlanet()->Position();
			zoom -= .02;
			if(zoom < 0.)
			{
				// If this is not a special ship, it ceases to exist when it
				// lands on a true planet. If this is a wormhole, the ship is
				// instantly transported.
				if(landingPlanet->IsWormhole())
				{
					currentSystem = landingPlanet->WormholeDestination(currentSystem);
					for(const StellarObject &object : currentSystem->Objects())
						if(object.GetPlanet() == landingPlanet)
							position = object.Position();
					SetTargetPlanet(nullptr);
					landingPlanet = nullptr;
				}
				else if(!isSpecial || personality.IsFleeing())
					return false;
				
				zoom = 0.;
			}
		}
		// Only refuel if this planet has a spaceport.
		else if(fuel == attributes.Get("fuel capacity")
				|| !landingPlanet || !landingPlanet->HasSpaceport())
		{
			zoom = min(1., zoom + .02);
			landingPlanet = nullptr;
		}
		else
			fuel = min(fuel + 1., attributes.Get("fuel capacity"));
		
		// Move the ship at the velocity it had when it began landing, but
		// scaled based on how small it is now.
		if(zoom > 0.)
			position += velocity * zoom;
		
		return true;
	}
	if(isDisabled)
	{
		// If you're disabled, you can't initiate landing or jumping.
	}
	else if(commands.Has(Command::LAND) && CanLand())
		landingPlanet = GetTargetPlanet()->GetPlanet();
	else if(commands.Has(Command::JUMP))
	{
		hyperspaceType = CheckHyperspace();
		if(hyperspaceType)
			hyperspaceSystem = GetTargetSystem();
	}
	
	if(pilotError)
		--pilotError;
	else if(pilotOkay)
		--pilotOkay;
	else if(isDisabled)
	{
		// If the ship is disabled, don't show a warning message due to missing crew.
	}
	else if(requiredCrew && static_cast<int>(Random::Int(requiredCrew)) >= Crew())
	{
		pilotError = 30;
		if(parent.lock() || !government->IsPlayer())
			Messages::Add(name + " is moving erratically because there are not enough crew to pilot it.");
		else
			Messages::Add("Your ship is moving erratically because you do not have enough crew to pilot it.");
	}
	else
		pilotOkay = 30;
	
	// This ship is not landing or entering hyperspace. So, move it. If it is
	// disabled, all it can do is slow down to a stop.
	double mass = Mass();
	if(isDisabled)
		velocity *= 1. - attributes.Get("drag") / mass;
	else if(!pilotError)
	{
		double thrustCommand = commands.Has(Command::FORWARD) - commands.Has(Command::BACK);
		Point acceleration;
		if(thrustCommand)
		{
			// Check if we are able to apply this thrust.
			double cost = attributes.Get((thrustCommand > 0.) ?
				"thrusting energy" : "reverse thrusting energy");
			if(energy < cost)
				thrustCommand = 0.;
			else
			{
				// If a reverse thrust is commanded and the capability does not
				// exist, ignore it (do not even slow under drag).
				isThrusting = (thrustCommand > 0.);
				double thrust = attributes.Get(isThrusting ? "thrust" : "reverse thrust");
				if(!thrust)
					thrustCommand = 0.;
				else
				{
					energy -= cost;
					heat += attributes.Get(isThrusting ? "thrusting heat" : "reverse thrusting heat");
					acceleration += angle.Unit() * (thrustCommand * thrust / mass);
				}
			}
		}
		bool applyAfterburner = commands.Has(Command::AFTERBURNER) && !CannotAct();
		if(applyAfterburner)
		{
			double thrust = attributes.Get("afterburner thrust");
			double cost = attributes.Get("afterburner fuel");
			double energyCost = attributes.Get("afterburner energy");
			if(!thrust || fuel < cost || energy < energyCost)
				applyAfterburner = false;
			else
			{
				heat += attributes.Get("afterburner heat");
				fuel -= cost;
				energy -= energyCost;
				acceleration += angle.Unit() * thrust / mass;
				
				if(!forget)
					for(const EnginePoint &point : enginePoints)
					{
						Point pos = angle.Rotate(point) * Zoom() + position;
						for(const auto &it : attributes.AfterburnerEffects())
							for(int i = 0; i < it.second; ++i)
							{
								effects.push_back(*it.first);
								effects.back().Place(pos + velocity, velocity - 6. * angle.Unit(), angle);
							}
					}
			}
		}
		if(acceleration)
		{
			acceleration *= slowMultiplier;
			Point dragAcceleration = acceleration - velocity * (attributes.Get("drag") / mass);
			// Make sure dragAcceleration has nonzero length, to avoid divide by zero.
			if(dragAcceleration)
			{
				// What direction will the net acceleration be if this drag is applied?
				// If the net acceleration will be opposite the thrust, do not apply drag.
				dragAcceleration *= .5 * (acceleration.Unit().Dot(dragAcceleration.Unit()) + 1.);
				
				// A ship can only "cheat" to stop if it is moving slow enough that
				// it could stop completely this frame. This is to avoid overshooting
				// when trying to stop and ending up headed in the other direction.
				if(commands.Has(Command::STOP))
				{
					// How much acceleration would it take to come to a stop in the
					// direction normal to the ship's current facing? This is only
					// possible if the acceleration plus drag vector is in the
					// opposite direction from the velocity vector when both are
					// projected onto the current facing vector, and the acceleration
					// vector is the larger of the two.
					double vNormal = velocity.Dot(angle.Unit());
					double aNormal = dragAcceleration.Dot(angle.Unit());
					if((aNormal > 0.) != (vNormal > 0.) && fabs(aNormal) > fabs(vNormal))
						dragAcceleration = -vNormal * angle.Unit();
				}
				velocity += dragAcceleration;
			}
		}
		if(commands.Turn())
		{
			// Check if we are able to turn.
			double cost = attributes.Get("turning energy");
			if(energy < cost)
				commands.SetTurn(0.);
			else
			{
				energy -= cost;
				heat += attributes.Get("turning heat");
				angle += commands.Turn() * TurnRate() * slowMultiplier;
			}
		}
	}
	
	// Boarding:
	if(isBoarding && (commands.Has(Command::FORWARD | Command::BACK) || commands.Turn()))
		isBoarding = false;
	shared_ptr<const Ship> target = GetTargetShip();
	// If this is a fighter or drone and it is not assisting someone at the
	// moment, its boarding target should be its parent ship.
	if(CanBeCarried() && !(target && target == GetShipToAssist()))
		target = GetParent();
	if(target && !isDisabled)
	{
		Point dp = (target->position - position);
		double distance = dp.Length();
		Point dv = (target->velocity - velocity);
		double speed = dv.Length();
		isBoarding |= (distance < 50. && speed < 1. && commands.Has(Command::BOARD) && !cloak);
		if(isBoarding && !CanBeCarried())
		{
			if(!target->IsDisabled() && government->IsEnemy(target->government))
				isBoarding = false;
			else if(target->IsDestroyed() || target->IsLanding() || target->IsHyperspacing()
					|| target->GetSystem() != GetSystem())
				isBoarding = false;
		}
		if(isBoarding && !pilotError)
		{
			Angle facing = angle;
			bool left = target->Unit().Cross(facing.Unit()) < 0.;
			double turn = left - !left;
			
			// Check if the ship will still be pointing to the same side of the target
			// angle if it turns by this amount.
			facing += TurnRate() * turn;
			bool stillLeft = target->Unit().Cross(facing.Unit()) < 0.;
			if(left != stillLeft)
				turn = 0.;
			angle += TurnRate() * turn;
			
			velocity += dv.Unit() * .1;
			position += dp.Unit() * .5;
			
			if(distance < 10. && speed < 1. && (CanBeCarried() || !turn))
			{
				isBoarding = false;
				bool isEnemy = government->IsEnemy(target->government);
				if(isEnemy && Random::Real() < target->Attributes().Get("self destruct"))
				{
					Messages::Add("The " + target->ModelName() + " \"" + target->Name()
						+ "\" has activated its self-destruct mechanism.");
					targetShip.lock()->SelfDestruct();
				}
				else
					hasBoarded = true;
			}
		}
	}
	
	// Shield and hull recharge. This comes after movement so that engines take
	// priority over shield recharge.
	if(!isDisabled)
	{
		// Recharge is limited by available energy. Extra recharge capacity can
		// be used on fighters this ship is carrying.
		double hullRate = attributes.Get("hull repair rate");
		if(hullRate > 0.)
		{
			double hullEnergy = attributes.Get("hull energy");
			double hullHeat = attributes.Get("hull heat");
			double hullAdded = AddHull(hullRate * min(1., hullEnergy ? energy / hullEnergy : 1.));
			energy -= hullEnergy * hullAdded / hullRate;
			heat += hullHeat * hullAdded / hullRate;
		}
		
		double shieldRate = attributes.Get("shield generation");
		if(shieldRate > 0.)
		{
			double shieldEnergy = attributes.Get("shield energy");
			double shieldHeat = attributes.Get("shield heat");
			double shieldsAdded = AddShields(shieldRate * min(1., shieldEnergy ? energy / shieldEnergy : 1.));
			energy -= shieldEnergy * shieldsAdded / shieldRate;
			heat += shieldHeat * shieldsAdded / shieldRate;
		}
	}
	
	// Clear your target if it is destroyed. This is only important for NPCs,
	// because ordinary ships cease to exist once they are destroyed.
	target = targetShip.lock();
	if(target && target->IsDestroyed() && target->explosionCount >= target->explosionTotal)
		targetShip.reset();
	
	// And finally: move the ship!
	position += velocity;
	
	return true;
}



// Launch any ships that are ready to launch.
void Ship::Launch(list<shared_ptr<Ship>> &ships)
{
	if(!IsDestroyed() && (!commands.Has(Command::DEPLOY) || CannotAct()))
		return;
	
	for(Bay &bay : bays)
		if(bay.ship && !Random::Int(40 + 20 * bay.isFighter))
		{
			ships.push_back(bay.ship);
			double maxV = bay.ship->MaxVelocity();
			Angle launchAngle = angle + BAY_ANGLE[bay.facing];
			Point v = velocity + (.3 * maxV) * launchAngle.Unit() + (.2 * maxV) * Angle::Random().Unit();
			bay.ship->Place(position + angle.Rotate(bay.point), v, launchAngle);
			bay.ship->SetSystem(currentSystem);
			bay.ship->SetParent(shared_from_this());
			// Fighters in your ship have the same temperature as your ship
			// itself, so when they launch they should take their sahre of heat
			// with them, so that the fighter and the mothership remain at the
			// same temperature.
			bay.ship->heat = heat * bay.ship->Mass() / Mass();
			heat -= bay.ship->heat;
			
			bay.ship.reset();
		}
}



// Check if this ship is boarding another ship.
shared_ptr<Ship> Ship::Board(bool autoPlunder)
{
	if(!hasBoarded)
		return shared_ptr<Ship>();
	hasBoarded = false;
	
	shared_ptr<Ship> victim = GetTargetShip();
	if(CannotAct() || !victim || victim->IsDestroyed() || victim->GetSystem() != GetSystem())
		return shared_ptr<Ship>();
	
	// For a fighter, "board" means "return to ship."
	if(CanBeCarried() && !victim->IsDisabled())
	{
		victim->Carry(shared_from_this());
		return shared_ptr<Ship>();
	}
	
	// Board a ship of your own government to repair/refuel it.
	if(!government->IsEnemy(victim->GetGovernment()))
	{
		SetShipToAssist(shared_ptr<Ship>());
		bool helped = victim->isDisabled;
		victim->hull = max(victim->hull, victim->MinimumHull());
		victim->isDisabled = false;
		// Transfer some fuel if needed.
		if(!victim->JumpsRemaining() && CanRefuel(*victim))
		{
			helped = true;
			TransferFuel(victim->JumpFuel(), victim.get());
		}
		if(helped)
		{
			pilotError = 120;
			victim->pilotError = 120;
		}
		return autoPlunder ? shared_ptr<Ship>() : victim;
	}
	if(!victim->IsDisabled())
		return shared_ptr<Ship>();
	
	// If the boarding ship is the player, they will choose what to plunder.
	// Always take fuel if you can.
	victim->TransferFuel(victim->fuel, this);
	if(autoPlunder)
	{
		// Take any commodities that fit.
		victim->cargo.TransferAll(&cargo);
		// Stop targeting this ship.
		SetTargetShip(shared_ptr<Ship>());
		
		// Pause for two seconds before moving on.
		pilotError = 120;
	}
	
	// Stop targeting this ship (so you will not board it again right away).
	SetTargetShip(shared_ptr<Ship>());
	return victim;
}



// Scan the target, if able and commanded to. Return a ShipEvent bitmask
// giving the types of scan that succeeded.
int Ship::Scan() const
{
	if(!commands.Has(Command::SCAN) || CannotAct())
		return 0;
	
	shared_ptr<const Ship> target = GetTargetShip();
	if(!target)
		return 0;
	
	int result = 0;
	double distance = (target->position - position).Length();
	if(distance < attributes.Get("cargo scan"))
		result |= ShipEvent::SCAN_CARGO;
	if(distance < attributes.Get("outfit scan"))
		result |= ShipEvent::SCAN_OUTFITS;
	
	return result;
}



// Fire any weapons that are ready to fire. If an anti-missile is ready,
// instead of firing here this function returns true and it can be fired if
// collision detection finds a missile in range.
bool Ship::Fire(list<Projectile> &projectiles, list<Effect> &effects)
{
	isInSystem = true;
	forget = 0;
	
	// A ship that is about to die creates a special single-turn "projectile"
	// representing its death explosion.
	if(IsDestroyed() && explosionCount == explosionTotal && explosionWeapon)
		projectiles.emplace_back(position, explosionWeapon);
	
	if(CannotAct())
		return false;
	
	antiMissileRange = 0.;
	
	const vector<Hardpoint> &weapons = armament.Get();
	for(unsigned i = 0; i < weapons.size(); ++i)
	{
		const Outfit *outfit = weapons[i].GetOutfit();
		if(outfit && CanFire(outfit))
		{
			if(outfit->AntiMissile())
				antiMissileRange = max(antiMissileRange, outfit->Velocity() + weaponRadius);
			else if(commands.HasFire(i))
				armament.Fire(i, *this, projectiles, effects);
		}
	}
	
	armament.Step(*this);
	
	return antiMissileRange;
}



// Fire an anti-missile.
bool Ship::FireAntiMissile(const Projectile &projectile, list<Effect> &effects)
{
	if(projectile.Position().Distance(position) > antiMissileRange)
		return false;
	if(CannotAct())
		return false;
	
	const vector<Hardpoint> &weapons = armament.Get();
	for(unsigned i = 0; i < weapons.size(); ++i)
	{
		const Outfit *outfit = weapons[i].GetOutfit();
		if(outfit && CanFire(outfit))
			if(armament.FireAntiMissile(i, *this, projectile, effects))
				return true;
	}
	
	return false;
}



const System *Ship::GetSystem() const
{
	return currentSystem;
}



// If the ship is landed, get the planet it has landed on.
const Planet *Ship::GetPlanet() const
{
	return zoom ? nullptr : landingPlanet;
}



bool Ship::IsCapturable() const
{
	return isCapturable;
}



bool Ship::IsTargetable() const
{
	return (zoom == 1. && !explosionRate && !forget && !isInvisible && cloak < 1. && hull >= 0. && hyperspaceCount < 70);
}



bool Ship::IsOverheated() const
{
	return isOverheated;
}



bool Ship::IsDisabled() const
{
	if(!isDisabled)
		return false;
	
	double minimumHull = MinimumHull();
	bool needsCrew = RequiredCrew() != 0;
	return (hull < minimumHull || (!crew && needsCrew));
}



bool Ship::IsBoarding() const
{
	return isBoarding;
}



bool Ship::IsLanding() const
{
	return landingPlanet;
}



// Check if this ship is currently able to begin landing on its target.
bool Ship::CanLand() const
{
	if(!GetTargetPlanet() || !GetTargetPlanet()->GetPlanet() || isDisabled || IsDestroyed())
		return false;
	
	if(!GetTargetPlanet()->GetPlanet()->CanLand(*this))
		return false;
	
	Point distance = GetTargetPlanet()->Position() - position;
	double speed = velocity.Length();
	
	return (speed < 1. && distance.Length() < GetTargetPlanet()->Radius());
}



bool Ship::CannotAct() const
{
	return (zoom != 1. || isDisabled || hyperspaceCount || pilotError || cloak);
}



double Ship::Cloaking() const
{
	return isInvisible ? 1. : cloak;
}



bool Ship::IsEnteringHyperspace() const
{
	return hyperspaceSystem;
}




bool Ship::IsHyperspacing() const
{
	return hyperspaceCount != 0;
}



// Check if this ship is currently able to enter hyperspace to it target.
int Ship::CheckHyperspace() const
{
	// You can't jump if you're waiting for someone else or are already jumping.
	if(commands.Has(Command::WAIT) || hyperspaceCount)
		return 0;
	
	// Find out where we're going and how we're getting there,
	const System *destination = GetTargetSystem();
	int type = HyperspaceType();
	
	// You can't jump to a system with no link to it.
	if(!type)
		return 0;
	
	if(fuel < type)
		return 0;
	
	Point direction = destination->Position() - currentSystem->Position();
	
	// The ship can only enter hyperspace if it is traveling slowly enough
	// and pointed in the right direction.
	if(type == 150)
	{
		double deviation = fabs(direction.Unit().Cross(velocity));
		if(deviation > attributes.Get("scram drive"))
			return 0;
	}
	else if(velocity.Length() > attributes.Get("jump speed"))
		return 0;
	
	if(type != 200)
	{
		// Figure out if we're within one turn step of facing this system.
		bool left = direction.Cross(angle.Unit()) < 0.;
		Angle turned = angle + TurnRate() * (left - !left);
		bool stillLeft = direction.Cross(turned.Unit()) < 0.;
	
		if(left == stillLeft)
			return 0;
	}
	
	return type;
}



// Check what type of hyperspce jump this ship is making (0 = not allowed,
// 100 = hyperdrive, 150 = scram drive, 200 = jump drive).
int Ship::HyperspaceType() const
{
	if(IsDisabled())
		return 0;
	const System *destination = GetTargetSystem();
	if(!destination)
		return 0;
	
	// Check what equipment this ship has.
	bool hasHyperdrive = attributes.Get("hyperdrive");
	bool hasScramDrive = attributes.Get("scram drive");
	bool hasJumpDrive = attributes.Get("jump drive");
	
	// Figure out what sort of jump we're making. 100 = normal hyperspace,
	// 150 = scram drive, 200 = jump drive.
	if(hasHyperdrive || hasScramDrive)
		for(const System *link : currentSystem->Links())
			if(link == destination)
				return hasScramDrive ? 150 : 100;
	
	if(hasJumpDrive)
		for(const System *link : currentSystem->Neighbors())
			if(link == destination)
				return 200;
	return 0;
}



// Check if the ship is thrusting. If so, the engine sound should be played.
bool Ship::IsThrusting() const
{
	return isThrusting;
}



// Get the points from which engine flares should be drawn.
const vector<Ship::EnginePoint> &Ship::EnginePoints() const
{
	return enginePoints;
}



// Mark a ship as destroyed.
void Ship::Destroy()
{
	hull = -1.;
}



void Ship::SelfDestruct()
{
	Destroy();
	explosionRate = 1024;
}



void Ship::Restore()
{
	hull = 0;
	Recharge(true);
}



// Check if this ship has been destroyed.
bool Ship::IsDestroyed() const
{
	return (hull < 0.);
}



// Recharge and repair this ship (e.g. because it has landed).
void Ship::Recharge(bool atSpaceport)
{
	if(IsDestroyed())
		return;
	
	if(atSpaceport)
	{
		crew = min(max(crew, RequiredCrew()), static_cast<int>(attributes.Get("bunks")));
		fuel = attributes.Get("fuel capacity");
	}
	pilotError = 0;
	pilotOkay = 0;
	
	if(!personality.IsDerelict())
	{
		if(atSpaceport || attributes.Get("shield generation"))
			shields = attributes.Get("shields");
		if(atSpaceport || attributes.Get("hull repair rate"))
			hull = attributes.Get("hull");
		if(atSpaceport || attributes.Get("energy generation"))
			energy = attributes.Get("energy capacity");
	}
	heat = IdleHeat();
	ionization = 0.;
	disruption = 0.;
	slowness = 0.;
}



bool Ship::CanRefuel(const Ship &other) const
{
	return (fuel - other.JumpFuel() >= JumpFuel());
}



double Ship::TransferFuel(double amount, Ship *to)
{
	amount = max(fuel - attributes.Get("fuel capacity"), amount);
	if(to)
	{
		amount = min(to->attributes.Get("fuel capacity") - to->fuel, amount);
		to->fuel += amount;
	}
	fuel -= amount;
	return amount;
}



void Ship::WasCaptured(const shared_ptr<Ship> &capturer)
{
	// Repair up to the point where it is just barely not disabled.
	hull = max(hull, MinimumHull());
	
	// Set the new government.
	government = capturer->GetGovernment();
	
	// Transfer some crew over. Only transfer the bare minimum unless even that
	// is not possible, in which case, share evenly.
	int totalRequired = capturer->RequiredCrew() + RequiredCrew();
	int transfer = RequiredCrew();
	if(totalRequired > capturer->Crew())
		transfer = max(1, (capturer->Crew() * RequiredCrew()) / totalRequired);
	capturer->AddCrew(-transfer);
	AddCrew(transfer);
	
	// Set the capturer as this ship's parent.
	SetParent(capturer);
	SetTargetShip(shared_ptr<Ship>());
	SetTargetPlanet(nullptr);
	SetTargetSystem(nullptr);
	shipToAssist.reset();
	commands.Clear();
	isDisabled = false;
	hyperspaceSystem = nullptr;
	destination = nullptr;
	landingPlanet = nullptr;
	
	isSpecial = capturer->isSpecial;
	personality = capturer->personality;
}



// Get characteristics of this ship, as a fraction between 0 and 1.
double Ship::Shields() const
{
	double maximum = attributes.Get("shields");
	return maximum ? min(1., shields / maximum) : 0.;
}



double Ship::Hull() const
{
	double maximum = attributes.Get("hull");
	return maximum ? min(1., hull / maximum) : 1.;
}



double Ship::Energy() const
{
	double maximum = attributes.Get("energy capacity");
	return maximum ? min(1., energy / maximum) : (hull > 0.) ? 1. : 0.;
}



double Ship::Heat() const
{
	double maximum = Mass() * 100.;
	return maximum ? min(1., heat / maximum) : 1.;
}



double Ship::Fuel() const
{
	double maximum = attributes.Get("fuel capacity");
	return maximum ? min(1., fuel / maximum) : 0.;
}



int Ship::JumpsRemaining() const
{
	// Make sure this ship has some sort of hyperdrive, and if so return how
	// many jumps it can make.
	double jumpFuel = JumpFuel();
	return jumpFuel ? fuel / jumpFuel : 0.;
}



double Ship::JumpFuel() const
{
	int type = HyperspaceType();
	if(type)
		return type;
	return attributes.Get("jump drive") ? 200. :
		attributes.Get("scram drive") ? 150. : 
		attributes.Get("hyperdrive") ? 100. : 0.;
}



int Ship::Crew() const
{
	return crew;
}



int Ship::RequiredCrew() const
{
	if(attributes.Get("automaton"))
		return 0;
	
	// Drones do not need crew, but all other ships need at least one.
	return max(1, static_cast<int>(attributes.Get("required crew")));
}



void Ship::AddCrew(int count)
{
	crew = min(crew + count, static_cast<int>(attributes.Get("bunks")));
}



// Check if this is a ship that can be used as a flagship.
bool Ship::CanBeFlagship() const
{
	return !CanBeCarried() && RequiredCrew() && Crew() && !IsDisabled();
}



double Ship::Mass() const
{
	double carried = 0.;
	for(const Bay &bay : bays)
		if(bay.ship)
			carried += bay.ship->Mass();
	return carried + cargo.Used() + attributes.Get("mass");
}



double Ship::TurnRate() const
{
	return attributes.Get("turn") / Mass();
}



double Ship::Acceleration() const
{
	return attributes.Get("thrust") / Mass();
}



double Ship::MaxVelocity() const
{
	// v * drag / mass == thrust / mass
	// v * drag == thrust
	// v = thrust / drag
	return attributes.Get("thrust") / attributes.Get("drag");
}



// This ship just got hit by the given projectile. Take damage according to
// what sort of weapon the projectile it.
int Ship::TakeDamage(const Projectile &projectile, bool isBlast)
{
	int type = 0;
	
	const Outfit &weapon = projectile.GetWeapon();
	double shieldDamage = weapon.ShieldDamage();
	double hullDamage = weapon.HullDamage();
	double hitForce = weapon.HitForce();
	double heatDamage = weapon.HeatDamage();
	double ionDamage = weapon.IonDamage();
	double disruptionDamage = weapon.DisruptionDamage();
	double slowingDamage = weapon.SlowingDamage();
	bool wasDisabled = IsDisabled();
	bool wasDestroyed = IsDestroyed();
	
	double shieldFraction = 1. - weapon.Piercing();
	shieldFraction *= 1. / (1. + disruption * .01);
	if(shields <= 0.)
		shieldFraction = 0.;
	else if(shieldDamage > shields)
		shieldFraction = min(shieldFraction, shields / shieldDamage);
	shields -= shieldDamage * shieldFraction;
	hull -= hullDamage * (1. - shieldFraction);
	heat += heatDamage * (1. - .5 * shieldFraction);
	ionization += ionDamage * (1. - .5 * shieldFraction);
	disruption += disruptionDamage * (1. - .5 * shieldFraction);
	slowness += slowingDamage * (1. - .5 * shieldFraction);
	
	if(hitForce && !IsHyperspacing())
	{
		Point d = position - projectile.Position();
		double distance = d.Length();
		if(distance)
			ApplyForce((hitForce / distance) * d);
	}
	
	// Recalculate the disabled ship check.
	isDisabled = true;
	isDisabled = IsDisabled();
	if(!wasDisabled && isDisabled)
		type |= ShipEvent::DISABLE;
	if(!wasDestroyed && IsDestroyed())
		type |= ShipEvent::DESTROY;
	// If this ship was hit directly and did not consider itself an enemy of the
	// ship that hit it, it is now "provoked" against that government.
	if(!isBlast && projectile.GetGovernment() && !projectile.GetGovernment()->IsEnemy(government)
			&& (Shields() < .9 || Hull() < .9 || !personality.IsForbearing())
			&& !personality.IsPacifist() && (shieldDamage > 0. || hullDamage > 0.))
		type |= ShipEvent::PROVOKE;
	
	return type;
}



// Apply a force to this ship, accelerating it. This might be from a weapon
// impact, or from firing a weapon, for example.
void Ship::ApplyForce(const Point &force)
{
	double currentMass = Mass();
	if(!currentMass)
		return;
	
	velocity += force / currentMass;
}



bool Ship::HasBays() const
{
	return !bays.empty();
}



int Ship::BaysFree(bool isFighter) const
{
	int count = 0;
	for(const Bay &bay : bays)
		count += (bay.isFighter == isFighter) && !bay.ship;
	return count;
}



// Check if this ship has a bay free for the given fighter, and the bay is
// not reserved for one of its existing escorts.
bool Ship::CanCarry(const Ship &ship) const
{
	bool isFighter = (ship.attributes.Category() == "Fighter");
	if(!isFighter && ship.attributes.Category() != "Drone")
		return false;
	
	int free = BaysFree(isFighter);
	if(!free)
		return false;
	
	for(const auto &it : escorts)
	{
		auto escort = it.lock();
		if(escort && escort->attributes.Category() == ship.attributes.Category())
			--free;
	}
	return (free > 0);
}



bool Ship::CanBeCarried() const
{
	const string &category = attributes.Category();
	return (category == "Fighter" || category == "Drone");
}



bool Ship::Carry(const shared_ptr<Ship> &ship)
{
	if(!ship)
		return false;
	
	bool isFighter = ship->attributes.Category() == "Fighter";
	bool isDrone = ship->attributes.Category() == "Drone";
	if(!(isFighter || isDrone))
		return false;
	
	for(Bay &bay : bays)
		if((bay.isFighter == isFighter) && !bay.ship)
		{
			bay.ship = ship;
			ship->SetSystem(nullptr);
			ship->SetPlanet(nullptr);
			ship->SetParent(shared_from_this());
			ship->isThrusting = false;
			// When a fighter rejoins its mothership, its mass is added to the
			// mothership but so is its accumulated heat.
			heat += ship->heat;
			return true;
		}
	return false;
}



void Ship::UnloadBays()
{
	for(Bay &bay : bays)
		if(bay.ship)
		{
			bay.ship->SetSystem(currentSystem);
			bay.ship->SetPlanet(landingPlanet);
			bay.ship.reset();
		}
}



const vector<Ship::Bay> &Ship::Bays() const
{
	return bays;
}



// Adjust the positions and velocities of any visible carried fighters or
// drones. If any are visible, return true.
bool Ship::PositionFighters() const
{
	bool hasVisible = false;
	for(const Bay &bay : bays)
		if(bay.ship && bay.side)
		{
			hasVisible = true;
			bay.ship->position = angle.Rotate(bay.point) * Zoom() + position;
			bay.ship->velocity = velocity;
			bay.ship->angle = angle + BAY_ANGLE[bay.facing];
			bay.ship->zoom = zoom;
		}
	return hasVisible;
}



CargoHold &Ship::Cargo()
{
	return cargo;
}




const CargoHold &Ship::Cargo() const
{
	return cargo;
}



// Display box effects from jettisoning this much cargo.
void Ship::Jettison(const string &commodity, int tons)
{
	cargo.Remove(commodity, tons);
	
	// Jettisoned cargo must carry some of the ship's heat with it. Otherwise
	// jettisoning cargo would increase the ship's temperature.
	double shipMass = Mass();
	heat *= shipMass / (shipMass + tons);
	
	static const int perBox = 5;
	for( ; tons >= perBox; tons -= perBox)
		jettisoned.emplace_back(commodity, perBox);
}



void Ship::Jettison(const Outfit *outfit, int count)
{
	if(count < 0)
		return;

	cargo.Remove(outfit, count);
	
	// Jettisoned cargo must carry some of the ship's heat with it. Otherwise
	// jettisoning cargo would increase the ship's temperature.
	double mass = outfit->Get("mass");
	double shipMass = Mass();
	heat *= shipMass / (shipMass + count * mass);
	
	const int perBox = (mass <= 0.) ? count : (mass > 5.) ? 1 : static_cast<int>(5. / mass);
	while(count > 0)
	{
		jettisoned.emplace_back(outfit, (perBox < count) ? perBox : count);
		count -= perBox;
	}
}



const Outfit &Ship::Attributes() const
{
	return attributes;
}



const Outfit &Ship::BaseAttributes() const
{
	return baseAttributes;
}



// Get outfit information.
const OutfitGroup &Ship::Outfits() const
{
	return outfits;
}



int Ship::OutfitCount(const Outfit *outfit) const
{
	return outfits.GetTotalCount(outfit);
}



// Add or remove outfits. (To remove, pass a negative number.)
void Ship::AddOutfit(const Outfit *outfit, int count, int wear)
{
	TransferOutfit(outfit, -count, nullptr, true, wear);
}



int Ship::TransferOutfit(const Outfit *outfit, int count, OutfitGroup *to, bool removeMostWornFirst, int wearToAdd)
{
	if(outfit && count)
	{
		int transfered = outfits.TransferOutfits(outfit, count, to, removeMostWornFirst, wearToAdd);
		FinishAddingOutfit(outfit, -transfered);
		return transfered;
	}
	return 0;
}



// Add or remove outfits. (To remove, pass a negative number.)
int Ship::TransferOutfitToShip(const Outfit *outfit, int count, Ship &to, bool removeMostWornFirst, int wearToAdd)
{
	// Need to perform attribute updates on both ships. 
	int transfered = outfits.TransferOutfits(outfit, count, &(to.outfits), removeMostWornFirst, wearToAdd);
	FinishAddingOutfit(outfit, -transfered);
	to.FinishAddingOutfit(outfit, transfered);
	return transfered;
}



// Add or remove outfits. (To remove, pass a negative number.)
int Ship::TransferOutfitToCargo(const Outfit *outfit, int count, CargoHold &to, bool removeMostWornFirst, int wearToAdd)
{
	// Need to perform attribute updates on both ships. 
	count = min(count, outfits.GetTotalCount(outfit));
	int transfered = -(to.Transfer(outfit, -count, &outfits, removeMostWornFirst, wearToAdd));
	FinishAddingOutfit(outfit, -transfered);
	return transfered;
}



// Get the list of weapons.
Armament &Ship::GetArmament()
{
	return armament;
}



const vector<Hardpoint> &Ship::Weapons() const
{
	return armament.Get();
}



// Check if we are able to fire the given weapon (i.e. there is enough
// energy, ammo, and fuel to fire it).
bool Ship::CanFire(const Outfit *outfit) const
{
	if(!outfit || !outfit->IsWeapon())
		return false;
	
	if(outfit->Ammo())
	{
		if (!outfits.GetTotalCount(outfit->Ammo()))
			return false;
	}
	
	if(energy < outfit->FiringEnergy())
		return false;
	if(fuel < outfit->FiringFuel())
		return false;
	
	return true;
}



// Fire the given weapon (i.e. deduct whatever energy, ammo, or fuel it uses
// and add whatever heat it generates. Assume that CanFire() is true.
void Ship::ExpendAmmo(const Outfit *outfit)
{
	if(!outfit)
		return;
	if(outfit->Ammo())
		TransferOutfit(outfit->Ammo(), 1, nullptr, true, 0);
	
	energy -= outfit->FiringEnergy();
	fuel -= outfit->FiringFuel();
	heat += outfit->FiringHeat();
}



// Each ship can have a target system (to travel to), a target planet (to
// land on) and a target ship (to move to, and attack if hostile).
shared_ptr<Ship> Ship::GetTargetShip() const
{
	return targetShip.lock();
}



shared_ptr<Ship> Ship::GetShipToAssist() const
{
	return shipToAssist.lock();
}



const StellarObject *Ship::GetTargetPlanet() const
{
	return targetPlanet;
}



const System *Ship::GetTargetSystem() const
{
	return (targetSystem == currentSystem) ? nullptr : targetSystem;
}



const Planet *Ship::GetDestination() const
{
	return destination;
}



// Set this ship's targets.
void Ship::SetTargetShip(const shared_ptr<Ship> &ship)
{
	targetShip = ship;
}



void Ship::SetShipToAssist(const shared_ptr<Ship> &ship)
{
	shipToAssist = ship;
}




void Ship::SetTargetPlanet(const StellarObject *object)
{
	targetPlanet = object;
}


void Ship::SetTargetSystem(const System *system)
{
	targetSystem = system;
}



void Ship::SetDestination(const Planet *planet)
{
	destination = planet;
}



void Ship::SetParent(const shared_ptr<Ship> &ship)
{
	shared_ptr<Ship> oldParent = parent.lock();
	if(oldParent)
		oldParent->RemoveEscort(*this);
	
	parent = ship;
	if(ship)
		ship->AddEscort(*this);
}



shared_ptr<Ship> Ship::GetParent() const
{
	return parent.lock();
}



const vector<weak_ptr<const Ship>> &Ship::GetEscorts() const
{
	return escorts;
}



void Ship::IncrementWear(int value)
{
	// Ships don't depreciate while parked.
	if (IsParked())
		return;
	// Increment the wear of the base ship and each outfit.
	wear += value;
	outfits.IncrementWear(value);
	// Outfits in cargo don't wear.
	UpdateCost();
}



bool Ship::PassesFlightCheck() const
{
	return FlightCheckStatus() == "pass";
}



std::string Ship::FlightCheckStatus() const 
{
	double energy = attributes.Get("energy generation") + attributes.Get("energy capacity");
	if(!attributes.Get("thrust")
		&& !attributes.Get("reverse thrust")
		&& !attributes.Get("afterburner thrust"))
		return "flight check: no thrusters";
	if(attributes.Get("thrusting energy") > energy)
		return "flight check: no thruster energy";
	if(!attributes.Get("turn"))
		return "flight check: no steering";
	if(attributes.Get("turning energy") > energy)
		return "flight check: no steering energy";
	double maxHeat = .1 * Mass() * attributes.Get("heat dissipation");
	if(attributes.Get("heat generation") - attributes.Get("cooling") > maxHeat)
		return "flight check: overheating";
	return "pass";
}



bool Ship::HasHyperdrive() const
{
	return attributes.Get("hyperdrive")
		|| attributes.Get("scram drive")
		|| attributes.Get("jump drive");
}



void Ship::FinishAddingOutfit(const Outfit *outfit, int count)
{
	attributes.Add(*outfit, count);
	if(outfit->IsWeapon())
		armament.Add(outfit, count);
	
	if(outfit->Get("cargo space"))
		cargo.SetSize(attributes.Get("cargo space"));
	if(outfit->Get("hull"))
		hull += outfit->Get("hull") * count;
	
	UpdateCost();
}



// Add escorts to this ship. Escorts look to the parent ship for movement
// cues and try to stay with it when it lands or goes into hyperspace.
void Ship::AddEscort(const Ship &ship)
{
	escorts.push_back(ship.shared_from_this());
}



void Ship::RemoveEscort(const Ship &ship)
{
	auto it = escorts.begin();
	for( ; it != escorts.end(); ++it)
		if(it->lock().get() == &ship)
		{
			escorts.erase(it);
			return;
		}
}



double Ship::MinimumHull() const
{
	if(neverDisabled)
		return 0.;
	
	double maximumHull = attributes.Get("hull");
	return max(.20 * maximumHull, min(.50 * maximumHull, 400.));
}



// Get the heat level at idle.
double Ship::IdleHeat() const
{
	return max(0., attributes.Get("heat generation") - attributes.Get("cooling")) / (1. - heatDissipation);
}



// Add to this ship's hull or shields, and return the amount added. If the
// ship is carrying fighters, add to them as well.
double Ship::AddHull(double rate)
{
	double added = min(rate, attributes.Get("hull") - hull);
	hull += added;
	rate -= added;
	
	for(Bay &bay : bays)
	{
		if(!bay.ship)
			continue;
		
		double myGen = bay.ship->Attributes().Get("hull repair rate");
		double myMax = bay.ship->Attributes().Get("hull");
		bay.ship->hull = min(myMax, bay.ship->hull + myGen);
		if(rate > 0. && bay.ship->hull < myMax)
		{
			double extra = min(myMax - bay.ship->hull, rate);
			bay.ship->hull += extra;
			rate -= extra;
			added += extra;
		}
	}
	return added;
}



double Ship::AddShields(double rate)
{
	double added = min(rate, attributes.Get("shields") - shields);
	shields += added;
	rate -= added;
	
	for(Bay &bay : bays)
	{
		if(!bay.ship)
			continue;
		
		double myGen = bay.ship->Attributes().Get("shield generation");
		double myMax = bay.ship->Attributes().Get("shields");
		bay.ship->shields = min(myMax, bay.ship->shields + myGen);
		if(rate > 0. && bay.ship->shields < myMax)
		{
			double extra = min(myMax - bay.ship->shields, rate);
			bay.ship->shields += extra;
			rate -= extra;
			added += extra;
		}
	}
	return added;
}



void Ship::CreateExplosion(list<Effect> &effects, bool spread)
{
	if(!HasSprite() || !GetMask().IsLoaded() || explosionEffects.empty())
		return;
	
	// Bail out if this loops enough times, just in case.
	for(int i = 0; i < 10; ++i)
	{
		Point point((Random::Real() - .5) * Width(),
			(Random::Real() - .5) * Height());
		if(GetMask().Contains(point, Angle()))
		{
			// Pick an explosion.
			int type = Random::Int(explosionTotal);
			auto it = explosionEffects.begin();
			for( ; it != explosionEffects.end(); ++it)
			{
				type -= it->second;
				if(type < 0)
					break;
			}
			effects.push_back(*it->first);
			Point effectVelocity = velocity;
			if(spread)
			{
				double scale = .04 * (Width() + Height());
				effectVelocity += Angle::Random().Unit() * (scale * Random::Real());
			}
			effects.back().Place(angle.Rotate(point) + position, effectVelocity, angle);
			++explosionCount;
			return;
		}
	}
}



// Place a "spark" effect, like ionization or disruption.
void Ship::CreateSparks(list<Effect> &effects, const string &name, double amount)
{
	if(forget)
		return;
	
	// Limit the number of sparks, depending on the size of the sprite.
	amount = min(amount, Width() * Height() * .0006);
	
	const Effect *effect = GameData::Effects().Get(name);
	while(true)
	{
		amount -= Random::Real();
		if(amount <= 0.)
			break;
		
		Point point((Random::Real() - .5) * Width(),
			(Random::Real() - .5) * Height());
		if(GetMask().Contains(point, Angle()))
		{
			effects.push_back(*effect);
			effects.back().Place(angle.Rotate(point) + position, velocity, angle);
		}
	}
}<|MERGE_RESOLUTION|>--- conflicted
+++ resolved
@@ -545,7 +545,6 @@
 
 
 
-<<<<<<< HEAD
 // The ship's base cost, not considering wear, is used by the AI to estimate strength.
 // This function is called quite a lot and should be efficient.
 int64_t Ship::BaseCost() const
@@ -578,12 +577,14 @@
 int Ship::GetWear() const
 {
 	return wear;
-=======
+}
+
+
+
 // Get the cost of this ship's chassis, with no outfits installed.
 int64_t Ship::ChassisCost() const
 {
 	return baseAttributes.Cost();
->>>>>>> 3a3b8e29
 }
 
 
