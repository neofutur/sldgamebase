/* Ship.cpp
Copyright (c) 2014 by Michael Zahniser

Endless Sky is free software: you can redistribute it and/or modify it under the
terms of the GNU General Public License as published by the Free Software
Foundation, either version 3 of the License, or (at your option) any later version.

Endless Sky is distributed in the hope that it will be useful, but WITHOUT ANY
WARRANTY; without even the implied warranty of MERCHANTABILITY or FITNESS FOR A
PARTICULAR PURPOSE.  See the GNU General Public License for more details.
*/

#include "Ship.h"

#include "Audio.h"
#include "CategoryTypes.h"
#include "DamageDealt.h"
#include "DataNode.h"
#include "DataWriter.h"
#include "Effect.h"
#include "Files.h"
#include "Flotsam.h"
#include "text/Format.h"
#include "GameData.h"
#include "Government.h"
#include "Mask.h"
#include "Messages.h"
#include "Phrase.h"
#include "Planet.h"
#include "Preferences.h"
#include "Projectile.h"
#include "Random.h"
#include "ShipEvent.h"
#include "Sound.h"
#include "SpriteSet.h"
#include "Sprite.h"
#include "StellarObject.h"
#include "System.h"
#include "TextReplacements.h"
#include "Visual.h"

#include <algorithm>
#include <cassert>
#include <cmath>
#include <limits>
#include <sstream>

using namespace std;

namespace {
	const string FIGHTER_REPAIR = "Repair fighters in";
	const vector<string> BAY_SIDE = {"inside", "over", "under"};
	const vector<string> BAY_FACING = {"forward", "left", "right", "back"};
	const vector<Angle> BAY_ANGLE = {Angle(0.), Angle(-90.), Angle(90.), Angle(180.)};

	const vector<string> ENGINE_SIDE = {"under", "over"};
	const vector<string> STEERING_FACING = {"none", "left", "right"};

	const double MAXIMUM_TEMPERATURE = 100.;

	const double SCAN_TIME = 60.;

	// Helper function to transfer energy to a given stat if it is less than the
	// given maximum value.
	void DoRepair(double &stat, double &available, double maximum)
	{
		double transfer = max(0., min(available, maximum - stat));
		stat += transfer;
		available -= transfer;
	}

	// Helper function to repair a given stat up to its maximum, limited by
	// how much repair is available and how much energy, fuel, and heat are available.
	// Updates the stat, the available amount, and the energy, fuel, and heat amounts.
	void DoRepair(double &stat, double &available, double maximum, double &energy, double energyCost, double &fuel, double fuelCost, double &heat, double heatCost)
	{
		if(available <= 0. || stat >= maximum)
			return;

		// Energy, heat, and fuel costs are the energy, fuel, or heat required per unit repaired.
		if(energyCost > 0.)
			available = min(available, energy / energyCost);
		if(fuelCost > 0.)
			available = min(available, fuel / fuelCost);
		if(heatCost < 0.)
			available = min(available, heat / -heatCost);

		double transfer = min(available, maximum - stat);
		if(transfer > 0.)
		{
			stat += transfer;
			available -= transfer;
			energy -= transfer * energyCost;
			fuel -= transfer * fuelCost;
			heat += transfer * heatCost;
		}
	}

	// Helper function to reduce a given status effect according
	// to its resistance, limited by how much energy, fuel, and heat are available.
	// Updates the stat and the energy, fuel, and heat amounts.
	void DoStatusEffect(bool isDeactivated, double &stat, double resistance, double &energy, double energyCost, double &fuel, double fuelCost, double &heat, double heatCost)
	{
		if(isDeactivated || resistance <= 0.)
		{
			stat = max(0., .99 * stat);
			return;
		}

		// Calculate how much resistance can be used assuming no
		// energy or fuel cost.
		resistance = .99 * stat - max(0., .99 * stat - resistance);

		// Limit the resistance by the available energy, heat, and fuel.
		if(energyCost > 0.)
			resistance = min(resistance, energy / energyCost);
		if(fuelCost > 0.)
			resistance = min(resistance, fuel / fuelCost);
		if(heatCost < 0.)
			resistance = min(resistance, heat / -heatCost);

		// Update the stat, energy, heat, and fuel given how much resistance is being used.
		if(resistance > 0.)
		{
			stat = max(0., .99 * stat - resistance);
			energy -= resistance * energyCost;
			fuel -= resistance * fuelCost;
			heat += resistance * heatCost;
		}
		else
			stat = max(0., .99 * stat);
	}

<<<<<<< HEAD
	// Transfer the as many of the given outfits from the source ship to the target
	// ship as the source ship can remove and the target ship can handle. Returns the
	// items and amounts that were actually transferred (so e.g. callers can determine
	// how much material was transferred, if any).
	map<const Outfit *, int> TransferAmmo(const map<const Outfit *, int> &stockpile, Ship &from, Ship &to)
	{
		auto transferred = map<const Outfit *, int>{};
		for(auto &&item : stockpile)
		{
			assert(item.second > 0 && "stockpile count must be positive");
			int unloadable = abs(from.Attributes().CanAdd(*item.first, -item.second));
			int loadable = to.Attributes().CanAdd(*item.first, unloadable);
			if(loadable > 0)
			{
				from.AddOutfit(item.first, -loadable);
				to.AddOutfit(item.first, loadable);
				transferred[item.first] = loadable;
			}
		}
		return transferred;
=======
	// Get an overview of how many weapon-outfits are equipped.
	map<const Outfit *, int> GetEquipped(const vector<Hardpoint> &weapons)
	{
		map<const Outfit *, int> equipped;
		for(const Hardpoint &hardpoint : weapons)
			if(hardpoint.GetOutfit())
				++equipped[hardpoint.GetOutfit()];
		return equipped;
	}

	void LogWarning(const string &modelName, const string &name, string &&warning)
	{
		string shipID = modelName + (name.empty() ? ": " : " \"" + name + "\": ");
		Files::LogError(shipID + std::move(warning));
>>>>>>> ee7d6ce2
	}
}



// Construct and Load() at the same time.
Ship::Ship(const DataNode &node)
{
	Load(node);
}



void Ship::Load(const DataNode &node)
{
	if(node.Size() >= 2)
	{
		modelName = node.Token(1);
		pluralModelName = modelName + 's';
	}
	if(node.Size() >= 3)
	{
		base = GameData::Ships().Get(modelName);
		variantName = node.Token(2);
	}
	isDefined = true;

	government = GameData::PlayerGovernment();

	// Note: I do not clear the attributes list here so that it is permissible
	// to override one ship definition with another.
	bool hasEngine = false;
	bool hasArmament = false;
	bool hasBays = false;
	bool hasExplode = false;
	bool hasLeak = false;
	bool hasFinalExplode = false;
	bool hasOutfits = false;
	bool hasDescription = false;
	for(const DataNode &child : node)
	{
		const string &key = child.Token(0);
		bool add = (key == "add");
		if(add && (child.Size() < 2 || child.Token(1) != "attributes"))
		{
			child.PrintTrace("Skipping invalid use of 'add' with " + (child.Size() < 2
					? "no key." : "key: " + child.Token(1)));
			continue;
		}
		if(key == "sprite")
			LoadSprite(child);
		else if(child.Token(0) == "thumbnail" && child.Size() >= 2)
			thumbnail = SpriteSet::Get(child.Token(1));
		else if(key == "name" && child.Size() >= 2)
			name = child.Token(1);
		else if(key == "plural" && child.Size() >= 2)
			pluralModelName = child.Token(1);
		else if(key == "noun" && child.Size() >= 2)
			noun = child.Token(1);
		else if(key == "swizzle" && child.Size() >= 2)
			customSwizzle = child.Value(1);
		else if(key == "uuid" && child.Size() >= 2)
			uuid = EsUuid::FromString(child.Token(1));
		else if(key == "attributes" || add)
		{
			if(!add)
				baseAttributes.Load(child);
			else
			{
				addAttributes = true;
				attributes.Load(child);
			}
		}
		else if((key == "engine" || key == "reverse engine" || key == "steering engine") && child.Size() >= 3)
		{
			if(!hasEngine)
			{
				enginePoints.clear();
				reverseEnginePoints.clear();
				steeringEnginePoints.clear();
				hasEngine = true;
			}
			bool reverse = (key == "reverse engine");
			bool steering = (key == "steering engine");

			vector<EnginePoint> &editPoints = (!steering && !reverse) ? enginePoints :
				(reverse ? reverseEnginePoints : steeringEnginePoints);
			editPoints.emplace_back(0.5 * child.Value(1), 0.5 * child.Value(2),
				(child.Size() > 3 ? child.Value(3) : 1.));
			EnginePoint &engine = editPoints.back();
			if(reverse)
				engine.facing = Angle(180.);
			for(const DataNode &grand : child)
			{
				const string &grandKey = grand.Token(0);
				if(grandKey == "zoom" && grand.Size() >= 2)
					engine.zoom = grand.Value(1);
				else if(grandKey == "angle" && grand.Size() >= 2)
					engine.facing += Angle(grand.Value(1));
				else
				{
					for(unsigned j = 1; j < ENGINE_SIDE.size(); ++j)
						if(grandKey == ENGINE_SIDE[j])
							engine.side = j;
					if(steering)
						for(unsigned j = 1; j < STEERING_FACING.size(); ++j)
							if(grandKey == STEERING_FACING[j])
								engine.steering = j;
				}
			}
		}
		else if(key == "gun" || key == "turret")
		{
			if(!hasArmament)
			{
				armament = Armament();
				hasArmament = true;
			}
			const Outfit *outfit = nullptr;
			Point hardpoint;
			if(child.Size() >= 3)
			{
				hardpoint = Point(child.Value(1), child.Value(2));
				if(child.Size() >= 4)
					outfit = GameData::Outfits().Get(child.Token(3));
			}
			else
			{
				if(child.Size() >= 2)
					outfit = GameData::Outfits().Get(child.Token(1));
			}
			Angle gunPortAngle = Angle(0.);
			bool gunPortParallel = false;
			bool drawUnder = (key == "gun");
			if(child.HasChildren())
			{
				for(const DataNode &grand : child)
				{
					if(grand.Token(0) == "angle" && grand.Size() >= 2)
						gunPortAngle = grand.Value(1);
					else if(grand.Token(0) == "parallel")
						gunPortParallel = true;
					else if(grand.Token(0) == "under")
						drawUnder = true;
					else if(grand.Token(0) == "over")
						drawUnder = false;
					else
						grand.PrintTrace("Skipping unrecognized attribute:");
				}
			}
			if(key == "gun")
				armament.AddGunPort(hardpoint, gunPortAngle, gunPortParallel, drawUnder, outfit);
			else
				armament.AddTurret(hardpoint, drawUnder, outfit);
		}
		else if(key == "never disabled")
			neverDisabled = true;
		else if(key == "uncapturable")
			isCapturable = false;
		else if(((key == "fighter" || key == "drone") && child.Size() >= 3) ||
			(key == "bay" && child.Size() >= 4))
		{
			// While the `drone` and `fighter` keywords are supported for backwards compatibility, the
			// standard format is `bay <ship-category>`, with the same signature for other values.
			string category = "Fighter";
			int childOffset = 0;
			if(key == "drone")
				category = "Drone";
			else if(key == "bay")
			{
				category = child.Token(1);
				childOffset += 1;
			}

			if(!hasBays)
			{
				bays.clear();
				hasBays = true;
			}
			bays.emplace_back(child.Value(1 + childOffset), child.Value(2 + childOffset), category);
			Bay &bay = bays.back();
			for(int i = 3 + childOffset; i < child.Size(); ++i)
			{
				for(unsigned j = 1; j < BAY_SIDE.size(); ++j)
					if(child.Token(i) == BAY_SIDE[j])
						bay.side = j;
				for(unsigned j = 1; j < BAY_FACING.size(); ++j)
					if(child.Token(i) == BAY_FACING[j])
						bay.facing = BAY_ANGLE[j];
			}
			if(child.HasChildren())
				for(const DataNode &grand : child)
				{
					// Load in the effect(s) to be displayed when the ship launches.
					if(grand.Token(0) == "launch effect" && grand.Size() >= 2)
					{
						int count = grand.Size() >= 3 ? static_cast<int>(grand.Value(2)) : 1;
						const Effect *e = GameData::Effects().Get(grand.Token(1));
						bay.launchEffects.insert(bay.launchEffects.end(), count, e);
					}
					else if(grand.Token(0) == "angle" && grand.Size() >= 2)
						bay.facing = Angle(grand.Value(1));
					else
					{
						bool handled = false;
						for(unsigned i = 1; i < BAY_SIDE.size(); ++i)
							if(grand.Token(0) == BAY_SIDE[i])
							{
								bay.side = i;
								handled = true;
							}
						for(unsigned i = 1; i < BAY_FACING.size(); ++i)
							if(grand.Token(0) == BAY_FACING[i])
							{
								bay.facing = BAY_ANGLE[i];
								handled = true;
							}
						if(!handled)
							grand.PrintTrace("Skipping unrecognized attribute:");
					}
				}
		}
		else if(key == "leak" && child.Size() >= 2)
		{
			if(!hasLeak)
			{
				leaks.clear();
				hasLeak = true;
			}
			Leak leak(GameData::Effects().Get(child.Token(1)));
			if(child.Size() >= 3)
				leak.openPeriod = child.Value(2);
			if(child.Size() >= 4)
				leak.closePeriod = child.Value(3);
			leaks.push_back(leak);
		}
		else if(key == "explode" && child.Size() >= 2)
		{
			if(!hasExplode)
			{
				explosionEffects.clear();
				explosionTotal = 0;
				hasExplode = true;
			}
			int count = (child.Size() >= 3) ? child.Value(2) : 1;
			explosionEffects[GameData::Effects().Get(child.Token(1))] += count;
			explosionTotal += count;
		}
		else if(key == "final explode" && child.Size() >= 2)
		{
			if(!hasFinalExplode)
			{
				finalExplosions.clear();
				hasFinalExplode = true;
			}
			int count = (child.Size() >= 3) ? child.Value(2) : 1;
			finalExplosions[GameData::Effects().Get(child.Token(1))] += count;
		}
		else if(key == "outfits")
		{
			if(!hasOutfits)
			{
				outfits.clear();
				hasOutfits = true;
			}
			for(const DataNode &grand : child)
			{
				int count = (grand.Size() >= 2) ? grand.Value(1) : 1;
				if(count > 0)
					outfits[GameData::Outfits().Get(grand.Token(0))] += count;
				else
					grand.PrintTrace("Skipping invalid outfit count:");
			}

			// Verify we have at least as many installed outfits as were identified as "equipped."
			// If not (e.g. a variant definition), ensure FinishLoading equips into a blank slate.
			if(!hasArmament)
				for(const auto &pair : GetEquipped(Weapons()))
				{
					auto it = outfits.find(pair.first);
					if(it == outfits.end() || it->second < pair.second)
					{
						armament.UninstallAll();
						break;
					}
				}
		}
		else if(key == "cargo")
			cargo.Load(child);
		else if(key == "crew" && child.Size() >= 2)
			crew = static_cast<int>(child.Value(1));
		else if(key == "fuel" && child.Size() >= 2)
			fuel = child.Value(1);
		else if(key == "shields" && child.Size() >= 2)
			shields = child.Value(1);
		else if(key == "hull" && child.Size() >= 2)
			hull = child.Value(1);
		else if(key == "position" && child.Size() >= 3)
			position = Point(child.Value(1), child.Value(2));
		else if(key == "system" && child.Size() >= 2)
			currentSystem = GameData::Systems().Get(child.Token(1));
		else if(key == "planet" && child.Size() >= 2)
		{
			zoom = 0.;
			landingPlanet = GameData::Planets().Get(child.Token(1));
		}
		else if(key == "destination system" && child.Size() >= 2)
			targetSystem = GameData::Systems().Get(child.Token(1));
		else if(key == "parked")
			isParked = true;
		else if(key == "description" && child.Size() >= 2)
		{
			if(!hasDescription)
			{
				description.clear();
				hasDescription = true;
			}
			description += child.Token(1);
			description += '\n';
		}
		else if(key != "actions")
			child.PrintTrace("Skipping unrecognized attribute:");
	}
}



// When loading a ship, some of the outfits it lists may not have been
// loaded yet. So, wait until everything has been loaded, then call this.
void Ship::FinishLoading(bool isNewInstance)
{
	// All copies of this ship should save pointers to the "explosion" weapon
	// definition stored safely in the ship model, which will not be destroyed
	// until GameData is when the program quits. Also copy other attributes of
	// the base model if no overrides were given.
	if(GameData::Ships().Has(modelName))
	{
		const Ship *model = GameData::Ships().Get(modelName);
		explosionWeapon = &model->BaseAttributes();
		if(pluralModelName.empty())
			pluralModelName = model->pluralModelName;
		if(noun.empty())
			noun = model->noun;
		if(!thumbnail)
			thumbnail = model->thumbnail;
	}

	// If this ship has a base class, copy any attributes not defined here.
	// Exception: uncapturable and "never disabled" flags don't carry over.
	if(base && base != this)
	{
		if(!GetSprite())
			reinterpret_cast<Body &>(*this) = *base;
		if(customSwizzle == -1)
			customSwizzle = base->CustomSwizzle();
		if(baseAttributes.Attributes().empty())
			baseAttributes = base->baseAttributes;
		if(bays.empty() && !base->bays.empty())
			bays = base->bays;
		if(enginePoints.empty())
			enginePoints = base->enginePoints;
		if(reverseEnginePoints.empty())
			reverseEnginePoints = base->reverseEnginePoints;
		if(steeringEnginePoints.empty())
			steeringEnginePoints = base->steeringEnginePoints;
		if(explosionEffects.empty())
		{
			explosionEffects = base->explosionEffects;
			explosionTotal = base->explosionTotal;
		}
		if(finalExplosions.empty())
			finalExplosions = base->finalExplosions;
		if(outfits.empty())
			outfits = base->outfits;
		if(description.empty())
			description = base->description;

		bool hasHardpoints = false;
		for(const Hardpoint &hardpoint : armament.Get())
			if(hardpoint.GetPoint())
				hasHardpoints = true;

		if(!hasHardpoints)
		{
			// Check if any hardpoint locations were not specified.
			auto bit = base->Weapons().begin();
			auto bend = base->Weapons().end();
			auto nextGun = armament.Get().begin();
			auto nextTurret = armament.Get().begin();
			auto end = armament.Get().end();
			Armament merged;
			for( ; bit != bend; ++bit)
			{
				if(!bit->IsTurret())
				{
					while(nextGun != end && nextGun->IsTurret())
						++nextGun;
					const Outfit *outfit = (nextGun == end) ? nullptr : nextGun->GetOutfit();
					merged.AddGunPort(bit->GetPoint() * 2., bit->GetBaseAngle(), bit->IsParallel(), bit->IsUnder(), outfit);
					if(nextGun != end)
						++nextGun;
				}
				else
				{
					while(nextTurret != end && !nextTurret->IsTurret())
						++nextTurret;
					const Outfit *outfit = (nextTurret == end) ? nullptr : nextTurret->GetOutfit();
					merged.AddTurret(bit->GetPoint() * 2., bit->IsUnder(), outfit);
					if(nextTurret != end)
						++nextTurret;
				}
			}
			armament = merged;
		}
	}
	// Check that all the "equipped" weapons actually match what your ship
	// has, and that they are truly weapons. Remove any excess weapons and
	// warn if any non-weapon outfits are "installed" in a hardpoint.
	auto equipped = GetEquipped(Weapons());
	for(auto &it : equipped)
	{
		auto outfitIt = outfits.find(it.first);
		int amount = (outfitIt != outfits.end() ? outfitIt->second : 0);
		int excess = it.second - amount;
		if(excess > 0)
		{
			// If there are more hardpoints specifying this outfit than there
			// are instances of this outfit installed, remove some of them.
			armament.Add(it.first, -excess);
			it.second -= excess;

			LogWarning(VariantName(), Name(), "outfit \"" + it.first->Name() + "\" equipped but not included in outfit list.");
		}
		else if(!it.first->IsWeapon())
			// This ship was specified with a non-weapon outfit in a
			// hardpoint. Hardpoint::Install removes it, but issue a
			// warning so the definition can be fixed.
			LogWarning(VariantName(), Name(), "outfit \"" + it.first->Name() + "\" is not a weapon, but is installed as one.");
	}

	// Mark any drone that has no "automaton" value as an automaton, to
	// grandfather in the drones from before that attribute existed.
	if(baseAttributes.Category() == "Drone" && !baseAttributes.Get("automaton"))
		baseAttributes.Set("automaton", 1.);

	baseAttributes.Set("gun ports", armament.GunCount());
	baseAttributes.Set("turret mounts", armament.TurretCount());

	if(addAttributes)
	{
		// Store attributes from an "add attributes" node in the ship's
		// baseAttributes so they can be written to the save file.
		baseAttributes.Add(attributes);
		addAttributes = false;
	}
	// Add the attributes of all your outfits to the ship's base attributes.
	attributes = baseAttributes;
	vector<string> undefinedOutfits;
	for(const auto &it : outfits)
	{
		if(!it.first->IsDefined())
		{
			undefinedOutfits.emplace_back("\"" + it.first->Name() + "\"");
			continue;
		}
		attributes.Add(*it.first, it.second);
		// Some ship variant definitions do not specify which weapons
		// are placed in which hardpoint. Add any weapons that are not
		// yet installed to the ship's armament.
		if(it.first->IsWeapon())
		{
			int count = it.second;
			auto eit = equipped.find(it.first);
			if(eit != equipped.end())
				count -= eit->second;

			if(count)
			{
				count -= armament.Add(it.first, count);
				if(count)
					LogWarning(VariantName(), Name(), "weapon \"" + it.first->Name() + "\" installed, but insufficient slots to use it.");
			}
		}
	}
	if(!undefinedOutfits.empty())
	{
		bool plural = undefinedOutfits.size() > 1;
		// Print the ship name once, then all undefined outfits. If we're reporting for a stock ship, then it
		// doesn't have a name, and missing outfits aren't named yet either. A variant name might exist, though.
		string message;
		if(isYours)
		{
			message = "Player ship " + modelName + " \"" + name + "\":";
			string PREFIX = plural ? "\n\tUndefined outfit " : " undefined outfit ";
			for(auto &&outfit : undefinedOutfits)
				message += PREFIX + outfit;
		}
		else
		{
			message = variantName.empty() ? "Stock ship \"" + modelName + "\": "
				: modelName + " variant \"" + variantName + "\": ";
			message += to_string(undefinedOutfits.size()) + " undefined outfit" + (plural ? "s" : "") + " installed.";
		}

		Files::LogError(message);
	}
	// Inspect the ship's armament to ensure that guns are in gun ports and
	// turrets are in turret mounts. This can only happen when the armament
	// is configured incorrectly in a ship or variant definition. Do not
	// bother printing this warning if the outfit is not fully defined.
	for(const Hardpoint &hardpoint : armament.Get())
	{
		const Outfit *outfit = hardpoint.GetOutfit();
		if(outfit && outfit->IsDefined()
				&& (hardpoint.IsTurret() != (outfit->Get("turret mounts") != 0.)))
		{
			string warning = (!isYours && !variantName.empty()) ? "variant \"" + variantName + "\"" : modelName;
			if(!name.empty())
				warning += " \"" + name + "\"";
			warning += ": outfit \"" + outfit->Name() + "\" installed as a ";
			warning += (hardpoint.IsTurret() ? "turret but is a gun.\n\tturret" : "gun but is a turret.\n\tgun");
			warning += to_string(2. * hardpoint.GetPoint().X()) + " " + to_string(2. * hardpoint.GetPoint().Y());
			warning += " \"" + outfit->Name() + "\"";
			Files::LogError(warning);
		}
	}
	cargo.SetSize(attributes.Get("cargo space"));
	armament.FinishLoading();

	// Figure out how far from center the farthest hardpoint is.
	weaponRadius = 0.;
	for(const Hardpoint &hardpoint : armament.Get())
		weaponRadius = max(weaponRadius, hardpoint.GetPoint().Length());

	// Allocate enough firing bits for this ship.
	firingCommands.SetHardpoints(armament.Get().size());

	// If this ship is being instantiated for the first time, make sure its
	// crew, fuel, etc. are all refilled.
	if(isNewInstance)
		Recharge(true);

	// Ensure that all defined bays are of a valid category. Remove and warn about any
	// invalid bays. Add a default "launch effect" to any remaining internal bays if
	// this ship is crewed (i.e. pressurized).
	string warning;
	const auto &bayCategories = GameData::Category(CategoryType::BAY);
	for(auto it = bays.begin(); it != bays.end(); )
	{
		Bay &bay = *it;
		if(find(bayCategories.begin(), bayCategories.end(), bay.category) == bayCategories.end())
		{
			warning += "Invalid bay category: " + bay.category + "\n";
			it = bays.erase(it);
			continue;
		}
		else
			++it;
		if(bay.side == Bay::INSIDE && bay.launchEffects.empty() && Crew())
			bay.launchEffects.emplace_back(GameData::Effects().Get("basic launch"));
	}

	canBeCarried = find(bayCategories.begin(), bayCategories.end(), attributes.Category()) != bayCategories.end();

	// Issue warnings if this ship has is misconfigured, e.g. is missing required values
	// or has negative outfit, cargo, weapon, or engine capacity.
	for(auto &&attr : set<string>{"outfit space", "cargo space", "weapon capacity", "engine capacity"})
	{
		double val = attributes.Get(attr);
		if(val < 0)
			warning += attr + ": " + Format::Number(val) + "\n";
	}
	if(attributes.Get("drag") <= 0.)
	{
		warning += "Defaulting " + string(attributes.Get("drag") ? "invalid" : "missing") + " \"drag\" attribute to 100.0\n";
		attributes.Set("drag", 100.);
	}
	if(!warning.empty())
	{
		// This check is mostly useful for variants and stock ships, which have
		// no names. Print the outfits to facilitate identifying this ship definition.
		string message = (!name.empty() ? "Ship \"" + name + "\" " : "") + "(" + VariantName() + "):\n";
		ostringstream outfitNames;
		outfitNames << "has outfits:\n";
		for(const auto &it : outfits)
			outfitNames << '\t' << it.second << " " + it.first->Name() << endl;
		Files::LogError(message + warning + outfitNames.str());
	}

	// Ships read from a save file may have non-default shields or hull.
	// Perform a full IsDisabled calculation.
	isDisabled = true;
	isDisabled = IsDisabled();

	// Cache this ship's jump range.
	jumpRange = JumpRange(false);

	// A saved ship may have an invalid target system. Since all game data is loaded and all player events are
	// applied at this point, any target system that is not accessible should be cleared. Note: this does not
	// account for systems accessible via wormholes, but also does not need to as AI will route the ship properly.
	if(!isNewInstance && targetSystem)
	{
		string message = "Warning: " + string(isYours ? "player-owned " : "NPC ") + modelName + " \"" + name + "\": "
			"Cannot reach target system \"" + targetSystem->Name();
		if(!currentSystem)
		{
			Files::LogError(message + "\" (no current system).");
			targetSystem = nullptr;
		}
		else if(!currentSystem->Links().count(targetSystem) && (!jumpRange || !currentSystem->JumpNeighbors(jumpRange).count(targetSystem)))
		{
			Files::LogError(message + "\" by hyperlink or jump from system \"" + currentSystem->Name() + ".\"");
			targetSystem = nullptr;
		}
	}
}



// Check if this ship (model) and its outfits have been defined.
bool Ship::IsValid() const
{
	for(auto &&outfit : outfits)
		if(!outfit.first->IsDefined())
			return false;

	return isDefined;
}



// Save a full description of this ship, as currently configured.
void Ship::Save(DataWriter &out) const
{
	out.Write("ship", modelName);
	out.BeginChild();
	{
		out.Write("name", name);
		if(pluralModelName != modelName + 's')
			out.Write("plural", pluralModelName);
		if(!noun.empty())
			out.Write("noun", noun);
		SaveSprite(out);
		if(thumbnail)
			out.Write("thumbnail", thumbnail->Name());

		if(neverDisabled)
			out.Write("never disabled");
		if(!isCapturable)
			out.Write("uncapturable");
		if(customSwizzle >= 0)
			out.Write("swizzle", customSwizzle);

		out.Write("uuid", uuid.ToString());

		out.Write("attributes");
		out.BeginChild();
		{
			out.Write("category", baseAttributes.Category());
			out.Write("cost", baseAttributes.Cost());
			out.Write("mass", baseAttributes.Mass());
			for(const auto &it : baseAttributes.FlareSprites())
				for(int i = 0; i < it.second; ++i)
					it.first.SaveSprite(out, "flare sprite");
			for(const auto &it : baseAttributes.FlareSounds())
				for(int i = 0; i < it.second; ++i)
					out.Write("flare sound", it.first->Name());
			for(const auto &it : baseAttributes.ReverseFlareSprites())
				for(int i = 0; i < it.second; ++i)
					it.first.SaveSprite(out, "reverse flare sprite");
			for(const auto &it : baseAttributes.ReverseFlareSounds())
				for(int i = 0; i < it.second; ++i)
					out.Write("reverse flare sound", it.first->Name());
			for(const auto &it : baseAttributes.SteeringFlareSprites())
				for(int i = 0; i < it.second; ++i)
					it.first.SaveSprite(out, "steering flare sprite");
			for(const auto &it : baseAttributes.SteeringFlareSounds())
				for(int i = 0; i < it.second; ++i)
					out.Write("steering flare sound", it.first->Name());
			for(const auto &it : baseAttributes.AfterburnerEffects())
				for(int i = 0; i < it.second; ++i)
					out.Write("afterburner effect", it.first->Name());
			for(const auto &it : baseAttributes.JumpEffects())
				for(int i = 0; i < it.second; ++i)
					out.Write("jump effect", it.first->Name());
			for(const auto &it : baseAttributes.JumpSounds())
				for(int i = 0; i < it.second; ++i)
					out.Write("jump sound", it.first->Name());
			for(const auto &it : baseAttributes.JumpInSounds())
				for(int i = 0; i < it.second; ++i)
					out.Write("jump in sound", it.first->Name());
			for(const auto &it : baseAttributes.JumpOutSounds())
				for(int i = 0; i < it.second; ++i)
					out.Write("jump out sound", it.first->Name());
			for(const auto &it : baseAttributes.HyperSounds())
				for(int i = 0; i < it.second; ++i)
					out.Write("hyperdrive sound", it.first->Name());
			for(const auto &it : baseAttributes.HyperInSounds())
				for(int i = 0; i < it.second; ++i)
					out.Write("hyperdrive in sound", it.first->Name());
			for(const auto &it : baseAttributes.HyperOutSounds())
				for(int i = 0; i < it.second; ++i)
					out.Write("hyperdrive out sound", it.first->Name());
			for(const auto &it : baseAttributes.Attributes())
				if(it.second)
					out.Write(it.first, it.second);
		}
		out.EndChild();

		out.Write("outfits");
		out.BeginChild();
		{
			using OutfitElement = pair<const Outfit *const, int>;
			WriteSorted(outfits,
				[](const OutfitElement *lhs, const OutfitElement *rhs)
					{ return lhs->first->Name() < rhs->first->Name(); },
				[&out](const OutfitElement &it){
					if(it.second == 1)
						out.Write(it.first->Name());
					else
						out.Write(it.first->Name(), it.second);
				});
		}
		out.EndChild();

		cargo.Save(out);
		out.Write("crew", crew);
		out.Write("fuel", fuel);
		out.Write("shields", shields);
		out.Write("hull", hull);
		out.Write("position", position.X(), position.Y());

		for(const EnginePoint &point : enginePoints)
		{
			out.Write("engine", 2. * point.X(), 2. * point.Y());
			out.BeginChild();
			out.Write("zoom", point.zoom);
			out.Write("angle", point.facing.Degrees());
			out.Write(ENGINE_SIDE[point.side]);
			out.EndChild();

		}
		for(const EnginePoint &point : reverseEnginePoints)
		{
			out.Write("reverse engine", 2. * point.X(), 2. * point.Y());
			out.BeginChild();
			out.Write("zoom", point.zoom);
			out.Write("angle", point.facing.Degrees() - 180.);
			out.Write(ENGINE_SIDE[point.side]);
			out.EndChild();
		}
		for(const EnginePoint &point : steeringEnginePoints)
		{
			out.Write("steering engine", 2. * point.X(), 2. * point.Y());
			out.BeginChild();
			out.Write("zoom", point.zoom);
			out.Write("angle", point.facing.Degrees());
			out.Write(ENGINE_SIDE[point.side]);
			out.Write(STEERING_FACING[point.steering]);
			out.EndChild();
		}
		for(const Hardpoint &hardpoint : armament.Get())
		{
			const char *type = (hardpoint.IsTurret() ? "turret" : "gun");
			if(hardpoint.GetOutfit())
				out.Write(type, 2. * hardpoint.GetPoint().X(), 2. * hardpoint.GetPoint().Y(),
					hardpoint.GetOutfit()->Name());
			else
				out.Write(type, 2. * hardpoint.GetPoint().X(), 2. * hardpoint.GetPoint().Y());
			double hardpointAngle = hardpoint.GetBaseAngle().Degrees();
			out.BeginChild();
			{
				if(hardpointAngle)
					out.Write("angle", hardpointAngle);
				if(hardpoint.IsParallel())
					out.Write("parallel");
				if(hardpoint.IsUnder())
					out.Write("under");
				else
					out.Write("over");
			}
			out.EndChild();
		}
		for(const Bay &bay : bays)
		{
			double x = 2. * bay.point.X();
			double y = 2. * bay.point.Y();

			out.Write("bay", bay.category, x, y);

			if(!bay.launchEffects.empty() || bay.facing.Degrees() || bay.side)
			{
				out.BeginChild();
				{
					if(bay.facing.Degrees())
						out.Write("angle", bay.facing.Degrees());
					if(bay.side)
						out.Write(BAY_SIDE[bay.side]);
					for(const Effect *effect : bay.launchEffects)
						out.Write("launch effect", effect->Name());
				}
				out.EndChild();
			}
		}
		for(const Leak &leak : leaks)
			out.Write("leak", leak.effect->Name(), leak.openPeriod, leak.closePeriod);

		using EffectElement = pair<const Effect *const, int>;
		auto effectSort = [](const EffectElement *lhs, const EffectElement *rhs)
			{ return lhs->first->Name() < rhs->first->Name(); };
		WriteSorted(explosionEffects, effectSort, [&out](const EffectElement &it)
		{
			if(it.second)
				out.Write("explode", it.first->Name(), it.second);
		});
		WriteSorted(finalExplosions, effectSort, [&out](const EffectElement &it)
		{
			if(it.second)
				out.Write("final explode", it.first->Name(), it.second);
		});

		if(currentSystem)
			out.Write("system", currentSystem->Name());
		else
		{
			// A carried ship is saved in its carrier's system.
			shared_ptr<const Ship> parent = GetParent();
			if(parent && parent->currentSystem)
				out.Write("system", parent->currentSystem->Name());
		}
		if(landingPlanet)
			out.Write("planet", landingPlanet->TrueName());
		if(targetSystem)
			out.Write("destination system", targetSystem->Name());
		if(isParked)
			out.Write("parked");
	}
	out.EndChild();
}



const EsUuid &Ship::UUID() const noexcept
{
	return uuid;
}



void Ship::SetUUID(const EsUuid &id)
{
	uuid.clone(id);
}



const string &Ship::Name() const
{
	return name;
}



// Set / Get the name of this class of ships, e.g. "Marauder Raven."
void Ship::SetModelName(const string &model)
{
	this->modelName = model;
}



const string &Ship::ModelName() const
{
	return modelName;
}



const string &Ship::PluralModelName() const
{
	return pluralModelName;
}



// Get the name of this ship as a variant.
const string &Ship::VariantName() const
{
	return variantName.empty() ? modelName : variantName;
}



// Get the generic noun (e.g. "ship") to be used when describing this ship.
const string &Ship::Noun() const
{
	static const string SHIP = "ship";
	return noun.empty() ? SHIP : noun;
}



// Get this ship's description.
const string &Ship::Description() const
{
	return description;
}



// Get the shipyard thumbnail for this ship.
const Sprite *Ship::Thumbnail() const
{
	return thumbnail;
}



// Get this ship's cost.
int64_t Ship::Cost() const
{
	return attributes.Cost();
}



// Get the cost of this ship's chassis, with no outfits installed.
int64_t Ship::ChassisCost() const
{
	return baseAttributes.Cost();
}



// Check if this ship is configured in such a way that it would be difficult
// or impossible to fly.
vector<string> Ship::FlightCheck() const
{
	auto checks = vector<string>{};

	double generation = attributes.Get("energy generation") - attributes.Get("energy consumption");
	double consuming = attributes.Get("fuel energy");
	double solar = attributes.Get("solar collection");
	double battery = attributes.Get("energy capacity");
	double energy = generation + consuming + solar + battery;
	double fuelChange = attributes.Get("fuel generation") - attributes.Get("fuel consumption");
	double fuelCapacity = attributes.Get("fuel capacity");
	double fuel = fuelCapacity + fuelChange;
	double thrust = attributes.Get("thrust");
	double reverseThrust = attributes.Get("reverse thrust");
	double afterburner = attributes.Get("afterburner thrust");
	double thrustEnergy = attributes.Get("thrusting energy");
	double turn = attributes.Get("turn");
	double turnEnergy = attributes.Get("turning energy");
	double hyperDrive = attributes.Get("hyperdrive");
	double jumpDrive = attributes.Get("jump drive");

	// Report the first error condition that will prevent takeoff:
	if(IdleHeat() >= MaximumHeat())
		checks.emplace_back("overheating!");
	else if(energy <= 0.)
		checks.emplace_back("no energy!");
	else if((energy - consuming <= 0.) && (fuel <= 0.))
		checks.emplace_back("no fuel!");
	else if(!thrust && !reverseThrust && !afterburner)
		checks.emplace_back("no thruster!");
	else if(!turn)
		checks.emplace_back("no steering!");

	// If no errors were found, check all warning conditions:
	if(checks.empty())
	{
		if(!thrust && !reverseThrust)
			checks.emplace_back("afterburner only?");
		if(!thrust && !afterburner)
			checks.emplace_back("reverse only?");
		if(!generation && !solar && !consuming)
			checks.emplace_back("battery only?");
		if(energy < thrustEnergy)
			checks.emplace_back("limited thrust?");
		if(energy < turnEnergy)
			checks.emplace_back("limited turn?");
		if(energy - .8 * solar < .2 * (turnEnergy + thrustEnergy))
			checks.emplace_back("solar power?");
		if(fuel < 0.)
			checks.emplace_back("fuel?");
		if(!canBeCarried)
		{
			if(!hyperDrive && !jumpDrive)
				checks.emplace_back("no hyperdrive?");
			if(fuelCapacity < JumpFuel())
				checks.emplace_back("no fuel?");
		}
		for(const auto &it : outfits)
			if(it.first->IsWeapon() && it.first->FiringEnergy() > energy)
			{
				checks.emplace_back("insufficient energy to fire?");
				break;
			}
	}

	return checks;
}



void Ship::SetPosition(Point position)
{
	this->position = position;
}



// Instantiate a newly-created ship in-flight.
void Ship::Place(Point position, Point velocity, Angle angle, bool isDeparting)
{
	this->position = position;
	this->velocity = velocity;
	this->angle = angle;

	// If landed, place the ship right above the planet.
	// Escorts should take off a bit behind their flagships.
	if(landingPlanet)
	{
		landingPlanet = nullptr;
		zoom = parent.lock() ? (-.2 + -.8 * Random::Real()) : 0.;
	}
	else
		zoom = 1.;
	// Make sure various special status values are reset.
	heat = IdleHeat();
	ionization = 0.;
	disruption = 0.;
	slowness = 0.;
	discharge = 0.;
	corrosion = 0.;
	leakage = 0.;
	burning = 0.;
	shieldDelay = 0;
	hullDelay = 0;
	isInvisible = !HasSprite();
	jettisoned.clear();
	hyperspaceCount = 0;
	forget = 1;
	targetShip.reset();
	shipToAssist.reset();

	// The swizzle is only updated if this ship has a government or when it is departing
	// from a planet. Launching a carry from a carrier does not update its swizzle.
	if(government && isDeparting)
	{
		auto swizzle = customSwizzle >= 0 ? customSwizzle : government->GetSwizzle();
		SetSwizzle(swizzle);

		// Set swizzle for any carried ships too.
		for(const auto &bay : bays)
		{
			if(bay.ship)
				bay.ship->SetSwizzle(bay.ship->customSwizzle >= 0 ? bay.ship->customSwizzle : swizzle);
		}
	}
}



// Set the name of this particular ship.
void Ship::SetName(const string &name)
{
	this->name = name;
}



// Set which system this ship is in.
void Ship::SetSystem(const System *system)
{
	currentSystem = system;
}



void Ship::SetPlanet(const Planet *planet)
{
	zoom = !planet;
	landingPlanet = planet;
}



void Ship::SetGovernment(const Government *government)
{
	if(government)
		SetSwizzle(customSwizzle >= 0 ? customSwizzle : government->GetSwizzle());
	this->government = government;
}



void Ship::SetIsSpecial(bool special)
{
	isSpecial = special;
}



bool Ship::IsSpecial() const
{
	return isSpecial;
}



void Ship::SetIsYours(bool yours)
{
	isYours = yours;
}



bool Ship::IsYours() const
{
	return isYours;
}



void Ship::SetIsParked(bool parked)
{
	isParked = parked;
}



bool Ship::IsParked() const
{
	return isParked;
}



bool Ship::HasDeployOrder() const
{
	return shouldDeploy;
}



void Ship::SetDeployOrder(bool shouldDeploy)
{
	this->shouldDeploy = shouldDeploy;
}



const Personality &Ship::GetPersonality() const
{
	return personality;
}



void Ship::SetPersonality(const Personality &other)
{
	personality = other;
}



void Ship::SetHail(const Phrase &phrase)
{
	hail = &phrase;
}



string Ship::GetHail(map<string, string> &&subs) const
{
	string hailStr = hail ? hail->Get() : government ? government->GetHail(isDisabled) : "";

	if(hailStr.empty())
		return hailStr;

	subs["<npc>"] = Name();
	return Format::Replace(hailStr, subs);
}



// Set the commands for this ship to follow this timestep.
void Ship::SetCommands(const Command &command)
{
	commands = command;
}



void Ship::SetCommands(const FireCommand &firingCommand)
{
	firingCommands.UpdateWith(firingCommand);
}



const Command &Ship::Commands() const
{
	return commands;
}



const FireCommand &Ship::FiringCommands() const noexcept
{
	return firingCommands;
}



// Move this ship. A ship may create effects as it moves, in particular if
// it is in the process of blowing up. If this returns false, the ship
// should be deleted.
void Ship::Move(vector<Visual> &visuals, list<shared_ptr<Flotsam>> &flotsam)
{
	// Check if this ship has been in a different system from the player for so
	// long that it should be "forgotten." Also eliminate ships that have no
	// system set because they just entered a fighter bay.
	forget += !isInSystem;
	isThrusting = false;
	isReversing = false;
	isSteering = false;
	steeringDirection = 0.;
	if((!isSpecial && forget >= 1000) || !currentSystem)
	{
		MarkForRemoval();
		return;
	}
	isInSystem = false;
	if(!fuel || !(attributes.Get("hyperdrive") || attributes.Get("jump drive")))
		hyperspaceSystem = nullptr;

	// Adjust the error in the pilot's targeting.
	personality.UpdateConfusion(firingCommands.IsFiring());

	// Generate energy, heat, etc.
	DoGeneration();

	// Handle ionization effects, etc.
	if(ionization)
		CreateSparks(visuals, "ion spark", ionization * .1);
	if(disruption)
		CreateSparks(visuals, "disruption spark", disruption * .1);
	if(slowness)
		CreateSparks(visuals, "slowing spark", slowness * .1);
	if(discharge)
		CreateSparks(visuals, "discharge spark", discharge * .1);
	if(corrosion)
		CreateSparks(visuals, "corrosion spark", corrosion * .1);
	if(leakage)
		CreateSparks(visuals, "leakage spark", leakage * .1);
	if(burning)
		CreateSparks(visuals, "burning spark", burning * .1);
	// Jettisoned cargo effects (only for ships in the current system).
	if(!jettisoned.empty() && !forget)
	{
		jettisoned.front()->Place(*this);
		flotsam.splice(flotsam.end(), jettisoned, jettisoned.begin());
	}
	int requiredCrew = RequiredCrew();
	double slowMultiplier = 1. / (1. + slowness * .05);

	// Move the turrets.
	if(!isDisabled)
		armament.Aim(firingCommands);

	if(!isInvisible)
	{
		// If you are forced to decloak (e.g. by running out of fuel) you can't
		// initiate cloaking again until you are fully decloaked.
		if(!cloak)
			cloakDisruption = max(0., cloakDisruption - 1.);

		double cloakingSpeed = attributes.Get("cloak");
		bool canCloak = (!isDisabled && cloakingSpeed > 0. && !cloakDisruption
			&& fuel >= attributes.Get("cloaking fuel")
			&& energy >= attributes.Get("cloaking energy"));
		if(commands.Has(Command::CLOAK) && canCloak)
		{
			cloak = min(1., cloak + cloakingSpeed);
			fuel -= attributes.Get("cloaking fuel");
			energy -= attributes.Get("cloaking energy");
			heat += attributes.Get("cloaking heat");
		}
		else if(cloakingSpeed)
		{
			cloak = max(0., cloak - cloakingSpeed);
			// If you're trying to cloak but are unable to (too little energy or
			// fuel) you're forced to decloak fully for one frame before you can
			// engage cloaking again.
			if(commands.Has(Command::CLOAK))
				cloakDisruption = max(cloakDisruption, 1.);
		}
		else
			cloak = 0.;
	}

	if(IsDestroyed())
	{
		// Make sure the shields are zero, as well as the hull.
		shields = 0.;

		// Once we've created enough little explosions, die.
		if(explosionCount == explosionTotal || forget)
		{
			if(!forget)
			{
				const Effect *effect = GameData::Effects().Get("smoke");
				double size = Width() + Height();
				double scale = .03 * size + .5;
				double radius = .2 * size;
				int debrisCount = attributes.Mass() * .07;

				// Estimate how many new visuals will be added during destruction.
				visuals.reserve(visuals.size() + debrisCount + explosionTotal + finalExplosions.size());

				for(int i = 0; i < debrisCount; ++i)
				{
					Angle angle = Angle::Random();
					Point effectVelocity = velocity + angle.Unit() * (scale * Random::Real());
					Point effectPosition = position + radius * angle.Unit();

					visuals.emplace_back(*effect, std::move(effectPosition), std::move(effectVelocity), std::move(angle));
				}

				for(unsigned i = 0; i < explosionTotal / 2; ++i)
					CreateExplosion(visuals, true);
				for(const auto &it : finalExplosions)
					visuals.emplace_back(*it.first, position, velocity, angle);
				// For everything in this ship's cargo hold there is a 25% chance
				// that it will survive as flotsam.
				for(const auto &it : cargo.Commodities())
					Jettison(it.first, Random::Binomial(it.second, .25));
				for(const auto &it : cargo.Outfits())
					Jettison(it.first, Random::Binomial(it.second, .25));
				// Ammunition has a 5% chance to survive as flotsam
				for(const auto &it : outfits)
					if(it.first->Category() == "Ammunition")
						Jettison(it.first, Random::Binomial(it.second, .05));
				for(shared_ptr<Flotsam> &it : jettisoned)
					it->Place(*this);
				flotsam.splice(flotsam.end(), jettisoned);

				// Any ships that failed to launch from this ship are destroyed.
				for(Bay &bay : bays)
					if(bay.ship)
						bay.ship->Destroy();
			}
			energy = 0.;
			heat = 0.;
			ionization = 0.;
			fuel = 0.;
			velocity = Point();
			MarkForRemoval();
			return;
		}

		// If the ship is dead, it first creates explosions at an increasing
		// rate, then disappears in one big explosion.
		++explosionRate;
		if(Random::Int(1024) < explosionRate)
			CreateExplosion(visuals);

		// Handle hull "leaks."
		for(const Leak &leak : leaks)
			if(GetMask().IsLoaded() && leak.openPeriod > 0 && !Random::Int(leak.openPeriod))
			{
				activeLeaks.push_back(leak);
				const auto &outlines = GetMask().Outlines();
				const vector<Point> &outline = outlines[Random::Int(outlines.size())];
				int i = Random::Int(outline.size() - 1);

				// Position the leak along the outline of the ship, facing "outward."
				activeLeaks.back().location = (outline[i] + outline[i + 1]) * .5;
				activeLeaks.back().angle = Angle(outline[i] - outline[i + 1]) + Angle(90.);
			}
		for(Leak &leak : activeLeaks)
			if(leak.effect)
			{
				// Leaks always "flicker" every other frame.
				if(Random::Int(2))
					visuals.emplace_back(*leak.effect,
						angle.Rotate(leak.location) + position,
						velocity,
						leak.angle + angle);

				if(leak.closePeriod > 0 && !Random::Int(leak.closePeriod))
					leak.effect = nullptr;
			}
	}
	else if(hyperspaceSystem || hyperspaceCount)
	{
		// Don't apply external acceleration while jumping.
		acceleration = Point();

		// Enter hyperspace.
		int direction = hyperspaceSystem ? 1 : -1;
		hyperspaceCount += direction;
		static const int HYPER_C = 100;
		static const double HYPER_A = 2.;
		static const double HYPER_D = 1000.;
		if(hyperspaceSystem)
			fuel -= hyperspaceFuelCost / HYPER_C;

		// Create the particle effects for the jump drive. This may create 100
		// or more particles per ship per turn at the peak of the jump.
		if(isUsingJumpDrive && !forget)
		{
			double sparkAmount = hyperspaceCount * Width() * Height() * .000006;
			const map<const Effect *, int> &jumpEffects = attributes.JumpEffects();
			if(jumpEffects.empty())
				CreateSparks(visuals, "jump drive", sparkAmount);
			else
			{
				// Spread the amount of particle effects created among all jump effects.
				sparkAmount /= jumpEffects.size();
				for(const auto &effect : jumpEffects)
					CreateSparks(visuals, effect.first, sparkAmount);
			}
		}

		if(hyperspaceCount == HYPER_C)
		{
			currentSystem = hyperspaceSystem;
			hyperspaceSystem = nullptr;
			targetSystem = nullptr;
			// Check if the target planet is in the destination system or not.
			const Planet *planet = (targetPlanet ? targetPlanet->GetPlanet() : nullptr);
			if(!planet || planet->IsWormhole() || !planet->IsInSystem(currentSystem))
				targetPlanet = nullptr;
			// Check if your parent has a target planet in this system.
			shared_ptr<Ship> parent = GetParent();
			if(!targetPlanet && parent && parent->targetPlanet)
			{
				planet = parent->targetPlanet->GetPlanet();
				if(planet && !planet->IsWormhole() && planet->IsInSystem(currentSystem))
					targetPlanet = parent->targetPlanet;
			}
			direction = -1;

			// If you have a target planet in the destination system, exit
			// hyperpace aimed at it. Otherwise, target the first planet that
			// has a spaceport.
			Point target;
			// Except when you arrive at an extra distance from the target,
			// in that case always use the system-center as target.
			double extraArrivalDistance = isUsingJumpDrive ? currentSystem->ExtraJumpArrivalDistance() : currentSystem->ExtraHyperArrivalDistance();

			if(extraArrivalDistance == 0)
			{
				if(targetPlanet)
					target = targetPlanet->Position();
				else
				{
					for(const StellarObject &object : currentSystem->Objects())
						if(object.HasSprite() && object.HasValidPlanet()
								&& object.GetPlanet()->HasSpaceport())
						{
							target = object.Position();
							break;
						}
				}
			}

			if(isUsingJumpDrive)
			{
				position = target + Angle::Random().Unit() * (300. * (Random::Real() + 1.) + extraArrivalDistance);
				return;
			}

			// Have all ships exit hyperspace at the same distance so that
			// your escorts always stay with you.
			double distance = (HYPER_C * HYPER_C) * .5 * HYPER_A + HYPER_D;
			distance += extraArrivalDistance;
			position = (target - distance * angle.Unit());
			position += hyperspaceOffset;
			// Make sure your velocity is in exactly the direction you are
			// traveling in, so that when you decelerate there will not be a
			// sudden shift in direction at the end.
			velocity = velocity.Length() * angle.Unit();
		}
		if(!isUsingJumpDrive)
		{
			velocity += (HYPER_A * direction) * angle.Unit();
			if(!hyperspaceSystem)
			{
				// Exit hyperspace far enough from the planet to be able to land.
				// This does not take drag into account, so it is always an over-
				// estimate of how long it will take to stop.
				// We start decelerating after rotating about 150 degrees (that
				// is, about acos(.8) from the proper angle). So:
				// Stopping distance = .5*a*(v/a)^2 + (150/turn)*v.
				// Exit distance = HYPER_D + .25 * v^2 = stopping distance.
				double exitV = max(HYPER_A, MaxVelocity());
				double a = (.5 / Acceleration() - .25);
				double b = 150. / TurnRate();
				double discriminant = b * b - 4. * a * -HYPER_D;
				if(discriminant > 0.)
				{
					double altV = (-b + sqrt(discriminant)) / (2. * a);
					if(altV > 0. && altV < exitV)
						exitV = altV;
				}
				if(velocity.Length() <= exitV)
				{
					velocity = angle.Unit() * exitV;
					hyperspaceCount = 0;
				}
			}
		}
		position += velocity;
		if(GetParent() && GetParent()->currentSystem == currentSystem)
		{
			hyperspaceOffset = position - GetParent()->position;
			double length = hyperspaceOffset.Length();
			if(length > 1000.)
				hyperspaceOffset *= 1000. / length;
		}

		return;
	}
	else if(landingPlanet || zoom < 1.f)
	{
		// Don't apply external acceleration while landing.
		acceleration = Point();

		// If a ship was disabled at the very moment it began landing, do not
		// allow it to continue landing.
		if(isDisabled)
			landingPlanet = nullptr;

		// Special ships do not disappear forever when they land; they
		// just slowly refuel.
		if(landingPlanet && zoom)
		{
			// Move the ship toward the center of the planet while landing.
			if(GetTargetStellar())
				position = .97 * position + .03 * GetTargetStellar()->Position();
			zoom -= .02f;
			if(zoom < 0.f)
			{
				// If this is not a special ship, it ceases to exist when it
				// lands on a true planet. If this is a wormhole, the ship is
				// instantly transported.
				if(landingPlanet->IsWormhole())
				{
					currentSystem = landingPlanet->WormholeDestination(currentSystem);
					for(const StellarObject &object : currentSystem->Objects())
						if(object.GetPlanet() == landingPlanet)
							position = object.Position();
					SetTargetStellar(nullptr);
					landingPlanet = nullptr;
				}
				else if(!isSpecial || personality.IsFleeing())
				{
					MarkForRemoval();
					return;
				}

				zoom = 0.f;
			}
		}
		// Only refuel if this planet has a spaceport.
		else if(fuel >= attributes.Get("fuel capacity")
				|| !landingPlanet || !landingPlanet->HasSpaceport())
		{
			zoom = min(1.f, zoom + .02f);
			SetTargetStellar(nullptr);
			landingPlanet = nullptr;
		}
		else
			fuel = min(fuel + 1., attributes.Get("fuel capacity"));

		// Move the ship at the velocity it had when it began landing, but
		// scaled based on how small it is now.
		if(zoom > 0.f)
			position += velocity * zoom;

		return;
	}
	if(isDisabled)
	{
		// If you're disabled, you can't initiate landing or jumping.
	}
	else if(commands.Has(Command::LAND) && CanLand())
		landingPlanet = GetTargetStellar()->GetPlanet();
	else if(commands.Has(Command::JUMP) && IsReadyToJump())
	{
		hyperspaceSystem = GetTargetSystem();
		isUsingJumpDrive = !attributes.Get("hyperdrive") || !currentSystem->Links().count(hyperspaceSystem);
		hyperspaceFuelCost = JumpFuel(hyperspaceSystem);
	}

	if(pilotError)
		--pilotError;
	else if(pilotOkay)
		--pilotOkay;
	else if(isDisabled)
	{
		// If the ship is disabled, don't show a warning message due to missing crew.
	}
	else if(requiredCrew && static_cast<int>(Random::Int(requiredCrew)) >= Crew())
	{
		pilotError = 30;
		if(parent.lock() || !isYours)
			Messages::Add("The " + name + " is moving erratically because there are not enough crew to pilot it."
				, Messages::Importance::Low);
		else
			Messages::Add("Your ship is moving erratically because you do not have enough crew to pilot it."
				, Messages::Importance::Low);
	}
	else
		pilotOkay = 30;

	// This ship is not landing or entering hyperspace. So, move it. If it is
	// disabled, all it can do is slow down to a stop.
	double mass = Mass();
	bool isUsingAfterburner = false;
	if(isDisabled)
		velocity *= 1. - attributes.Get("drag") / mass;
	else if(!pilotError)
	{
		if(commands.Turn())
		{
			// Check if we are able to turn.
			double cost = attributes.Get("turning energy");
			if(energy < cost * fabs(commands.Turn()))
				commands.SetTurn(commands.Turn() * energy / (cost * fabs(commands.Turn())));

			cost = attributes.Get("turning shields");
			if(shields < cost * fabs(commands.Turn()))
				commands.SetTurn(commands.Turn() * shields / (cost * fabs(commands.Turn())));

			cost = attributes.Get("turning hull");
			if(hull < cost * fabs(commands.Turn()))
				commands.SetTurn(commands.Turn() * hull / (cost * fabs(commands.Turn())));

			cost = attributes.Get("turning fuel");
			if(fuel < cost * fabs(commands.Turn()))
				commands.SetTurn(commands.Turn() * fuel / (cost * fabs(commands.Turn())));

			cost = -attributes.Get("turning heat");
			if(heat < cost * fabs(commands.Turn()))
				commands.SetTurn(commands.Turn() * heat / (cost * fabs(commands.Turn())));

			if(commands.Turn())
			{
				isSteering = true;
				steeringDirection = commands.Turn();
				// If turning at a fraction of the full rate (either from lack of
				// energy or because of tracking a target), only consume a fraction
				// of the turning energy and produce a fraction of the heat.
				double scale = fabs(commands.Turn());

				shields -= scale * attributes.Get("turning shields");
				hull -= scale * attributes.Get("turning hull");
				energy -= scale * attributes.Get("turning energy");
				fuel -= scale * attributes.Get("turning fuel");
				heat += scale * attributes.Get("turning heat");
				discharge += scale * attributes.Get("turning discharge");
				corrosion += scale * attributes.Get("turning corrosion");
				ionization += scale * attributes.Get("turning ion");
				leakage += scale * attributes.Get("turning leakage");
				burning += scale * attributes.Get("turning burn");
				slowness += scale * attributes.Get("turning slowing");
				disruption += scale * attributes.Get("turning disruption");

				angle += commands.Turn() * TurnRate() * slowMultiplier;
			}
		}
		double thrustCommand = commands.Has(Command::FORWARD) - commands.Has(Command::BACK);
		double thrust = 0.;
		if(thrustCommand)
		{
			// Check if we are able to apply this thrust.
			double cost = attributes.Get((thrustCommand > 0.) ?
				"thrusting energy" : "reverse thrusting energy");
			if(energy < cost)
				thrustCommand *= energy / cost;

			cost = attributes.Get((thrustCommand > 0.) ?
				"thrusting shields" : "reverse thrusting shields");
			if(shields < cost)
				thrustCommand *= shields / cost;

			cost = attributes.Get((thrustCommand > 0.) ?
				"thrusting hull" : "reverse thrusting hull");
			if(hull < cost)
				thrustCommand *= hull / cost;

			cost = attributes.Get((thrustCommand > 0.) ?
				"thrusting fuel" : "reverse thrusting fuel");
			if(fuel < cost)
				thrustCommand *= fuel / cost;

			cost = -attributes.Get((thrustCommand > 0.) ?
				"thrusting heat" : "reverse thrusting heat");
			if(heat < cost)
				thrustCommand *= heat / cost;

			if(thrustCommand)
			{
				// If a reverse thrust is commanded and the capability does not
				// exist, ignore it (do not even slow under drag).
				isThrusting = (thrustCommand > 0.);
				isReversing = !isThrusting && attributes.Get("reverse thrust");
				thrust = attributes.Get(isThrusting ? "thrust" : "reverse thrust");
				if(thrust)
				{
					double scale = fabs(thrustCommand);

					shields -= scale * attributes.Get(isThrusting ? "thrusting shields" : "reverse thrusting shields");
					hull -= scale * attributes.Get(isThrusting ? "thrusting hull" : "reverse thrusting hull");
					energy -= scale * attributes.Get(isThrusting ? "thrusting energy" : "reverse thrusting energy");
					fuel -= scale * attributes.Get(isThrusting ? "thrusting fuel" : "reverse thrusting fuel");
					heat += scale * attributes.Get(isThrusting ? "thrusting heat" : "reverse thrusting heat");
					discharge += scale * attributes.Get(isThrusting ? "thrusting discharge" : "reverse thrusting discharge");
					corrosion += scale * attributes.Get(isThrusting ? "thrusting corrosion" : "reverse thrusting corrosion");
					ionization += scale * attributes.Get(isThrusting ? "thrusting ion" : "reverse thrusting ion");
					burning += scale * attributes.Get(isThrusting ? "thrusting burn" : "reverse thrusting burn");
					leakage += scale * attributes.Get(isThrusting ? "thrusting leakage" : "reverse thrusting leakage");
					slowness += scale * attributes.Get(isThrusting ? "thrusting slowing" : "reverse thrusting slowing");
					disruption += scale * attributes.Get(isThrusting ? "thrusting disruption" : "reverse thrusting disruption");

					acceleration += angle.Unit() * (thrustCommand * thrust / mass);
				}
			}
		}
		bool applyAfterburner = (commands.Has(Command::AFTERBURNER) || (thrustCommand > 0. && !thrust))
				&& !CannotAct();
		if(applyAfterburner)
		{
			thrust = attributes.Get("afterburner thrust");
			double shieldCost = attributes.Get("afterburner shields");
			double hullCost = attributes.Get("afterburner hull");
			double energyCost = attributes.Get("afterburner energy");
			double fuelCost = attributes.Get("afterburner fuel");
			double heatCost = -attributes.Get("afterburner heat");

			double dischargeCost = attributes.Get("afterburner discharge");
			double corrosionCost = attributes.Get("afterburner corrosion");
			double ionCost = attributes.Get("afterburner ion");
			double leakageCost = attributes.Get("afterburner leakage");
			double burningCost = attributes.Get("afterburner burn");

			double slownessCost = attributes.Get("afterburner slowing");
			double disruptionCost = attributes.Get("afterburner disruption");

			if(thrust && shields >= shieldCost && hull >= hullCost
				&& energy >= energyCost && fuel >= fuelCost && heat >= heatCost)
			{
				shields -= shieldCost;
				hull -= hullCost;
				energy -= energyCost;
				fuel -= fuelCost;
				heat -= heatCost;

				discharge += dischargeCost;
				corrosion += corrosionCost;
				ionization += ionCost;
				leakage += leakageCost;
				burning += burningCost;

				slowness += slownessCost;
				disruption += disruptionCost;

				acceleration += angle.Unit() * thrust / mass;

				// Only create the afterburner effects if the ship is in the player's system.
				isUsingAfterburner = !forget;
			}
		}
	}
	if(acceleration)
	{
		acceleration *= slowMultiplier;
		Point dragAcceleration = acceleration - velocity * (attributes.Get("drag") / mass);
		// Make sure dragAcceleration has nonzero length, to avoid divide by zero.
		if(dragAcceleration)
		{
			// What direction will the net acceleration be if this drag is applied?
			// If the net acceleration will be opposite the thrust, do not apply drag.
			dragAcceleration *= .5 * (acceleration.Unit().Dot(dragAcceleration.Unit()) + 1.);

			// A ship can only "cheat" to stop if it is moving slow enough that
			// it could stop completely this frame. This is to avoid overshooting
			// when trying to stop and ending up headed in the other direction.
			if(commands.Has(Command::STOP))
			{
				// How much acceleration would it take to come to a stop in the
				// direction normal to the ship's current facing? This is only
				// possible if the acceleration plus drag vector is in the
				// opposite direction from the velocity vector when both are
				// projected onto the current facing vector, and the acceleration
				// vector is the larger of the two.
				double vNormal = velocity.Dot(angle.Unit());
				double aNormal = dragAcceleration.Dot(angle.Unit());
				if((aNormal > 0.) != (vNormal > 0.) && fabs(aNormal) > fabs(vNormal))
					dragAcceleration = -vNormal * angle.Unit();
			}
			velocity += dragAcceleration;
		}
		acceleration = Point();
	}

	// Boarding:
	shared_ptr<const Ship> target = GetTargetShip();
	// If this is a fighter or drone and it is not assisting someone at the
	// moment, its boarding target should be its parent ship.
	if(CanBeCarried() && !(target && target == GetShipToAssist()))
		target = GetParent();
	if(target && !isDisabled)
	{
		Point dp = (target->position - position);
		double distance = dp.Length();
		Point dv = (target->velocity - velocity);
		double speed = dv.Length();
		isBoarding = (distance < 50. && speed < 1. && commands.Has(Command::BOARD));
		if(isBoarding && !CanBeCarried())
		{
			if(!target->IsDisabled() && government->IsEnemy(target->government))
				isBoarding = false;
			else if(target->IsDestroyed() || target->IsLanding() || target->IsHyperspacing()
					|| target->GetSystem() != GetSystem())
				isBoarding = false;
		}
		if(isBoarding && !pilotError)
		{
			Angle facing = angle;
			bool left = target->Unit().Cross(facing.Unit()) < 0.;
			double turn = left - !left;

			// Check if the ship will still be pointing to the same side of the target
			// angle if it turns by this amount.
			facing += TurnRate() * turn;
			bool stillLeft = target->Unit().Cross(facing.Unit()) < 0.;
			if(left != stillLeft)
				turn = 0.;
			angle += TurnRate() * turn;

			velocity += dv.Unit() * .1;
			position += dp.Unit() * .5;

			if(distance < 10. && speed < 1. && (CanBeCarried() || !turn))
			{
				if(cloak)
				{
					// Allow the player to get all the way to the end of the
					// boarding sequence (including locking on to the ship) but
					// not to actually board, if they are cloaked.
					if(isYours)
						Messages::Add("You cannot board a ship while cloaked.", Messages::Importance::High);
				}
				else
				{
					isBoarding = false;
					bool isEnemy = government->IsEnemy(target->government);
					if(isEnemy && Random::Real() < target->Attributes().Get("self destruct"))
					{
						Messages::Add("The " + target->ModelName() + " \"" + target->Name()
							+ "\" has activated its self-destruct mechanism.", Messages::Importance::High);
						GetTargetShip()->SelfDestruct();
					}
					else
						hasBoarded = true;
				}
			}
		}
	}

	// Clear your target if it is destroyed. This is only important for NPCs,
	// because ordinary ships cease to exist once they are destroyed.
	target = GetTargetShip();
	if(target && target->IsDestroyed() && target->explosionCount >= target->explosionTotal)
		targetShip.reset();

	// Finally, move the ship and create any movement visuals.
	position += velocity;
	if(isUsingAfterburner && !Attributes().AfterburnerEffects().empty())
		for(const EnginePoint &point : enginePoints)
		{
			Point pos = angle.Rotate(point) * Zoom() + position;
			// Stream the afterburner effects outward in the direction the engines are facing.
			Point effectVelocity = velocity - 6. * angle.Unit();
			for(auto &&it : Attributes().AfterburnerEffects())
				for(int i = 0; i < it.second; ++i)
					visuals.emplace_back(*it.first, pos, effectVelocity, angle);
		}
}



// Generate energy, heat, etc. (This is called by Move().)
void Ship::DoGeneration()
{
	// First, allow any carried ships to do their own generation.
	for(const Bay &bay : bays)
		if(bay.ship)
			bay.ship->DoGeneration();

	// Shield and hull recharge. This uses whatever energy is left over from the
	// previous frame, so that it will not steal energy from movement, etc.
	if(!isDisabled)
	{
		// Priority of repairs:
		// 1. Ship's own hull
		// 2. Ship's own shields
		// 3. Hull of carried fighters
		// 4. Shields of carried fighters
		// 5. Transfer of excess energy and fuel to carried fighters.

		const double hullAvailable = attributes.Get("hull repair rate") * (1. + attributes.Get("hull repair multiplier"));
		const double hullEnergy = (attributes.Get("hull energy") * (1. + attributes.Get("hull energy multiplier"))) / hullAvailable;
		const double hullFuel = (attributes.Get("hull fuel") * (1. + attributes.Get("hull fuel multiplier"))) / hullAvailable;
		const double hullHeat = (attributes.Get("hull heat") * (1. + attributes.Get("hull heat multiplier"))) / hullAvailable;
		double hullRemaining = hullAvailable;
		if(!hullDelay)
			DoRepair(hull, hullRemaining, attributes.Get("hull"), energy, hullEnergy, fuel, hullFuel, heat, hullHeat);

		const double shieldsAvailable = attributes.Get("shield generation") * (1. + attributes.Get("shield generation multiplier"));
		const double shieldsEnergy = (attributes.Get("shield energy") * (1. + attributes.Get("shield energy multiplier"))) / shieldsAvailable;
		const double shieldsFuel = (attributes.Get("shield fuel") * (1. + attributes.Get("shield fuel multiplier"))) / shieldsAvailable;
		const double shieldsHeat = (attributes.Get("shield heat") * (1. + attributes.Get("shield heat multiplier"))) / shieldsAvailable;
		double shieldsRemaining = shieldsAvailable;
		if(!shieldDelay)
			DoRepair(shields, shieldsRemaining, attributes.Get("shields"), energy, shieldsEnergy, fuel, shieldsFuel, heat, shieldsHeat);

		if(!bays.empty())
		{
			// If this ship is carrying fighters, determine their repair priority.
			vector<pair<double, Ship *>> carried;
			for(const Bay &bay : bays)
				if(bay.ship)
					carried.emplace_back(1. - bay.ship->Health(), bay.ship.get());
			sort(carried.begin(), carried.end(), (isYours && Preferences::Has(FIGHTER_REPAIR))
				// Players may use a parallel strategy, to launch fighters in waves.
				? [] (const pair<double, Ship *> &lhs, const pair<double, Ship *> &rhs)
					{ return lhs.first > rhs.first; }
				// The default strategy is to prioritize the healthiest ship first, in
				// order to get fighters back out into the battle as soon as possible.
				: [] (const pair<double, Ship *> &lhs, const pair<double, Ship *> &rhs)
					{ return lhs.first < rhs.first; }
			);

			// Apply shield and hull repair to carried fighters.
			for(const pair<double, Ship *> &it : carried)
			{
				Ship &ship = *it.second;
				if(!hullDelay)
					DoRepair(ship.hull, hullRemaining, ship.attributes.Get("hull"), energy, hullEnergy, heat, hullHeat, fuel, hullFuel);
				if(!shieldDelay)
					DoRepair(ship.shields, shieldsRemaining, ship.attributes.Get("shields"), energy, shieldsEnergy, heat, shieldsHeat, fuel, shieldsFuel);
			}

			// Now that there is no more need to use energy for hull and shield
			// repair, if there is still excess energy, transfer it.
			double energyRemaining = energy - attributes.Get("energy capacity");
			double fuelRemaining = fuel - attributes.Get("fuel capacity");
			for(const pair<double, Ship *> &it : carried)
			{
				Ship &ship = *it.second;
				if(energyRemaining > 0.)
					DoRepair(ship.energy, energyRemaining, ship.attributes.Get("energy capacity"));
				if(fuelRemaining > 0.)
					DoRepair(ship.fuel, fuelRemaining, ship.attributes.Get("fuel capacity"));
			}
		}
		// Decrease the shield and hull delays by 1 now that shield generation
		// and hull repair have been skipped over.
		shieldDelay = max(0, shieldDelay - 1);
		hullDelay = max(0, hullDelay - 1);
	}

	// Handle ionization effects, etc.
	shields -= discharge;
	hull -= corrosion;
	energy -= ionization;
	fuel -= leakage;
	heat += burning;
	// TODO: Mothership gives status resistance to carried ships?
	if(ionization)
	{
		double ionResistance = attributes.Get("ion resistance");
		double ionEnergy = attributes.Get("ion resistance energy") / ionResistance;
		double ionFuel = attributes.Get("ion resistance fuel") / ionResistance;
		double ionHeat = attributes.Get("ion resistance heat") / ionResistance;
		DoStatusEffect(isDisabled, ionization, ionResistance, energy, ionEnergy, fuel, ionFuel, heat, ionHeat);
	}

	if(disruption)
	{
		double disruptionResistance = attributes.Get("disruption resistance");
		double disruptionEnergy = attributes.Get("disruption resistance energy") / disruptionResistance;
		double disruptionFuel = attributes.Get("disruption resistance fuel") / disruptionResistance;
		double disruptionHeat = attributes.Get("disruption resistance heat") / disruptionResistance;
		DoStatusEffect(isDisabled, disruption, disruptionResistance, energy, disruptionEnergy, fuel, disruptionFuel, heat, disruptionHeat);
	}

	if(slowness)
	{
		double slowingResistance = attributes.Get("slowing resistance");
		double slowingEnergy = attributes.Get("slowing resistance energy") / slowingResistance;
		double slowingFuel = attributes.Get("slowing resistance fuel") / slowingResistance;
		double slowingHeat = attributes.Get("slowing resistance heat") / slowingResistance;
		DoStatusEffect(isDisabled, slowness, slowingResistance, energy, slowingEnergy, fuel, slowingFuel, heat, slowingHeat);
	}

	if(discharge)
	{
		double dischargeResistance = attributes.Get("discharge resistance");
		double dischargeEnergy = attributes.Get("discharge resistance energy") / dischargeResistance;
		double dischargeFuel = attributes.Get("discharge resistance fuel") / dischargeResistance;
		double dischargeHeat = attributes.Get("discharge resistance heat") / dischargeResistance;
		DoStatusEffect(isDisabled, discharge, dischargeResistance, energy, dischargeEnergy, fuel, dischargeFuel, heat, dischargeHeat);
	}

	if(corrosion)
	{
		double corrosionResistance = attributes.Get("corrosion resistance");
		double corrosionEnergy = attributes.Get("corrosion resistance energy") / corrosionResistance;
		double corrosionFuel = attributes.Get("corrosion resistance fuel") / corrosionResistance;
		double corrosionHeat = attributes.Get("corrosion resistance heat") / corrosionResistance;
		DoStatusEffect(isDisabled, corrosion, corrosionResistance, energy, corrosionEnergy, fuel, corrosionFuel, heat, corrosionHeat);
	}

	if(leakage)
	{
		double leakResistance = attributes.Get("leak resistance");
		double leakEnergy = attributes.Get("leak resistance energy") / leakResistance;
		double leakFuel = attributes.Get("leak resistance fuel") / leakResistance;
		double leakHeat = attributes.Get("leak resistance heat") / leakResistance;
		DoStatusEffect(isDisabled, leakage, leakResistance, energy, leakEnergy, fuel, leakFuel, heat, leakHeat);
	}

	if(burning)
	{
		double burnResistance = attributes.Get("burn resistance");
		double burnEnergy = attributes.Get("burn resistance energy") / burnResistance;
		double burnFuel = attributes.Get("burn resistance fuel") / burnResistance;
		double burnHeat = attributes.Get("burn resistance heat") / burnResistance;
		DoStatusEffect(isDisabled, burning, burnResistance, energy, burnEnergy, fuel, burnFuel, heat, burnHeat);
	}

	// When ships recharge, what actually happens is that they can exceed their
	// maximum capacity for the rest of the turn, but must be clamped to the
	// maximum here before they gain more. This is so that, for example, a ship
	// with no batteries but a good generator can still move.
	energy = min(energy, attributes.Get("energy capacity"));
	fuel = min(fuel, attributes.Get("fuel capacity"));

	heat -= heat * HeatDissipation();
	if(heat > MaximumHeat())
	{
		isOverheated = true;
		double heatRatio = Heat() / (1. + attributes.Get("overheat damage threshold"));
		if(heatRatio > 1.)
			hull -= attributes.Get("overheat damage rate") * heatRatio;
	}
	else if(heat < .9 * MaximumHeat())
		isOverheated = false;

	double maxShields = attributes.Get("shields");
	shields = min(shields, maxShields);
	double maxHull = attributes.Get("hull");
	hull = min(hull, maxHull);

	isDisabled = isOverheated || hull < MinimumHull() || (!crew && RequiredCrew());

	// Whenever not actively scanning, the amount of scan information the ship
	// has "decays" over time. For a scanner with a speed of 1, one second of
	// uninterrupted scanning is required to successfully scan its target.
	// Only apply the decay if not already done scanning the target.
	if(cargoScan < SCAN_TIME)
		cargoScan = max(0., cargoScan - 1.);
	if(outfitScan < SCAN_TIME)
		outfitScan = max(0., outfitScan - 1.);

	// Update ship supply levels.
	if(isDisabled)
		PauseAnimation();
	else
	{
		// Ramscoops work much better when close to the system center. Even if a
		// ship has no ramscoop, it can harvest a tiny bit of fuel by flying
		// close to the star. Carried fighters can't collect fuel or energy this way.
		if(currentSystem)
		{
			double scale = .2 + 1.8 / (.001 * position.Length() + 1);
			fuel += currentSystem->SolarWind() * .03 * scale * (sqrt(attributes.Get("ramscoop")) + .05 * scale);

			double solarScaling = currentSystem->SolarPower() * scale;
			energy += solarScaling * attributes.Get("solar collection");
			heat += solarScaling * attributes.Get("solar heat");
		}

		double coolingEfficiency = CoolingEfficiency();
		energy += attributes.Get("energy generation") - attributes.Get("energy consumption");
		fuel += attributes.Get("fuel generation");
		heat += attributes.Get("heat generation");
		heat -= coolingEfficiency * attributes.Get("cooling");

		// Convert fuel into energy and heat only when the required amount of fuel is available.
		if(attributes.Get("fuel consumption") <= fuel)
		{
			fuel -= attributes.Get("fuel consumption");
			energy += attributes.Get("fuel energy");
			heat += attributes.Get("fuel heat");
		}

		// Apply active cooling. The fraction of full cooling to apply equals
		// your ship's current fraction of its maximum temperature.
		double activeCooling = coolingEfficiency * attributes.Get("active cooling");
		if(activeCooling > 0. && heat > 0. && energy >= 0.)
		{
			// Although it's a misuse of this feature, handle the case where
			// "active cooling" does not require any energy.
			double coolingEnergy = attributes.Get("cooling energy");
			if(coolingEnergy)
			{
				double spentEnergy = min(energy, coolingEnergy * min(1., Heat()));
				heat -= activeCooling * spentEnergy / coolingEnergy;
				energy -= spentEnergy;
			}
			else
				heat -= activeCooling;
		}
	}

	// Don't allow any levels to drop below zero.
	shields = max(0., shields);
	energy = max(0., energy);
	fuel = max(0., fuel);
	heat = max(0., heat);
}



// Launch any ships that are ready to launch.
void Ship::Launch(list<shared_ptr<Ship>> &ships, vector<Visual> &visuals)
{
	// Allow carried ships to launch from a disabled ship, but not from a ship that
	// is landing, jumping, or cloaked. If already destroyed (e.g. self-destructing),
	// eject any ships still docked, possibly destroying them in the process.
	bool ejecting = IsDestroyed();
	if(!ejecting && (!commands.Has(Command::DEPLOY) || zoom != 1.f || hyperspaceCount || cloak))
		return;

	for(Bay &bay : bays)
		if(bay.ship && ((bay.ship->Commands().Has(Command::DEPLOY) && !Random::Int(40 + 20 * !bay.ship->attributes.Get("automaton")))
				|| (ejecting && !Random::Int(6))))
		{
			// Resupply any ships launching of their own accord.
			if(!ejecting)
			{
				// Determine which of the fighter's weapons we can restock.
				auto restockable = bay.ship->GetArmament().RestockableAmmo();
				auto toRestock = map<const Outfit *, int>{};
				for(auto &&ammo : restockable)
				{
					int count = OutfitCount(ammo);
					if(count > 0)
						toRestock.emplace(ammo, count);
				}
				auto takenAmmo = TransferAmmo(toRestock, *this, *bay.ship);
				bool tookAmmo = !takenAmmo.empty();
				if(tookAmmo)
				{
					// Update the carried mass cache.
					for (auto &&item : takenAmmo)
						carriedMass += item.first->Mass() * item.second;
				}

				// This ship will refuel naturally based on the carrier's fuel
				// collection, but the carrier may have some reserves to spare.
				double maxFuel = bay.ship->attributes.Get("fuel capacity");
				if(maxFuel)
				{
					double spareFuel = fuel - JumpFuel();
					if(spareFuel > 0.)
						TransferFuel(spareFuel, bay.ship.get());
					// If still low or out-of-fuel, re-stock the carrier and don't
					// launch, except if some ammo was taken (since we can fight).
					if(!tookAmmo && bay.ship->fuel < .25 * maxFuel)
					{
						TransferFuel(bay.ship->fuel, this);
						continue;
					}
				}
			}
			// Those being ejected may be destroyed if they are already injured.
			else if(bay.ship->Health() < Random::Real())
				bay.ship->SelfDestruct();

			ships.push_back(bay.ship);
			double maxV = bay.ship->MaxVelocity() * (1 + bay.ship->IsDestroyed());
			Point exitPoint = position + angle.Rotate(bay.point);
			// When ejected, ships depart haphazardly.
			Angle launchAngle = ejecting ? Angle(exitPoint - position) : angle + bay.facing;
			Point v = velocity + (.3 * maxV) * launchAngle.Unit() + (.2 * maxV) * Angle::Random().Unit();
			bay.ship->Place(exitPoint, v, launchAngle, false);
			bay.ship->SetSystem(currentSystem);
			bay.ship->SetParent(shared_from_this());
			bay.ship->UnmarkForRemoval();
			// Update the cached sum of carried ship masses.
			carriedMass -= bay.ship->Mass();
			// Create the desired launch effects.
			for(const Effect *effect : bay.launchEffects)
				visuals.emplace_back(*effect, exitPoint, velocity, launchAngle);

			bay.ship.reset();
		}
}



// Check if this ship is boarding another ship.
shared_ptr<Ship> Ship::Board(bool autoPlunder)
{
	if(!hasBoarded)
		return shared_ptr<Ship>();
	hasBoarded = false;

	shared_ptr<Ship> victim = GetTargetShip();
	if(CannotAct() || !victim || victim->IsDestroyed() || victim->GetSystem() != GetSystem())
		return shared_ptr<Ship>();

	// For a fighter or drone, "board" means "return to ship."
	if(CanBeCarried())
	{
		SetTargetShip(shared_ptr<Ship>());
		if(!victim->IsDisabled() && victim->GetGovernment() == government)
			victim->Carry(shared_from_this());
		return shared_ptr<Ship>();
	}

	// Board a friendly ship, to repair or refuel it.
	if(!government->IsEnemy(victim->GetGovernment()))
	{
		SetShipToAssist(shared_ptr<Ship>());
		SetTargetShip(shared_ptr<Ship>());
		bool helped = victim->isDisabled;
		victim->hull = min(max(victim->hull, victim->MinimumHull() * 1.5), victim->attributes.Get("hull"));
		victim->isDisabled = false;
		// Transfer some fuel if needed.
		if(!victim->JumpsRemaining() && CanRefuel(*victim))
		{
			helped = true;
			TransferFuel(victim->JumpFuelMissing(), victim.get());
		}
		if(helped)
		{
			pilotError = 120;
			victim->pilotError = 120;
		}
		return victim;
	}
	if(!victim->IsDisabled())
		return shared_ptr<Ship>();

	// If the boarding ship is the player, they will choose what to plunder.
	// Always take fuel if you can.
	victim->TransferFuel(victim->fuel, this);
	if(autoPlunder)
	{
		// Take any commodities that fit.
		victim->cargo.TransferAll(cargo, false);

		// Pause for two seconds before moving on.
		pilotError = 120;
	}

	// Stop targeting this ship (so you will not board it again right away).
	if(!autoPlunder || personality.Disables())
		SetTargetShip(shared_ptr<Ship>());
	return victim;
}



// Scan the target, if able and commanded to. Return a ShipEvent bitmask
// giving the types of scan that succeeded.
int Ship::Scan()
{
	if(!commands.Has(Command::SCAN) || CannotAct())
		return 0;

	shared_ptr<const Ship> target = GetTargetShip();
	if(!(target && target->IsTargetable()))
		return 0;

	// The range of a scanner is proportional to the square root of its power.
	double cargoDistance = 100. * sqrt(attributes.Get("cargo scan power"));
	double outfitDistance = 100. * sqrt(attributes.Get("outfit scan power"));

	// Bail out if this ship has no scanners.
	if(!cargoDistance && !outfitDistance)
		return 0;

	// Scanning speed also uses a square root, so you need four scanners to get
	// twice the speed out of them.
	double cargoSpeed = sqrt(attributes.Get("cargo scan speed"));
	if(!cargoSpeed)
		cargoSpeed = 1.;
	double outfitSpeed = sqrt(attributes.Get("outfit scan speed"));
	if(!outfitSpeed)
		outfitSpeed = 1.;

	// Check how close this ship is to the target it is trying to scan.
	double distance = (target->position - position).Length();

	// Check if either scanner has finished scanning.
	bool startedScanning = false;
	bool activeScanning = false;
	int result = 0;
	auto doScan = [&](double &elapsed, const double speed, const double scannerRange, const int event) -> void
	{
		if(elapsed < SCAN_TIME && distance < scannerRange)
		{
			startedScanning |= !elapsed;
			activeScanning = true;
			// To make up for the scan decay above:
			elapsed += speed + 1.;
			if(elapsed >= SCAN_TIME)
				result |= event;
		}
	};
	doScan(cargoScan, cargoSpeed, cargoDistance, ShipEvent::SCAN_CARGO);
	doScan(outfitScan, outfitSpeed, outfitDistance, ShipEvent::SCAN_OUTFITS);

	// Play the scanning sound if the actor or the target is the player's ship.
	if(isYours || (target->isYours && activeScanning))
		Audio::Play(Audio::Get("scan"), Position());

	if(startedScanning && isYours)
	{
		if(!target->Name().empty())
			Messages::Add("Attempting to scan the " + target->Noun() + " \"" + target->Name() + "\"."
				, Messages::Importance::Low);
		else
			Messages::Add("Attempting to scan the selected " + target->Noun() + "."
				, Messages::Importance::Low);
	}
	else if(startedScanning && target->isYours)
		Messages::Add("The " + government->GetName() + " " + Noun() + " \""
			+ Name() + "\" is attempting to scan you.", Messages::Importance::Low);

	if(target->isYours && !isYours)
	{
		if(result & ShipEvent::SCAN_CARGO)
			Messages::Add("The " + government->GetName() + " " + Noun() + " \""
					+ Name() + "\" completed its scan of your cargo.", Messages::Importance::High);
		if(result & ShipEvent::SCAN_OUTFITS)
			Messages::Add("The " + government->GetName() + " " + Noun() + " \""
					+ Name() + "\" completed its scan of your outfits.", Messages::Importance::High);
	}

	// Some governments are provoked when a scan is started on one of their ships.
	const Government *gov = target->GetGovernment();
	if(gov && gov->IsProvokedOnScan() && !gov->IsEnemy(government)
			&& (target->Shields() < .9 || target->Hull() < .9 || !target->GetPersonality().IsForbearing())
			&& !target->GetPersonality().IsPacifist())
		result |= ShipEvent::PROVOKE;

	return result;
}



// Find out what fraction of the scan is complete.
double Ship::CargoScanFraction() const
{
	return cargoScan / SCAN_TIME;
}



double Ship::OutfitScanFraction() const
{
	return outfitScan / SCAN_TIME;
}



// Fire any weapons that are ready to fire. If an anti-missile is ready,
// instead of firing here this function returns true and it can be fired if
// collision detection finds a missile in range.
bool Ship::Fire(vector<Projectile> &projectiles, vector<Visual> &visuals)
{
	isInSystem = true;
	forget = 0;

	// A ship that is about to die creates a special single-turn "projectile"
	// representing its death explosion.
	if(IsDestroyed() && explosionCount == explosionTotal && explosionWeapon)
		projectiles.emplace_back(position, explosionWeapon);

	if(CannotAct())
		return false;

	antiMissileRange = 0.;

	// Ships which are ionized have a chance for their weapons to jam,
	// delaying their firing for another reload cycle. The less energy
	// a ship has relative to its max and the more ionized the ship is,
	// the higher the chance that a weapon will jam. The jam chance is
	// capped at 50%. Very small amounts of ionization are ignored.
	// The scale is such that a weapon with an ion damage of 5 and a reload
	// of 60 (i.e. the ion cannon) will only ever push a ship to a jam chance
	// of 5% when it is at 100% energy.
	double scale = Energy() * 220.;
	double jamChance = ionization > .1 ? min(0.5, scale ? ionization / scale : 1.) : 0.;

	const vector<Hardpoint> &hardpoints = armament.Get();
	for(unsigned i = 0; i < hardpoints.size(); ++i)
	{
		const Weapon *weapon = hardpoints[i].GetOutfit();
		if(weapon && CanFire(weapon))
		{
			if(weapon->AntiMissile())
				antiMissileRange = max(antiMissileRange, weapon->Velocity() + weaponRadius);
			else if(firingCommands.HasFire(i))
				armament.Fire(i, *this, projectiles, visuals, Random::Real() < jamChance);
		}
	}

	armament.Step(*this);

	return antiMissileRange;
}



// Fire an anti-missile.
bool Ship::FireAntiMissile(const Projectile &projectile, vector<Visual> &visuals)
{
	if(projectile.Position().Distance(position) > antiMissileRange)
		return false;
	if(CannotAct())
		return false;

	double scale = Energy() * 220.;
	double jamChance = ionization > .1 ? min(0.5, scale ? ionization / scale : 1.) : 0.;

	const vector<Hardpoint> &hardpoints = armament.Get();
	for(unsigned i = 0; i < hardpoints.size(); ++i)
	{
		const Weapon *weapon = hardpoints[i].GetOutfit();
		if(weapon && CanFire(weapon))
			if(armament.FireAntiMissile(i, *this, projectile, visuals, Random::Real() < jamChance))
				return true;
	}

	return false;
}



const System *Ship::GetSystem() const
{
	return currentSystem;
}



// If the ship is landed, get the planet it has landed on.
const Planet *Ship::GetPlanet() const
{
	return zoom ? nullptr : landingPlanet;
}



bool Ship::IsCapturable() const
{
	return isCapturable;
}



bool Ship::IsTargetable() const
{
	return (zoom == 1.f && !explosionRate && !forget && !isInvisible && cloak < 1. && hull >= 0. && hyperspaceCount < 70);
}



bool Ship::IsOverheated() const
{
	return isOverheated;
}



bool Ship::IsDisabled() const
{
	if(!isDisabled)
		return false;

	double minimumHull = MinimumHull();
	bool needsCrew = RequiredCrew() != 0;
	return (hull < minimumHull || (!crew && needsCrew));
}



bool Ship::IsBoarding() const
{
	return isBoarding;
}



bool Ship::IsLanding() const
{
	return landingPlanet;
}



// Check if this ship is currently able to begin landing on its target.
bool Ship::CanLand() const
{
	if(!GetTargetStellar() || !GetTargetStellar()->GetPlanet() || isDisabled || IsDestroyed())
		return false;

	if(!GetTargetStellar()->GetPlanet()->CanLand(*this))
		return false;

	Point distance = GetTargetStellar()->Position() - position;
	double speed = velocity.Length();

	return (speed < 1. && distance.Length() < GetTargetStellar()->Radius());
}



bool Ship::CannotAct() const
{
	return (zoom != 1.f || isDisabled || hyperspaceCount || pilotError || cloak);
}



double Ship::Cloaking() const
{
	return isInvisible ? 1. : cloak;
}



bool Ship::IsEnteringHyperspace() const
{
	return hyperspaceSystem;
}



bool Ship::IsHyperspacing() const
{
	return hyperspaceCount != 0;
}



// Check if this ship is hyperspacing, specifically via a jump drive.
bool Ship::IsUsingJumpDrive() const
{
	return (hyperspaceSystem || hyperspaceCount) && isUsingJumpDrive;
}



// Check if this ship is currently able to enter hyperspace to it target.
bool Ship::IsReadyToJump(bool waitingIsReady) const
{
	// Ships can't jump while waiting for someone else, carried, or if already jumping.
	if(IsDisabled() || (!waitingIsReady && commands.Has(Command::WAIT))
			|| hyperspaceCount || !targetSystem || !currentSystem)
		return false;

	// Check if the target system is valid and there is enough fuel to jump.
	double fuelCost = JumpFuel(targetSystem);
	if(!fuelCost || fuel < fuelCost)
		return false;

	Point direction = targetSystem->Position() - currentSystem->Position();
	bool isJump = !attributes.Get("hyperdrive") || !currentSystem->Links().count(targetSystem);
	double scramThreshold = attributes.Get("scram drive");

	// The ship can only enter hyperspace if it is traveling slowly enough
	// and pointed in the right direction.
	if(!isJump && scramThreshold)
	{
		double deviation = fabs(direction.Unit().Cross(velocity));
		if(deviation > scramThreshold)
			return false;
	}
	else if(velocity.Length() > attributes.Get("jump speed"))
		return false;

	if(!isJump)
	{
		// Figure out if we're within one turn step of facing this system.
		bool left = direction.Cross(angle.Unit()) < 0.;
		Angle turned = angle + TurnRate() * (left - !left);
		bool stillLeft = direction.Cross(turned.Unit()) < 0.;

		if(left == stillLeft)
			return false;
	}

	return true;
}



// Get this ship's custom swizzle.
int Ship::CustomSwizzle() const
{
	return customSwizzle;
}


// Check if the ship is thrusting. If so, the engine sound should be played.
bool Ship::IsThrusting() const
{
	return isThrusting;
}



bool Ship::IsReversing() const
{
	return isReversing;
}



bool Ship::IsSteering() const
{
	return isSteering;
}



double Ship::SteeringDirection() const
{
	return steeringDirection;
}



// Get the points from which engine flares should be drawn.
const vector<Ship::EnginePoint> &Ship::EnginePoints() const
{
	return enginePoints;
}



const vector<Ship::EnginePoint> &Ship::ReverseEnginePoints() const
{
	return reverseEnginePoints;
}



const vector<Ship::EnginePoint> &Ship::SteeringEnginePoints() const
{
	return steeringEnginePoints;
}



// Reduce a ship's hull to low enough to disable it. This is so a ship can be
// created as a derelict.
void Ship::Disable()
{
	shields = 0.;
	hull = min(hull, .5 * MinimumHull());
	isDisabled = true;
}



// Mark a ship as destroyed.
void Ship::Destroy()
{
	hull = -1.;
}



// Trigger the death of this ship.
void Ship::SelfDestruct()
{
	Destroy();
	explosionRate = 1024;
}



void Ship::Restore()
{
	hull = 0.;
	explosionCount = 0;
	explosionRate = 0;
	UnmarkForRemoval();
	Recharge(true);
}



// Check if this ship has been destroyed.
bool Ship::IsDestroyed() const
{
	return (hull < 0.);
}



// Recharge and repair this ship (e.g. because it has landed).
void Ship::Recharge(bool atSpaceport)
{
	if(IsDestroyed())
		return;

	if(atSpaceport)
		crew = min<int>(max(crew, RequiredCrew()), attributes.Get("bunks"));
	pilotError = 0;
	pilotOkay = 0;

	if(atSpaceport || attributes.Get("shield generation"))
		shields = attributes.Get("shields");
	if(atSpaceport || attributes.Get("hull repair rate"))
		hull = attributes.Get("hull");
	if(atSpaceport || attributes.Get("energy generation"))
		energy = attributes.Get("energy capacity");
	if(atSpaceport || attributes.Get("fuel generation"))
		fuel = attributes.Get("fuel capacity");

	heat = IdleHeat();
	ionization = 0.;
	disruption = 0.;
	slowness = 0.;
	discharge = 0.;
	corrosion = 0.;
	leakage = 0.;
	burning = 0.;
	shieldDelay = 0;
	hullDelay = 0;
}



bool Ship::CanRefuel(const Ship &other) const
{
	return (fuel - JumpFuel(targetSystem) >= other.JumpFuelMissing());
}



double Ship::TransferFuel(double amount, Ship *to)
{
	amount = max(fuel - attributes.Get("fuel capacity"), amount);
	if(to)
	{
		amount = min(to->attributes.Get("fuel capacity") - to->fuel, amount);
		to->fuel += amount;
	}
	fuel -= amount;
	return amount;
}



// Convert this ship from one government to another, as a result of boarding
// actions (if the player is capturing) or player death (poor decision-making).
void Ship::WasCaptured(const shared_ptr<Ship> &capturer)
{
	// Repair up to the point where this ship is just barely not disabled.
	hull = min(max(hull, MinimumHull() * 1.5), attributes.Get("hull"));
	isDisabled = false;

	// Set the new government.
	government = capturer->GetGovernment();

	// Transfer some crew over. Only transfer the bare minimum unless even that
	// is not possible, in which case, share evenly.
	int totalRequired = capturer->RequiredCrew() + RequiredCrew();
	int transfer = RequiredCrew() - crew;
	if(transfer > 0)
	{
		if(totalRequired > capturer->Crew() + crew)
			transfer = max(crew ? 0 : 1, (capturer->Crew() * transfer) / totalRequired);
		capturer->AddCrew(-transfer);
		AddCrew(transfer);
	}

	commands.Clear();
	// Set the capturer as this ship's parent.
	SetParent(capturer);
	// Clear this ship's previous targets.
	SetTargetShip(shared_ptr<Ship>());
	SetTargetStellar(nullptr);
	SetTargetSystem(nullptr);
	shipToAssist.reset();
	targetAsteroid.reset();
	targetFlotsam.reset();
	hyperspaceSystem = nullptr;
	landingPlanet = nullptr;

	// This ship behaves like its new parent does.
	isSpecial = capturer->isSpecial;
	isYours = capturer->isYours;
	personality = capturer->personality;

	// Fighters should flee a disabled ship, but if the player manages to capture
	// the ship before they flee, the fighters are captured, too.
	for(const Bay &bay : bays)
		if(bay.ship)
			bay.ship->WasCaptured(capturer);
	// If a flagship is captured, its escorts become independent.
	for(const auto &it : escorts)
	{
		shared_ptr<Ship> escort = it.lock();
		if(escort)
			escort->parent.reset();
	}
	// This ship should not care about its now-unallied escorts.
	escorts.clear();
}



// Get characteristics of this ship, as a fraction between 0 and 1.
double Ship::Shields() const
{
	double maximum = attributes.Get("shields");
	return maximum ? min(1., shields / maximum) : 0.;
}



double Ship::Hull() const
{
	double maximum = attributes.Get("hull");
	return maximum ? min(1., hull / maximum) : 1.;
}



double Ship::Fuel() const
{
	double maximum = attributes.Get("fuel capacity");
	return maximum ? min(1., fuel / maximum) : 0.;
}



double Ship::Energy() const
{
	double maximum = attributes.Get("energy capacity");
	return maximum ? min(1., energy / maximum) : (hull > 0.) ? 1. : 0.;
}



// Allow returning a heat value greater than 1 (i.e. conveying how overheated
// this ship has become).
double Ship::Heat() const
{
	double maximum = MaximumHeat();
	return maximum ? heat / maximum : 1.;
}



// Get the ship's "health," where <=0 is disabled and 1 means full health.
double Ship::Health() const
{
	double minimumHull = MinimumHull();
	double hullDivisor = attributes.Get("hull") - minimumHull;
	double divisor = attributes.Get("shields") + hullDivisor;
	// This should not happen, but just in case.
	if(divisor <= 0. || hullDivisor <= 0.)
		return 0.;

	double spareHull = hull - minimumHull;
	// Consider hull-only and pooled health, compensating for any reductions by disruption damage.
	return min(spareHull / hullDivisor, (spareHull + shields / (1. + disruption * .01)) / divisor);
}



// Get the hull fraction at which this ship is disabled.
double Ship::DisabledHull() const
{
	double hull = attributes.Get("hull");
	double minimumHull = MinimumHull();

	return (hull > 0. ? minimumHull / hull : 0.);
}



// Get the actual shield level of the ship.
double Ship::ShieldLevel() const
{
	return shields;
}



// Get how disrupted this ship's shields are.
double Ship::DisruptionLevel() const
{
	return disruption;
}



// Get the (absolute) amount of hull that needs to be damaged until the
// ship becomes disabled. Returns 0 if the ships hull is already below the
// disabled threshold.
double Ship::HullUntilDisabled() const
{
	// Ships become disabled when they surpass their minimum hull threshold,
	// not when they are directly on it, so account for this by adding a small amount
	// of hull above the current hull level.
	return max(0., hull + 0.25 - MinimumHull());
}



int Ship::JumpsRemaining(bool followParent) const
{
	// Make sure this ship has some sort of hyperdrive, and if so return how
	// many jumps it can make.
	double jumpFuel = 0.;
	if(!targetSystem && followParent)
	{
		// If this ship has no destination, the parent's substitutes for it,
		// but only if the location is reachable.
		auto p = GetParent();
		if(p)
			jumpFuel = JumpFuel(p->GetTargetSystem());
	}
	if(!jumpFuel)
		jumpFuel = JumpFuel(targetSystem);
	return jumpFuel ? fuel / jumpFuel : 0.;
}



double Ship::JumpFuel(const System *destination) const
{
	// A currently-carried ship requires no fuel to jump, because it cannot jump.
	if(!currentSystem)
		return 0.;

	// If no destination is given, return the maximum fuel per jump.
	if(!destination)
		return max(JumpDriveFuel(), HyperdriveFuel());

	bool linked = currentSystem->Links().count(destination);
	// Figure out what sort of jump we're making.
	if(attributes.Get("hyperdrive") && linked)
		return HyperdriveFuel();

	if(attributes.Get("jump drive") && currentSystem->JumpNeighbors(JumpRange()).count(destination))
		return JumpDriveFuel((linked || currentSystem->JumpRange()) ? 0. : currentSystem->Position().Distance(destination->Position()));

	// If the given system is not a possible destination, return 0.
	return 0.;
}



double Ship::JumpRange(bool getCached) const
{
	if(getCached)
		return jumpRange;

	// Ships without a jump drive have no jump range.
	if(!attributes.Get("jump drive"))
		return 0.;

	// Find the outfit that provides the farthest jump range.
	double best = 0.;
	// Make it possible for the jump range to be integrated into a ship.
	if(baseAttributes.Get("jump drive"))
	{
		best = baseAttributes.Get("jump range");
		if(!best)
			best = System::DEFAULT_NEIGHBOR_DISTANCE;
	}
	// Search through all the outfits.
	for(const auto &it : outfits)
		if(it.first->Get("jump drive"))
		{
			double range = it.first->Get("jump range");
			if(!range)
				range = System::DEFAULT_NEIGHBOR_DISTANCE;
			if(!best || range > best)
				best = range;
		}
	return best;
}



// Get the cost of making a jump of the given type (if possible).
double Ship::HyperdriveFuel() const
{
	// Don't bother searching through the outfits if there is no hyperdrive.
	if(!attributes.Get("hyperdrive"))
		return JumpDriveFuel();

	if(attributes.Get("scram drive"))
		return BestFuel("hyperdrive", "scram drive", 150.);

	return BestFuel("hyperdrive", "", 100.);
}



double Ship::JumpDriveFuel(double jumpDistance) const
{
	// Don't bother searching through the outfits if there is no jump drive.
	if(!attributes.Get("jump drive"))
		return 0.;

	return BestFuel("jump drive", "", 200., jumpDistance);
}



double Ship::JumpFuelMissing() const
{
	// Used for smart refueling: transfer only as much as really needed
	// includes checking if fuel cap is high enough at all
	double jumpFuel = JumpFuel(targetSystem);
	if(!jumpFuel || fuel > jumpFuel || jumpFuel > attributes.Get("fuel capacity"))
		return 0.;

	return jumpFuel - fuel;
}



// Get the heat level at idle.
double Ship::IdleHeat() const
{
	// This ship's cooling ability:
	double coolingEfficiency = CoolingEfficiency();
	double cooling = coolingEfficiency * attributes.Get("cooling");
	double activeCooling = coolingEfficiency * attributes.Get("active cooling");

	// Idle heat is the heat level where:
	// heat = heat * diss + heatGen - cool - activeCool * heat / (100 * mass)
	// heat = heat * (diss - activeCool / (100 * mass)) + (heatGen - cool)
	// heat * (1 - diss + activeCool / (100 * mass)) = (heatGen - cool)
	double production = max(0., attributes.Get("heat generation") - cooling);
	double dissipation = HeatDissipation() + activeCooling / MaximumHeat();
	if(!dissipation) return production ? numeric_limits<double>::max() : 0;
	return production / dissipation;
}



// Get the heat dissipation, in heat units per heat unit per frame.
double Ship::HeatDissipation() const
{
	return .001 * attributes.Get("heat dissipation");
}



// Get the maximum heat level, in heat units (not temperature).
double Ship::MaximumHeat() const
{
	return MAXIMUM_TEMPERATURE * (cargo.Used() + attributes.Mass() + attributes.Get("heat capacity"));
}



// Calculate the multiplier for cooling efficiency.
double Ship::CoolingEfficiency() const
{
	// This is an S-curve where the efficiency is 100% if you have no outfits
	// that create "cooling inefficiency", and as that value increases the
	// efficiency stays high for a while, then drops off, then approaches 0.
	double x = attributes.Get("cooling inefficiency");
	return 2. + 2. / (1. + exp(x / -2.)) - 4. / (1. + exp(x / -4.));
}



int Ship::Crew() const
{
	return crew;
}



int Ship::RequiredCrew() const
{
	if(attributes.Get("automaton"))
		return 0;

	// Drones do not need crew, but all other ships need at least one.
	return max<int>(1, attributes.Get("required crew"));
}



int Ship::CrewValue() const
{
	return max(Crew(), RequiredCrew()) + attributes.Get("crew equivalent");
}



void Ship::AddCrew(int count)
{
	crew = min<int>(crew + count, attributes.Get("bunks"));
}



// Check if this is a ship that can be used as a flagship.
bool Ship::CanBeFlagship() const
{
	return RequiredCrew() && Crew() && !IsDisabled();
}



double Ship::Mass() const
{
	return carriedMass + cargo.Used() + attributes.Mass();
}



double Ship::TurnRate() const
{
	return attributes.Get("turn") / Mass();
}



double Ship::Acceleration() const
{
	double thrust = attributes.Get("thrust");
	return (thrust ? thrust : attributes.Get("afterburner thrust")) / Mass();
}



double Ship::MaxVelocity() const
{
	// v * drag / mass == thrust / mass
	// v * drag == thrust
	// v = thrust / drag
	double thrust = attributes.Get("thrust");
	return (thrust ? thrust : attributes.Get("afterburner thrust")) / attributes.Get("drag");
}



double Ship::MaxReverseVelocity() const
{
	return attributes.Get("reverse thrust") / attributes.Get("drag");
}



// This ship just got hit by a weapon. Take damage according to the
// DamageDealt from that weapon. The return value is a ShipEvent type,
// which may be a combination of PROVOKED, DISABLED, and DESTROYED.
// Create any target effects as sparks.
int Ship::TakeDamage(vector<Visual> &visuals, const DamageDealt &damage, const Government *sourceGovernment)
{
	bool wasDisabled = IsDisabled();
	bool wasDestroyed = IsDestroyed();

	shields -= damage.Shield();
	if(damage.Shield() && !isDisabled)
	{
		int disabledDelay = attributes.Get("depleted shield delay");
		shieldDelay = max<int>(shieldDelay, (shields <= 0. && disabledDelay) ? disabledDelay : attributes.Get("shield delay"));
	}
	hull -= damage.Hull();
	if(damage.Hull() && !isDisabled)
		hullDelay = max(hullDelay, static_cast<int>(attributes.Get("repair delay")));

	energy -= damage.Energy();
	heat += damage.Heat();
	fuel -= damage.Fuel();

	discharge += damage.Discharge();
	corrosion += damage.Corrosion();
	ionization += damage.Ion();
	burning += damage.Burn();
	leakage += damage.Leak();

	disruption += damage.Disruption();
	slowness += damage.Slowing();

	if(damage.HitForce())
		ApplyForce(damage.HitForce(), damage.GetWeapon().IsGravitational());

	// Prevent various stats from reaching unallowable values.
	hull = min(hull, attributes.Get("hull"));
	shields = min(shields, attributes.Get("shields"));
	// Weapons are allowed to overcharge a ship's energy or fuel, but code in Ship::DoGeneration()
	// will clamp it to a maximum value at the beginning of the next frame.
	energy = max(0., energy);
	fuel = max(0., fuel);
	heat = max(0., heat);

	// Recalculate the disabled ship check.
	isDisabled = true;
	isDisabled = IsDisabled();

	// Report what happened to this ship from this weapon.
	int type = 0;
	if(!wasDisabled && isDisabled)
	{
		type |= ShipEvent::DISABLE;
		hullDelay = max(hullDelay, static_cast<int>(attributes.Get("disabled repair delay")));
	}
	if(!wasDestroyed && IsDestroyed())
		type |= ShipEvent::DESTROY;

	// Inflicted heat damage may also disable a ship, but does not trigger a "DISABLE" event.
	if(heat > MaximumHeat())
	{
		isOverheated = true;
		isDisabled = true;
	}
	else if(heat < .9 * MaximumHeat())
		isOverheated = false;

	// If this ship did not consider itself an enemy of the ship that hit it,
	// it is now "provoked" against that government.
	if(sourceGovernment && !sourceGovernment->IsEnemy(government)
			&& (Shields() < .9 || Hull() < .9 || !personality.IsForbearing())
			&& !personality.IsPacifist() && damage.GetWeapon().DoesDamage())
		type |= ShipEvent::PROVOKE;

	// Create target effect visuals, if there are any.
	for(const auto &effect : damage.GetWeapon().TargetEffects())
		CreateSparks(visuals, effect.first, effect.second * damage.Scaling());

	return type;
}



// Apply a force to this ship, accelerating it. This might be from a weapon
// impact, or from firing a weapon, for example.
void Ship::ApplyForce(const Point &force, bool gravitational)
{
	if(gravitational)
	{
		// Treat all ships as if they have a mass of 400. This prevents
		// gravitational hit force values from needing to be extremely
		// small in order to have a reasonable effect.
		acceleration += force / 400.;
		return;
	}

	double currentMass = Mass();
	if(!currentMass)
		return;

	// Reduce acceleration of small ships and increase acceleration of large
	// ones by having 30% of the force be based on a fixed mass of 400, i.e. the
	// mass of a typical light warship:
	acceleration += force * (.3 / 400. + .7 / currentMass);
}



bool Ship::HasBays() const
{
	return !bays.empty();
}



// Check how many bays are not occupied at present. This does not check whether
// one of your escorts plans to use that bay.
int Ship::BaysFree(const string &category) const
{
	int count = 0;
	for(const Bay &bay : bays)
		count += (bay.category == category) && !bay.ship;
	return count;
}



// Check how many bays this ship has of a given category.
int Ship::BaysTotal(const string &category) const
{
	int count = 0;
	for(const Bay &bay : bays)
		count += (bay.category == category);
	return count;
}



// Check if this ship has a bay free for the given ship, and the bay is
// not reserved for one of its existing escorts.
bool Ship::CanCarry(const Ship &ship) const
{
	if(!ship.CanBeCarried())
		return false;
	// Check only for the category that we are interested in.
	const string &category = ship.attributes.Category();

	int free = BaysTotal(category);
	if(!free)
		return false;

	for(const auto &it : escorts)
	{
		auto escort = it.lock();
		if(escort && escort.get() != &ship && escort->attributes.Category() == category
			&& !escort->IsDestroyed())
			--free;
	}
	return (free > 0);
}



void Ship::AllowCarried(bool allowCarried)
{
	const auto &bayCategories = GameData::Category(CategoryType::BAY);
	canBeCarried = allowCarried && find(bayCategories.begin(), bayCategories.end(), attributes.Category()) != bayCategories.end();
}



bool Ship::CanBeCarried() const
{
	return canBeCarried;
}



bool Ship::Carry(const shared_ptr<Ship> &ship)
{
	if(!ship || !ship->CanBeCarried())
		return false;

	// Check only for the category that we are interested in.
	const string &category = ship->attributes.Category();

	for(Bay &bay : bays)
		if((bay.category == category) && !bay.ship)
		{
			bay.ship = ship;
			ship->SetSystem(nullptr);
			ship->SetPlanet(nullptr);
			ship->SetTargetSystem(nullptr);
			ship->SetTargetStellar(nullptr);
			ship->SetParent(shared_from_this());
			ship->isThrusting = false;
			ship->isReversing = false;
			ship->isSteering = false;
			ship->commands.Clear();

			// If this fighter collected anything in space, try to store it
			// (unless this is a player-owned ship).
			if(!isYours && cargo.Free() && !ship->Cargo().IsEmpty())
				ship->Cargo().TransferAll(cargo);

			// Return unused fuel and ammunition to the carrier, so they may
			// be used by the carrier or other fighters.
			ship->TransferFuel(ship->fuel, this);

			// Determine the ammunition the fighter can supply.
			auto restockable = ship->GetArmament().RestockableAmmo();
			auto toRestock = map<const Outfit *, int>{};
			for(auto &&ammo : restockable)
			{
				int count = ship->OutfitCount(ammo);
				if(count > 0)
					toRestock.emplace(ammo, count);
			}
			TransferAmmo(toRestock, *ship, *this);

			// Update the cached mass of the mothership.
			carriedMass += ship->Mass();
			return true;
		}
	return false;
}



void Ship::UnloadBays()
{
	for(Bay &bay : bays)
		if(bay.ship)
		{
			carriedMass -= bay.ship->Mass();
			bay.ship->SetSystem(currentSystem);
			bay.ship->SetPlanet(landingPlanet);
			bay.ship.reset();
		}
}



const vector<Ship::Bay> &Ship::Bays() const
{
	return bays;
}



// Adjust the positions and velocities of any visible carried fighters or
// drones. If any are visible, return true.
bool Ship::PositionFighters() const
{
	bool hasVisible = false;
	for(const Bay &bay : bays)
		if(bay.ship && bay.side)
		{
			hasVisible = true;
			bay.ship->position = angle.Rotate(bay.point) * Zoom() + position;
			bay.ship->velocity = velocity;
			bay.ship->angle = angle + bay.facing;
			bay.ship->zoom = zoom;
		}
	return hasVisible;
}



CargoHold &Ship::Cargo()
{
	return cargo;
}



const CargoHold &Ship::Cargo() const
{
	return cargo;
}



// Display box effects from jettisoning this much cargo.
void Ship::Jettison(const string &commodity, int tons, bool wasAppeasing)
{
	cargo.Remove(commodity, tons);

	// Jettisoned cargo must carry some of the ship's heat with it. Otherwise
	// jettisoning cargo would increase the ship's temperature.
	heat -= tons * MAXIMUM_TEMPERATURE * Heat();

	const Government *notForGov = wasAppeasing ? GetGovernment() : nullptr;

	for( ; tons > 0; tons -= Flotsam::TONS_PER_BOX)
		jettisoned.emplace_back(new Flotsam(commodity, (Flotsam::TONS_PER_BOX < tons) ? Flotsam::TONS_PER_BOX : tons, notForGov));
}



void Ship::Jettison(const Outfit *outfit, int count, bool wasAppeasing)
{
	if(count < 0)
		return;

	cargo.Remove(outfit, count);

	// Jettisoned cargo must carry some of the ship's heat with it. Otherwise
	// jettisoning cargo would increase the ship's temperature.
	double mass = outfit->Mass();
	heat -= count * mass * MAXIMUM_TEMPERATURE * Heat();

	const Government *notForGov = wasAppeasing ? GetGovernment() : nullptr;

	const int perBox = (mass <= 0.) ? count : (mass > Flotsam::TONS_PER_BOX) ? 1 : static_cast<int>(Flotsam::TONS_PER_BOX / mass);
	while(count > 0)
	{
		jettisoned.emplace_back(new Flotsam(outfit, (perBox < count) ? perBox : count, notForGov));
		count -= perBox;
	}
}



const Outfit &Ship::Attributes() const
{
	return attributes;
}



const Outfit &Ship::BaseAttributes() const
{
	return baseAttributes;
}



// Get outfit information.
const map<const Outfit *, int> &Ship::Outfits() const
{
	return outfits;
}



int Ship::OutfitCount(const Outfit *outfit) const
{
	auto it = outfits.find(outfit);
	return (it == outfits.end()) ? 0 : it->second;
}



// Add or remove outfits. (To remove, pass a negative number.)
void Ship::AddOutfit(const Outfit *outfit, int count)
{
	if(outfit && count)
	{
		auto it = outfits.find(outfit);
		if(it == outfits.end())
			outfits[outfit] = count;
		else
		{
			it->second += count;
			if(!it->second)
				outfits.erase(it);
		}
		attributes.Add(*outfit, count);
		if(outfit->IsWeapon())
			armament.Add(outfit, count);

		if(outfit->Get("cargo space"))
			cargo.SetSize(attributes.Get("cargo space"));
		if(outfit->Get("hull"))
			hull += outfit->Get("hull") * count;
		// If the added or removed outfit is a jump drive, recalculate
		// and cache this ship's jump range.
		if(outfit->Get("jump drive"))
			jumpRange = JumpRange(false);
	}
}



// Get the list of weapons.
Armament &Ship::GetArmament()
{
	return armament;
}



const vector<Hardpoint> &Ship::Weapons() const
{
	return armament.Get();
}



// Check if we are able to fire the given weapon (i.e. there is enough
// energy, ammo, and fuel to fire it).
bool Ship::CanFire(const Weapon *weapon) const
{
	if(!weapon || !weapon->IsWeapon())
		return false;

	if(weapon->Ammo())
	{
		auto it = outfits.find(weapon->Ammo());
		if(it == outfits.end() || it->second < weapon->AmmoUsage())
			return false;
	}

	if(energy < weapon->FiringEnergy() + weapon->RelativeFiringEnergy() * attributes.Get("energy capacity"))
		return false;
	if(fuel < weapon->FiringFuel() + weapon->RelativeFiringFuel() * attributes.Get("fuel capacity"))
		return false;
	// We do check hull, but we don't check shields. Ships can survive with all shields depleted.
	// Ships should not disable themselves, so we check if we stay above minimumHull.
	if(hull - MinimumHull() < weapon->FiringHull() + weapon->RelativeFiringHull() * attributes.Get("hull"))
		return false;

	// If a weapon requires heat to fire, (rather than generating heat), we must
	// have enough heat to spare.
	if(heat < -(weapon->FiringHeat() + (!weapon->RelativeFiringHeat()
			? 0. : weapon->RelativeFiringHeat() * MaximumHeat())))
		return false;
	// Repeat this for various effects which shouldn't drop below 0.
	if(ionization < -weapon->FiringIon())
		return false;
	if(disruption < -weapon->FiringDisruption())
		return false;
	if(slowness < -weapon->FiringSlowing())
		return false;

	return true;
}



// Fire the given weapon (i.e. deduct whatever energy, ammo, hull, shields
// or fuel it uses and add whatever heat it generates. Assume that CanFire()
// is true.
void Ship::ExpendAmmo(const Weapon &weapon)
{
	// Compute this ship's initial capacities, in case the consumption of the ammunition outfit(s)
	// modifies them, so that relative costs are calculated based on the pre-firing state of the ship.
	const double relativeEnergyChange = weapon.RelativeFiringEnergy() * attributes.Get("energy capacity");
	const double relativeFuelChange = weapon.RelativeFiringFuel() * attributes.Get("fuel capacity");
	const double relativeHeatChange = !weapon.RelativeFiringHeat() ? 0. : weapon.RelativeFiringHeat() * MaximumHeat();
	const double relativeHullChange = weapon.RelativeFiringHull() * attributes.Get("hull");
	const double relativeShieldChange = weapon.RelativeFiringShields() * attributes.Get("shields");

	if(const Outfit *ammo = weapon.Ammo())
	{
		// Some amount of the ammunition mass to be removed from the ship carries thermal energy.
		// A realistic fraction applicable to all cases cannot be computed, so assume 50%.
		heat -= weapon.AmmoUsage() * .5 * ammo->Mass() * MAXIMUM_TEMPERATURE * Heat();
		AddOutfit(ammo, -weapon.AmmoUsage());
	}

	energy -= weapon.FiringEnergy() + relativeEnergyChange;
	fuel -= weapon.FiringFuel() + relativeFuelChange;
	heat += weapon.FiringHeat() + relativeHeatChange;
	shields -= weapon.FiringShields() + relativeShieldChange;

	// Since weapons fire from within the shields, hull and "status" damages are dealt in full.
	hull -= weapon.FiringHull() + relativeHullChange;
	ionization += weapon.FiringIon();
	disruption += weapon.FiringDisruption();
	slowness += weapon.FiringSlowing();
	discharge += weapon.FiringDischarge();
	corrosion += weapon.FiringCorrosion();
	leakage += weapon.FiringLeak();
	burning += weapon.FiringBurn();
}



// Each ship can have a target system (to travel to), a target planet (to
// land on) and a target ship (to move to, and attack if hostile).
shared_ptr<Ship> Ship::GetTargetShip() const
{
	return targetShip.lock();
}



shared_ptr<Ship> Ship::GetShipToAssist() const
{
	return shipToAssist.lock();
}



const StellarObject *Ship::GetTargetStellar() const
{
	return targetPlanet;
}



const System *Ship::GetTargetSystem() const
{
	return (targetSystem == currentSystem) ? nullptr : targetSystem;
}



// Mining target.
shared_ptr<Minable> Ship::GetTargetAsteroid() const
{
	return targetAsteroid.lock();
}



shared_ptr<Flotsam> Ship::GetTargetFlotsam() const
{
	return targetFlotsam.lock();
}



// Set this ship's targets.
void Ship::SetTargetShip(const shared_ptr<Ship> &ship)
{
	if(ship != GetTargetShip())
	{
		targetShip = ship;
		// When you change targets, clear your scanning records.
		cargoScan = 0.;
		outfitScan = 0.;
	}
	targetAsteroid.reset();
}



void Ship::SetShipToAssist(const shared_ptr<Ship> &ship)
{
	shipToAssist = ship;
}



void Ship::SetTargetStellar(const StellarObject *object)
{
	targetPlanet = object;
}



void Ship::SetTargetSystem(const System *system)
{
	targetSystem = system;
}



// Mining target.
void Ship::SetTargetAsteroid(const shared_ptr<Minable> &asteroid)
{
	targetAsteroid = asteroid;
	targetShip.reset();
}



void Ship::SetTargetFlotsam(const shared_ptr<Flotsam> &flotsam)
{
	targetFlotsam = flotsam;
}



void Ship::SetParent(const shared_ptr<Ship> &ship)
{
	shared_ptr<Ship> oldParent = parent.lock();
	if(oldParent)
		oldParent->RemoveEscort(*this);

	parent = ship;
	if(ship)
		ship->AddEscort(*this);
}



shared_ptr<Ship> Ship::GetParent() const
{
	return parent.lock();
}



const vector<weak_ptr<Ship>> &Ship::GetEscorts() const
{
	return escorts;
}



// Add escorts to this ship. Escorts look to the parent ship for movement
// cues and try to stay with it when it lands or goes into hyperspace.
void Ship::AddEscort(Ship &ship)
{
	escorts.push_back(ship.shared_from_this());
}



void Ship::RemoveEscort(const Ship &ship)
{
	auto it = escorts.begin();
	for( ; it != escorts.end(); ++it)
		if(it->lock().get() == &ship)
		{
			escorts.erase(it);
			return;
		}
}



double Ship::MinimumHull() const
{
	if(neverDisabled)
		return 0.;

	double maximumHull = attributes.Get("hull");
	double absoluteThreshold = attributes.Get("absolute threshold");
	if(absoluteThreshold > 0.)
		return absoluteThreshold;

	double thresholdPercent = attributes.Get("threshold percentage");
	double transition = 1 / (1 + 0.0005 * maximumHull);
	double minimumHull = maximumHull * (thresholdPercent > 0. ? min(thresholdPercent, 1.) : 0.1 * (1. - transition) + 0.5 * transition);

	return max(0., floor(minimumHull + attributes.Get("hull threshold")));
}



// Find out how much fuel is consumed by the hyperdrive of the given type.
double Ship::BestFuel(const string &type, const string &subtype, double defaultFuel, double jumpDistance) const
{
	// Find the outfit that provides the least costly hyperjump.
	double best = 0.;
	// Make it possible for a hyperdrive to be integrated into a ship.
	if(baseAttributes.Get(type) && (subtype.empty() || baseAttributes.Get(subtype)))
	{
		// If a distance was given, then we know that we are making a jump.
		// Only use the fuel from a jump drive if it is capable of making
		// the given jump. We can guarantee that at least one jump drive
		// is capable of making the given jump, as the destination must
		// be among the neighbors of the current system.
		double jumpRange = baseAttributes.Get("jump range");
		if(!jumpRange)
			jumpRange = System::DEFAULT_NEIGHBOR_DISTANCE;
		// If no distance was given then we're either using a hyperdrive
		// or refueling this ship, in which case this if statement will
		// always pass.
		if(jumpRange >= jumpDistance)
		{
			best = baseAttributes.Get("jump fuel");
			if(!best)
				best = defaultFuel;
		}
	}
	// Search through all the outfits.
	for(const auto &it : outfits)
		if(it.first->Get(type) && (subtype.empty() || it.first->Get(subtype)))
		{
			double jumpRange = it.first->Get("jump range");
			if(!jumpRange)
				jumpRange = System::DEFAULT_NEIGHBOR_DISTANCE;
			if(jumpRange >= jumpDistance)
			{
				double fuel = it.first->Get("jump fuel");
				if(!fuel)
					fuel = defaultFuel;
				if(!best || fuel < best)
					best = fuel;
			}
		}
	return best;
}



void Ship::CreateExplosion(vector<Visual> &visuals, bool spread)
{
	if(!HasSprite() || !GetMask().IsLoaded() || explosionEffects.empty())
		return;

	// Bail out if this loops enough times, just in case.
	for(int i = 0; i < 10; ++i)
	{
		Point point((Random::Real() - .5) * Width(),
			(Random::Real() - .5) * Height());
		if(GetMask().Contains(point, Angle()))
		{
			// Pick an explosion.
			int type = Random::Int(explosionTotal);
			auto it = explosionEffects.begin();
			for( ; it != explosionEffects.end(); ++it)
			{
				type -= it->second;
				if(type < 0)
					break;
			}
			Point effectVelocity = velocity;
			if(spread)
			{
				double scale = .04 * (Width() + Height());
				effectVelocity += Angle::Random().Unit() * (scale * Random::Real());
			}
			visuals.emplace_back(*it->first, angle.Rotate(point) + position, std::move(effectVelocity), angle);
			++explosionCount;
			return;
		}
	}
}



// Place a "spark" effect, like ionization or disruption.
void Ship::CreateSparks(vector<Visual> &visuals, const string &name, double amount)
{
	CreateSparks(visuals, GameData::Effects().Get(name), amount);
}



void Ship::CreateSparks(vector<Visual> &visuals, const Effect *effect, double amount)
{
	if(forget)
		return;

	// Limit the number of sparks, depending on the size of the sprite.
	amount = min(amount, Width() * Height() * .0006);
	// Preallocate capacity, in case we're adding a non-trivial number of sparks.
	visuals.reserve(visuals.size() + static_cast<int>(amount));

	while(true)
	{
		amount -= Random::Real();
		if(amount <= 0.)
			break;

		Point point((Random::Real() - .5) * Width(),
			(Random::Real() - .5) * Height());
		if(GetMask().Contains(point, Angle()))
			visuals.emplace_back(*effect, angle.Rotate(point) + position, velocity, angle);
	}
}<|MERGE_RESOLUTION|>--- conflicted
+++ resolved
@@ -131,28 +131,6 @@
 			stat = max(0., .99 * stat);
 	}
 
-<<<<<<< HEAD
-	// Transfer the as many of the given outfits from the source ship to the target
-	// ship as the source ship can remove and the target ship can handle. Returns the
-	// items and amounts that were actually transferred (so e.g. callers can determine
-	// how much material was transferred, if any).
-	map<const Outfit *, int> TransferAmmo(const map<const Outfit *, int> &stockpile, Ship &from, Ship &to)
-	{
-		auto transferred = map<const Outfit *, int>{};
-		for(auto &&item : stockpile)
-		{
-			assert(item.second > 0 && "stockpile count must be positive");
-			int unloadable = abs(from.Attributes().CanAdd(*item.first, -item.second));
-			int loadable = to.Attributes().CanAdd(*item.first, unloadable);
-			if(loadable > 0)
-			{
-				from.AddOutfit(item.first, -loadable);
-				to.AddOutfit(item.first, loadable);
-				transferred[item.first] = loadable;
-			}
-		}
-		return transferred;
-=======
 	// Get an overview of how many weapon-outfits are equipped.
 	map<const Outfit *, int> GetEquipped(const vector<Hardpoint> &weapons)
 	{
@@ -167,7 +145,28 @@
 	{
 		string shipID = modelName + (name.empty() ? ": " : " \"" + name + "\": ");
 		Files::LogError(shipID + std::move(warning));
->>>>>>> ee7d6ce2
+	}
+
+	// Transfer as many of the given outfits from the source ship to the target
+	// ship as the source ship can remove and the target ship can handle. Returns the
+	// items and amounts that were actually transferred (so e.g. callers can determine
+	// how much material was transferred, if any).
+	map<const Outfit *, int> TransferAmmo(const map<const Outfit *, int> &stockpile, Ship &from, Ship &to)
+	{
+		auto transferred = map<const Outfit *, int>{};
+		for(auto &&item : stockpile)
+		{
+			assert(item.second > 0 && "stockpile count must be positive");
+			int unloadable = abs(from.Attributes().CanAdd(*item.first, -item.second));
+			int loadable = to.Attributes().CanAdd(*item.first, unloadable);
+			if(loadable > 0)
+			{
+				from.AddOutfit(item.first, -loadable);
+				to.AddOutfit(item.first, loadable);
+				transferred[item.first] = loadable;
+			}
+		}
+		return transferred;
 	}
 }
 
