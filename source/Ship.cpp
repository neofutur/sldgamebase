/* Ship.cpp
Copyright (c) 2014 by Michael Zahniser

Endless Sky is free software: you can redistribute it and/or modify it under the
terms of the GNU General Public License as published by the Free Software
Foundation, either version 3 of the License, or (at your option) any later version.

Endless Sky is distributed in the hope that it will be useful, but WITHOUT ANY
WARRANTY; without even the implied warranty of MERCHANTABILITY or FITNESS FOR A
PARTICULAR PURPOSE. See the GNU General Public License for more details.

You should have received a copy of the GNU General Public License along with
this program. If not, see <https://www.gnu.org/licenses/>.
*/

#include "Ship.h"

#include "Audio.h"
#include "CategoryList.h"
#include "CategoryTypes.h"
#include "DamageDealt.h"
#include "DataNode.h"
#include "DataWriter.h"
#include "Effect.h"
#include "Flotsam.h"
#include "text/Format.h"
#include "FormationPattern.h"
#include "GameData.h"
#include "Government.h"
#include "JumpTypes.h"
#include "Logger.h"
#include "Mask.h"
#include "Messages.h"
#include "Phrase.h"
#include "Planet.h"
#include "PlayerInfo.h"
#include "Preferences.h"
#include "Projectile.h"
#include "Random.h"
#include "ShipEvent.h"
#include "Sound.h"
#include "Sprite.h"
#include "SpriteSet.h"
#include "StellarObject.h"
#include "System.h"
#include "Visual.h"
#include "Wormhole.h"

#include <algorithm>
#include <cassert>
#include <cmath>
#include <limits>
#include <sstream>

using namespace std;

namespace {
	const string FIGHTER_REPAIR = "Repair fighters in";
	const vector<string> BAY_SIDE = {"inside", "over", "under"};
	const vector<string> BAY_FACING = {"forward", "left", "right", "back"};
	const vector<Angle> BAY_ANGLE = {Angle(0.), Angle(-90.), Angle(90.), Angle(180.)};

	const vector<string> ENGINE_SIDE = {"under", "over"};
	const vector<string> STEERING_FACING = {"none", "left", "right"};

	const double MAXIMUM_TEMPERATURE = 100.;

	// Scanning takes up to 10 seconds (SCAN_TIME / MIN_SCAN_STEPS)
	// dependent on the range from the ship (among other factors).
	// The scan speed uses a gaussian drop-off with the reported scan radius as the standard deviation.
	const double SCAN_TIME = 600.;
	// Always gain at least 1 step of scan progress for every frame spent scanning while in range.
	// This ensures every scan completes within 600 frames (10 seconds) of being in range.
	const double MIN_SCAN_STEPS = 1.;
	// Exponential dropoff of scan rate starts at scan rate of SCAN_TIME/LINEAR_RATE
	// with an exponent of SCAN_DROPOFF_EXPONENT.
	const double LINEAR_RATE = 5.;
	const double SCAN_DROPOFF_EXPONENT = 5.;

	// In Ship::Scan, ships smaller than this are treated as being this size.
	const double SCAN_MIN_CARGO_SPACE = 40.;
	const double SCAN_MIN_OUTFIT_SPACE = 200.;

	// Formula for calculating scan speed tuning factors:
	// factor = pow(framesToFullScan / (SCAN_TIME * sqrt(scanEfficiency)), -1.5) / referenceSize

	// Cargo scanner (5) takes 10 seconds (600/600=1.0) to scan a Bulk freighter (600 space) at 0 range.
	const double SCAN_CARGO_FACTOR = pow(1.0 / sqrt(5.), -1.5) / 600.;

	// Outfit scanner (15) takes 10 seconds (600/600=1.0) to scan a Bactrian (740 space) at 0 range.
	const double SCAN_OUTFIT_FACTOR = pow(1.0 / sqrt(15.), -1.5) / 740.;

	// Total number of frames the damaged overlay is show, if any.
	constexpr int TOTAL_DAMAGE_FRAMES = 40;

	// Helper function to transfer energy to a given stat if it is less than the
	// given maximum value.
	void DoRepair(double &stat, double &available, double maximum)
	{
		double transfer = max(0., min(available, maximum - stat));
		stat += transfer;
		available -= transfer;
	}

	// Helper function to repair a given stat up to its maximum, limited by
	// how much repair is available and how much energy, fuel, and heat are available.
	// Updates the stat, the available amount, and the energy, fuel, and heat amounts.
	void DoRepair(double &stat, double &available, double maximum, double &energy, double energyCost,
		double &fuel, double fuelCost, double &heat, double heatCost)
	{
		if(available <= 0. || stat >= maximum)
			return;

		// Energy, heat, and fuel costs are the energy, fuel, or heat required per unit repaired.
		if(energyCost > 0.)
			available = min(available, energy / energyCost);
		if(fuelCost > 0.)
			available = min(available, fuel / fuelCost);
		if(heatCost < 0.)
			available = min(available, heat / -heatCost);

		double transfer = min(available, maximum - stat);
		if(transfer > 0.)
		{
			stat += transfer;
			available -= transfer;
			energy -= transfer * energyCost;
			fuel -= transfer * fuelCost;
			heat += transfer * heatCost;
		}
	}

	// Helper function to reduce a given status effect according
	// to its resistance, limited by how much energy, fuel, and heat are available.
	// Updates the stat and the energy, fuel, and heat amounts.
	void DoStatusEffect(bool isDeactivated, double &stat, double resistance, double &energy, double energyCost,
		double &fuel, double fuelCost, double &heat, double heatCost)
	{
		if(isDeactivated || resistance <= 0.)
		{
			stat = max(0., .99 * stat);
			return;
		}

		// Calculate how much resistance can be used assuming no
		// energy or fuel cost.
		resistance = .99 * stat - max(0., .99 * stat - resistance);

		// Limit the resistance by the available energy, heat, and fuel.
		if(energyCost > 0.)
			resistance = min(resistance, energy / energyCost);
		if(fuelCost > 0.)
			resistance = min(resistance, fuel / fuelCost);
		if(heatCost < 0.)
			resistance = min(resistance, heat / -heatCost);

		// Update the stat, energy, heat, and fuel given how much resistance is being used.
		if(resistance > 0.)
		{
			stat = max(0., .99 * stat - resistance);
			energy -= resistance * energyCost;
			fuel -= resistance * fuelCost;
			heat += resistance * heatCost;
		}
		else
			stat = max(0., .99 * stat);
	}

	// Get an overview of how many weapon-outfits are equipped.
	map<const Outfit *, int> GetEquipped(const vector<Hardpoint> &weapons)
	{
		map<const Outfit *, int> equipped;
		for(const Hardpoint &hardpoint : weapons)
			if(hardpoint.GetOutfit())
				++equipped[hardpoint.GetOutfit()];
		return equipped;
	}

	void LogWarning(const string &trueModelName, const string &name, string &&warning)
	{
		string shipID = trueModelName + (name.empty() ? ": " : " \"" + name + "\": ");
		Logger::LogError(shipID + std::move(warning));
	}

	// Transfer as many of the given outfits from the source ship to the target
	// ship as the source ship can remove and the target ship can handle. Returns the
	// items and amounts that were actually transferred (so e.g. callers can determine
	// how much material was transferred, if any).
	map<const Outfit *, int> TransferAmmo(const map<const Outfit *, int> &stockpile, Ship &from, Ship &to)
	{
		auto transferred = map<const Outfit *, int>{};
		for(auto &&item : stockpile)
		{
			assert(item.second > 0 && "stockpile count must be positive");
			int unloadable = abs(from.Attributes().CanAdd(*item.first, -item.second));
			int loadable = to.Attributes().CanAdd(*item.first, unloadable);
			if(loadable > 0)
			{
				from.AddOutfit(item.first, -loadable);
				to.AddOutfit(item.first, loadable);
				transferred[item.first] = loadable;
			}
		}
		return transferred;
	}

	// Ships which are scrambled have a chance for their weapons to jam,
	// delaying their firing for another reload cycle. The less energy
	// a ship has relative to its max and the more scrambled the ship is,
	// the higher the chance that a weapon will jam. The jam chance is
	// capped at 50%. Very small amounts of scrambling are ignored.
	// The scale is such that a weapon with a scrambling damage of 5 and a reload
	// of 60 (i.e. the ion cannon) will only ever push a ship to a jam chance
	// of 5% when it is at 100% energy.
	double CalculateJamChance(double maxEnergy, double scrambling)
	{
		double scale = maxEnergy * 220.;
		return scrambling > .1 ? min(0.5, scale ? scrambling / scale : 1.) : 0.;
	}
}



// Construct and Load() at the same time.
Ship::Ship(const DataNode &node)
{
	Load(node);
}



void Ship::Load(const DataNode &node)
{
	if(node.Size() >= 2)
		trueModelName = node.Token(1);
	if(node.Size() >= 3)
	{
		base = GameData::Ships().Get(trueModelName);
		variantName = node.Token(2);
	}
	isDefined = true;

	government = GameData::PlayerGovernment();

	// Note: I do not clear the attributes list here so that it is permissible
	// to override one ship definition with another.
	bool hasEngine = false;
	bool hasArmament = false;
	bool hasBays = false;
	bool hasExplode = false;
	bool hasLeak = false;
	bool hasFinalExplode = false;
	bool hasOutfits = false;
	bool hasDescription = false;
	for(const DataNode &child : node)
	{
		const string &key = child.Token(0);
		bool add = (key == "add");
		if(add && (child.Size() < 2 || child.Token(1) != "attributes"))
		{
			child.PrintTrace("Skipping invalid use of 'add' with " + (child.Size() < 2
					? "no key." : "key: " + child.Token(1)));
			continue;
		}
		if(key == "sprite")
			LoadSprite(child);
		else if(child.Token(0) == "thumbnail" && child.Size() >= 2)
			thumbnail = SpriteSet::Get(child.Token(1));
		else if(key == "name" && child.Size() >= 2)
			name = child.Token(1);
		else if(key == "display name" && child.Size() >= 2)
			displayModelName = child.Token(1);
		else if(key == "plural" && child.Size() >= 2)
			pluralModelName = child.Token(1);
		else if(key == "noun" && child.Size() >= 2)
			noun = child.Token(1);
		else if(key == "swizzle" && child.Size() >= 2)
			customSwizzle = child.Value(1);
		else if(key == "uuid" && child.Size() >= 2)
			uuid = EsUuid::FromString(child.Token(1));
		else if(key == "attributes" || add)
		{
			if(!add)
				baseAttributes.Load(child);
			else
			{
				addAttributes = true;
				attributes.Load(child);
			}
		}
		else if((key == "engine" || key == "reverse engine" || key == "steering engine") && child.Size() >= 3)
		{
			if(!hasEngine)
			{
				enginePoints.clear();
				reverseEnginePoints.clear();
				steeringEnginePoints.clear();
				hasEngine = true;
			}
			bool reverse = (key == "reverse engine");
			bool steering = (key == "steering engine");

			vector<EnginePoint> &editPoints = (!steering && !reverse) ? enginePoints :
				(reverse ? reverseEnginePoints : steeringEnginePoints);
			editPoints.emplace_back(0.5 * child.Value(1), 0.5 * child.Value(2),
				(child.Size() > 3 ? child.Value(3) : 1.));
			EnginePoint &engine = editPoints.back();
			if(reverse)
				engine.facing = Angle(180.);
			for(const DataNode &grand : child)
			{
				const string &grandKey = grand.Token(0);
				if(grandKey == "zoom" && grand.Size() >= 2)
					engine.zoom = grand.Value(1);
				else if(grandKey == "angle" && grand.Size() >= 2)
					engine.facing += Angle(grand.Value(1));
				else if(grandKey == "gimbal" && grand.Size() >= 2)
					engine.gimbal += Angle(grand.Value(1));
				else
				{
					for(unsigned j = 1; j < ENGINE_SIDE.size(); ++j)
						if(grandKey == ENGINE_SIDE[j])
							engine.side = j;
					if(steering)
						for(unsigned j = 1; j < STEERING_FACING.size(); ++j)
							if(grandKey == STEERING_FACING[j])
								engine.steering = j;
				}
			}
		}
		else if(key == "gun" || key == "turret")
		{
			if(!hasArmament)
			{
				armament = Armament();
				hasArmament = true;
			}
			const Outfit *outfit = nullptr;
			Point hardpoint;
			if(child.Size() >= 3)
			{
				hardpoint = Point(child.Value(1), child.Value(2));
				if(child.Size() >= 4)
					outfit = GameData::Outfits().Get(child.Token(3));
			}
			else
			{
				if(child.Size() >= 2)
					outfit = GameData::Outfits().Get(child.Token(1));
			}
			Angle gunPortAngle = Angle(0.);
			bool gunPortParallel = false;
			bool drawUnder = (key == "gun");
			if(child.HasChildren())
			{
				for(const DataNode &grand : child)
				{
					if(grand.Token(0) == "angle" && grand.Size() >= 2)
						gunPortAngle = grand.Value(1);
					else if(grand.Token(0) == "parallel")
						gunPortParallel = true;
					else if(grand.Token(0) == "under")
						drawUnder = true;
					else if(grand.Token(0) == "over")
						drawUnder = false;
					else
						grand.PrintTrace("Skipping unrecognized attribute:");
				}
			}
			if(key == "gun")
				armament.AddGunPort(hardpoint, gunPortAngle, gunPortParallel, drawUnder, outfit);
			else
				armament.AddTurret(hardpoint, drawUnder, outfit);
		}
		else if(key == "never disabled")
			neverDisabled = true;
		else if(key == "uncapturable")
			isCapturable = false;
		else if(((key == "fighter" || key == "drone") && child.Size() >= 3) ||
			(key == "bay" && child.Size() >= 4))
		{
			// While the `drone` and `fighter` keywords are supported for backwards compatibility, the
			// standard format is `bay <ship-category>`, with the same signature for other values.
			string category = "Fighter";
			int childOffset = 0;
			if(key == "drone")
				category = "Drone";
			else if(key == "bay")
			{
				category = child.Token(1);
				childOffset += 1;
			}

			if(!hasBays)
			{
				bays.clear();
				hasBays = true;
			}
			bays.emplace_back(child.Value(1 + childOffset), child.Value(2 + childOffset), category);
			Bay &bay = bays.back();
			for(int i = 3 + childOffset; i < child.Size(); ++i)
			{
				for(unsigned j = 1; j < BAY_SIDE.size(); ++j)
					if(child.Token(i) == BAY_SIDE[j])
						bay.side = j;
				for(unsigned j = 1; j < BAY_FACING.size(); ++j)
					if(child.Token(i) == BAY_FACING[j])
						bay.facing = BAY_ANGLE[j];
			}
			if(child.HasChildren())
				for(const DataNode &grand : child)
				{
					// Load in the effect(s) to be displayed when the ship launches.
					if(grand.Token(0) == "launch effect" && grand.Size() >= 2)
					{
						int count = grand.Size() >= 3 ? static_cast<int>(grand.Value(2)) : 1;
						const Effect *e = GameData::Effects().Get(grand.Token(1));
						bay.launchEffects.insert(bay.launchEffects.end(), count, e);
					}
					else if(grand.Token(0) == "angle" && grand.Size() >= 2)
						bay.facing = Angle(grand.Value(1));
					else
					{
						bool handled = false;
						for(unsigned i = 1; i < BAY_SIDE.size(); ++i)
							if(grand.Token(0) == BAY_SIDE[i])
							{
								bay.side = i;
								handled = true;
							}
						for(unsigned i = 1; i < BAY_FACING.size(); ++i)
							if(grand.Token(0) == BAY_FACING[i])
							{
								bay.facing = BAY_ANGLE[i];
								handled = true;
							}
						if(!handled)
							grand.PrintTrace("Skipping unrecognized attribute:");
					}
				}
		}
		else if(key == "leak" && child.Size() >= 2)
		{
			if(!hasLeak)
			{
				leaks.clear();
				hasLeak = true;
			}
			Leak leak(GameData::Effects().Get(child.Token(1)));
			if(child.Size() >= 3)
				leak.openPeriod = child.Value(2);
			if(child.Size() >= 4)
				leak.closePeriod = child.Value(3);
			leaks.push_back(leak);
		}
		else if(key == "explode" && child.Size() >= 2)
		{
			if(!hasExplode)
			{
				explosionEffects.clear();
				explosionTotal = 0;
				hasExplode = true;
			}
			int count = (child.Size() >= 3) ? child.Value(2) : 1;
			explosionEffects[GameData::Effects().Get(child.Token(1))] += count;
			explosionTotal += count;
		}
		else if(key == "final explode" && child.Size() >= 2)
		{
			if(!hasFinalExplode)
			{
				finalExplosions.clear();
				hasFinalExplode = true;
			}
			int count = (child.Size() >= 3) ? child.Value(2) : 1;
			finalExplosions[GameData::Effects().Get(child.Token(1))] += count;
		}
		else if(key == "outfits")
		{
			if(!hasOutfits)
			{
				outfits.clear();
				hasOutfits = true;
			}
			for(const DataNode &grand : child)
			{
				int count = (grand.Size() >= 2) ? grand.Value(1) : 1;
				if(count > 0)
					outfits[GameData::Outfits().Get(grand.Token(0))] += count;
				else
					grand.PrintTrace("Skipping invalid outfit count:");
			}

			// Verify we have at least as many installed outfits as were identified as "equipped."
			// If not (e.g. a variant definition), ensure FinishLoading equips into a blank slate.
			if(!hasArmament)
				for(const auto &pair : GetEquipped(Weapons()))
				{
					auto it = outfits.find(pair.first);
					if(it == outfits.end() || it->second < pair.second)
					{
						armament.UninstallAll();
						break;
					}
				}
		}
		else if(key == "cargo")
			cargo.Load(child);
		else if(key == "crew" && child.Size() >= 2)
			crew = static_cast<int>(child.Value(1));
		else if(key == "fuel" && child.Size() >= 2)
			fuel = child.Value(1);
		else if(key == "shields" && child.Size() >= 2)
			shields = child.Value(1);
		else if(key == "hull" && child.Size() >= 2)
			hull = child.Value(1);
		else if(key == "position" && child.Size() >= 3)
			position = Point(child.Value(1), child.Value(2));
		else if(key == "system" && child.Size() >= 2)
			currentSystem = GameData::Systems().Get(child.Token(1));
		else if(key == "planet" && child.Size() >= 2)
		{
			zoom = 0.;
			landingPlanet = GameData::Planets().Get(child.Token(1));
		}
		else if(key == "destination system" && child.Size() >= 2)
			targetSystem = GameData::Systems().Get(child.Token(1));
		else if(key == "parked")
			isParked = true;
		else if(key == "description" && child.Size() >= 2)
		{
			if(!hasDescription)
			{
				description.clear();
				hasDescription = true;
			}
			description += child.Token(1);
			description += '\n';
		}
		// TODO: formation rings also need to be serialized (in load and store).
		else if(key == "formation" && child.Size() >= 2)
			formationPattern = GameData::Formations().Get(child.Token(1));
		else if(key == "remove" && child.Size() >= 2)
		{
			if(child.Token(1) == "bays")
				removeBays = true;
			else
				child.PrintTrace("Skipping unsupported \"remove\":");
		}
		else if(key != "actions")
			child.PrintTrace("Skipping unrecognized attribute:");
	}

	// Variants will import their display and plural names from the base model in FinishLoading.
	if(variantName.empty())
	{
		if(displayModelName.empty())
			displayModelName = trueModelName;

		// If no plural model name was given, default to the model name with an 's' appended.
		// If the model name ends with an 's' or 'z', print a warning because the default plural will never be correct.
		if(pluralModelName.empty())
		{
			pluralModelName = displayModelName + 's';
			if(displayModelName.back() == 's' || displayModelName.back() == 'z')
				node.PrintTrace("Warning: explicit plural name definition required, but none is provided. Defaulting to \""
					+ pluralModelName + "\".");
		}
	}
}



// When loading a ship, some of the outfits it lists may not have been
// loaded yet. So, wait until everything has been loaded, then call this.
void Ship::FinishLoading(bool isNewInstance)
{
	// All copies of this ship should save pointers to the "explosion" weapon
	// definition stored safely in the ship model, which will not be destroyed
	// until GameData is when the program quits. Also copy other attributes of
	// the base model if no overrides were given.
	if(GameData::Ships().Has(trueModelName))
	{
		const Ship *model = GameData::Ships().Get(trueModelName);
		explosionWeapon = &model->BaseAttributes();
		if(displayModelName.empty())
			displayModelName = model->displayModelName;
		if(pluralModelName.empty())
			pluralModelName = model->pluralModelName;
		if(noun.empty())
			noun = model->noun;
		if(!thumbnail)
			thumbnail = model->thumbnail;
	}

	// If this ship has a base class, copy any attributes not defined here.
	// Exception: uncapturable and "never disabled" flags don't carry over.
	if(base && base != this)
	{
		if(!GetSprite())
			reinterpret_cast<Body &>(*this) = *base;
		if(customSwizzle == -1)
			customSwizzle = base->CustomSwizzle();
		if(baseAttributes.Attributes().empty())
			baseAttributes = base->baseAttributes;
		if(bays.empty() && !base->bays.empty() && !removeBays)
			bays = base->bays;
		if(enginePoints.empty())
			enginePoints = base->enginePoints;
		if(reverseEnginePoints.empty())
			reverseEnginePoints = base->reverseEnginePoints;
		if(steeringEnginePoints.empty())
			steeringEnginePoints = base->steeringEnginePoints;
		if(explosionEffects.empty())
		{
			explosionEffects = base->explosionEffects;
			explosionTotal = base->explosionTotal;
		}
		if(finalExplosions.empty())
			finalExplosions = base->finalExplosions;
		if(outfits.empty())
			outfits = base->outfits;
		if(description.empty())
			description = base->description;

		bool hasHardpoints = false;
		for(const Hardpoint &hardpoint : armament.Get())
			if(hardpoint.GetPoint())
				hasHardpoints = true;

		if(!hasHardpoints)
		{
			// Check if any hardpoint locations were not specified.
			auto bit = base->Weapons().begin();
			auto bend = base->Weapons().end();
			auto nextGun = armament.Get().begin();
			auto nextTurret = armament.Get().begin();
			auto end = armament.Get().end();
			Armament merged;
			for( ; bit != bend; ++bit)
			{
				if(!bit->IsTurret())
				{
					while(nextGun != end && nextGun->IsTurret())
						++nextGun;
					const Outfit *outfit = (nextGun == end) ? nullptr : nextGun->GetOutfit();
					merged.AddGunPort(bit->GetPoint() * 2., bit->GetBaseAngle(), bit->IsParallel(), bit->IsUnder(), outfit);
					if(nextGun != end)
						++nextGun;
				}
				else
				{
					while(nextTurret != end && !nextTurret->IsTurret())
						++nextTurret;
					const Outfit *outfit = (nextTurret == end) ? nullptr : nextTurret->GetOutfit();
					merged.AddTurret(bit->GetPoint() * 2., bit->IsUnder(), outfit);
					if(nextTurret != end)
						++nextTurret;
				}
			}
			armament = merged;
		}
	}
	else if(removeBays)
		bays.clear();
	// Check that all the "equipped" weapons actually match what your ship
	// has, and that they are truly weapons. Remove any excess weapons and
	// warn if any non-weapon outfits are "installed" in a hardpoint.
	auto equipped = GetEquipped(Weapons());
	for(auto &it : equipped)
	{
		auto outfitIt = outfits.find(it.first);
		int amount = (outfitIt != outfits.end() ? outfitIt->second : 0);
		int excess = it.second - amount;
		if(excess > 0)
		{
			// If there are more hardpoints specifying this outfit than there
			// are instances of this outfit installed, remove some of them.
			armament.Add(it.first, -excess);
			it.second -= excess;

			LogWarning(VariantName(), Name(),
					"outfit \"" + it.first->TrueName() + "\" equipped but not included in outfit list.");
		}
		else if(!it.first->IsWeapon())
			// This ship was specified with a non-weapon outfit in a
			// hardpoint. Hardpoint::Install removes it, but issue a
			// warning so the definition can be fixed.
			LogWarning(VariantName(), Name(),
					"outfit \"" + it.first->TrueName() + "\" is not a weapon, but is installed as one.");
	}

	// Mark any drone that has no "automaton" value as an automaton, to
	// grandfather in the drones from before that attribute existed.
	if(baseAttributes.Category() == "Drone" && !baseAttributes.Get("automaton"))
		baseAttributes.Set("automaton", 1.);

	baseAttributes.Set("gun ports", armament.GunCount());
	baseAttributes.Set("turret mounts", armament.TurretCount());

	if(addAttributes)
	{
		// Store attributes from an "add attributes" node in the ship's
		// baseAttributes so they can be written to the save file.
		baseAttributes.Add(attributes);
		baseAttributes.AddLicenses(attributes);
		addAttributes = false;
	}
	// Add the attributes of all your outfits to the ship's base attributes.
	attributes = baseAttributes;
	vector<string> undefinedOutfits;
	for(const auto &it : outfits)
	{
		if(!it.first->IsDefined())
		{
			undefinedOutfits.emplace_back("\"" + it.first->TrueName() + "\"");
			continue;
		}
		attributes.Add(*it.first, it.second);
		// Some ship variant definitions do not specify which weapons
		// are placed in which hardpoint. Add any weapons that are not
		// yet installed to the ship's armament.
		if(it.first->IsWeapon())
		{
			int count = it.second;
			auto eit = equipped.find(it.first);
			if(eit != equipped.end())
				count -= eit->second;

			if(count)
			{
				count -= armament.Add(it.first, count);
				if(count)
					LogWarning(VariantName(), Name(),
						"weapon \"" + it.first->TrueName() + "\" installed, but insufficient slots to use it.");
			}
		}
	}
	if(!undefinedOutfits.empty())
	{
		bool plural = undefinedOutfits.size() > 1;
		// Print the ship name once, then all undefined outfits. If we're reporting for a stock ship, then it
		// doesn't have a name, and missing outfits aren't named yet either. A variant name might exist, though.
		string message;
		if(isYours)
		{
			message = "Player ship " + trueModelName + " \"" + name + "\":";
			string PREFIX = plural ? "\n\tUndefined outfit " : " undefined outfit ";
			for(auto &&outfit : undefinedOutfits)
				message += PREFIX + outfit;
		}
		else
		{
			message = variantName.empty() ? "Stock ship \"" + trueModelName + "\": "
				: trueModelName + " variant \"" + variantName + "\": ";
			message += to_string(undefinedOutfits.size()) + " undefined outfit" + (plural ? "s" : "") + " installed.";
		}

		Logger::LogError(message);
	}
	// Inspect the ship's armament to ensure that guns are in gun ports and
	// turrets are in turret mounts. This can only happen when the armament
	// is configured incorrectly in a ship or variant definition. Do not
	// bother printing this warning if the outfit is not fully defined.
	for(const Hardpoint &hardpoint : armament.Get())
	{
		const Outfit *outfit = hardpoint.GetOutfit();
		if(outfit && outfit->IsDefined()
				&& (hardpoint.IsTurret() != (outfit->Get("turret mounts") != 0.)))
		{
			string warning = (!isYours && !variantName.empty()) ? "variant \"" + variantName + "\"" : trueModelName;
			if(!name.empty())
				warning += " \"" + name + "\"";
			warning += ": outfit \"" + outfit->TrueName() + "\" installed as a ";
			warning += (hardpoint.IsTurret() ? "turret but is a gun.\n\tturret" : "gun but is a turret.\n\tgun");
			warning += to_string(2. * hardpoint.GetPoint().X()) + " " + to_string(2. * hardpoint.GetPoint().Y());
			warning += " \"" + outfit->TrueName() + "\"";
			Logger::LogError(warning);
		}
	}
	cargo.SetSize(attributes.Get("cargo space"));
	armament.FinishLoading();

	// Figure out how far from center the farthest hardpoint is.
	weaponRadius = 0.;
	for(const Hardpoint &hardpoint : armament.Get())
		weaponRadius = max(weaponRadius, hardpoint.GetPoint().Length());

	// Allocate enough firing bits for this ship.
	firingCommands.SetHardpoints(armament.Get().size());

	// If this ship is being instantiated for the first time, make sure its
	// crew, fuel, etc. are all refilled.
	if(isNewInstance)
		Recharge();

	// Ensure that all defined bays are of a valid category. Remove and warn about any
	// invalid bays. Add a default "launch effect" to any remaining internal bays if
	// this ship is crewed (i.e. pressurized).
	string warning;
	const auto &bayCategories = GameData::GetCategory(CategoryType::BAY);
	for(auto it = bays.begin(); it != bays.end(); )
	{
		Bay &bay = *it;
		if(!bayCategories.Contains(bay.category))
		{
			warning += "Invalid bay category: " + bay.category + "\n";
			it = bays.erase(it);
			continue;
		}
		else
			++it;
		if(bay.side == Bay::INSIDE && bay.launchEffects.empty() && Crew())
			bay.launchEffects.emplace_back(GameData::Effects().Get("basic launch"));
	}

	canBeCarried = bayCategories.Contains(attributes.Category());

	// Issue warnings if this ship has is misconfigured, e.g. is missing required values
	// or has negative outfit, cargo, weapon, or engine capacity.
	for(auto &&attr : set<string>{"outfit space", "cargo space", "weapon capacity", "engine capacity"})
	{
		double val = attributes.Get(attr);
		if(val < 0)
			warning += attr + ": " + Format::Number(val) + "\n";
	}
	if(attributes.Get("drag") <= 0.)
	{
		warning += "Defaulting " + string(attributes.Get("drag") ? "invalid" : "missing") + " \"drag\" attribute to 100.0\n";
		attributes.Set("drag", 100.);
	}

	// Calculate the values used to determine this ship's value and danger.
	attraction = CalculateAttraction();
	deterrence = CalculateDeterrence();

	if(!warning.empty())
	{
		// This check is mostly useful for variants and stock ships, which have
		// no names. Print the outfits to facilitate identifying this ship definition.
		string message = (!name.empty() ? "Ship \"" + name + "\" " : "") + "(" + VariantName() + "):\n";
		ostringstream outfitNames;
		outfitNames << "has outfits:\n";
		for(const auto &it : outfits)
			outfitNames << '\t' << it.second << " " + it.first->TrueName() << endl;
		Logger::LogError(message + warning + outfitNames.str());
	}

	// Ships read from a save file may have non-default shields or hull.
	// Perform a full IsDisabled calculation.
	isDisabled = true;
	isDisabled = IsDisabled();

	// Calculate this ship's jump information, e.g. how much it costs to jump, how far it can jump, how it can jump.
	navigation.Calibrate(*this);
	aiCache.Calibrate(*this);

	// A saved ship may have an invalid target system. Since all game data is loaded and all player events are
	// applied at this point, any target system that is not accessible should be cleared. Note: this does not
	// account for systems accessible via wormholes, but also does not need to as AI will route the ship properly.
	if(!isNewInstance && targetSystem)
	{
		string message = "Warning: " + string(isYours ? "player-owned " : "NPC ")
			+ trueModelName + " \"" + name + "\": Cannot reach target system \"" + targetSystem->Name();
		if(!currentSystem)
		{
			Logger::LogError(message + "\" (no current system).");
			targetSystem = nullptr;
		}
		else if(!currentSystem->Links().count(targetSystem)
			&& (!navigation.JumpRange() || !currentSystem->JumpNeighbors(navigation.JumpRange()).count(targetSystem)))
		{
			Logger::LogError(message + "\" by hyperlink or jump from system \"" + currentSystem->Name() + ".\"");
			targetSystem = nullptr;
		}
	}
}



// Check if this ship (model) and its outfits have been defined.
bool Ship::IsValid() const
{
	for(auto &&outfit : outfits)
		if(!outfit.first->IsDefined())
			return false;

	return isDefined;
}



// Save a full description of this ship, as currently configured.
void Ship::Save(DataWriter &out) const
{
	out.Write("ship", trueModelName);
	out.BeginChild();
	{
		out.Write("name", name);
		if(displayModelName != trueModelName)
			out.Write("display name", displayModelName);
		if(pluralModelName != displayModelName + 's')
			out.Write("plural", pluralModelName);
		if(!noun.empty())
			out.Write("noun", noun);
		SaveSprite(out);
		if(thumbnail)
			out.Write("thumbnail", thumbnail->Name());

		if(neverDisabled)
			out.Write("never disabled");
		if(!isCapturable)
			out.Write("uncapturable");
		if(customSwizzle >= 0)
			out.Write("swizzle", customSwizzle);

		out.Write("uuid", uuid.ToString());

		out.Write("attributes");
		out.BeginChild();
		{
			out.Write("category", baseAttributes.Category());
			out.Write("cost", baseAttributes.Cost());
			out.Write("mass", baseAttributes.Mass());
			for(const auto &it : baseAttributes.FlareSprites())
				for(int i = 0; i < it.second; ++i)
					it.first.SaveSprite(out, "flare sprite");
			for(const auto &it : baseAttributes.FlareSounds())
				for(int i = 0; i < it.second; ++i)
					out.Write("flare sound", it.first->Name());
			for(const auto &it : baseAttributes.ReverseFlareSprites())
				for(int i = 0; i < it.second; ++i)
					it.first.SaveSprite(out, "reverse flare sprite");
			for(const auto &it : baseAttributes.ReverseFlareSounds())
				for(int i = 0; i < it.second; ++i)
					out.Write("reverse flare sound", it.first->Name());
			for(const auto &it : baseAttributes.SteeringFlareSprites())
				for(int i = 0; i < it.second; ++i)
					it.first.SaveSprite(out, "steering flare sprite");
			for(const auto &it : baseAttributes.SteeringFlareSounds())
				for(int i = 0; i < it.second; ++i)
					out.Write("steering flare sound", it.first->Name());
			for(const auto &it : baseAttributes.AfterburnerEffects())
				for(int i = 0; i < it.second; ++i)
					out.Write("afterburner effect", it.first->Name());
			for(const auto &it : baseAttributes.JumpEffects())
				for(int i = 0; i < it.second; ++i)
					out.Write("jump effect", it.first->Name());
			for(const auto &it : baseAttributes.JumpSounds())
				for(int i = 0; i < it.second; ++i)
					out.Write("jump sound", it.first->Name());
			for(const auto &it : baseAttributes.JumpInSounds())
				for(int i = 0; i < it.second; ++i)
					out.Write("jump in sound", it.first->Name());
			for(const auto &it : baseAttributes.JumpOutSounds())
				for(int i = 0; i < it.second; ++i)
					out.Write("jump out sound", it.first->Name());
			for(const auto &it : baseAttributes.HyperSounds())
				for(int i = 0; i < it.second; ++i)
					out.Write("hyperdrive sound", it.first->Name());
			for(const auto &it : baseAttributes.HyperInSounds())
				for(int i = 0; i < it.second; ++i)
					out.Write("hyperdrive in sound", it.first->Name());
			for(const auto &it : baseAttributes.HyperOutSounds())
				for(int i = 0; i < it.second; ++i)
					out.Write("hyperdrive out sound", it.first->Name());
			for(const auto &it : baseAttributes.Attributes())
				if(it.second)
					out.Write(it.first, it.second);
		}
		out.EndChild();

		out.Write("outfits");
		out.BeginChild();
		{
			using OutfitElement = pair<const Outfit *const, int>;
			WriteSorted(outfits,
				[](const OutfitElement *lhs, const OutfitElement *rhs)
					{ return lhs->first->TrueName() < rhs->first->TrueName(); },
				[&out](const OutfitElement &it)
				{
					if(it.second == 1)
						out.Write(it.first->TrueName());
					else
						out.Write(it.first->TrueName(), it.second);
				});
		}
		out.EndChild();

		cargo.Save(out);
		out.Write("crew", crew);
		out.Write("fuel", fuel);
		out.Write("shields", shields);
		out.Write("hull", hull);
		out.Write("position", position.X(), position.Y());

		for(const EnginePoint &point : enginePoints)
		{
			out.Write("engine", 2. * point.X(), 2. * point.Y());
			out.BeginChild();
			out.Write("zoom", point.zoom);
			out.Write("angle", point.facing.Degrees());
			out.Write("gimbal", point.gimbal.Degrees());
			out.Write(ENGINE_SIDE[point.side]);
			out.EndChild();

		}
		for(const EnginePoint &point : reverseEnginePoints)
		{
			out.Write("reverse engine", 2. * point.X(), 2. * point.Y());
			out.BeginChild();
			out.Write("zoom", point.zoom);
			out.Write("angle", point.facing.Degrees() - 180.);
			out.Write("gimbal", point.gimbal.Degrees());
			out.Write(ENGINE_SIDE[point.side]);
			out.EndChild();
		}
		for(const EnginePoint &point : steeringEnginePoints)
		{
			out.Write("steering engine", 2. * point.X(), 2. * point.Y());
			out.BeginChild();
			out.Write("zoom", point.zoom);
			out.Write("angle", point.facing.Degrees());
			out.Write("gimbal", point.gimbal.Degrees());
			out.Write(ENGINE_SIDE[point.side]);
			out.Write(STEERING_FACING[point.steering]);
			out.EndChild();
		}
		for(const Hardpoint &hardpoint : armament.Get())
		{
			const char *type = (hardpoint.IsTurret() ? "turret" : "gun");
			if(hardpoint.GetOutfit())
				out.Write(type, 2. * hardpoint.GetPoint().X(), 2. * hardpoint.GetPoint().Y(),
					hardpoint.GetOutfit()->TrueName());
			else
				out.Write(type, 2. * hardpoint.GetPoint().X(), 2. * hardpoint.GetPoint().Y());
			double hardpointAngle = hardpoint.GetBaseAngle().Degrees();
			out.BeginChild();
			{
				if(hardpointAngle)
					out.Write("angle", hardpointAngle);
				if(hardpoint.IsParallel())
					out.Write("parallel");
				if(hardpoint.IsUnder())
					out.Write("under");
				else
					out.Write("over");
			}
			out.EndChild();
		}
		for(const Bay &bay : bays)
		{
			double x = 2. * bay.point.X();
			double y = 2. * bay.point.Y();

			out.Write("bay", bay.category, x, y);

			if(!bay.launchEffects.empty() || bay.facing.Degrees() || bay.side)
			{
				out.BeginChild();
				{
					if(bay.facing.Degrees())
						out.Write("angle", bay.facing.Degrees());
					if(bay.side)
						out.Write(BAY_SIDE[bay.side]);
					for(const Effect *effect : bay.launchEffects)
						out.Write("launch effect", effect->Name());
				}
				out.EndChild();
			}
		}
		for(const Leak &leak : leaks)
			out.Write("leak", leak.effect->Name(), leak.openPeriod, leak.closePeriod);

		using EffectElement = pair<const Effect *const, int>;
		auto effectSort = [](const EffectElement *lhs, const EffectElement *rhs)
			{ return lhs->first->Name() < rhs->first->Name(); };
		WriteSorted(explosionEffects, effectSort, [&out](const EffectElement &it)
		{
			if(it.second)
				out.Write("explode", it.first->Name(), it.second);
		});
		WriteSorted(finalExplosions, effectSort, [&out](const EffectElement &it)
		{
			if(it.second)
				out.Write("final explode", it.first->Name(), it.second);
		});
		if(formationPattern)
			out.Write("formation", formationPattern->Name());
		if(currentSystem)
			out.Write("system", currentSystem->Name());
		else
		{
			// A carried ship is saved in its carrier's system.
			shared_ptr<const Ship> parent = GetParent();
			if(parent && parent->currentSystem)
				out.Write("system", parent->currentSystem->Name());
		}
		if(landingPlanet)
			out.Write("planet", landingPlanet->TrueName());
		if(targetSystem)
			out.Write("destination system", targetSystem->Name());
		if(isParked)
			out.Write("parked");
	}
	out.EndChild();
}



const EsUuid &Ship::UUID() const noexcept
{
	return uuid;
}



void Ship::SetUUID(const EsUuid &id)
{
	uuid.clone(id);
}



const string &Ship::Name() const
{
	return name;
}



// Set / Get the name of this class of ships, e.g. "Marauder Raven."
void Ship::SetTrueModelName(const string &model)
{
	this->trueModelName = model;
}



const string &Ship::TrueModelName() const
{
	return trueModelName;
}



const string &Ship::DisplayModelName() const
{
	return displayModelName;
}



const string &Ship::PluralModelName() const
{
	return pluralModelName;
}



// Get the name of this ship as a variant.
const string &Ship::VariantName() const
{
	return variantName.empty() ? trueModelName : variantName;
}



// Get the generic noun (e.g. "ship") to be used when describing this ship.
const string &Ship::Noun() const
{
	static const string SHIP = "ship";
	return noun.empty() ? SHIP : noun;
}



// Get this ship's description.
const string &Ship::Description() const
{
	return description;
}



// Get the shipyard thumbnail for this ship.
const Sprite *Ship::Thumbnail() const
{
	return thumbnail;
}



// Get this ship's cost.
int64_t Ship::Cost() const
{
	return attributes.Cost();
}



// Get the cost of this ship's chassis, with no outfits installed.
int64_t Ship::ChassisCost() const
{
	return baseAttributes.Cost();
}



int64_t Ship::Strength() const
{
	return Cost();
}



double Ship::Attraction() const
{
	return attraction;
}



double Ship::Deterrence() const
{
	return deterrence;
}



// Check if this ship is configured in such a way that it would be difficult
// or impossible to fly.
vector<string> Ship::FlightCheck() const
{
	auto checks = vector<string>{};

	double generation = attributes.Get("energy generation") - attributes.Get("energy consumption");
	double consuming = attributes.Get("fuel energy");
	double solar = attributes.Get("solar collection");
	double battery = attributes.Get("energy capacity");
	double energy = generation + consuming + solar + battery;
	double fuelChange = attributes.Get("fuel generation") - attributes.Get("fuel consumption");
	double fuelCapacity = attributes.Get("fuel capacity");
	double fuel = fuelCapacity + fuelChange;
	double thrust = attributes.Get("thrust");
	double reverseThrust = attributes.Get("reverse thrust");
	double afterburner = attributes.Get("afterburner thrust");
	double thrustEnergy = attributes.Get("thrusting energy");
	double turn = attributes.Get("turn");
	double turnEnergy = attributes.Get("turning energy");
	double hyperDrive = navigation.HasHyperdrive();
	double jumpDrive = navigation.HasJumpDrive();

	// Report the first error condition that will prevent takeoff:
	if(IdleHeat() >= MaximumHeat())
		checks.emplace_back("overheating!");
	else if(energy <= 0.)
		checks.emplace_back("no energy!");
	else if((energy - consuming <= 0.) && (fuel <= 0.))
		checks.emplace_back("no fuel!");
	else if(!thrust && !reverseThrust && !afterburner)
		checks.emplace_back("no thruster!");
	else if(!turn)
		checks.emplace_back("no steering!");

	// If no errors were found, check all warning conditions:
	if(checks.empty())
	{
		if(RequiredCrew() > attributes.Get("bunks"))
			checks.emplace_back("insufficient bunks?");
		if(!thrust && !reverseThrust)
			checks.emplace_back("afterburner only?");
		if(!thrust && !afterburner)
			checks.emplace_back("reverse only?");
		if(!generation && !solar && !consuming)
			checks.emplace_back("battery only?");
		if(energy < thrustEnergy)
			checks.emplace_back("limited thrust?");
		if(energy < turnEnergy)
			checks.emplace_back("limited turn?");
		if(energy - .8 * solar < .2 * (turnEnergy + thrustEnergy))
			checks.emplace_back("solar power?");
		if(fuel < 0.)
			checks.emplace_back("fuel?");
		if(!canBeCarried)
		{
			if(!hyperDrive && !jumpDrive)
				checks.emplace_back("no hyperdrive?");
			if(fuelCapacity < navigation.JumpFuel())
				checks.emplace_back("no fuel?");
		}
		for(const auto &it : outfits)
			if(it.first->IsWeapon() && it.first->FiringEnergy() > energy)
			{
				checks.emplace_back("insufficient energy to fire?");
				break;
			}
	}

	return checks;
}



void Ship::SetPosition(Point position)
{
	this->position = position;
}



// Instantiate a newly-created ship in-flight.
void Ship::Place(Point position, Point velocity, Angle angle, bool isDeparting)
{
	this->position = position;
	this->velocity = velocity;
	this->angle = Angle();
	Turn(angle);

	// If landed, place the ship right above the planet.
	// Escorts should take off a bit behind their flagships.
	if(landingPlanet)
	{
		landingPlanet = nullptr;
		zoom = parent.lock() ? (-.2 + -.8 * Random::Real()) : 0.;
	}
	else
		zoom = 1.;
	// Make sure various special status values are reset.
	heat = IdleHeat();
	ionization = 0.;
	scrambling = 0.;
	disruption = 0.;
	slowness = 0.;
	discharge = 0.;
	corrosion = 0.;
	leakage = 0.;
	burning = 0.;
	shieldDelay = 0;
	hullDelay = 0;
	isInvisible = !HasSprite();
	jettisoned.clear();
	hyperspaceCount = 0;
	forget = 1;
	targetShip.reset();
	shipToAssist.reset();
	if(isDeparting)
		lingerSteps = 0;

	// The swizzle is only updated if this ship has a government or when it is departing
	// from a planet. Launching a carry from a carrier does not update its swizzle.
	if(government && isDeparting)
	{
		auto swizzle = customSwizzle >= 0 ? customSwizzle : government->GetSwizzle();
		SetSwizzle(swizzle);

		// Set swizzle for any carried ships too.
		for(const auto &bay : bays)
		{
			if(bay.ship)
				bay.ship->SetSwizzle(bay.ship->customSwizzle >= 0 ? bay.ship->customSwizzle : swizzle);
		}
	}
}



// Set the name of this particular ship.
void Ship::SetName(const string &name)
{
	this->name = name;
}



// Set which system this ship is in.
void Ship::SetSystem(const System *system)
{
	currentSystem = system;
	navigation.SetSystem(system);
}



void Ship::SetPlanet(const Planet *planet)
{
	zoom = !planet;
	landingPlanet = planet;
}



void Ship::SetGovernment(const Government *government)
{
	if(government)
		SetSwizzle(customSwizzle >= 0 ? customSwizzle : government->GetSwizzle());
	this->government = government;
}



void Ship::SetIsSpecial(bool special)
{
	isSpecial = special;
}



bool Ship::IsSpecial() const
{
	return isSpecial;
}



void Ship::SetIsYours(bool yours)
{
	isYours = yours;
}



bool Ship::IsYours() const
{
	return isYours;
}



void Ship::SetIsParked(bool parked)
{
	isParked = parked;
}



bool Ship::IsParked() const
{
	return isParked;
}



bool Ship::HasDeployOrder() const
{
	return shouldDeploy;
}



void Ship::SetDeployOrder(bool shouldDeploy)
{
	this->shouldDeploy = shouldDeploy;
}



const Personality &Ship::GetPersonality() const
{
	return personality;
}



void Ship::SetPersonality(const Personality &other)
{
	personality = other;
}



const Phrase *Ship::GetHailPhrase() const
{
	return hail;
}



void Ship::SetHailPhrase(const Phrase &phrase)
{
	hail = &phrase;
}



string Ship::GetHail(map<string, string> &&subs) const
{
	string hailStr = hail ? hail->Get() : government ? government->GetHail(isDisabled) : "";

	if(hailStr.empty())
		return hailStr;

	subs["<npc>"] = Name();
	return Format::Replace(hailStr, subs);
}



ShipAICache &Ship::GetAICache()
{
	return aiCache;
}



void Ship::UpdateCaches()
{
	aiCache.Recalibrate(*this);
	navigation.Recalibrate(*this);
}



bool Ship::CanSendHail(const PlayerInfo &player, bool allowUntranslated) const
{
	const System *playerSystem = player.GetSystem();
	if(!playerSystem)
		return false;

	// Make sure this ship is in the same system as the player.
	if(GetSystem() != playerSystem)
		return false;

	// Player ships shouldn't send hails.
	const Government *gov = GetGovernment();
	if(!gov || IsYours())
		return false;

	// Make sure this ship is able to send a hail.
	if(!Crew() || Cloaking() >= 1. || GetPersonality().IsMute() || GetPersonality().IsQuiet())
		return false;

	// Ships that don't share a language with the player shouldn't communicate when hailed directly.
	// Only random event hails should work, and only if the government explicitly has
	// untranslated hails. This is ensured by the allowUntranslated argument.
	if(!(allowUntranslated && gov->SendUntranslatedHails())
			&& !gov->Language().empty() && !player.Conditions().Get("language: " + gov->Language()))
		return false;

	return true;
}



// Set the commands for this ship to follow this timestep.
void Ship::SetCommands(const Command &command)
{
	commands = command;
}



void Ship::SetCommands(const FireCommand &firingCommand)
{
	firingCommands.UpdateWith(firingCommand);
}



const Command &Ship::Commands() const
{
	return commands;
}



const FireCommand &Ship::FiringCommands() const noexcept
{
	return firingCommands;
}



// Move this ship. A ship may create effects as it moves, in particular if
// it is in the process of blowing up. If this returns false, the ship
// should be deleted.
void Ship::Move(vector<Visual> &visuals, list<shared_ptr<Flotsam>> &flotsam)
{
	// Do nothing with ships that are being forgotten.
	if(StepFlags())
		return;

	// We're done if the ship was destroyed.
	const int destroyResult = StepDestroyed(visuals, flotsam);
	if(destroyResult > 0)
		return;

	const bool isBeingDestroyed = destroyResult;

	// Generate energy, heat, etc. if we're not being destroyed.
	if(!isBeingDestroyed)
		DoGeneration();

	DoPassiveEffects(visuals, flotsam);
	DoJettison(flotsam);
	DoCloakDecision();

	bool isUsingAfterburner = false;

	// Don't let the ship do anything else if it is being destroyed.
	if(!isBeingDestroyed)
	{
		// See if the ship is entering hyperspace.
		// If it is, nothing more needs to be done here.
		if(DoHyperspaceLogic(visuals))
			return;

		// Check if we're trying to land.
		// If we landed, we're done.
		if(DoLandingLogic())
			return;

		// Move the turrets.
		if(!isDisabled)
			armament.Aim(firingCommands);

		DoInitializeMovement();
		StepPilot();
		DoMovement(isUsingAfterburner);
		StepTargeting();
	}

	// Move the ship.
	position += velocity;

	// Show afterburner flares unless the ship is being destroyed.
	if(!isBeingDestroyed)
		DoEngineVisuals(visuals, isUsingAfterburner);

	// Start fading the damage overlay.
	if(damageOverlayTimer)
		--damageOverlayTimer;
}



// Launch any ships that are ready to launch.
void Ship::Launch(list<shared_ptr<Ship>> &ships, vector<Visual> &visuals)
{
	// Allow carried ships to launch from a disabled ship, but not from a ship that
	// is landing, jumping, or cloaked. If already destroyed (e.g. self-destructing),
	// eject any ships still docked, possibly destroying them in the process.
	bool ejecting = IsDestroyed();
	if(!ejecting && (!commands.Has(Command::DEPLOY) || zoom != 1.f || hyperspaceCount || cloak))
		return;

	for(Bay &bay : bays)
		if(bay.ship
			&& ((bay.ship->Commands().Has(Command::DEPLOY) && !Random::Int(40 + 20 * !bay.ship->attributes.Get("automaton")))
			|| (ejecting && !Random::Int(6))))
		{
			// Resupply any ships launching of their own accord.
			if(!ejecting)
			{
				// Determine which of the fighter's weapons we can restock.
				auto restockable = bay.ship->GetArmament().RestockableAmmo();
				auto toRestock = map<const Outfit *, int>{};
				for(auto &&ammo : restockable)
				{
					int count = OutfitCount(ammo);
					if(count > 0)
						toRestock.emplace(ammo, count);
				}
				auto takenAmmo = TransferAmmo(toRestock, *this, *bay.ship);
				bool tookAmmo = !takenAmmo.empty();
				if(tookAmmo)
				{
					// Update the carried mass cache.
					for(auto &&item : takenAmmo)
						carriedMass += item.first->Mass() * item.second;
				}

				// This ship will refuel naturally based on the carrier's fuel
				// collection, but the carrier may have some reserves to spare.
				double maxFuel = bay.ship->attributes.Get("fuel capacity");
				if(maxFuel)
				{
					double spareFuel = fuel - navigation.JumpFuel();
					if(spareFuel > 0.)
						TransferFuel(spareFuel, bay.ship.get());
					// If still low or out-of-fuel, re-stock the carrier and don't
					// launch, except if some ammo was taken (since we can fight).
					if(!tookAmmo && bay.ship->fuel < .25 * maxFuel)
					{
						TransferFuel(bay.ship->fuel, this);
						continue;
					}
				}
			}
			// Those being ejected may be destroyed if they are already injured.
			else if(bay.ship->Health() < Random::Real())
				bay.ship->SelfDestruct();

			ships.push_back(bay.ship);
			double maxV = bay.ship->MaxVelocity() * (1 + bay.ship->IsDestroyed());
			Point exitPoint = position + angle.Rotate(bay.point);
			// When ejected, ships depart haphazardly.
			Angle launchAngle = ejecting ? Angle(exitPoint - position) : angle + bay.facing;
			Point v = velocity + (.3 * maxV) * launchAngle.Unit() + (.2 * maxV) * Angle::Random().Unit();
			bay.ship->Place(exitPoint, v, launchAngle, false);
			bay.ship->SetSystem(currentSystem);
			bay.ship->SetParent(shared_from_this());
			bay.ship->UnmarkForRemoval();
			// Update the cached sum of carried ship masses.
			carriedMass -= bay.ship->Mass();
			// Create the desired launch effects.
			for(const Effect *effect : bay.launchEffects)
				visuals.emplace_back(*effect, exitPoint, velocity, launchAngle);

			bay.ship.reset();
		}
}



// Check if this ship is boarding another ship.
shared_ptr<Ship> Ship::Board(bool autoPlunder, bool nonDocking)
{
	if(!hasBoarded)
		return shared_ptr<Ship>();
	hasBoarded = false;

	shared_ptr<Ship> victim = GetTargetShip();
	if(CannotAct() || !victim || victim->IsDestroyed() || victim->GetSystem() != GetSystem())
		return shared_ptr<Ship>();

	// For a fighter or drone, "board" means "return to ship." Except when the ship is
	// explicitly of the nonDocking type.
	if(CanBeCarried() && !nonDocking)
	{
		SetTargetShip(shared_ptr<Ship>());
		if(!victim->IsDisabled() && victim->GetGovernment() == government)
			victim->Carry(shared_from_this());
		return shared_ptr<Ship>();
	}

	// Board a friendly ship, to repair or refuel it.
	if(!government->IsEnemy(victim->GetGovernment()))
	{
		SetShipToAssist(shared_ptr<Ship>());
		SetTargetShip(shared_ptr<Ship>());
		bool helped = victim->isDisabled;
		victim->hull = min(max(victim->hull, victim->MinimumHull() * 1.5), victim->MaxHull());
		victim->isDisabled = false;
		// Transfer some fuel if needed.
		if(victim->NeedsFuel() && CanRefuel(*victim))
		{
			helped = true;
			TransferFuel(victim->JumpFuelMissing(), victim.get());
		}
		if(helped)
		{
			pilotError = 120;
			victim->pilotError = 120;
		}
		return victim;
	}
	if(!victim->IsDisabled())
		return shared_ptr<Ship>();

	// If the boarding ship is the player, they will choose what to plunder.
	// Always take fuel if you can.
	victim->TransferFuel(victim->fuel, this);
	if(autoPlunder)
	{
		// Take any commodities that fit.
		victim->cargo.TransferAll(cargo, false);

		// Pause for two seconds before moving on.
		pilotError = 120;
	}

	// Stop targeting this ship (so you will not board it again right away).
	if(!autoPlunder || personality.Disables())
		SetTargetShip(shared_ptr<Ship>());
	return victim;
}



// Scan the target, if able and commanded to. Return a ShipEvent bitmask
// giving the types of scan that succeeded.
int Ship::Scan(const PlayerInfo &player)
{
	if(!commands.Has(Command::SCAN) || CannotAct())
		return 0;

	shared_ptr<const Ship> target = GetTargetShip();
	if(!(target && target->IsTargetable()))
		return 0;

	// The range of a scanner is proportional to the square root of its power.
	// Because of Pythagoras, if we use square-distance, we can skip this square root.
	double cargoDistanceSquared = attributes.Get("cargo scan power");
	double outfitDistanceSquared = attributes.Get("outfit scan power");

	// Bail out if this ship has no scanners.
	if(!cargoDistanceSquared && !outfitDistanceSquared)
		return 0;

	double cargoSpeed = attributes.Get("cargo scan efficiency");
	if(!cargoSpeed)
		cargoSpeed = cargoDistanceSquared;

	double outfitSpeed = attributes.Get("outfit scan efficiency");
	if(!outfitSpeed)
		outfitSpeed = outfitDistanceSquared;

	// Check how close this ship is to the target it is trying to scan.
	// To normalize 1 "scan power" to reach 100 pixels, divide this square distance by 100^2, or multiply by 0.0001.
	// Because this uses distance squared, to reach 200 pixels away you need 4 "scan power".
	double distanceSquared = target->position.DistanceSquared(position) * .0001;

	// Check the target's outfit and cargo space. A larger ship takes
	// longer to scan.  There's a minimum size below which a smaller ship
	// takes the same amount of time to scan. This avoids small sizes
	// being scanned instantly, or causing a divide by zero error at sizes
	// of 0.
	// If instantly scanning very small ships is desirable, this can be removed.
	// One point of scan opacity is the equivalent of an additional ton of cargo / outfit space
	const double outfitsSize = target->baseAttributes.Get("outfit space") + target->attributes.Get("outfit scan opacity");
	const double cargoSize = target->attributes.Get("cargo space") + target->attributes.Get("cargo scan opacity");
	double outfits = max(SCAN_MIN_OUTFIT_SPACE, outfitsSize) * SCAN_OUTFIT_FACTOR;
	double cargo = max(SCAN_MIN_CARGO_SPACE, cargoSize) * SCAN_CARGO_FACTOR;

	// Check if either scanner has finished scanning.
	bool startedScanning = false;
	bool activeScanning = false;
	int result = 0;
	auto doScan = [&distanceSquared, &startedScanning, &activeScanning, &result]
			(double &elapsed, const double speed, const double scannerRangeSquared,
					const double depth, const int event)
	-> void
	{
		if(elapsed >= SCAN_TIME)
			return;
		if(distanceSquared > scannerRangeSquared)
			return;

		startedScanning |= !elapsed;
		activeScanning = true;

		// Total scan time is:
		// Proportional to e^(0.5 * (distance / range)^2),
		// which gives a gaussian relation between scan speed and distance.
		// And proportional to: depth^(2 / 3),
		// which means 8 times the cargo or outfit space takes 4 times as long to scan.
		// Therefore, scan progress each step is proportional to the reciprocals of these values.
		// This can be calculated by multiplying the exponents by -1.
		// Progress = (e^(-0.5 * (distance / range)^2))*depth^(-2 / 3).

		// Set a minimum scan range to avoid extreme values.
		const double distanceExponent = -distanceSquared / max<double>(1e-3, 2. * scannerRangeSquared);

		const double depthFactor = pow(depth, -2. / 3.);

		const double progress = exp(distanceExponent) * sqrt(speed) * depthFactor;

		// For slow scan rates, ensure maximum of 10 seconds to scan.
		if(progress <= LINEAR_RATE)
			elapsed += max(MIN_SCAN_STEPS, progress);
		// For fast scan rates, apply an exponential drop-off to prevent insta-scanning.
		else
			elapsed += SCAN_TIME - (SCAN_TIME - LINEAR_RATE) *
				exp(-(progress - LINEAR_RATE) / SCAN_TIME / SCAN_DROPOFF_EXPONENT);

		if(elapsed >= SCAN_TIME)
			result |= event;
	};
	doScan(cargoScan, cargoSpeed, cargoDistanceSquared, cargo, ShipEvent::SCAN_CARGO);
	doScan(outfitScan, outfitSpeed, outfitDistanceSquared, outfits, ShipEvent::SCAN_OUTFITS);

	// Play the scanning sound if the actor or the target is the player's ship.
	if(isYours || (target->isYours && activeScanning))
		Audio::Play(Audio::Get("scan"), Position());

	bool isImportant = false;
	if(target->isYours)
		isImportant = target.get() == player.Flagship() || government->FinesContents(target.get());

	if(startedScanning && isYours)
	{
		if(!target->Name().empty())
			Messages::Add("Attempting to scan the " + target->Noun() + " \"" + target->Name() + "\"."
				, Messages::Importance::Low);
		else
			Messages::Add("Attempting to scan the selected " + target->Noun() + "."
				, Messages::Importance::Low);

		if(target->GetGovernment()->IsProvokedOnScan() && target->CanSendHail(player))
		{
			// If this ship has no name, show its model name instead.
			string tag;
			const string &gov = target->GetGovernment()->GetName();
			if(!target->Name().empty())
				tag = gov + " " + target->Noun() + " \"" + target->Name() + "\": ";
			else
				tag = target->DisplayModelName() + " (" + gov + "): ";
			Messages::Add(tag + "Please refrain from scanning us or we will be forced to take action.",
				Messages::Importance::Highest);
		}
	}
	else if(startedScanning && target->isYours && isImportant)
		Messages::Add("The " + government->GetName() + " " + Noun() + " \""
				+ Name() + "\" is attempting to scan your ship \"" + target->Name() + "\".",
				Messages::Importance::Low);

	if(target->isYours && !isYours && isImportant)
	{
		if(result & ShipEvent::SCAN_CARGO)
			Messages::Add("The " + government->GetName() + " " + Noun() + " \""
					+ Name() + "\" completed its cargo scan of your ship \"" + target->Name() + "\".",
					Messages::Importance::High);
		if(result & ShipEvent::SCAN_OUTFITS)
			Messages::Add("The " + government->GetName() + " " + Noun() + " \""
					+ Name() + "\" completed its outfit scan of your ship \"" + target->Name()
					+ (target->Attributes().Get("inscrutable") > 0. ? "\" with no useful results." : "\"."),
					Messages::Importance::High);
	}

	// Some governments are provoked when a scan is completed on one of their ships.
	const Government *gov = target->GetGovernment();
	if(result && gov && gov->IsProvokedOnScan() && !gov->IsEnemy(government)
			&& (target->Shields() < .9 || target->Hull() < .9 || !target->GetPersonality().IsForbearing())
			&& !target->GetPersonality().IsPacifist())
		result |= ShipEvent::PROVOKE;

	return result;
}



// Find out what fraction of the scan is complete.
double Ship::CargoScanFraction() const
{
	return cargoScan / SCAN_TIME;
}



double Ship::OutfitScanFraction() const
{
	return outfitScan / SCAN_TIME;
}



// Fire any primary or secondary weapons that are ready to fire. Determines
// if any special weapons (e.g. anti-missile, tractor beam) are ready to fire.
// The firing of special weapons is handled separately.
void Ship::Fire(vector<Projectile> &projectiles, vector<Visual> &visuals)
{
	isInSystem = true;
	forget = 0;

	// A ship that is about to die creates a special single-turn "projectile"
	// representing its death explosion.
	if(IsDestroyed() && explosionCount == explosionTotal && explosionWeapon)
		projectiles.emplace_back(position, explosionWeapon);

	if(CannotAct())
		return;

	antiMissileRange = 0.;
	tractorBeamRange = 0.;
	tractorFlotsam.clear();

	double jamChance = CalculateJamChance(Energy(), scrambling);

	const vector<Hardpoint> &hardpoints = armament.Get();
	for(unsigned i = 0; i < hardpoints.size(); ++i)
	{
		const Weapon *weapon = hardpoints[i].GetOutfit();
		if(weapon && CanFire(weapon))
		{
			if(weapon->AntiMissile())
				antiMissileRange = max(antiMissileRange, weapon->Velocity() + weaponRadius);
			else if(weapon->TractorBeam())
				tractorBeamRange = max(tractorBeamRange, weapon->Velocity() + weaponRadius);
			else if(firingCommands.HasFire(i))
				armament.Fire(i, *this, projectiles, visuals, Random::Real() < jamChance);
		}
	}

	armament.Step(*this);
}



bool Ship::HasAntiMissile() const
{
	return antiMissileRange;
}



bool Ship::HasTractorBeam() const
{
	return tractorBeamRange;
}



// Fire an anti-missile.
bool Ship::FireAntiMissile(const Projectile &projectile, vector<Visual> &visuals)
{
	if(projectile.Position().Distance(position) > antiMissileRange)
		return false;
	if(CannotAct())
		return false;

	double jamChance = CalculateJamChance(Energy(), scrambling);

	const vector<Hardpoint> &hardpoints = armament.Get();
	for(unsigned i = 0; i < hardpoints.size(); ++i)
	{
		const Weapon *weapon = hardpoints[i].GetOutfit();
		if(weapon && CanFire(weapon))
			if(armament.FireAntiMissile(i, *this, projectile, visuals, Random::Real() < jamChance))
				return true;
	}

	return false;
}



// Fire tractor beams at the given flotsam. Returns a Point representing the net
// pull on the flotsam from this ship's tractor beams.
Point Ship::FireTractorBeam(const Flotsam &flotsam, vector<Visual> &visuals)
{
	Point pullVector;
	if(flotsam.Position().Distance(position) > tractorBeamRange)
		return pullVector;
	if(CannotAct())
		return pullVector;
	// Don't waste energy on flotsams that you can't pick up.
	if(!CanPickUp(flotsam))
		return pullVector;
	if(IsYours())
	{
		const auto flotsamSetting = Preferences::GetFlotsamCollection();
		if(flotsamSetting == Preferences::FlotsamCollection::OFF)
			return pullVector;
		if(!GetParent() && flotsamSetting == Preferences::FlotsamCollection::ESCORT)
			return pullVector;
		if(flotsamSetting == Preferences::FlotsamCollection::FLAGSHIP)
			return pullVector;
	}

	double jamChance = CalculateJamChance(Energy(), scrambling);

	bool opportunisticEscorts = !Preferences::Has("Turrets focus fire");
	const vector<Hardpoint> &hardpoints = armament.Get();
	for(unsigned i = 0; i < hardpoints.size(); ++i)
	{
		const Weapon *weapon = hardpoints[i].GetOutfit();
		if(weapon && CanFire(weapon))
			if(armament.FireTractorBeam(i, *this, flotsam, visuals, Random::Real() < jamChance))
			{
				Point hardpointPos = Position() + Zoom() * Facing().Rotate(hardpoints[i].GetPoint());
				// Heavier flotsam are harder to pull.
				pullVector += (hardpointPos - flotsam.Position()).Unit() * weapon->TractorBeam() / flotsam.Mass();
				// Remember that this flotsam is being pulled by a tractor beam so that this ship
				// doesn't try to manually collect it.
				tractorFlotsam.insert(&flotsam);
				// If this ship is opportunistic, then only fire one tractor beam at each flostam.
				if(personality.IsOpportunistic() || (isYours && opportunisticEscorts))
					break;
			}
	}
	return pullVector;
}



const System *Ship::GetSystem() const
{
	return currentSystem;
}



const System *Ship::GetActualSystem() const
{
	auto p = GetParent();
	return currentSystem ? currentSystem : (p ? p->GetSystem() : nullptr);
}



// If the ship is landed, get the planet it has landed on.
const Planet *Ship::GetPlanet() const
{
	return zoom ? nullptr : landingPlanet;
}



bool Ship::IsCapturable() const
{
	return isCapturable;
}



bool Ship::IsTargetable() const
{
	return (zoom == 1.f && !explosionRate && !forget && !isInvisible && cloak < 1. && hull >= 0. && hyperspaceCount < 70);
}



bool Ship::IsOverheated() const
{
	return isOverheated;
}



bool Ship::IsDisabled() const
{
	if(!isDisabled)
		return false;

	double minimumHull = MinimumHull();
	bool needsCrew = RequiredCrew() != 0;
	return (hull < minimumHull || (!crew && needsCrew));
}



bool Ship::IsBoarding() const
{
	return isBoarding;
}



bool Ship::IsLanding() const
{
	return landingPlanet;
}



bool Ship::IsFleeing() const
{
	return isFleeing;
}



// Check if this ship is currently able to begin landing on its target.
bool Ship::CanLand() const
{
	if(!GetTargetStellar() || !GetTargetStellar()->GetPlanet() || isDisabled || IsDestroyed())
		return false;

	if(!GetTargetStellar()->GetPlanet()->CanLand(*this))
		return false;

	Point distance = GetTargetStellar()->Position() - position;
	double speed = velocity.Length();

	return (speed < 1. && distance.Length() < GetTargetStellar()->Radius());
}



bool Ship::CannotAct() const
{
	return (zoom != 1.f || isDisabled || hyperspaceCount || pilotError || cloak);
}



double Ship::Cloaking() const
{
	return isInvisible ? 1. : cloak;
}



bool Ship::IsEnteringHyperspace() const
{
	return hyperspaceSystem;
}



bool Ship::IsHyperspacing() const
{
	return GetHyperspacePercentage() != 0;
}



int Ship::GetHyperspacePercentage() const
{
	return hyperspaceCount;
}



// Check if this ship is hyperspacing, specifically via a jump drive.
bool Ship::IsUsingJumpDrive() const
{
	return (hyperspaceSystem || hyperspaceCount) && isUsingJumpDrive;
}



// Check if this ship is allowed to land on this planet, accounting for its personality.
bool Ship::IsRestrictedFrom(const Planet &planet) const
{
	// The player's ships have no travel restrictions.
	if(isYours || !government)
		return false;

	bool restrictedByGov = government->IsRestrictedFrom(planet);
	// Special ships (such as NPCs) are unrestricted by default and must be explicitly restricted
	// by their government's travel restrictions in order to follow them.
	if(isSpecial)
		return personality.IsRestricted() && restrictedByGov;
	return !personality.IsUnrestricted() && restrictedByGov;
}



// Check if this ship is allowed to enter this system, accounting for its personality.
bool Ship::IsRestrictedFrom(const System &system) const
{
	// The player's ships have no travel restrictions.
	if(isYours || !government)
		return false;

	bool restrictedByGov = government->IsRestrictedFrom(system);
	// Special ships (such as NPCs) are unrestricted by default and must be explicitly restricted
	// by their government's travel restrictions in order to follow them.
	if(isSpecial)
		return personality.IsRestricted() && restrictedByGov;
	return !personality.IsUnrestricted() && restrictedByGov;
}



// Check if this ship is currently able to enter hyperspace to its target.
bool Ship::IsReadyToJump(bool waitingIsReady) const
{
	// Ships can't jump while waiting for someone else, carried, or if already jumping.
	if(IsDisabled() || (!waitingIsReady && commands.Has(Command::WAIT))
			|| hyperspaceCount || !targetSystem || !currentSystem)
		return false;

	// Check if the target system is valid and there is enough fuel to jump.
	pair<JumpType, double> jumpUsed = navigation.GetCheapestJumpType(targetSystem);
	double fuelCost = jumpUsed.second;
	if(!fuelCost || fuel < fuelCost)
		return false;

	Point direction = targetSystem->Position() - currentSystem->Position();
	bool isJump = (jumpUsed.first == JumpType::JUMP_DRIVE);
	double scramThreshold = attributes.Get("scram drive");

	// If the system has a departure distance the ship is only allowed to leave the system
	// if it is beyond this distance.
	double departure = isJump ?
		currentSystem->JumpDepartureDistance() * currentSystem->JumpDepartureDistance()
		: currentSystem->HyperDepartureDistance() * currentSystem->HyperDepartureDistance();
	if(position.LengthSquared() <= departure)
		return false;


	// The ship can only enter hyperspace if it is traveling slowly enough
	// and pointed in the right direction.
	if(!isJump && scramThreshold)
	{
		const double deviation = fabs(direction.Unit().Cross(velocity));
		if(deviation > scramThreshold)
			return false;
	}
	else if(velocity.Length() > attributes.Get("jump speed"))
		return false;

	if(!isJump)
	{
		// Figure out if we're within one turn step of facing this system.
		const bool left = direction.Cross(angle.Unit()) < 0.;
		const Angle turned = angle + TurnRate() * (left - !left);
		const bool stillLeft = direction.Cross(turned.Unit()) < 0.;

		if(left == stillLeft && turned != Angle(direction))
			return false;
	}

	return true;
}



// Get this ship's custom swizzle.
int Ship::CustomSwizzle() const
{
	return customSwizzle;
}


// Check if the ship is thrusting. If so, the engine sound should be played.
bool Ship::IsThrusting() const
{
	return isThrusting;
}



bool Ship::IsReversing() const
{
	return isReversing;
}



bool Ship::IsSteering() const
{
	return isSteering;
}



double Ship::SteeringDirection() const
{
	return steeringDirection;
}



// Get the points from which engine flares should be drawn.
const vector<Ship::EnginePoint> &Ship::EnginePoints() const
{
	return enginePoints;
}



const vector<Ship::EnginePoint> &Ship::ReverseEnginePoints() const
{
	return reverseEnginePoints;
}



const vector<Ship::EnginePoint> &Ship::SteeringEnginePoints() const
{
	return steeringEnginePoints;
}



// Reduce a ship's hull to low enough to disable it. This is so a ship can be
// created as a derelict.
void Ship::Disable()
{
	shields = 0.;
	hull = min(hull, .5 * MinimumHull());
	isDisabled = true;
}



// Mark a ship as destroyed.
void Ship::Destroy()
{
	hull = -1.;
}



// Trigger the death of this ship.
void Ship::SelfDestruct()
{
	Destroy();
	explosionRate = 1024;
}



void Ship::Restore()
{
	hull = 0.;
	explosionCount = 0;
	explosionRate = 0;
	UnmarkForRemoval();
	Recharge();
}



bool Ship::IsDamaged() const
{
	// Account for ships with no shields when determining if they're damaged.
	return (MaxShields() != 0 && Shields() != 1.) || Hull() != 1.;
}



// Check if this ship has been destroyed.
bool Ship::IsDestroyed() const
{
	return (hull < 0.);
}



// Recharge and repair this ship (e.g. because it has landed).
void Ship::Recharge(int rechargeType, bool hireCrew)
{
	if(IsDestroyed())
		return;

	if(hireCrew)
		crew = min<int>(max(crew, RequiredCrew()), attributes.Get("bunks"));
	pilotError = 0;
	pilotOkay = 0;

	if((rechargeType & Port::RechargeType::Shields) || attributes.Get("shield generation"))
		shields = MaxShields();
	if((rechargeType & Port::RechargeType::Hull) || attributes.Get("hull repair rate"))
		hull = MaxHull();
	if((rechargeType & Port::RechargeType::Energy) || attributes.Get("energy generation"))
		energy = attributes.Get("energy capacity");
	if((rechargeType & Port::RechargeType::Fuel) || attributes.Get("fuel generation"))
		fuel = attributes.Get("fuel capacity");

	heat = IdleHeat();
	ionization = 0.;
	scrambling = 0.;
	disruption = 0.;
	slowness = 0.;
	discharge = 0.;
	corrosion = 0.;
	leakage = 0.;
	burning = 0.;
	shieldDelay = 0;
	hullDelay = 0;
}



bool Ship::CanRefuel(const Ship &other) const
{
	return (fuel - navigation.JumpFuel(targetSystem) >= other.JumpFuelMissing());
}



double Ship::TransferFuel(double amount, Ship *to)
{
	amount = max(fuel - attributes.Get("fuel capacity"), amount);
	if(to)
	{
		amount = min(to->attributes.Get("fuel capacity") - to->fuel, amount);
		to->fuel += amount;
	}
	fuel -= amount;
	return amount;
}



// Convert this ship from one government to another, as a result of boarding
// actions (if the player is capturing) or player death (poor decision-making).
// Returns the number of crew transferred from the capturer.
int Ship::WasCaptured(const shared_ptr<Ship> &capturer)
{
	// Repair up to the point where this ship is just barely not disabled.
	hull = min(max(hull, MinimumHull() * 1.5), MaxHull());
	isDisabled = false;

	// Set the new government.
	government = capturer->GetGovernment();

	// Transfer some crew over. Only transfer the bare minimum unless even that
	// is not possible, in which case, share evenly.
	int totalRequired = capturer->RequiredCrew() + RequiredCrew();
	int transfer = RequiredCrew() - crew;
	if(transfer > 0)
	{
		if(totalRequired > capturer->Crew() + crew)
			transfer = max(crew ? 0 : 1, (capturer->Crew() * transfer) / totalRequired);
		capturer->AddCrew(-transfer);
		AddCrew(transfer);
	}

	// Clear this ship's previous targets.
	ClearTargetsAndOrders();
	// Set the capturer as this ship's parent.
	SetParent(capturer);

	// This ship behaves like its new parent does.
	isSpecial = capturer->isSpecial;
	isYours = capturer->isYours;
	personality = capturer->personality;

	// Fighters should flee a disabled ship, but if the player manages to capture
	// the ship before they flee, the fighters are captured, too.
	for(const Bay &bay : bays)
		if(bay.ship)
			bay.ship->WasCaptured(capturer);
	// If a flagship is captured, its escorts become independent.
	for(const auto &it : escorts)
	{
		shared_ptr<Ship> escort = it.lock();
		if(escort)
			escort->parent.reset();
	}
	// This ship should not care about its now-unallied escorts.
	escorts.clear();

	return transfer;
}



// Clear all orders and targets this ship has (after capture or transfer of control).
void Ship::ClearTargetsAndOrders()
{
	commands.Clear();
	firingCommands.Clear();
	SetTargetShip(shared_ptr<Ship>());
	SetTargetStellar(nullptr);
	SetTargetSystem(nullptr);
	shipToAssist.reset();
	targetAsteroid.reset();
	targetFlotsam.reset();
	hyperspaceSystem = nullptr;
	landingPlanet = nullptr;
}



// Get characteristics of this ship, as a fraction between 0 and 1.
double Ship::Shields() const
{
	double maximum = MaxShields();
	return maximum ? min(1., shields / maximum) : 0.;
}



double Ship::Hull() const
{
	double maximum = MaxHull();
	return maximum ? min(1., hull / maximum) : 1.;
}



double Ship::Fuel() const
{
	double maximum = attributes.Get("fuel capacity");
	return maximum ? min(1., fuel / maximum) : 0.;
}



double Ship::Energy() const
{
	double maximum = attributes.Get("energy capacity");
	return maximum ? min(1., energy / maximum) : (hull > 0.) ? 1. : 0.;
}



// Allow returning a heat value greater than 1 (i.e. conveying how overheated
// this ship has become).
double Ship::Heat() const
{
	double maximum = MaximumHeat();
	return maximum ? heat / maximum : 1.;
}



// Get the ship's "health," where <=0 is disabled and 1 means full health.
double Ship::Health() const
{
	double minimumHull = MinimumHull();
	double hullDivisor = MaxHull() - minimumHull;
	double divisor = MaxShields() + hullDivisor;
	// This should not happen, but just in case.
	if(divisor <= 0. || hullDivisor <= 0.)
		return 0.;

	double spareHull = hull - minimumHull;
	// Consider hull-only and pooled health, compensating for any reductions by disruption damage.
	return min(spareHull / hullDivisor, (spareHull + shields / (1. + disruption * .01)) / divisor);
}



// Get the hull fraction at which this ship is disabled.
double Ship::DisabledHull() const
{
	double hull = MaxHull();
	double minimumHull = MinimumHull();

	return (hull > 0. ? minimumHull / hull : 0.);
}



// Get the maximum shield and hull values of the ship, accounting for multipliers.
double Ship::MaxShields() const
{
	return attributes.Get("shields") * (1 + attributes.Get("shield multiplier"));
}


double Ship::MaxHull() const
{
	return attributes.Get("hull") * (1 + attributes.Get("hull multiplier"));
}



// Get the actual shield level of the ship.
double Ship::ShieldLevel() const
{
	return shields;
}



// Get how disrupted this ship's shields are.
double Ship::DisruptionLevel() const
{
	return disruption;
}



// Get the (absolute) amount of hull that needs to be damaged until the
// ship becomes disabled. Returns 0 if the ships hull is already below the
// disabled threshold.
double Ship::HullUntilDisabled() const
{
	// Ships become disabled when they surpass their minimum hull threshold,
	// not when they are directly on it, so account for this by adding a small amount
	// of hull above the current hull level.
	return max(0., hull + 0.25 - MinimumHull());
}



// Returns the remaining damage timer, for the damage overlay.
int Ship::DamageOverlayTimer() const
{
	return damageOverlayTimer;
}



const ShipJumpNavigation &Ship::JumpNavigation() const
{
	return navigation;
}



int Ship::JumpsRemaining(bool followParent) const
{
	// Make sure this ship has some sort of hyperdrive, and if so return how
	// many jumps it can make.
	double jumpFuel = 0.;
	if(!targetSystem && followParent)
	{
		// If this ship has no destination, the parent's substitutes for it,
		// but only if the location is reachable.
		auto p = GetParent();
		if(p)
			jumpFuel = navigation.JumpFuel(p->GetTargetSystem());
	}
	if(!jumpFuel)
		jumpFuel = navigation.JumpFuel(targetSystem);
	return jumpFuel ? fuel / jumpFuel : 0.;
}



bool Ship::NeedsFuel(bool followParent) const
{
	double jumpFuel = 0.;
	if(!targetSystem && followParent)
	{
		// If this ship has no destination, the parent's substitutes for it,
		// but only if the location is reachable.
		auto p = GetParent();
		if(p)
			jumpFuel = navigation.JumpFuel(p->GetTargetSystem());
	}
	if(!jumpFuel)
		jumpFuel = navigation.JumpFuel(targetSystem);
	return (fuel < jumpFuel) && (attributes.Get("fuel capacity") >= jumpFuel);
}



double Ship::JumpFuelMissing() const
{
	// Used for smart refueling: transfer only as much as really needed
	// includes checking if fuel cap is high enough at all
	double jumpFuel = navigation.JumpFuel(targetSystem);
	if(!jumpFuel || fuel > jumpFuel || jumpFuel > attributes.Get("fuel capacity"))
		return 0.;

	return jumpFuel - fuel;
}



// Get the heat level at idle.
double Ship::IdleHeat() const
{
	// This ship's cooling ability:
	double coolingEfficiency = CoolingEfficiency();
	double cooling = coolingEfficiency * attributes.Get("cooling");
	double activeCooling = coolingEfficiency * attributes.Get("active cooling");

	// Idle heat is the heat level where:
	// heat = heat - heat * diss + heatGen - cool - activeCool * heat / maxHeat
	// heat = heat - heat * (diss + activeCool / maxHeat) + (heatGen - cool)
	// heat * (diss + activeCool / maxHeat) = (heatGen - cool)
	double production = max(0., attributes.Get("heat generation") - cooling);
	double dissipation = HeatDissipation() + activeCooling / MaximumHeat();
	if(!dissipation) return production ? numeric_limits<double>::max() : 0;
	return production / dissipation;
}



// Get the heat dissipation, in heat units per heat unit per frame.
double Ship::HeatDissipation() const
{
	return .001 * attributes.Get("heat dissipation");
}



// Get the maximum heat level, in heat units (not temperature).
double Ship::MaximumHeat() const
{
	return MAXIMUM_TEMPERATURE * (cargo.Used() + attributes.Mass() + attributes.Get("heat capacity"));
}



// Calculate the multiplier for cooling efficiency.
double Ship::CoolingEfficiency() const
{
	// This is an S-curve where the efficiency is 100% if you have no outfits
	// that create "cooling inefficiency", and as that value increases the
	// efficiency stays high for a while, then drops off, then approaches 0.
	double x = attributes.Get("cooling inefficiency");
	return 2. + 2. / (1. + exp(x / -2.)) - 4. / (1. + exp(x / -4.));
}



int Ship::Crew() const
{
	return crew;
}



// Calculate the drag on this ship. The drag can be no greater than the mass.
double Ship::Drag() const
{
	double drag = attributes.Get("drag") / (1. + attributes.Get("drag reduction"));
	double mass = InertialMass();
	return drag >= mass ? mass : drag;
}



// Calculate the drag force that this ship experiences. The drag force is the drag
// divided by the mass, up to a value of 1.
double Ship::DragForce() const
{
	double drag = attributes.Get("drag") / (1. + attributes.Get("drag reduction"));
	double mass = InertialMass();
	return drag >= mass ? 1. : drag / mass;
}



int Ship::RequiredCrew() const
{
	if(attributes.Get("automaton"))
		return 0;

	// Drones do not need crew, but all other ships need at least one.
	return max<int>(1, attributes.Get("required crew"));
}



int Ship::CrewValue() const
{
	int crewEquivalent = attributes.Get("crew equivalent");
	if(attributes.Get("use crew equivalent as crew"))
		return crewEquivalent;
	return max(Crew(), RequiredCrew()) + crewEquivalent;
}



void Ship::AddCrew(int count)
{
	crew = min<int>(crew + count, attributes.Get("bunks"));
}



// Check if this is a ship that can be used as a flagship.
bool Ship::CanBeFlagship() const
{
	return RequiredCrew() && Crew() && !IsDisabled();
}



double Ship::Mass() const
{
	return carriedMass + cargo.Used() + attributes.Mass();
}



// Account for inertia reduction, which affects movement but has no effect on the ship's heat capacity.
double Ship::InertialMass() const
{
	return Mass() / (1. + attributes.Get("inertia reduction"));
}



double Ship::TurnRate() const
{
	return attributes.Get("turn") / InertialMass()
		* (1. + attributes.Get("turn multiplier"));
}



double Ship::Acceleration() const
{
	double thrust = attributes.Get("thrust");
	return (thrust ? thrust : attributes.Get("afterburner thrust")) / InertialMass()
		* (1. + attributes.Get("acceleration multiplier"));
}



double Ship::MaxVelocity() const
{
	// v * drag / mass == thrust / mass
	// v * drag == thrust
	// v = thrust / drag
	double thrust = attributes.Get("thrust");
	return (thrust ? thrust : attributes.Get("afterburner thrust")) / Drag();
}



double Ship::ReverseAcceleration() const
{
	return attributes.Get("reverse thrust") / InertialMass()
		* (1. + attributes.Get("acceleration multiplier"));
}



double Ship::MaxReverseVelocity() const
{
	return attributes.Get("reverse thrust") / Drag();
}



// This ship just got hit by a weapon. Take damage according to the
// DamageDealt from that weapon. The return value is a ShipEvent type,
// which may be a combination of PROVOKED, DISABLED, and DESTROYED.
// Create any target effects as sparks.
int Ship::TakeDamage(vector<Visual> &visuals, const DamageDealt &damage, const Government *sourceGovernment)
{
	damageOverlayTimer = TOTAL_DAMAGE_FRAMES;

	bool wasDisabled = IsDisabled();
	bool wasDestroyed = IsDestroyed();

	shields -= damage.Shield();
	if(damage.Shield() && !isDisabled)
	{
		int disabledDelay = attributes.Get("depleted shield delay");
		shieldDelay = max<int>(shieldDelay, (shields <= 0. && disabledDelay)
			? disabledDelay : attributes.Get("shield delay"));
	}
	hull -= damage.Hull();
	if(damage.Hull() && !isDisabled)
		hullDelay = max(hullDelay, static_cast<int>(attributes.Get("repair delay")));

	energy -= damage.Energy();
	heat += damage.Heat();
	fuel -= damage.Fuel();

	discharge += damage.Discharge();
	corrosion += damage.Corrosion();
	ionization += damage.Ion();
	scrambling += damage.Scrambling();
	burning += damage.Burn();
	leakage += damage.Leak();

	disruption += damage.Disruption();
	slowness += damage.Slowing();

	if(damage.HitForce())
		ApplyForce(damage.HitForce(), damage.GetWeapon().IsGravitational());

	// Prevent various stats from reaching unallowable values.
	hull = min(hull, MaxHull());
	shields = min(shields, MaxShields());
	// Weapons are allowed to overcharge a ship's energy or fuel, but code in Ship::DoGeneration()
	// will clamp it to a maximum value at the beginning of the next frame.
	energy = max(0., energy);
	fuel = max(0., fuel);
	heat = max(0., heat);

	// Recalculate the disabled ship check.
	isDisabled = true;
	isDisabled = IsDisabled();

	// Report what happened to this ship from this weapon.
	int type = 0;
	if(!wasDisabled && isDisabled)
	{
		type |= ShipEvent::DISABLE;
		hullDelay = max(hullDelay, static_cast<int>(attributes.Get("disabled repair delay")));
	}
	if(!wasDestroyed && IsDestroyed())
		type |= ShipEvent::DESTROY;

	// Inflicted heat damage may also disable a ship, but does not trigger a "DISABLE" event.
	if(heat > MaximumHeat())
	{
		isOverheated = true;
		isDisabled = true;
	}
	else if(heat < .9 * MaximumHeat())
		isOverheated = false;

	// If this ship did not consider itself an enemy of the ship that hit it,
	// it is now "provoked" against that government.
	if(sourceGovernment && !sourceGovernment->IsEnemy(government)
			&& !personality.IsPacifist() && (!personality.IsForbearing()
				|| ((damage.Shield() || damage.Discharge()) && Shields() < .9)
				|| ((damage.Hull() || damage.Corrosion()) && Hull() < .9)
				|| ((damage.Heat() || damage.Burn()) && isOverheated)
				|| ((damage.Energy() || damage.Ion()) && Energy() < 0.5)
				|| ((damage.Fuel() || damage.Leak()) && fuel < navigation.JumpFuel() * 2.)
				|| (damage.Scrambling() && CalculateJamChance(Energy(), scrambling) > 0.1)
				|| (damage.Slowing() && slowness > 10.)
				|| (damage.Disruption() && disruption > 100.)))
		type |= ShipEvent::PROVOKE;

	// Create target effect visuals, if there are any.
	for(const auto &effect : damage.GetWeapon().TargetEffects())
		CreateSparks(visuals, effect.first, effect.second * damage.Scaling());

	return type;
}



// Apply a force to this ship, accelerating it. This might be from a weapon
// impact, or from firing a weapon, for example.
void Ship::ApplyForce(const Point &force, bool gravitational)
{
	if(gravitational)
	{
		// Treat all ships as if they have a mass of 400. This prevents
		// gravitational hit force values from needing to be extremely
		// small in order to have a reasonable effect.
		acceleration += force / 400.;
		return;
	}

	double currentMass = InertialMass();
	if(!currentMass)
		return;

	acceleration += force / currentMass;
}



bool Ship::HasBays() const
{
	return !bays.empty();
}



// Check how many bays are not occupied at present. This does not check whether
// one of your escorts plans to use that bay.
int Ship::BaysFree(const string &category) const
{
	int count = 0;
	for(const Bay &bay : bays)
		count += (bay.category == category) && !bay.ship;
	return count;
}



// Check how many bays this ship has of a given category.
int Ship::BaysTotal(const string &category) const
{
	int count = 0;
	for(const Bay &bay : bays)
		count += (bay.category == category);
	return count;
}



// Check if this ship has a bay free for the given ship, and the bay is
// not reserved for one of its existing escorts.
bool Ship::CanCarry(const Ship &ship) const
{
	if(!HasBays() || !ship.CanBeCarried() || (IsYours() && !ship.IsYours()))
		return false;
	// Check only for the category that we are interested in.
	const string &category = ship.attributes.Category();

	int free = BaysTotal(category);
	if(!free)
		return false;

	for(const auto &it : escorts)
	{
		auto escort = it.lock();
		if(!escort)
			continue;
		if(escort == ship.shared_from_this())
			break;
		if(escort->attributes.Category() == category && !escort->IsDestroyed() &&
				(!IsYours() || (IsYours() && escort->IsYours())))
			--free;
		if(!free)
			break;
	}
	return (free > 0);
}



bool Ship::CanBeCarried() const
{
	return canBeCarried;
}



bool Ship::Carry(const shared_ptr<Ship> &ship)
{
	if(!ship || !ship->CanBeCarried() || ship->IsDisabled())
		return false;

	// Check only for the category that we are interested in.
	const string &category = ship->attributes.Category();

	// NPC ships should always transfer cargo. Player ships should only
	// transfer cargo if they set the AI preference.
	const bool shouldTransferCargo = !IsYours() || Preferences::Has("Fighters transfer cargo");

	for(Bay &bay : bays)
		if((bay.category == category) && !bay.ship)
		{
			bay.ship = ship;
			ship->SetSystem(nullptr);
			ship->SetPlanet(nullptr);
			ship->SetTargetSystem(nullptr);
			ship->SetTargetStellar(nullptr);
			ship->SetParent(shared_from_this());
			ship->isThrusting = false;
			ship->isReversing = false;
			ship->isSteering = false;
			ship->commands.Clear();

			// If this fighter collected anything in space, try to store it.
			if(shouldTransferCargo && cargo.Free() && !ship->Cargo().IsEmpty())
				ship->Cargo().TransferAll(cargo);

			// Return unused fuel and ammunition to the carrier, so they may
			// be used by the carrier or other fighters.
			ship->TransferFuel(ship->fuel, this);

			// Determine the ammunition the fighter can supply.
			auto restockable = ship->GetArmament().RestockableAmmo();
			auto toRestock = map<const Outfit *, int>{};
			for(auto &&ammo : restockable)
			{
				int count = ship->OutfitCount(ammo);
				if(count > 0)
					toRestock.emplace(ammo, count);
			}
			TransferAmmo(toRestock, *ship, *this);

			// Update the cached mass of the mothership.
			carriedMass += ship->Mass();
			return true;
		}
	return false;
}



void Ship::UnloadBays()
{
	for(Bay &bay : bays)
		if(bay.ship)
		{
			carriedMass -= bay.ship->Mass();
			bay.ship->SetSystem(currentSystem);
			bay.ship->SetPlanet(landingPlanet);
			bay.ship->UnmarkForRemoval();
			bay.ship.reset();
		}
}



const vector<Ship::Bay> &Ship::Bays() const
{
	return bays;
}



// Adjust the positions and velocities of any visible carried fighters or
// drones. If any are visible, return true.
bool Ship::PositionFighters() const
{
	bool hasVisible = false;
	for(const Bay &bay : bays)
		if(bay.ship && bay.side)
		{
			hasVisible = true;
			bay.ship->position = angle.Rotate(bay.point) * Zoom() + position;
			bay.ship->velocity = velocity;
			bay.ship->angle = angle + bay.facing;
			bay.ship->zoom = zoom;
		}
	return hasVisible;
}



CargoHold &Ship::Cargo()
{
	return cargo;
}



const CargoHold &Ship::Cargo() const
{
	return cargo;
}



// Display box effects from jettisoning this much cargo.
void Ship::Jettison(const string &commodity, int tons, bool wasAppeasing)
{
	cargo.Remove(commodity, tons);
	// Removing cargo will have changed the ship's mass, so the
	// jump navigation info may be out of date. Only do this for
	// player ships as to display correct information on the map.
	// Non-player ships will recalibrate before they jump.
	if(isYours)
		navigation.Recalibrate(*this);

	// Jettisoned cargo must carry some of the ship's heat with it. Otherwise
	// jettisoning cargo would increase the ship's temperature.
	heat -= tons * MAXIMUM_TEMPERATURE * Heat();

	const Government *notForGov = wasAppeasing ? GetGovernment() : nullptr;

	for( ; tons > 0; tons -= Flotsam::TONS_PER_BOX)
		jettisoned.emplace_back(new Flotsam(commodity, (Flotsam::TONS_PER_BOX < tons)
			? Flotsam::TONS_PER_BOX : tons, notForGov));
}



void Ship::Jettison(const Outfit *outfit, int count, bool wasAppeasing)
{
	if(count < 0)
		return;

	cargo.Remove(outfit, count);
	// Removing cargo will have changed the ship's mass, so the
	// jump navigation info may be out of date. Only do this for
	// player ships as to display correct information on the map.
	// Non-player ships will recalibrate before they jump.
	if(isYours)
		navigation.Recalibrate(*this);

	// Jettisoned cargo must carry some of the ship's heat with it. Otherwise
	// jettisoning cargo would increase the ship's temperature.
	double mass = outfit->Mass();
	heat -= count * mass * MAXIMUM_TEMPERATURE * Heat();

	const Government *notForGov = wasAppeasing ? GetGovernment() : nullptr;

	const int perBox = (mass <= 0.) ? count : (mass > Flotsam::TONS_PER_BOX)
		? 1 : static_cast<int>(Flotsam::TONS_PER_BOX / mass);
	while(count > 0)
	{
		jettisoned.emplace_back(new Flotsam(outfit, (perBox < count)
			? perBox : count, notForGov));
		count -= perBox;
	}
}



const Outfit &Ship::Attributes() const
{
	return attributes;
}



const Outfit &Ship::BaseAttributes() const
{
	return baseAttributes;
}



// Get outfit information.
const map<const Outfit *, int> &Ship::Outfits() const
{
	return outfits;
}



int Ship::OutfitCount(const Outfit *outfit) const
{
	auto it = outfits.find(outfit);
	return (it == outfits.end()) ? 0 : it->second;
}



// Add or remove outfits. (To remove, pass a negative number.)
void Ship::AddOutfit(const Outfit *outfit, int count)
{
	if(outfit && count)
	{
		auto it = outfits.find(outfit);
		int before = outfits.count(outfit);
		if(it == outfits.end())
			outfits[outfit] = count;
		else
		{
			it->second += count;
			if(!it->second)
				outfits.erase(it);
		}
		int after = outfits.count(outfit);
		attributes.Add(*outfit, count);
		if(outfit->IsWeapon())
		{
			armament.Add(outfit, count);
			// Only the player's ships make use of attraction and deterrence.
			if(isYours)
				deterrence = CalculateDeterrence();
		}

		if(outfit->Get("cargo space"))
		{
			cargo.SetSize(attributes.Get("cargo space"));
			// Only the player's ships make use of attraction and deterrence.
			if(isYours)
				attraction = CalculateAttraction();
		}
		if(outfit->Get("hull"))
			hull += outfit->Get("hull") * count;
		// If the added or removed outfit is a hyperdrive or jump drive, recalculate this
		// ship's jump navigation. Hyperdrives and jump drives of the same type don't stack,
		// so only do this if the outfit is either completely new or has been completely removed.
		if((outfit->Get("hyperdrive") || outfit->Get("jump drive")) && (!before || !after))
			navigation.Calibrate(*this);
		// Navigation may still need to be recalibrated depending on the drives a ship has.
		// Only do this for player ships as to display correct information on the map.
		// Non-player ships will recalibrate before they jump.
		else if(isYours)
			navigation.Recalibrate(*this);
	}
}



// Get the list of weapons.
Armament &Ship::GetArmament()
{
	return armament;
}



const vector<Hardpoint> &Ship::Weapons() const
{
	return armament.Get();
}



// Check if we are able to fire the given weapon (i.e. there is enough
// energy, ammo, and fuel to fire it).
bool Ship::CanFire(const Weapon *weapon) const
{
	if(!weapon || !weapon->IsWeapon())
		return false;

	if(weapon->Ammo())
	{
		auto it = outfits.find(weapon->Ammo());
		if(it == outfits.end() || it->second < weapon->AmmoUsage())
			return false;
	}

	if(energy < weapon->FiringEnergy() + weapon->RelativeFiringEnergy() * attributes.Get("energy capacity"))
		return false;
	if(fuel < weapon->FiringFuel() + weapon->RelativeFiringFuel() * attributes.Get("fuel capacity"))
		return false;
	// We do check hull, but we don't check shields. Ships can survive with all shields depleted.
	// Ships should not disable themselves, so we check if we stay above minimumHull.
	if(hull - MinimumHull() < weapon->FiringHull() + weapon->RelativeFiringHull() * MaxHull())
		return false;

	// If a weapon requires heat to fire, (rather than generating heat), we must
	// have enough heat to spare.
	if(heat < -(weapon->FiringHeat() + (!weapon->RelativeFiringHeat()
			? 0. : weapon->RelativeFiringHeat() * MaximumHeat())))
		return false;
	// Repeat this for various effects which shouldn't drop below 0.
	if(ionization < -weapon->FiringIon())
		return false;
	if(disruption < -weapon->FiringDisruption())
		return false;
	if(slowness < -weapon->FiringSlowing())
		return false;

	return true;
}



// Fire the given weapon (i.e. deduct whatever energy, ammo, hull, shields
// or fuel it uses and add whatever heat it generates). Assume that CanFire()
// is true.
void Ship::ExpendAmmo(const Weapon &weapon)
{
	// Compute this ship's initial capacities, in case the consumption of the ammunition outfit(s)
	// modifies them, so that relative costs are calculated based on the pre-firing state of the ship.
	const double relativeEnergyChange = weapon.RelativeFiringEnergy() * attributes.Get("energy capacity");
	const double relativeFuelChange = weapon.RelativeFiringFuel() * attributes.Get("fuel capacity");
	const double relativeHeatChange = !weapon.RelativeFiringHeat() ? 0. : weapon.RelativeFiringHeat() * MaximumHeat();
	const double relativeHullChange = weapon.RelativeFiringHull() * MaxHull();
	const double relativeShieldChange = weapon.RelativeFiringShields() * MaxShields();

	if(const Outfit *ammo = weapon.Ammo())
	{
		// Some amount of the ammunition mass to be removed from the ship carries thermal energy.
		// A realistic fraction applicable to all cases cannot be computed, so assume 50%.
		heat -= weapon.AmmoUsage() * .5 * ammo->Mass() * MAXIMUM_TEMPERATURE * Heat();
		AddOutfit(ammo, -weapon.AmmoUsage());
		// Recalculate the AI to account for the loss of this weapon.
		if(!OutfitCount(ammo) && ammo->AmmoUsage())
			aiCache.Calibrate(*this);
	}

	energy -= weapon.FiringEnergy() + relativeEnergyChange;
	fuel -= weapon.FiringFuel() + relativeFuelChange;
	heat += weapon.FiringHeat() + relativeHeatChange;
	shields -= weapon.FiringShields() + relativeShieldChange;

	// Since weapons fire from within the shields, hull and "status" damages are dealt in full.
	hull -= weapon.FiringHull() + relativeHullChange;
	ionization += weapon.FiringIon();
	scrambling += weapon.FiringScramble();
	disruption += weapon.FiringDisruption();
	slowness += weapon.FiringSlowing();
	discharge += weapon.FiringDischarge();
	corrosion += weapon.FiringCorrosion();
	leakage += weapon.FiringLeak();
	burning += weapon.FiringBurn();
}



// Each ship can have a target system (to travel to), a target planet (to
// land on) and a target ship (to move to, and attack if hostile).
shared_ptr<Ship> Ship::GetTargetShip() const
{
	return targetShip.lock();
}



shared_ptr<Ship> Ship::GetShipToAssist() const
{
	return shipToAssist.lock();
}



const StellarObject *Ship::GetTargetStellar() const
{
	return targetPlanet;
}



const System *Ship::GetTargetSystem() const
{
	return (targetSystem == currentSystem) ? nullptr : targetSystem;
}



// Mining target.
shared_ptr<Minable> Ship::GetTargetAsteroid() const
{
	return targetAsteroid.lock();
}



shared_ptr<Flotsam> Ship::GetTargetFlotsam() const
{
	return targetFlotsam.lock();
}



const set<const Flotsam *> &Ship::GetTractorFlotsam() const
{
	return tractorFlotsam;
}



void Ship::SetFleeing(bool fleeing)
{
	isFleeing = fleeing;
}



// Set this ship's targets.
void Ship::SetTargetShip(const shared_ptr<Ship> &ship)
{
	if(ship != GetTargetShip())
	{
		targetShip = ship;
		// When you change targets, clear your scanning records.
		cargoScan = 0.;
		outfitScan = 0.;
	}
	targetAsteroid.reset();
}



void Ship::SetShipToAssist(const shared_ptr<Ship> &ship)
{
	shipToAssist = ship;
}



void Ship::SetTargetStellar(const StellarObject *object)
{
	targetPlanet = object;
}



void Ship::SetTargetSystem(const System *system)
{
	targetSystem = system;
}



// Mining target.
void Ship::SetTargetAsteroid(const shared_ptr<Minable> &asteroid)
{
	targetAsteroid = asteroid;
	targetShip.reset();
}



void Ship::SetTargetFlotsam(const shared_ptr<Flotsam> &flotsam)
{
	targetFlotsam = flotsam;
}



void Ship::SetParent(const shared_ptr<Ship> &ship)
{
	shared_ptr<Ship> oldParent = parent.lock();
	if(oldParent)
		oldParent->RemoveEscort(*this);

	parent = ship;
	if(ship)
		ship->AddEscort(*this);
}



bool Ship::CanPickUp(const Flotsam &flotsam) const
{
	if(this == flotsam.Source())
		return false;
	if(government == flotsam.SourceGovernment() && (!personality.Harvests() || personality.IsAppeasing()))
		return false;
	return cargo.Free() >= flotsam.UnitSize();
}



shared_ptr<Ship> Ship::GetParent() const
{
	return parent.lock();
}



const vector<weak_ptr<Ship>> &Ship::GetEscorts() const
{
	return escorts;
}



int Ship::GetLingerSteps() const
{
	return lingerSteps;
}



void Ship::Linger()
{
	++lingerSteps;
}



// Check if this ship has been in a different system from the player for so
// long that it should be "forgotten." Also eliminate ships that have no
// system set because they just entered a fighter bay. Clear the hyperspace
// targets of ships that can't enter hyperspace.
bool Ship::StepFlags()
{
	forget += !isInSystem;
	isThrusting = false;
	isReversing = false;
	isSteering = false;
	steeringDirection = 0.;
	if((!isSpecial && forget >= 1000) || !currentSystem)
	{
		MarkForRemoval();
		return true;
	}
	isInSystem = false;
	if(!fuel || !(navigation.HasHyperdrive() || navigation.HasJumpDrive()))
		hyperspaceSystem = nullptr;
	return false;
}



// Step ship destruction logic. Returns 1 if the ship has been destroyed, -1 if it is being
// destroyed, or 0 otherwise.
int Ship::StepDestroyed(vector<Visual> &visuals, list<shared_ptr<Flotsam>> &flotsam)
{
	if(!IsDestroyed())
		return 0;

	// Make sure the shields are zero, as well as the hull.
	shields = 0.;

	// Once we've created enough little explosions, die.
	if(explosionCount == explosionTotal || forget)
	{
		if(IsYours() && Preferences::Has("Extra fleet status messages"))
			Messages::Add("Your ship \"" + Name() + "\" has been destroyed.", Messages::Importance::Highest);

		if(!forget)
		{
			const Effect *effect = GameData::Effects().Get("smoke");
			double size = Width() + Height();
			double scale = .03 * size + .5;
			double radius = .2 * size;
			int debrisCount = attributes.Mass() * .07;

			// Estimate how many new visuals will be added during destruction.
			visuals.reserve(visuals.size() + debrisCount + explosionTotal + finalExplosions.size());

			for(int i = 0; i < debrisCount; ++i)
			{
				Angle angle = Angle::Random();
				Point effectVelocity = velocity + angle.Unit() * (scale * Random::Real());
				Point effectPosition = position + radius * angle.Unit();

				visuals.emplace_back(*effect, std::move(effectPosition), std::move(effectVelocity), std::move(angle));
			}

			for(unsigned i = 0; i < explosionTotal / 2; ++i)
				CreateExplosion(visuals, true);
			for(const auto &it : finalExplosions)
				visuals.emplace_back(*it.first, position, velocity, angle);
			// For everything in this ship's cargo hold there is a 25% chance
			// that it will survive as flotsam.
			for(const auto &it : cargo.Commodities())
				Jettison(it.first, Random::Binomial(it.second, .25));
			for(const auto &it : cargo.Outfits())
				Jettison(it.first, Random::Binomial(it.second, .25));
			// Ammunition has a default 5% chance to survive as flotsam.
			for(const auto &it : outfits)
			{
				double flotsamChance = it.first->Get("flotsam chance");
				if(flotsamChance > 0.)
					Jettison(it.first, Random::Binomial(it.second, flotsamChance));
				// 0 valued 'flotsamChance' means default, which is 5% for ammunition.
				// At this point, negative values are the only non-zero values possible.
				// Negative values override the default chance for ammunition
				// so the outfit cannot be dropped as flotsam.
				else if(it.first->Category() == "Ammunition" && !flotsamChance)
					Jettison(it.first, Random::Binomial(it.second, .05));
			}
			for(shared_ptr<Flotsam> &it : jettisoned)
				it->Place(*this);
			flotsam.splice(flotsam.end(), jettisoned);

			// Any ships that failed to launch from this ship are destroyed.
			for(Bay &bay : bays)
				if(bay.ship)
					bay.ship->Destroy();
		}
		energy = 0.;
		heat = 0.;
		ionization = 0.;
		scrambling = 0.;
		fuel = 0.;
		velocity = Point();
		MarkForRemoval();
		return 1;
	}

	// If the ship is dead, it first creates explosions at an increasing
	// rate, then disappears in one big explosion.
	++explosionRate;
	if(Random::Int(1024) < explosionRate)
		CreateExplosion(visuals);

	// Handle hull "leaks."
	for(const Leak &leak : leaks)
		if(GetMask().IsLoaded() && leak.openPeriod > 0 && !Random::Int(leak.openPeriod))
		{
			activeLeaks.push_back(leak);
			const auto &outlines = GetMask().Outlines();
			const vector<Point> &outline = outlines[Random::Int(outlines.size())];
			int i = Random::Int(outline.size() - 1);

			// Position the leak along the outline of the ship, facing "outward."
			activeLeaks.back().location = (outline[i] + outline[i + 1]) * .5;
			activeLeaks.back().angle = Angle(outline[i] - outline[i + 1]) + Angle(90.);
		}
	for(Leak &leak : activeLeaks)
		if(leak.effect)
		{
			// Leaks always "flicker" every other frame.
			if(Random::Int(2))
				visuals.emplace_back(*leak.effect,
					angle.Rotate(leak.location) + position,
					velocity,
					leak.angle + angle);

			if(leak.closePeriod > 0 && !Random::Int(leak.closePeriod))
				leak.effect = nullptr;
		}
	return -1;
}



// Generate energy, heat, etc. (This is called by Move().)
void Ship::DoGeneration()
{
	// First, allow any carried ships to do their own generation.
	for(const Bay &bay : bays)
		if(bay.ship)
			bay.ship->DoGeneration();

	// Shield and hull recharge. This uses whatever energy is left over from the
	// previous frame, so that it will not steal energy from movement, etc.
	if(!isDisabled)
	{
		// Priority of repairs:
		// 1. Ship's own hull
		// 2. Ship's own shields
		// 3. Hull of carried fighters
		// 4. Shields of carried fighters
		// 5. Transfer of excess energy and fuel to carried fighters.

		const double hullAvailable = (attributes.Get("hull repair rate")
			+ (hullDelay ? 0 : attributes.Get("delayed hull repair rate")))
			* (1. + attributes.Get("hull repair multiplier"));
		const double hullEnergy = (attributes.Get("hull energy")
			+ (hullDelay ? 0 : attributes.Get("delayed hull energy")))
			* (1. + attributes.Get("hull energy multiplier")) / hullAvailable;
		const double hullFuel = (attributes.Get("hull fuel")
			+ (hullDelay ? 0 : attributes.Get("delayed hull fuel")))
			* (1. + attributes.Get("hull fuel multiplier")) / hullAvailable;
		const double hullHeat = (attributes.Get("hull heat")
			+ (hullDelay ? 0 : attributes.Get("delayed hull heat")))
			* (1. + attributes.Get("hull heat multiplier")) / hullAvailable;
		double hullRemaining = hullAvailable;
		DoRepair(hull, hullRemaining, MaxHull(),
			energy, hullEnergy, fuel, hullFuel, heat, hullHeat);

		const double shieldsAvailable = (attributes.Get("shield generation")
			+ (shieldDelay ? 0 : attributes.Get("delayed shield generation")))
			* (1. + attributes.Get("shield generation multiplier"));
		const double shieldsEnergy = (attributes.Get("shield energy")
			+ (shieldDelay ? 0 : attributes.Get("delayed shield energy")))
			* (1. + attributes.Get("shield energy multiplier")) / shieldsAvailable;
		const double shieldsFuel = (attributes.Get("shield fuel")
			+ (shieldDelay ? 0 : attributes.Get("delayed shield fuel")))
			* (1. + attributes.Get("shield fuel multiplier")) / shieldsAvailable;
		const double shieldsHeat = (attributes.Get("shield heat")
			+ (shieldDelay ? 0 : attributes.Get("delayed shield heat")))
			* (1. + attributes.Get("shield heat multiplier")) / shieldsAvailable;
		double shieldsRemaining = shieldsAvailable;
		DoRepair(shields, shieldsRemaining, MaxShields(),
			energy, shieldsEnergy, fuel, shieldsFuel, heat, shieldsHeat);

		if(!bays.empty())
		{
			// If this ship is carrying fighters, determine their repair priority.
			vector<pair<double, Ship *>> carried;
			for(const Bay &bay : bays)
				if(bay.ship)
					carried.emplace_back(1. - bay.ship->Health(), bay.ship.get());
			sort(carried.begin(), carried.end(), (isYours && Preferences::Has(FIGHTER_REPAIR))
				// Players may use a parallel strategy, to launch fighters in waves.
				? [] (const pair<double, Ship *> &lhs, const pair<double, Ship *> &rhs)
					{ return lhs.first > rhs.first; }
				// The default strategy is to prioritize the healthiest ship first, in
				// order to get fighters back out into the battle as soon as possible.
				: [] (const pair<double, Ship *> &lhs, const pair<double, Ship *> &rhs)
					{ return lhs.first < rhs.first; }
			);

			// Apply shield and hull repair to carried fighters.
			for(const pair<double, Ship *> &it : carried)
			{
				Ship &ship = *it.second;
				if(!hullDelay)
					DoRepair(ship.hull, hullRemaining, ship.MaxHull(),
						energy, hullEnergy, heat, hullHeat, fuel, hullFuel);
				if(!shieldDelay)
					DoRepair(ship.shields, shieldsRemaining, ship.MaxShields(),
						energy, shieldsEnergy, heat, shieldsHeat, fuel, shieldsFuel);
			}

			// Now that there is no more need to use energy for hull and shield
			// repair, if there is still excess energy, transfer it.
			double energyRemaining = energy - attributes.Get("energy capacity");
			double fuelRemaining = fuel - attributes.Get("fuel capacity");
			for(const pair<double, Ship *> &it : carried)
			{
				Ship &ship = *it.second;
				if(energyRemaining > 0.)
					DoRepair(ship.energy, energyRemaining, ship.attributes.Get("energy capacity"));
				if(fuelRemaining > 0.)
					DoRepair(ship.fuel, fuelRemaining, ship.attributes.Get("fuel capacity"));
			}

			// Carried ships can recharge energy from their parent's batteries,
			// if they are preparing for deployment.
			for(const pair<double, Ship *> &it : carried)
			{
				Ship &ship = *it.second;
				if(ship.HasDeployOrder())
					DoRepair(ship.energy, energy, ship.attributes.Get("energy capacity"));
			}
		}
		// Decrease the shield and hull delays by 1 now that shield generation
		// and hull repair have been skipped over.
		shieldDelay = max(0, shieldDelay - 1);
		hullDelay = max(0, hullDelay - 1);
	}

	// Handle ionization effects, etc.
	shields -= discharge;
	hull -= corrosion;
	energy -= ionization;
	fuel -= leakage;
	heat += burning;
	// TODO: Mothership gives status resistance to carried ships?
	if(ionization)
	{
		double ionResistance = attributes.Get("ion resistance");
		double ionEnergy = attributes.Get("ion resistance energy") / ionResistance;
		double ionFuel = attributes.Get("ion resistance fuel") / ionResistance;
		double ionHeat = attributes.Get("ion resistance heat") / ionResistance;
		DoStatusEffect(isDisabled, ionization, ionResistance,
			energy, ionEnergy, fuel, ionFuel, heat, ionHeat);
	}

	if(scrambling)
	{
		double scramblingResistance = attributes.Get("scramble resistance");
		double scramblingEnergy = attributes.Get("scramble resistance energy") / scramblingResistance;
		double scramblingFuel = attributes.Get("scramble resistance fuel") / scramblingResistance;
		double scramblingHeat = attributes.Get("scramble resistance heat") / scramblingResistance;
		DoStatusEffect(isDisabled, scrambling, scramblingResistance,
			energy, scramblingEnergy, fuel, scramblingFuel, heat, scramblingHeat);
	}

	if(disruption)
	{
		double disruptionResistance = attributes.Get("disruption resistance");
		double disruptionEnergy = attributes.Get("disruption resistance energy") / disruptionResistance;
		double disruptionFuel = attributes.Get("disruption resistance fuel") / disruptionResistance;
		double disruptionHeat = attributes.Get("disruption resistance heat") / disruptionResistance;
		DoStatusEffect(isDisabled, disruption, disruptionResistance,
			energy, disruptionEnergy, fuel, disruptionFuel, heat, disruptionHeat);
	}

	if(slowness)
	{
		double slowingResistance = attributes.Get("slowing resistance");
		double slowingEnergy = attributes.Get("slowing resistance energy") / slowingResistance;
		double slowingFuel = attributes.Get("slowing resistance fuel") / slowingResistance;
		double slowingHeat = attributes.Get("slowing resistance heat") / slowingResistance;
		DoStatusEffect(isDisabled, slowness, slowingResistance,
			energy, slowingEnergy, fuel, slowingFuel, heat, slowingHeat);
	}

	if(discharge)
	{
		double dischargeResistance = attributes.Get("discharge resistance");
		double dischargeEnergy = attributes.Get("discharge resistance energy") / dischargeResistance;
		double dischargeFuel = attributes.Get("discharge resistance fuel") / dischargeResistance;
		double dischargeHeat = attributes.Get("discharge resistance heat") / dischargeResistance;
		DoStatusEffect(isDisabled, discharge, dischargeResistance,
			energy, dischargeEnergy, fuel, dischargeFuel, heat, dischargeHeat);
	}

	if(corrosion)
	{
		double corrosionResistance = attributes.Get("corrosion resistance");
		double corrosionEnergy = attributes.Get("corrosion resistance energy") / corrosionResistance;
		double corrosionFuel = attributes.Get("corrosion resistance fuel") / corrosionResistance;
		double corrosionHeat = attributes.Get("corrosion resistance heat") / corrosionResistance;
		DoStatusEffect(isDisabled, corrosion, corrosionResistance,
			energy, corrosionEnergy, fuel, corrosionFuel, heat, corrosionHeat);
	}

	if(leakage)
	{
		double leakResistance = attributes.Get("leak resistance");
		double leakEnergy = attributes.Get("leak resistance energy") / leakResistance;
		double leakFuel = attributes.Get("leak resistance fuel") / leakResistance;
		double leakHeat = attributes.Get("leak resistance heat") / leakResistance;
		DoStatusEffect(isDisabled, leakage, leakResistance,
			energy, leakEnergy, fuel, leakFuel, heat, leakHeat);
	}

	if(burning)
	{
		double burnResistance = attributes.Get("burn resistance");
		double burnEnergy = attributes.Get("burn resistance energy") / burnResistance;
		double burnFuel = attributes.Get("burn resistance fuel") / burnResistance;
		double burnHeat = attributes.Get("burn resistance heat") / burnResistance;
		DoStatusEffect(isDisabled, burning, burnResistance,
			energy, burnEnergy, fuel, burnFuel, heat, burnHeat);
	}

	// When ships recharge, what actually happens is that they can exceed their
	// maximum capacity for the rest of the turn, but must be clamped to the
	// maximum here before they gain more. This is so that, for example, a ship
	// with no batteries but a good generator can still move.
	energy = min(energy, attributes.Get("energy capacity"));
	fuel = min(fuel, attributes.Get("fuel capacity"));

	heat -= heat * HeatDissipation();
	if(heat > MaximumHeat())
	{
		isOverheated = true;
		double heatRatio = Heat() / (1. + attributes.Get("overheat damage threshold"));
		if(heatRatio > 1.)
			hull -= attributes.Get("overheat damage rate") * heatRatio;
	}
	else if(heat < .9 * MaximumHeat())
		isOverheated = false;

	double maxShields = MaxShields();
	shields = min(shields, maxShields);
	double maxHull = MaxHull();
	hull = min(hull, maxHull);

	isDisabled = isOverheated || hull < MinimumHull() || (!crew && RequiredCrew());

	// Update ship supply levels.
	if(isDisabled)
		PauseAnimation();
	else
	{
		// Ramscoops work much better when close to the system center.
		// Carried fighters can't collect fuel or energy this way.
		if(currentSystem)
		{
			double scale = .2 + 1.8 / (.001 * position.Length() + 1);
			fuel += currentSystem->RamscoopFuel(attributes.Get("ramscoop"), scale);

			double solarScaling = currentSystem->SolarPower() * scale;
			energy += solarScaling * attributes.Get("solar collection");
			heat += solarScaling * attributes.Get("solar heat");
		}

		double coolingEfficiency = CoolingEfficiency();
		energy += attributes.Get("energy generation") - attributes.Get("energy consumption");
		fuel += attributes.Get("fuel generation");
		heat += attributes.Get("heat generation");
		heat -= coolingEfficiency * attributes.Get("cooling");

		// Convert fuel into energy and heat only when the required amount of fuel is available.
		if(attributes.Get("fuel consumption") <= fuel)
		{
			fuel -= attributes.Get("fuel consumption");
			energy += attributes.Get("fuel energy");
			heat += attributes.Get("fuel heat");
		}

		// Apply active cooling. The fraction of full cooling to apply equals
		// your ship's current fraction of its maximum temperature.
		double activeCooling = coolingEfficiency * attributes.Get("active cooling");
		if(activeCooling > 0. && heat > 0. && energy >= 0.)
		{
			// Handle the case where "active cooling"
			// does not require any energy.
			double coolingEnergy = attributes.Get("cooling energy");
			if(coolingEnergy)
			{
				double spentEnergy = min(energy, coolingEnergy * min(1., Heat()));
				heat -= activeCooling * spentEnergy / coolingEnergy;
				energy -= spentEnergy;
			}
			else
				heat -= activeCooling * min(1., Heat());
		}
	}

	// Don't allow any levels to drop below zero.
	shields = max(0., shields);
	energy = max(0., energy);
	fuel = max(0., fuel);
	heat = max(0., heat);
}



void Ship::DoPassiveEffects(vector<Visual> &visuals, list<shared_ptr<Flotsam>> &flotsam)
{
	// Adjust the error in the pilot's targeting.
	personality.UpdateConfusion(firingCommands.IsFiring());

	// Handle ionization effects, etc.
	if(ionization)
		CreateSparks(visuals, "ion spark", ionization * .05);
	if(scrambling)
		CreateSparks(visuals, "scramble spark", scrambling * .05);
	if(disruption)
		CreateSparks(visuals, "disruption spark", disruption * .1);
	if(slowness)
		CreateSparks(visuals, "slowing spark", slowness * .1);
	if(discharge)
		CreateSparks(visuals, "discharge spark", discharge * .1);
	if(corrosion)
		CreateSparks(visuals, "corrosion spark", corrosion * .1);
	if(leakage)
		CreateSparks(visuals, "leakage spark", leakage * .1);
	if(burning)
		CreateSparks(visuals, "burning spark", burning * .1);
}



void Ship::DoJettison(list<shared_ptr<Flotsam>> &flotsam)
{
	// Jettisoned cargo effects (only for ships in the current system).
	if(!jettisoned.empty() && !forget)
	{
		jettisoned.front()->Place(*this);
		flotsam.splice(flotsam.end(), jettisoned, jettisoned.begin());
	}
}



void Ship::DoCloakDecision()
{
	if(isInvisible)
		return;

	// If you are forced to decloak (e.g. by running out of fuel) you can't
	// initiate cloaking again until you are fully decloaked.
	if(!cloak)
		cloakDisruption = max(0., cloakDisruption - 1.);

	double cloakingSpeed = attributes.Get("cloak");
	bool canCloak = (!isDisabled && cloakingSpeed > 0. && !cloakDisruption
		&& fuel >= attributes.Get("cloaking fuel")
		&& energy >= attributes.Get("cloaking energy"));

	if(commands.Has(Command::CLOAK) && canCloak)
	{
		cloak = min(1., cloak + cloakingSpeed);
		fuel -= attributes.Get("cloaking fuel");
		energy -= attributes.Get("cloaking energy");
		heat += attributes.Get("cloaking heat");
	}
	else if(cloakingSpeed)
	{
		cloak = max(0., cloak - cloakingSpeed);
		// If you're trying to cloak but are unable to (too little energy or
		// fuel) you're forced to decloak fully for one frame before you can
		// engage cloaking again.
		if(commands.Has(Command::CLOAK))
			cloakDisruption = max(cloakDisruption, 1.);
	}
	else
		cloak = 0.;
}



bool Ship::DoHyperspaceLogic(vector<Visual> &visuals)
{
	if(!hyperspaceSystem && !hyperspaceCount)
		return false;

	// Don't apply external acceleration while jumping.
	acceleration = Point();

	// Enter hyperspace.
	int direction = hyperspaceSystem ? 1 : -1;
	hyperspaceCount += direction;
	// Number of frames it takes to enter or exit hyperspace.
	static const int HYPER_C = 100;
	// Rate the ship accelerate and slow down when exiting hyperspace.
	static const double HYPER_A = 2.;
	static const double HYPER_D = 1000.;
	if(hyperspaceSystem)
		fuel -= hyperspaceFuelCost / HYPER_C;

	// Create the particle effects for the jump drive. This may create 100
	// or more particles per ship per turn at the peak of the jump.
	if(isUsingJumpDrive && !forget)
	{
		double sparkAmount = hyperspaceCount * Width() * Height() * .000006;
		const map<const Effect *, int> &jumpEffects = attributes.JumpEffects();
		if(jumpEffects.empty())
			CreateSparks(visuals, "jump drive", sparkAmount);
		else
		{
			// Spread the amount of particle effects created among all jump effects.
			sparkAmount /= jumpEffects.size();
			for(const auto &effect : jumpEffects)
				CreateSparks(visuals, effect.first, sparkAmount);
		}
	}

	if(hyperspaceCount == HYPER_C)
	{
		SetSystem(hyperspaceSystem);
		hyperspaceSystem = nullptr;
		targetSystem = nullptr;
		// Check if the target planet is in the destination system or not.
		const Planet *planet = (targetPlanet ? targetPlanet->GetPlanet() : nullptr);
		if(!planet || planet->IsWormhole() || !planet->IsInSystem(currentSystem))
			targetPlanet = nullptr;
		// Check if your parent has a target planet in this system.
		shared_ptr<Ship> parent = GetParent();
		if(!targetPlanet && parent && parent->targetPlanet)
		{
			planet = parent->targetPlanet->GetPlanet();
			if(planet && !planet->IsWormhole() && planet->IsInSystem(currentSystem))
				targetPlanet = parent->targetPlanet;
		}
		direction = -1;

		// If you have a target planet in the destination system, exit
		// hyperspace aimed at it. Otherwise, target the first planet that
		// has a spaceport.
		Point target;
		// Except when you arrive at an extra distance from the target,
		// in that case always use the system-center as target.
		double extraArrivalDistance = isUsingJumpDrive
			? currentSystem->ExtraJumpArrivalDistance() : currentSystem->ExtraHyperArrivalDistance();

		if(extraArrivalDistance == 0)
		{
			if(targetPlanet)
				target = targetPlanet->Position();
			else
			{
				for(const StellarObject &object : currentSystem->Objects())
					if(object.HasSprite() && object.HasValidPlanet()
							&& object.GetPlanet()->HasServices())
					{
						target = object.Position();
						break;
					}
			}
		}

		if(isUsingJumpDrive)
		{
			position = target + Angle::Random().Unit() * (300. * (Random::Real() + 1.) + extraArrivalDistance);
			return true;
		}

		// Have all ships exit hyperspace at the same distance so that
		// your escorts always stay with you.
		double distance = (HYPER_C * HYPER_C) * .5 * HYPER_A + HYPER_D;
		distance += extraArrivalDistance;
		position = (target - distance * angle.Unit());
		position += hyperspaceOffset;
		// Make sure your velocity is in exactly the direction you are
		// traveling in, so that when you decelerate there will not be a
		// sudden shift in direction at the end.
		velocity = velocity.Length() * angle.Unit();
	}
	if(!isUsingJumpDrive)
	{
		velocity += (HYPER_A * direction) * angle.Unit();
		if(!hyperspaceSystem)
		{
			// Exit hyperspace far enough from the planet to be able to land.
			// This does not take drag into account, so it is always an over-
			// estimate of how long it will take to stop.
			// We start decelerating after rotating about 150 degrees (that
			// is, about acos(.8) from the proper angle). So:
			// Stopping distance = .5*a*(v/a)^2 + (150/turn)*v.
			// Exit distance = HYPER_D + .25 * v^2 = stopping distance.
			double exitV = max(HYPER_A, MaxVelocity());
			double a = (.5 / Acceleration() - .25);
			double b = 150. / TurnRate();
			double discriminant = b * b - 4. * a * -HYPER_D;
			if(discriminant > 0.)
			{
				double altV = (-b + sqrt(discriminant)) / (2. * a);
				if(altV > 0. && altV < exitV)
					exitV = altV;
			}
			// If current velocity is less than or equal to targeted velocity
			// consider the hyperspace exit done.
			const Point facingUnit = angle.Unit();
			if(velocity.Dot(facingUnit) <= exitV)
			{
				velocity = facingUnit * exitV;
				hyperspaceCount = 0;
			}
		}
	}
	position += velocity;
	if(GetParent() && GetParent()->currentSystem == currentSystem)
	{
		hyperspaceOffset = position - GetParent()->position;
		double length = hyperspaceOffset.Length();
		if(length > 1000.)
			hyperspaceOffset *= 1000. / length;
	}

	return true;
}



bool Ship::DoLandingLogic()
{
	if(!landingPlanet && zoom >= 1.f)
		return false;

	// Don't apply external acceleration while landing.
	acceleration = Point();

	// If a ship was disabled at the very moment it began landing, do not
	// allow it to continue landing.
	if(isDisabled)
		landingPlanet = nullptr;

	float landingSpeed = attributes.Get("landing speed");
	landingSpeed = landingSpeed > 0 ? landingSpeed : .02f;
	// Special ships do not disappear forever when they land; they
	// just slowly refuel.
	if(landingPlanet && zoom)
	{
		// Move the ship toward the center of the planet while landing.
		if(GetTargetStellar())
			position = .97 * position + .03 * GetTargetStellar()->Position();
		zoom -= landingSpeed;
		if(zoom < 0.f)
		{
			// If this is not a special ship, it ceases to exist when it
			// lands on a true planet. If this is a wormhole, the ship is
			// instantly transported.
			if(landingPlanet->IsWormhole())
			{
				SetSystem(&landingPlanet->GetWormhole()->WormholeDestination(*currentSystem));
				for(const StellarObject &object : currentSystem->Objects())
					if(object.GetPlanet() == landingPlanet)
						position = object.Position();
				SetTargetStellar(nullptr);
				SetTargetSystem(nullptr);
				landingPlanet = nullptr;
			}
			else if(!isSpecial || personality.IsFleeing())
			{
				MarkForRemoval();
				return true;
			}

			zoom = 0.f;
		}
	}
	// Only refuel if this planet has a spaceport.
	else if(fuel >= attributes.Get("fuel capacity")
			|| !landingPlanet || !landingPlanet->GetPort().CanRecharge(Port::RechargeType::Fuel))
	{
		zoom = min(1.f, zoom + landingSpeed);
		SetTargetStellar(nullptr);
		landingPlanet = nullptr;
	}
	else
		fuel = min(fuel + 1., attributes.Get("fuel capacity"));

	// Move the ship at the velocity it had when it began landing, but
	// scaled based on how small it is now.
	if(zoom > 0.f)
		position += velocity * zoom;

	return true;
}



void Ship::DoInitializeMovement()
{
	// If you're disabled, you can't initiate landing or jumping.
	if(isDisabled)
		return;

	if(commands.Has(Command::LAND) && CanLand())
		landingPlanet = GetTargetStellar()->GetPlanet();
	else if(commands.Has(Command::JUMP) && IsReadyToJump())
	{
		hyperspaceSystem = GetTargetSystem();
		pair<JumpType, double> jumpUsed = navigation.GetCheapestJumpType(hyperspaceSystem);
		isUsingJumpDrive = (jumpUsed.first == JumpType::JUMP_DRIVE);
		hyperspaceFuelCost = jumpUsed.second;
	}
}



void Ship::StepPilot()
{
	int requiredCrew = RequiredCrew();

	if(pilotError)
		--pilotError;
	else if(pilotOkay)
		--pilotOkay;
	else if(isDisabled)
	{
		// If the ship is disabled, don't show a warning message due to missing crew.
	}
	else if(requiredCrew && static_cast<int>(Random::Int(requiredCrew)) >= Crew())
	{
		pilotError = 30;
		if(isYours || (personality.IsEscort() && Preferences::Has("Extra fleet status messages")))
		{
			if(parent.lock())
				Messages::Add("The " + name + " is moving erratically because there are not enough crew to pilot it."
					, Messages::Importance::Low);
			else
				Messages::Add("Your ship is moving erratically because you do not have enough crew to pilot it."
					, Messages::Importance::Low);
		}
	}
	else
		pilotOkay = 30;
}



<<<<<<< HEAD
const FormationPattern *Ship::GetFormationPattern() const
{
	return formationPattern;
}



void Ship::SetFleeing(bool fleeing)
=======
// This ship is not landing or entering hyperspace. So, move it. If it is
// disabled, all it can do is slow down to a stop.
void Ship::DoMovement(bool &isUsingAfterburner)
>>>>>>> e57e8e47
{
	isUsingAfterburner = false;

	double mass = InertialMass();
	double dragForce = DragForce();
	double slowMultiplier = 1. / (1. + slowness * .05);

	if(isDisabled)
		velocity *= 1. - dragForce;
	else if(!pilotError)
	{
		if(commands.Turn())
		{
			// Check if we are able to turn.
			double cost = attributes.Get("turning energy");
			if(cost > 0. && energy < cost * fabs(commands.Turn()))
				commands.SetTurn(copysign(energy / cost, commands.Turn()));

			cost = attributes.Get("turning shields");
			if(cost > 0. && shields < cost * fabs(commands.Turn()))
				commands.SetTurn(copysign(shields / cost, commands.Turn()));

			cost = attributes.Get("turning hull");
			if(cost > 0. && hull < cost * fabs(commands.Turn()))
				commands.SetTurn(copysign(hull / cost, commands.Turn()));

			cost = attributes.Get("turning fuel");
			if(cost > 0. && fuel < cost * fabs(commands.Turn()))
				commands.SetTurn(copysign(fuel / cost, commands.Turn()));

			cost = -attributes.Get("turning heat");
			if(cost > 0. && heat < cost * fabs(commands.Turn()))
				commands.SetTurn(copysign(heat / cost, commands.Turn()));

			if(commands.Turn())
			{
				isSteering = true;
				steeringDirection = commands.Turn();
				// If turning at a fraction of the full rate (either from lack of
				// energy or because of tracking a target), only consume a fraction
				// of the turning energy and produce a fraction of the heat.
				double scale = fabs(commands.Turn());

				shields -= scale * attributes.Get("turning shields");
				hull -= scale * attributes.Get("turning hull");
				energy -= scale * attributes.Get("turning energy");
				fuel -= scale * attributes.Get("turning fuel");
				heat += scale * attributes.Get("turning heat");
				discharge += scale * attributes.Get("turning discharge");
				corrosion += scale * attributes.Get("turning corrosion");
				ionization += scale * attributes.Get("turning ion");
				scrambling += scale * attributes.Get("turning scramble");
				leakage += scale * attributes.Get("turning leakage");
				burning += scale * attributes.Get("turning burn");
				slowness += scale * attributes.Get("turning slowing");
				disruption += scale * attributes.Get("turning disruption");

				Turn(commands.Turn() * TurnRate() * slowMultiplier);
			}
		}
		double thrustCommand = commands.Has(Command::FORWARD) - commands.Has(Command::BACK);
		double thrust = 0.;
		if(thrustCommand)
		{
			// Check if we are able to apply this thrust.
			double cost = attributes.Get((thrustCommand > 0.) ?
				"thrusting energy" : "reverse thrusting energy");
			if(cost > 0. && energy < cost * fabs(thrustCommand))
				thrustCommand = copysign(energy / cost, thrustCommand);

			cost = attributes.Get((thrustCommand > 0.) ?
				"thrusting shields" : "reverse thrusting shields");
			if(cost > 0. && shields < cost * fabs(thrustCommand))
				thrustCommand = copysign(shields / cost, thrustCommand);

			cost = attributes.Get((thrustCommand > 0.) ?
				"thrusting hull" : "reverse thrusting hull");
			if(cost > 0. && hull < cost * fabs(thrustCommand))
				thrustCommand = copysign(hull / cost, thrustCommand);

			cost = attributes.Get((thrustCommand > 0.) ?
				"thrusting fuel" : "reverse thrusting fuel");
			if(cost > 0. && fuel < cost * fabs(thrustCommand))
				thrustCommand = copysign(fuel / cost, thrustCommand);

			cost = -attributes.Get((thrustCommand > 0.) ?
				"thrusting heat" : "reverse thrusting heat");
			if(cost > 0. && heat < cost * fabs(thrustCommand))
				thrustCommand = copysign(heat / cost, thrustCommand);

			if(thrustCommand)
			{
				// If a reverse thrust is commanded and the capability does not
				// exist, ignore it (do not even slow under drag).
				isThrusting = (thrustCommand > 0.);
				isReversing = !isThrusting && attributes.Get("reverse thrust");
				thrust = attributes.Get(isThrusting ? "thrust" : "reverse thrust");
				if(thrust)
				{
					double scale = fabs(thrustCommand);

					shields -= scale * attributes.Get(isThrusting ? "thrusting shields" : "reverse thrusting shields");
					hull -= scale * attributes.Get(isThrusting ? "thrusting hull" : "reverse thrusting hull");
					energy -= scale * attributes.Get(isThrusting ? "thrusting energy" : "reverse thrusting energy");
					fuel -= scale * attributes.Get(isThrusting ? "thrusting fuel" : "reverse thrusting fuel");
					heat += scale * attributes.Get(isThrusting ? "thrusting heat" : "reverse thrusting heat");
					discharge += scale * attributes.Get(isThrusting ? "thrusting discharge" : "reverse thrusting discharge");
					corrosion += scale * attributes.Get(isThrusting ? "thrusting corrosion" : "reverse thrusting corrosion");
					ionization += scale * attributes.Get(isThrusting ? "thrusting ion" : "reverse thrusting ion");
					scrambling += scale * attributes.Get(isThrusting ? "thrusting scramble" :
						"reverse thrusting scramble");
					burning += scale * attributes.Get(isThrusting ? "thrusting burn" : "reverse thrusting burn");
					leakage += scale * attributes.Get(isThrusting ? "thrusting leakage" : "reverse thrusting leakage");
					slowness += scale * attributes.Get(isThrusting ? "thrusting slowing" : "reverse thrusting slowing");
					disruption += scale * attributes.Get(isThrusting ? "thrusting disruption" : "reverse thrusting disruption");

					acceleration += angle.Unit() * thrustCommand * (isThrusting ? Acceleration() : ReverseAcceleration());
				}
			}
		}
		bool applyAfterburner = (commands.Has(Command::AFTERBURNER) || (thrustCommand > 0. && !thrust))
				&& !CannotAct();
		if(applyAfterburner)
		{
			thrust = attributes.Get("afterburner thrust");
			double shieldCost = attributes.Get("afterburner shields");
			double hullCost = attributes.Get("afterburner hull");
			double energyCost = attributes.Get("afterburner energy");
			double fuelCost = attributes.Get("afterburner fuel");
			double heatCost = -attributes.Get("afterburner heat");

			double dischargeCost = attributes.Get("afterburner discharge");
			double corrosionCost = attributes.Get("afterburner corrosion");
			double ionCost = attributes.Get("afterburner ion");
			double scramblingCost = attributes.Get("afterburner scramble");
			double leakageCost = attributes.Get("afterburner leakage");
			double burningCost = attributes.Get("afterburner burn");

			double slownessCost = attributes.Get("afterburner slowing");
			double disruptionCost = attributes.Get("afterburner disruption");

			if(thrust && shields >= shieldCost && hull >= hullCost
				&& energy >= energyCost && fuel >= fuelCost && heat >= heatCost)
			{
				shields -= shieldCost;
				hull -= hullCost;
				energy -= energyCost;
				fuel -= fuelCost;
				heat -= heatCost;

				discharge += dischargeCost;
				corrosion += corrosionCost;
				ionization += ionCost;
				scrambling += scramblingCost;
				leakage += leakageCost;
				burning += burningCost;

				slowness += slownessCost;
				disruption += disruptionCost;

				acceleration += angle.Unit() * (1. + attributes.Get("acceleration multiplier")) * thrust / mass;

				// Only create the afterburner effects if the ship is in the player's system.
				isUsingAfterburner = !forget;
			}
		}
	}
	if(acceleration)
	{
		acceleration *= slowMultiplier;
		// Acceleration multiplier needs to modify effective drag, otherwise it changes top speeds.
		Point dragAcceleration = acceleration - velocity * dragForce * (1. + attributes.Get("acceleration multiplier"));
		// Make sure dragAcceleration has nonzero length, to avoid divide by zero.
		if(dragAcceleration)
		{
			// What direction will the net acceleration be if this drag is applied?
			// If the net acceleration will be opposite the thrust, do not apply drag.
			dragAcceleration *= .5 * (acceleration.Unit().Dot(dragAcceleration.Unit()) + 1.);

			// A ship can only "cheat" to stop if it is moving slow enough that
			// it could stop completely this frame. This is to avoid overshooting
			// when trying to stop and ending up headed in the other direction.
			if(commands.Has(Command::STOP))
			{
				// How much acceleration would it take to come to a stop in the
				// direction normal to the ship's current facing? This is only
				// possible if the acceleration plus drag vector is in the
				// opposite direction from the velocity vector when both are
				// projected onto the current facing vector, and the acceleration
				// vector is the larger of the two.
				double vNormal = velocity.Dot(angle.Unit());
				double aNormal = dragAcceleration.Dot(angle.Unit());
				if((aNormal > 0.) != (vNormal > 0.) && fabs(aNormal) > fabs(vNormal))
					dragAcceleration = -vNormal * angle.Unit();
			}
			velocity += dragAcceleration;
		}
		acceleration = Point();
	}
}



<<<<<<< HEAD
void Ship::SetFormationPattern(const FormationPattern *formationToSet)
{
	formationPattern = formationToSet;
}



bool Ship::CanPickUp(const Flotsam &flotsam) const
=======
void Ship::StepTargeting()
>>>>>>> e57e8e47
{
	// Boarding:
	shared_ptr<const Ship> target = GetTargetShip();
	// If this is a fighter or drone and it is not assisting someone at the
	// moment, its boarding target should be its parent ship.
	// Unless the player uses a fighter as their flagship and is boarding an enemy ship.
	if(CanBeCarried() && !(target && (target == GetShipToAssist() || isYours)))
		target = GetParent();
	if(target && !isDisabled)
	{
		Point dp = (target->position - position);
		double distance = dp.Length();
		Point dv = (target->velocity - velocity);
		double speed = dv.Length();
		isBoarding = (distance < 50. && speed < 1. && commands.Has(Command::BOARD));
		if(isBoarding && !CanBeCarried())
		{
			if(!target->IsDisabled() && government->IsEnemy(target->government))
				isBoarding = false;
			else if(target->IsDestroyed() || target->IsLanding() || target->IsHyperspacing()
					|| target->GetSystem() != GetSystem())
				isBoarding = false;
		}
		if(isBoarding && !pilotError)
		{
			Angle facing = angle;
			bool left = target->Unit().Cross(facing.Unit()) < 0.;
			double turn = left - !left;

			// Check if the ship will still be pointing to the same side of the target
			// angle if it turns by this amount.
			facing += TurnRate() * turn;
			bool stillLeft = target->Unit().Cross(facing.Unit()) < 0.;
			if(left != stillLeft)
				turn = 0.;
			angle += TurnRate() * turn;

			velocity += dv.Unit() * .1;
			position += dp.Unit() * .5;

			if(distance < 10. && speed < 1. && ((CanBeCarried() && government == target->government) || !turn))
			{
				if(cloak)
				{
					// Allow the player to get all the way to the end of the
					// boarding sequence (including locking on to the ship) but
					// not to actually board, if they are cloaked.
					if(isYours)
						Messages::Add("You cannot board a ship while cloaked.", Messages::Importance::High);
				}
				else
				{
					isBoarding = false;
					bool isEnemy = government->IsEnemy(target->government);
					if(isEnemy && Random::Real() < target->Attributes().Get("self destruct"))
					{
						Messages::Add("The " + target->DisplayModelName() + " \"" + target->Name()
							+ "\" has activated its self-destruct mechanism.", Messages::Importance::High);
						GetTargetShip()->SelfDestruct();
					}
					else
						hasBoarded = true;
				}
			}
		}
	}

	// Clear your target if it is destroyed. This is only important for NPCs,
	// because ordinary ships cease to exist once they are destroyed.
	target = GetTargetShip();
	if(target && target->IsDestroyed() && target->explosionCount >= target->explosionTotal)
		targetShip.reset();
}



// Finally, move the ship and create any movement visuals.
void Ship::DoEngineVisuals(vector<Visual> &visuals, bool isUsingAfterburner)
{
	if(isUsingAfterburner && !Attributes().AfterburnerEffects().empty())
	{
		double gimbalDirection = (Commands().Has(Command::FORWARD) || Commands().Has(Command::BACK))
			* -Commands().Turn();

		for(const EnginePoint &point : enginePoints)
		{
			Angle gimbal = Angle(gimbalDirection * point.gimbal.Degrees());
			Angle afterburnerAngle = angle + point.facing + gimbal;
			Point pos = angle.Rotate(point) * Zoom() + position;
			// Stream the afterburner effects outward in the direction the engines are facing.
			Point effectVelocity = velocity - 6. * afterburnerAngle.Unit();
			for(auto &&it : Attributes().AfterburnerEffects())
				for(int i = 0; i < it.second; ++i)
					visuals.emplace_back(*it.first, pos, effectVelocity, afterburnerAngle);
		}
	}
}



// Add escorts to this ship. Escorts look to the parent ship for movement
// cues and try to stay with it when it lands or goes into hyperspace.
void Ship::AddEscort(Ship &ship)
{
	escorts.push_back(ship.shared_from_this());
}



void Ship::RemoveEscort(const Ship &ship)
{
	auto it = escorts.begin();
	for( ; it != escorts.end(); ++it)
		if(it->lock().get() == &ship)
		{
			escorts.erase(it);
			return;
		}
}



double Ship::MinimumHull() const
{
	if(neverDisabled)
		return 0.;

	double maximumHull = MaxHull();
	double absoluteThreshold = attributes.Get("absolute threshold");
	if(absoluteThreshold > 0.)
		return absoluteThreshold;

	double thresholdPercent = attributes.Get("threshold percentage");
	double transition = 1 / (1 + 0.0005 * maximumHull);
	double minimumHull = maximumHull * (thresholdPercent > 0.
		? min(thresholdPercent, 1.) : 0.1 * (1. - transition) + 0.5 * transition);

	return max(0., floor(minimumHull + attributes.Get("hull threshold")));
}



void Ship::CreateExplosion(vector<Visual> &visuals, bool spread)
{
	if(!HasSprite() || !GetMask().IsLoaded() || explosionEffects.empty())
		return;

	// Bail out if this loops enough times, just in case.
	for(int i = 0; i < 10; ++i)
	{
		Point point((Random::Real() - .5) * Width(),
			(Random::Real() - .5) * Height());
		if(GetMask().Contains(point, Angle()))
		{
			// Pick an explosion.
			int type = Random::Int(explosionTotal);
			auto it = explosionEffects.begin();
			for( ; it != explosionEffects.end(); ++it)
			{
				type -= it->second;
				if(type < 0)
					break;
			}
			Point effectVelocity = velocity;
			if(spread)
			{
				double scale = .04 * (Width() + Height());
				effectVelocity += Angle::Random().Unit() * (scale * Random::Real());
			}
			visuals.emplace_back(*it->first, angle.Rotate(point) + position, std::move(effectVelocity), angle);
			++explosionCount;
			return;
		}
	}
}



// Place a "spark" effect, like ionization or disruption.
void Ship::CreateSparks(vector<Visual> &visuals, const string &name, double amount)
{
	CreateSparks(visuals, GameData::Effects().Get(name), amount);
}



void Ship::CreateSparks(vector<Visual> &visuals, const Effect *effect, double amount)
{
	if(forget)
		return;

	// Limit the number of sparks, depending on the size of the sprite.
	amount = min(amount, Width() * Height() * .0006);
	// Preallocate capacity, in case we're adding a non-trivial number of sparks.
	visuals.reserve(visuals.size() + static_cast<int>(amount));

	while(true)
	{
		amount -= Random::Real();
		if(amount <= 0.)
			break;

		Point point((Random::Real() - .5) * Width(),
			(Random::Real() - .5) * Height());
		if(GetMask().Contains(point, Angle()))
			visuals.emplace_back(*effect, angle.Rotate(point) + position, velocity, angle);
	}
}



double Ship::CalculateAttraction() const
{
	return max(0., .4 * sqrt(attributes.Get("cargo space")) - 1.8);
}



double Ship::CalculateDeterrence() const
{
	double tempDeterrence = 0.;
	for(const Hardpoint &hardpoint : Weapons())
		if(hardpoint.GetOutfit())
		{
			const Outfit *weapon = hardpoint.GetOutfit();
			// 1 DoT damage of type X = 100 damage of type X over an extended period of time
			// (~95 damage after 5 seconds, ~99 damage after 8 seconds). Therefore, multiply
			// DoT damage types by 100. Disruption, scrambling, and slowing don't have an
			// analogous instantaneous damage type, but still just multiply them by 100 to
			// stay consistent.

			// Compare the relative damage types to the strength of the firing ship, since we
			// have nothing else to reasonably compare against.

			// Shield and hull damage are the primary damage types that dictate combat, so
			// consider the full damage dealt by these types for the strength of a weapon.
			double shieldFactor = weapon->ShieldDamage()
					+ weapon->RelativeShieldDamage() * MaxShields()
					+ weapon->DischargeDamage() * 100.;
			double hullFactor = weapon->HullDamage()
					+ weapon->RelativeHullDamage() * MaxHull()
					+ weapon->CorrosionDamage() * 100.;

			// Other damage types don't outright destroy ships, so they aren't considered
			// as heavily in the strength of a weapon.
			double energyFactor = weapon->EnergyDamage()
					+ weapon->RelativeEnergyDamage() * attributes.Get("energy capacity")
					+ weapon->IonDamage() * 100.;
			double heatFactor = weapon->HeatDamage()
					+ weapon->RelativeHeatDamage() * MaximumHeat()
					+ weapon->BurnDamage() * 100.;
			double fuelFactor = weapon->FuelDamage()
					+ weapon->RelativeFuelDamage() * attributes.Get("fuel capacity")
					+ weapon->LeakDamage() * 100.;
			double scramblingFactor = weapon->ScramblingDamage() * 100.;
			double slowingFactor = weapon->SlowingDamage() * 100.;
			double disruptionFactor = weapon->DisruptionDamage() * 100.;

			// Disabled and asteroid damage are ignored because they don't matter in combat.

			double strength = shieldFactor + hullFactor + 0.2 * (energyFactor + heatFactor + fuelFactor
					+ scramblingFactor + slowingFactor + disruptionFactor);
			tempDeterrence += .12 * strength / weapon->Reload();
		}
	return tempDeterrence;
}<|MERGE_RESOLUTION|>--- conflicted
+++ resolved
@@ -3468,6 +3468,13 @@
 
 
 
+const FormationPattern *Ship::GetFormationPattern() const
+{
+	return formationPattern;
+}
+
+
+
 void Ship::SetFleeing(bool fleeing)
 {
 	isFleeing = fleeing;
@@ -3536,6 +3543,13 @@
 	parent = ship;
 	if(ship)
 		ship->AddEscort(*this);
+}
+
+
+
+void Ship::SetFormationPattern(const FormationPattern *formationToSet)
+{
+	formationPattern = formationToSet;
 }
 
 
@@ -4333,20 +4347,9 @@
 
 
 
-<<<<<<< HEAD
-const FormationPattern *Ship::GetFormationPattern() const
-{
-	return formationPattern;
-}
-
-
-
-void Ship::SetFleeing(bool fleeing)
-=======
 // This ship is not landing or entering hyperspace. So, move it. If it is
 // disabled, all it can do is slow down to a stop.
 void Ship::DoMovement(bool &isUsingAfterburner)
->>>>>>> e57e8e47
 {
 	isUsingAfterburner = false;
 
@@ -4550,18 +4553,7 @@
 
 
 
-<<<<<<< HEAD
-void Ship::SetFormationPattern(const FormationPattern *formationToSet)
-{
-	formationPattern = formationToSet;
-}
-
-
-
-bool Ship::CanPickUp(const Flotsam &flotsam) const
-=======
 void Ship::StepTargeting()
->>>>>>> e57e8e47
 {
 	// Boarding:
 	shared_ptr<const Ship> target = GetTargetShip();
