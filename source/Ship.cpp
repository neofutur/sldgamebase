--- conflicted
+++ resolved
@@ -4128,7 +4128,6 @@
 
 
 
-<<<<<<< HEAD
 std::shared_ptr<SpawnedFleet> Ship::GetSpawnedFleet()
 {
 	return spawnedFleet;
@@ -4150,33 +4149,6 @@
 
 
 
-int64_t Ship::StepLingering(int64_t aiTotalSteps)
-{
-	if(!personality.IsLingering())
-		return -1;
-	else if(aiTotalSteps == linger.second + 1)
-		// Tick the linger counter forward one frame.
-		linger.second = aiTotalSteps;
-	else
-		// Ship stopped lingering, and wants to linger again.
-		linger.first = linger.second = aiTotalSteps;
-	return linger.second - linger.first;
-}
-
-
-
-int64_t Ship::LingerTime() const
-{
-	if(!personality.IsLingering())
-		return -1;
-	else
-		return max<int64_t>(0, linger.second - linger.first);
-}
-
-
-
-=======
->>>>>>> 875b13a1
 // Add escorts to this ship. Escorts look to the parent ship for movement
 // cues and try to stay with it when it lands or goes into hyperspace.
 void Ship::AddEscort(Ship &ship)
