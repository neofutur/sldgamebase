--- conflicted
+++ resolved
@@ -1773,8 +1773,11 @@
 	// scan as one with 10 tons. This avoids small sizes being scanned instantly, or
 	// causing a divide by zero error at sizes of 0.
 	// If instantly scanning very small ships is desirable, this can be removed.
-	double outfits = max(10., target->baseAttributes.Get("outfit space")) * .005;
-	double cargo = max(10., target->attributes.Get("cargo space")) * .005;
+	// One point of scan opacity is the equivalent of an additional ton of cargo / outfit space
+	double outfits = max(10., (target->baseAttributes.Get("outfit space")
+		+ target->attributes.Get("outfit scan opacity"))) * .005;
+	double cargo = max(10., (target->attributes.Get("cargo space")
+		+ target->attributes.Get("cargo scan opacity"))) * .005;
 
 	// Check if either scanner has finished scanning.
 	bool startedScanning = false;
@@ -2221,20 +2224,6 @@
 	explosionRate = 1024;
 }
 
-<<<<<<< HEAD
-	// Check the target's outfit and cargo space. A larger ship takes longer to scan.
-	// Normalized around 200 tons of cargo/outfit space.
-	// A ship with less than 10 tons of outfit space or cargo space takes as long to
-	// scan as one with 10 tons. This avoids small sizes being scanned instantly, or
-	// causing a divide by zero error at sizes of 0.
-	// If instantly scanning very small ships is desirable, this can be removed.
-	// One point of scan opacity is the equivalent of an additional ton of cargo / outfit space
-	double outfits = max(10., (target->baseAttributes.Get("outfit space")
-		+ target->attributes.Get("outfit scan opacity"))) * .005;
-	double cargo = max(10., (target->attributes.Get("cargo space")
-		+ target->attributes.Get("cargo scan opacity"))) * .005;
-=======
->>>>>>> f08a6132
 
 
 void Ship::Restore()
