/* Ship.cpp
Copyright (c) 2014 by Michael Zahniser

Endless Sky is free software: you can redistribute it and/or modify it under the
terms of the GNU General Public License as published by the Free Software
Foundation, either version 3 of the License, or (at your option) any later version.

Endless Sky is distributed in the hope that it will be useful, but WITHOUT ANY
WARRANTY; without even the implied warranty of MERCHANTABILITY or FITNESS FOR A
PARTICULAR PURPOSE.  See the GNU General Public License for more details.
*/

#include "Ship.h"

#include "Audio.h"
#include "CategoryTypes.h"
#include "DataNode.h"
#include "DataWriter.h"
#include "Effect.h"
#include "Files.h"
#include "Flotsam.h"
#include "text/Format.h"
#include "FormationPattern.h"
#include "GameData.h"
#include "Government.h"
#include "Mask.h"
#include "Messages.h"
#include "Phrase.h"
#include "Planet.h"
#include "PlayerInfo.h"
#include "Preferences.h"
#include "Projectile.h"
#include "Random.h"
#include "ShipEvent.h"
#include "Sound.h"
#include "SpriteSet.h"
#include "Sprite.h"
#include "StellarObject.h"
#include "System.h"
#include "Visual.h"

#include <algorithm>
#include <cmath>
#include <limits>
#include <sstream>

using namespace std;

namespace {
	const string FIGHTER_REPAIR = "Repair fighters in";
	const vector<string> BAY_SIDE = {"inside", "over", "under"};
	const vector<string> BAY_FACING = {"forward", "left", "right", "back"};
	const vector<Angle> BAY_ANGLE = {Angle(0.), Angle(-90.), Angle(90.), Angle(180.)};
	
	const vector<string> ENGINE_SIDE = {"under", "over"};
	const vector<string> STEERING_FACING = {"none", "left", "right"};
	
	const double MAXIMUM_TEMPERATURE = 100.;
	
	const double SCAN_TIME = 60.;
	
	// Helper function to transfer energy to a given stat if it is less than the
	// given maximum value.
	void DoRepair(double &stat, double &available, double maximum)
	{
		double transfer = max(0., min(available, maximum - stat));
		stat += transfer;
		available -= transfer;
	}
	
	// Helper function to repair a given stat up to its maximum, limited by
	// how much repair is available and how much energy, fuel, and heat are available.
	// Updates the stat, the available amount, and the energy, fuel, and heat amounts.
	void DoRepair(double &stat, double &available, double maximum, double &energy, double energyCost, double &fuel, double fuelCost, double &heat, double heatCost)
	{
		if(available <= 0. || stat >= maximum)
			return;
		
		// Energy, heat, and fuel costs are the energy, fuel, or heat required per unit repaired.
		if(energyCost > 0.)
			available = min(available, energy / energyCost);
		if(fuelCost > 0.)
			available = min(available, fuel / fuelCost);
		if(heatCost < 0.)
			available = min(available, heat / -heatCost);
		
		double transfer = min(available, maximum - stat);
		if(transfer > 0.)
		{
			stat += transfer;
			available -= transfer;
			energy -= transfer * energyCost;
			fuel -= transfer * fuelCost;
			heat += transfer * heatCost;
		}
	}
	
	// Helper function to reduce a given status effect according 
	// to its resistance, limited by how much energy, fuel, and heat are available.
	// Updates the stat and the energy, fuel, and heat amounts.
	void DoStatusEffect(bool isDeactivated, double &stat, double resistance, double &energy, double energyCost, double &fuel, double fuelCost, double &heat, double heatCost)
	{
		if(isDeactivated || resistance <= 0.)
		{
			stat = .99 * stat;
			return;
		}
		
		// Calculate how much resistance can be used assuming no
		// energy or fuel cost.
		resistance = .99 * stat - max(0., .99 * stat - resistance);
		
		// Limit the resistance by the available energy, heat, and fuel.
		if(energyCost > 0.)
			resistance = min(resistance, energy / energyCost);
		if(fuelCost > 0.)
			resistance = min(resistance, fuel / fuelCost);
		if(heatCost < 0.)
			resistance = min(resistance, heat / -heatCost);
		
		// Update the stat, energy, heat, and fuel given how much resistance is being used.
		if(resistance > 0.)
		{
			stat = max(0., .99 * stat - resistance);
			energy -= resistance * energyCost;
			fuel -= resistance * fuelCost;
			heat += resistance * heatCost;
		}
		else
			stat = .99 * stat;
	}
}



// Construct and Load() at the same time.
Ship::Ship(const DataNode &node)
{
	Load(node);
}



void Ship::Load(const DataNode &node)
{
	if(node.Size() >= 2)
	{
		modelName = node.Token(1);
		pluralModelName = modelName + 's';
	}
	if(node.Size() >= 3)
	{
		base = GameData::Ships().Get(modelName);
		variantName = node.Token(2);
	}
	isDefined = true;
	
	government = GameData::PlayerGovernment();
	equipped.clear();
	
	// Note: I do not clear the attributes list here so that it is permissible
	// to override one ship definition with another.
	bool hasEngine = false;
	bool hasArmament = false;
	bool hasBays = false;
	bool hasExplode = false;
	bool hasLeak = false;
	bool hasFinalExplode = false;
	bool hasOutfits = false;
	bool hasDescription = false;
	for(const DataNode &child : node)
	{
		const string &key = child.Token(0);
		bool add = (key == "add");
		if(add && (child.Size() < 2 || child.Token(1) != "attributes"))
		{
			child.PrintTrace("Skipping invalid use of 'add' with " + (child.Size() < 2
					? "no key." : "key: " + child.Token(1)));
			continue;
		}
		if(key == "sprite")
			LoadSprite(child);
		else if(child.Token(0) == "thumbnail" && child.Size() >= 2)
			thumbnail = SpriteSet::Get(child.Token(1));
		else if(key == "name" && child.Size() >= 2)
			name = child.Token(1);
		else if(key == "plural" && child.Size() >= 2)
			pluralModelName = child.Token(1);
		else if(key == "noun" && child.Size() >= 2)
			noun = child.Token(1);
		else if(key == "swizzle" && child.Size() >= 2)
			customSwizzle = child.Value(1);
		else if(key == "uuid" && child.Size() >= 2)
			uuid = EsUuid::FromString(child.Token(1));
		else if(key == "attributes" || add)
		{
			if(!add)
				baseAttributes.Load(child);
			else
			{
				addAttributes = true;
				attributes.Load(child);
			}
		}
		else if((key == "engine" || key == "reverse engine" || key == "steering engine") && child.Size() >= 3)
		{
			if(!hasEngine)
			{
				enginePoints.clear();
				reverseEnginePoints.clear();
				steeringEnginePoints.clear();
				hasEngine = true;
			}
			bool reverse = (key == "reverse engine");
			bool steering = (key == "steering engine");
			
			vector<EnginePoint> &editPoints = (!steering && !reverse) ? enginePoints : 
				(reverse ? reverseEnginePoints : steeringEnginePoints); 
			editPoints.emplace_back(0.5 * child.Value(1), 0.5 * child.Value(2),
				(child.Size() > 3 ? child.Value(3) : 1.));
			EnginePoint &engine = editPoints.back();
			if(reverse)
				engine.facing = Angle(180.);
			for(const DataNode &grand : child)
			{
				const string &grandKey = grand.Token(0);
				if(grandKey == "zoom" && grand.Size() >= 2)
					engine.zoom = grand.Value(1);
				else if(grandKey == "angle" && grand.Size() >= 2)
					engine.facing += Angle(grand.Value(1));
				else
				{
					for(unsigned j = 1; j < ENGINE_SIDE.size(); ++j)
						if(grandKey == ENGINE_SIDE[j])
							engine.side = j;
					if(steering)
						for(unsigned j = 1; j < STEERING_FACING.size(); ++j)
							if(grandKey == STEERING_FACING[j])
								engine.steering = j;
				}
			}
		}
		else if(key == "gun" || key == "turret")
		{
			if(!hasArmament)
			{
				armament = Armament();
				hasArmament = true;
			}
			const Outfit *outfit = nullptr;
			Point hardpoint;
			if(child.Size() >= 3)
			{
				hardpoint = Point(child.Value(1), child.Value(2));
				if(child.Size() >= 4)
					outfit = GameData::Outfits().Get(child.Token(3));
			}
			else
			{
				if(child.Size() >= 2)
					outfit = GameData::Outfits().Get(child.Token(1));
			}
			Angle gunPortAngle = Angle(0.);
			bool gunPortParallel = false;
			bool drawUnder = (key == "gun");
			if(child.HasChildren())
			{
				for(const DataNode &grand : child)
					if(grand.Token(0) == "angle" && grand.Size() >= 2)
						gunPortAngle = grand.Value(1);
					else if(grand.Token(0) == "parallel")
						gunPortParallel = true;
					else if(grand.Token(0) == "under")
						drawUnder = true;
					else if(grand.Token(0) == "over")
						drawUnder = false;
					else
						child.PrintTrace("Warning: Child nodes of \"" + key + "\" tokens can only be \"angle\" or \"parallel\":");
			}
			if(outfit)
				++equipped[outfit];
			if(key == "gun")
				armament.AddGunPort(hardpoint, gunPortAngle, gunPortParallel, drawUnder, outfit);
			else
				armament.AddTurret(hardpoint, drawUnder, outfit);
			// Print a warning for the first hardpoint after 32, i.e. only 1 warning per ship.
			if(armament.Get().size() == 33)
				child.PrintTrace("Warning: ship has more than 32 weapon hardpoints. Some weapons may not fire:");
		}
		else if(key == "never disabled")
			neverDisabled = true;
		else if(key == "uncapturable")
			isCapturable = false;
		else if(((key == "fighter" || key == "drone") && child.Size() >= 3) ||
			(key == "bay" && child.Size() >= 4))
		{
			// While the `drone` and `fighter` keywords are supported for backwards compatibility, the
			// standard format is `bay <ship-category>`, with the same signature for other values.
			string category = "Fighter";
			int childOffset = 0;
			if(key == "drone")
				category = "Drone";
			else if(key == "bay")
			{
				category = child.Token(1);
				childOffset += 1;
			}
			
			if(!hasBays)
			{
				bays.clear();
				hasBays = true;
			}
			bays.emplace_back(child.Value(1 + childOffset), child.Value(2 + childOffset), category);
			Bay &bay = bays.back();
			for(int i = 3 + childOffset; i < child.Size(); ++i)
			{
				for(unsigned j = 1; j < BAY_SIDE.size(); ++j)
					if(child.Token(i) == BAY_SIDE[j])
						bay.side = j;
				for(unsigned j = 1; j < BAY_FACING.size(); ++j)
					if(child.Token(i) == BAY_FACING[j])
						bay.facing = BAY_ANGLE[j];
			}
			if(child.HasChildren())
				for(const DataNode &grand : child)
				{
					// Load in the effect(s) to be displayed when the ship launches.
					if(grand.Token(0) == "launch effect" && grand.Size() >= 2)
					{
						int count = grand.Size() >= 3 ? static_cast<int>(grand.Value(2)) : 1;
						const Effect *e = GameData::Effects().Get(grand.Token(1));
						bay.launchEffects.insert(bay.launchEffects.end(), count, e);
					}
					else if(grand.Token(0) == "angle" && grand.Size() >= 2)
						bay.facing = Angle(grand.Value(1));
					else
					{
						bool handled = false;
						for(unsigned i = 1; i < BAY_SIDE.size(); ++i)
							if(grand.Token(0) == BAY_SIDE[i])
							{
								bay.side = i;
								handled = true;
							}
						for(unsigned i = 1; i < BAY_FACING.size(); ++i)
							if(grand.Token(0) == BAY_FACING[i])
							{
								bay.facing = BAY_ANGLE[i];
								handled = true;
							}
						if(!handled)
							grand.PrintTrace("Child nodes of \"bay\" tokens can only be \"launch effect\", \"angle\", or a facing keyword:");
					}
				}
		}
		else if(key == "leak" && child.Size() >= 2)
		{
			if(!hasLeak)
			{
				leaks.clear();
				hasLeak = true;
			}
			Leak leak(GameData::Effects().Get(child.Token(1)));
			if(child.Size() >= 3)
				leak.openPeriod = child.Value(2);
			if(child.Size() >= 4)
				leak.closePeriod = child.Value(3);
			leaks.push_back(leak);
		}
		else if(key == "explode" && child.Size() >= 2)
		{
			if(!hasExplode)
			{
				explosionEffects.clear();
				explosionTotal = 0;
				hasExplode = true;
			}
			int count = (child.Size() >= 3) ? child.Value(2) : 1;
			explosionEffects[GameData::Effects().Get(child.Token(1))] += count;
			explosionTotal += count;
		}
		else if(key == "final explode" && child.Size() >= 2)
		{
			if(!hasFinalExplode)
			{
				finalExplosions.clear();
				hasFinalExplode = true;
			}
			int count = (child.Size() >= 3) ? child.Value(2) : 1;
			finalExplosions[GameData::Effects().Get(child.Token(1))] += count;
		}
		else if(key == "outfits")
		{
			if(!hasOutfits)
			{
				outfits.clear();
				hasOutfits = true;
			}
			for(const DataNode &grand : child)
			{
				int count = (grand.Size() >= 2) ? grand.Value(1) : 1;
				if(count > 0)
					outfits[GameData::Outfits().Get(grand.Token(0))] += count;
				else
					grand.PrintTrace("Skipping invalid outfit count:");
			}
		}
		else if(key == "cargo")
			cargo.Load(child);
		else if(key == "crew" && child.Size() >= 2)
			crew = static_cast<int>(child.Value(1));
		else if(key == "fuel" && child.Size() >= 2)
			fuel = child.Value(1);
		else if(key == "shields" && child.Size() >= 2)
			shields = child.Value(1);
		else if(key == "hull" && child.Size() >= 2)
			hull = child.Value(1);
		else if(key == "position" && child.Size() >= 3)
			position = Point(child.Value(1), child.Value(2));
		else if(key == "system" && child.Size() >= 2)
			currentSystem = GameData::Systems().Get(child.Token(1));
		else if(key == "planet" && child.Size() >= 2)
		{
			zoom = 0.;
			landingPlanet = GameData::Planets().Get(child.Token(1));
		}
		else if(key == "destination system" && child.Size() >= 2)
			targetSystem = GameData::Systems().Get(child.Token(1));
		else if(key == "parked")
			isParked = true;
		else if(key == "description" && child.Size() >= 2)
		{
			if(!hasDescription)
			{
				description.clear();
				hasDescription = true;
			}
			description += child.Token(1);
			description += '\n';
		}
		else if(key == "formation" && child.Size() >= 2)
			formationPattern = GameData::Formations().Get(child.Token(1));
		else if(key != "actions")
			child.PrintTrace("Skipping unrecognized attribute:");
	}
}



// When loading a ship, some of the outfits it lists may not have been
// loaded yet. So, wait until everything has been loaded, then call this.
void Ship::FinishLoading(bool isNewInstance)
{
	// All copies of this ship should save pointers to the "explosion" weapon
	// definition stored safely in the ship model, which will not be destroyed
	// until GameData is when the program quits. Also copy other attributes of
	// the base model if no overrides were given.
	if(GameData::Ships().Has(modelName))
	{
		const Ship *model = GameData::Ships().Get(modelName);
		explosionWeapon = &model->BaseAttributes();
		if(pluralModelName.empty())
			pluralModelName = model->pluralModelName;
		if(noun.empty())
			noun = model->noun;
		if(!thumbnail)
			thumbnail = model->thumbnail;
	}
	
	// If this ship has a base class, copy any attributes not defined here.
	// Exception: uncapturable and "never disabled" flags don't carry over.
	if(base && base != this)
	{
		if(!GetSprite())
			reinterpret_cast<Body &>(*this) = *base;
		if(customSwizzle == -1)
			customSwizzle = base->CustomSwizzle();
		if(baseAttributes.Attributes().empty())
			baseAttributes = base->baseAttributes;
		if(bays.empty() && !base->bays.empty())
			bays = base->bays;
		if(enginePoints.empty())
			enginePoints = base->enginePoints;
		if(reverseEnginePoints.empty())
			reverseEnginePoints = base->reverseEnginePoints;
		if(steeringEnginePoints.empty())
			steeringEnginePoints = base->steeringEnginePoints;
		if(explosionEffects.empty())
		{
			explosionEffects = base->explosionEffects;
			explosionTotal = base->explosionTotal;
		}
		if(finalExplosions.empty())
			finalExplosions = base->finalExplosions;
		if(outfits.empty())
			outfits = base->outfits;
		if(description.empty())
			description = base->description;
		
		bool hasHardpoints = false;
		for(const Hardpoint &hardpoint : armament.Get())
			if(hardpoint.GetPoint())
				hasHardpoints = true;
		
		if(!hasHardpoints)
		{
			// Check if any hardpoint locations were not specified.
			auto bit = base->Weapons().begin();
			auto bend = base->Weapons().end();
			auto nextGun = armament.Get().begin();
			auto nextTurret = armament.Get().begin();
			auto end = armament.Get().end();
			Armament merged;
			// Reset the "equipped" map to match exactly what the code below
			// places in the weapon hardpoints.
			equipped.clear();
			for( ; bit != bend; ++bit)
			{
				if(!bit->IsTurret())
				{
					while(nextGun != end && nextGun->IsTurret())
						++nextGun;
					const Outfit *outfit = (nextGun == end) ? nullptr : nextGun->GetOutfit();
					merged.AddGunPort(bit->GetPoint() * 2., bit->GetBaseAngle(), bit->IsParallel(), bit->IsUnder(), outfit);
					if(nextGun != end)
					{
						if(outfit)
							++equipped[outfit];
						++nextGun;
					}
				}
				else
				{
					while(nextTurret != end && !nextTurret->IsTurret())
						++nextTurret;
					const Outfit *outfit = (nextTurret == end) ? nullptr : nextTurret->GetOutfit();
					merged.AddTurret(bit->GetPoint() * 2., bit->IsUnder(), outfit);
					if(nextTurret != end)
					{
						if(outfit)
							++equipped[outfit];
						++nextTurret;
					}
				}
			}
			armament = merged;
		}
	}
	// Check that all the "equipped" weapons actually match what your ship
	// has, and that they are truly weapons. Remove any excess weapons and
	// warn if any non-weapon outfits are "installed" in a hardpoint.
	for(auto &it : equipped)
	{
		int excess = it.second - outfits[it.first];
		if(excess > 0)
		{
			// If there are more hardpoints specifying this outfit than there
			// are instances of this outfit installed, remove some of them.
			armament.Add(it.first, -excess);
			it.second -= excess;
			
			string warning = modelName;
			if(!name.empty())
				warning += " \"" + name + "\"";
			warning += ": outfit \"" + it.first->Name() + "\" equipped but not included in outfit list.";
			Files::LogError(warning);
		}
		else if(!it.first->IsWeapon())
		{
			// This ship was specified with a non-weapon outfit in a
			// hardpoint. Hardpoint::Install removes it, but issue a
			// warning so the definition can be fixed.
			string warning = modelName;
			if(!name.empty())
				warning += " \"" + name + "\"";
			warning += ": outfit \"" + it.first->Name() + "\" is not a weapon, but is installed as one.";
			Files::LogError(warning);
		}
	}
	
	// Mark any drone that has no "automaton" value as an automaton, to
	// grandfather in the drones from before that attribute existed.
	if(baseAttributes.Category() == "Drone" && !baseAttributes.Get("automaton"))
		baseAttributes.Set("automaton", 1.);
	
	baseAttributes.Set("gun ports", armament.GunCount());
	baseAttributes.Set("turret mounts", armament.TurretCount());
	
	if(addAttributes)
	{
		// Store attributes from an "add attributes" node in the ship's
		// baseAttributes so they can be written to the save file.
		baseAttributes.Add(attributes);
		addAttributes = false;
	}
	// Add the attributes of all your outfits to the ship's base attributes.
	attributes = baseAttributes;
	vector<string> undefinedOutfits;
	for(const auto &it : outfits)
	{
		if(!it.first->IsDefined())
		{
			undefinedOutfits.emplace_back("\"" + it.first->Name() + "\"");
			continue;
		}
		attributes.Add(*it.first, it.second);
		// Some ship variant definitions do not specify which weapons
		// are placed in which hardpoint. Add any weapons that are not
		// yet installed to the ship's armament.
		if(it.first->IsWeapon())
		{
			int count = it.second;
			auto eit = equipped.find(it.first);
			if(eit != equipped.end())
				count -= eit->second;
			
			if(count)
				armament.Add(it.first, count);
		}
	}
	if(!undefinedOutfits.empty())
	{
		bool plural = undefinedOutfits.size() > 1;
		// Print the ship name once, then all undefined outfits. If we're reporting for a stock ship, then it
		// doesn't have a name, and missing outfits aren't named yet either. A variant name might exist, though.
		string message;
		if(isYours)
		{
			message = "Player ship " + modelName + " \"" + name + "\":";
			string PREFIX = plural ? "\n\tUndefined outfit " : " undefined outfit ";
			for(auto &&outfit : undefinedOutfits)
				message += PREFIX + outfit;
		}
		else
		{
			message = variantName.empty() ? "Stock ship \"" + modelName + "\": "
				: modelName + " variant \"" + variantName + "\": ";
			message += to_string(undefinedOutfits.size()) + " undefined outfit" + (plural ? "s" : "") + " installed.";
		}
		
		Files::LogError(message);
	}
	// Inspect the ship's armament to ensure that guns are in gun ports and
	// turrets are in turret mounts. This can only happen when the armament
	// is configured incorrectly in a ship or variant definition. Do not
	// bother printing this warning if the outfit is not fully defined.
	for(const Hardpoint &hardpoint : armament.Get())
	{
		const Outfit *outfit = hardpoint.GetOutfit();
		if(outfit && outfit->IsDefined()
				&& (hardpoint.IsTurret() != (outfit->Get("turret mounts") != 0.)))
		{
			string warning = (!isYours && !variantName.empty()) ? "variant \"" + variantName + "\"" : modelName;
			if(!name.empty())
				warning += " \"" + name + "\"";
			warning += ": outfit \"" + outfit->Name() + "\" installed as a ";
			warning += (hardpoint.IsTurret() ? "turret but is a gun.\n\tturret" : "gun but is a turret.\n\tgun");
			warning += to_string(2. * hardpoint.GetPoint().X()) + " " + to_string(2. * hardpoint.GetPoint().Y());
			warning += " \"" + outfit->Name() + "\"";
			Files::LogError(warning);
		}
	}
	cargo.SetSize(attributes.Get("cargo space"));
	equipped.clear();
	armament.FinishLoading();
	
	// Figure out how far from center the farthest hardpoint is.
	weaponRadius = 0.;
	for(const Hardpoint &hardpoint : armament.Get())
		weaponRadius = max(weaponRadius, hardpoint.GetPoint().Length());
	
	// If this ship is being instantiated for the first time, make sure its
	// crew, fuel, etc. are all refilled.
	if(isNewInstance)
		Recharge(true);
	
	// Ensure that all defined bays are of a valid category. Remove and warn about any
	// invalid bays. Add a default "launch effect" to any remaining internal bays if
	// this ship is crewed (i.e. pressurized).
	string warning;
	const auto &bayCategories = GameData::Category(CategoryType::BAY);
	for(auto it = bays.begin(); it != bays.end(); )
	{
		Bay &bay = *it;
		if(find(bayCategories.begin(), bayCategories.end(), bay.category) == bayCategories.end())
		{
			warning += "Invalid bay category: " + bay.category + "\n";
			it = bays.erase(it);
			continue;
		}
		else
			++it;
		if(bay.side == Bay::INSIDE && bay.launchEffects.empty() && Crew())
			bay.launchEffects.emplace_back(GameData::Effects().Get("basic launch"));
	}
	
	canBeCarried = find(bayCategories.begin(), bayCategories.end(), attributes.Category()) != bayCategories.end();
	
	// Issue warnings if this ship has is misconfigured, e.g. is missing required values
	// or has negative outfit, cargo, weapon, or engine capacity.
	for(auto &&attr : set<string>{"outfit space", "cargo space", "weapon capacity", "engine capacity"})
	{
		double val = attributes.Get(attr);
		if(val < 0)
			warning += attr + ": " + Format::Number(val) + "\n";
	}
	if(attributes.Get("drag") <= 0.)
	{
		warning += "Defaulting " + string(attributes.Get("drag") ? "invalid" : "missing") + " \"drag\" attribute to 100.0\n";
		attributes.Set("drag", 100.);
	}
	if(!warning.empty())
	{
		// This check is mostly useful for variants and stock ships, which have
		// no names. Print the outfits to facilitate identifying this ship definition.
		string message = (!name.empty() ? "Ship \"" + name + "\" " : "") + "(" + VariantName() + "):\n";
		ostringstream outfitNames;
		outfitNames << "has outfits:\n";
		for(const auto &it : outfits)
			outfitNames << '\t' << it.second << " " + it.first->Name() << endl;
		Files::LogError(message + warning + outfitNames.str());
	}
	
	// Ships read from a save file may have non-default shields or hull.
	// Perform a full IsDisabled calculation.
	isDisabled = true;
	isDisabled = IsDisabled();
	
	// Cache this ship's jump range.
	jumpRange = JumpRange(false);
	
	// A saved ship may have an invalid target system. Since all game data is loaded and all player events are
	// applied at this point, any target system that is not accessible should be cleared. Note: this does not
	// account for systems accessible via wormholes, but also does not need to as AI will route the ship properly.
	if(!isNewInstance && targetSystem)
	{
		string message = "Warning: " + string(isYours ? "player-owned " : "NPC ") + modelName + " \"" + name + "\": "
			"Cannot reach target system \"" + targetSystem->Name();
		if(!currentSystem)
		{
			Files::LogError(message + "\" (no current system).");
			targetSystem = nullptr;
		}
		else if(!currentSystem->Links().count(targetSystem) && (!jumpRange || !currentSystem->JumpNeighbors(jumpRange).count(targetSystem)))
		{
			Files::LogError(message + "\" by hyperlink or jump from system \"" + currentSystem->Name() + ".\"");
			targetSystem = nullptr;
		}
	}
}



// Check if this ship (model) and its outfits have been defined.
bool Ship::IsValid() const
{
	for(auto &&outfit : outfits)
		if(!outfit.first->IsDefined())
			return false;
	
	return isDefined;
}



// Save a full description of this ship, as currently configured.
void Ship::Save(DataWriter &out) const
{
	out.Write("ship", modelName);
	out.BeginChild();
	{
		out.Write("name", name);
		if(pluralModelName != modelName + 's')
			out.Write("plural", pluralModelName);
		if(!noun.empty())
			out.Write("noun", noun);
		SaveSprite(out);
		if(thumbnail)
			out.Write("thumbnail", thumbnail->Name());
		
		if(neverDisabled)
			out.Write("never disabled");
		if(!isCapturable)
			out.Write("uncapturable");
		if(customSwizzle >= 0)
			out.Write("swizzle", customSwizzle);
		
		out.Write("uuid", uuid.ToString());
		
		out.Write("attributes");
		out.BeginChild();
		{
			out.Write("category", baseAttributes.Category());
			out.Write("cost", baseAttributes.Cost());
			out.Write("mass", baseAttributes.Mass());
			for(const auto &it : baseAttributes.FlareSprites())
				for(int i = 0; i < it.second; ++i)
					it.first.SaveSprite(out, "flare sprite");
			for(const auto &it : baseAttributes.FlareSounds())
				for(int i = 0; i < it.second; ++i)
					out.Write("flare sound", it.first->Name());
			for(const auto &it : baseAttributes.ReverseFlareSprites())
				for(int i = 0; i < it.second; ++i)
					it.first.SaveSprite(out, "reverse flare sprite");
			for(const auto &it : baseAttributes.ReverseFlareSounds())
				for(int i = 0; i < it.second; ++i)
					out.Write("reverse flare sound", it.first->Name());
			for(const auto &it : baseAttributes.SteeringFlareSprites())
				for(int i = 0; i < it.second; ++i)
					it.first.SaveSprite(out, "steering flare sprite");
			for(const auto &it : baseAttributes.SteeringFlareSounds())
				for(int i = 0; i < it.second; ++i)
					out.Write("steering flare sound", it.first->Name());
			for(const auto &it : baseAttributes.AfterburnerEffects())
				for(int i = 0; i < it.second; ++i)
					out.Write("afterburner effect", it.first->Name());
			for(const auto &it : baseAttributes.JumpEffects())
				for(int i = 0; i < it.second; ++i)
					out.Write("jump effect", it.first->Name());
			for(const auto &it : baseAttributes.JumpSounds())
				for(int i = 0; i < it.second; ++i)
					out.Write("jump sound", it.first->Name());
			for(const auto &it : baseAttributes.JumpInSounds())
				for(int i = 0; i < it.second; ++i)
					out.Write("jump in sound", it.first->Name());
			for(const auto &it : baseAttributes.JumpOutSounds())
				for(int i = 0; i < it.second; ++i)
					out.Write("jump out sound", it.first->Name());
			for(const auto &it : baseAttributes.HyperSounds())
				for(int i = 0; i < it.second; ++i)
					out.Write("hyperdrive sound", it.first->Name());
			for(const auto &it : baseAttributes.HyperInSounds())
				for(int i = 0; i < it.second; ++i)
					out.Write("hyperdrive in sound", it.first->Name());
			for(const auto &it : baseAttributes.HyperOutSounds())
				for(int i = 0; i < it.second; ++i)
					out.Write("hyperdrive out sound", it.first->Name());
			for(const auto &it : baseAttributes.Attributes())
				if(it.second)
					out.Write(it.first, it.second);
		}
		out.EndChild();
		
		out.Write("outfits");
		out.BeginChild();
		{
			using OutfitElement = pair<const Outfit *const, int>;
			WriteSorted(outfits,
				[](const OutfitElement *lhs, const OutfitElement *rhs)
					{ return lhs->first->Name() < rhs->first->Name(); },
				[&out](const OutfitElement &it){
					if(it.second == 1)
						out.Write(it.first->Name());
					else
						out.Write(it.first->Name(), it.second);
				});
		}
		out.EndChild();
		
		cargo.Save(out);
		out.Write("crew", crew);
		out.Write("fuel", fuel);
		out.Write("shields", shields);
		out.Write("hull", hull);
		out.Write("position", position.X(), position.Y());
		
		for(const EnginePoint &point : enginePoints)
		{
			out.Write("engine", 2. * point.X(), 2. * point.Y());
			out.BeginChild();
			out.Write("zoom", point.zoom);
			out.Write("angle", point.facing.Degrees());
			out.Write(ENGINE_SIDE[point.side]);
			out.EndChild();
				
		}
		for(const EnginePoint &point : reverseEnginePoints)
		{
			out.Write("reverse engine", 2. * point.X(), 2. * point.Y());
			out.BeginChild();
			out.Write("zoom", point.zoom);
			out.Write("angle", point.facing.Degrees() - 180.);
			out.Write(ENGINE_SIDE[point.side]);
			out.EndChild();
		}
		for(const EnginePoint &point : steeringEnginePoints)
		{
			out.Write("steering engine", 2. * point.X(), 2. * point.Y());
			out.BeginChild();
			out.Write("zoom", point.zoom);
			out.Write("angle", point.facing.Degrees());
			out.Write(ENGINE_SIDE[point.side]);
			out.Write(STEERING_FACING[point.steering]);
			out.EndChild();
		}
		for(const Hardpoint &hardpoint : armament.Get())
		{
			const char *type = (hardpoint.IsTurret() ? "turret" : "gun");
			if(hardpoint.GetOutfit())
				out.Write(type, 2. * hardpoint.GetPoint().X(), 2. * hardpoint.GetPoint().Y(),
					hardpoint.GetOutfit()->Name());
			else
				out.Write(type, 2. * hardpoint.GetPoint().X(), 2. * hardpoint.GetPoint().Y());
			double hardpointAngle = hardpoint.GetBaseAngle().Degrees();
			out.BeginChild();
			{
				if(hardpointAngle)
					out.Write("angle", hardpointAngle);
				if(hardpoint.IsParallel())
					out.Write("parallel");
				if(hardpoint.IsUnder())
					out.Write("under");
				else
					out.Write("over");
			}
			out.EndChild();
		}
		for(const Bay &bay : bays)
		{
			double x = 2. * bay.point.X();
			double y = 2. * bay.point.Y();

			out.Write("bay", bay.category, x, y);
			
			if(!bay.launchEffects.empty() || bay.facing.Degrees() || bay.side)
			{
				out.BeginChild();
				{
					if(bay.facing.Degrees())
						out.Write("angle", bay.facing.Degrees());
					if(bay.side)
						out.Write(BAY_SIDE[bay.side]);
					for(const Effect *effect : bay.launchEffects)
						out.Write("launch effect", effect->Name());
				}
				out.EndChild();
			}
		}
		for(const Leak &leak : leaks)
			out.Write("leak", leak.effect->Name(), leak.openPeriod, leak.closePeriod);
		
		using EffectElement = pair<const Effect *const, int>;
		auto effectSort = [](const EffectElement *lhs, const EffectElement *rhs)
			{ return lhs->first->Name() < rhs->first->Name(); };
		WriteSorted(explosionEffects, effectSort, [&out](const EffectElement &it)
		{
			if(it.second)
				out.Write("explode", it.first->Name(), it.second);
		});
		WriteSorted(finalExplosions, effectSort, [&out](const EffectElement &it)
		{
			if(it.second)
				out.Write("final explode", it.first->Name(), it.second);
		});
		
		if(formationPattern)
			out.Write("formation", formationPattern->Name());
		
		if(currentSystem)
			out.Write("system", currentSystem->Name());
		else
		{
			// A carried ship is saved in its carrier's system.
			shared_ptr<const Ship> parent = GetParent();
			if(parent && parent->currentSystem)
				out.Write("system", parent->currentSystem->Name());
		}
		if(landingPlanet)
			out.Write("planet", landingPlanet->TrueName());
		if(targetSystem)
			out.Write("destination system", targetSystem->Name());
		if(isParked)
			out.Write("parked");
	}
	out.EndChild();
}



const EsUuid &Ship::UUID() const noexcept
{
	return uuid;
}



void Ship::SetUUID(const EsUuid &id)
{
	uuid.clone(id);
}



const string &Ship::Name() const
{
	return name;
}



// Set / Get the name of this class of ships, e.g. "Marauder Raven."
void Ship::SetModelName(const string &model)
{
	this->modelName = model;
}



const string &Ship::ModelName() const
{
	return modelName;
}



const string &Ship::PluralModelName() const
{
	return pluralModelName;
}



// Get the name of this ship as a variant.
const string &Ship::VariantName() const
{
	return variantName.empty() ? modelName : variantName;
}



// Get the generic noun (e.g. "ship") to be used when describing this ship.
const string &Ship::Noun() const
{
	static const string SHIP = "ship";
	return noun.empty() ? SHIP : noun;
}



// Get this ship's description.
const string &Ship::Description() const
{
	return description;
}



// Get the shipyard thumbnail for this ship.
const Sprite *Ship::Thumbnail() const
{
	return thumbnail;
}



// Get this ship's cost.
int64_t Ship::Cost() const
{
	return attributes.Cost();
}



// Get the cost of this ship's chassis, with no outfits installed.
int64_t Ship::ChassisCost() const
{
	return baseAttributes.Cost();
}



// Check if this ship is configured in such a way that it would be difficult
// or impossible to fly.
vector<string> Ship::FlightCheck() const
{
	auto checks = vector<string>{};
	
	double generation = attributes.Get("energy generation") - attributes.Get("energy consumption");
	double burning = attributes.Get("fuel energy");
	double solar = attributes.Get("solar collection");
	double battery = attributes.Get("energy capacity");
	double energy = generation + burning + solar + battery;
	double fuelChange = attributes.Get("fuel generation") - attributes.Get("fuel consumption");
	double fuelCapacity = attributes.Get("fuel capacity");
	double fuel = fuelCapacity + fuelChange;
	double thrust = attributes.Get("thrust");
	double reverseThrust = attributes.Get("reverse thrust");
	double afterburner = attributes.Get("afterburner thrust");
	double thrustEnergy = attributes.Get("thrusting energy");
	double turn = attributes.Get("turn");
	double turnEnergy = attributes.Get("turning energy");
	double hyperDrive = attributes.Get("hyperdrive");
	double jumpDrive = attributes.Get("jump drive");
	
	// Report the first error condition that will prevent takeoff:
	if(IdleHeat() >= MaximumHeat())
		checks.emplace_back("overheating!");
	else if(energy <= 0.)
		checks.emplace_back("no energy!");
	else if((energy - burning <= 0.) && (fuel <= 0.))
		checks.emplace_back("no fuel!");
	else if(!thrust && !reverseThrust && !afterburner)
		checks.emplace_back("no thruster!");
	else if(!turn)
		checks.emplace_back("no steering!");
	
	// If no errors were found, check all warning conditions:
	if(checks.empty())
	{
		if(!thrust && !reverseThrust)
			checks.emplace_back("afterburner only?");
		if(!thrust && !afterburner)
			checks.emplace_back("reverse only?");
		if(!generation && !solar && !burning)
			checks.emplace_back("battery only?");
		if(energy < thrustEnergy)
			checks.emplace_back("limited thrust?");
		if(energy < turnEnergy)
			checks.emplace_back("limited turn?");
		if(energy - .8 * solar < .2 * (turnEnergy + thrustEnergy))
			checks.emplace_back("solar power?");
		if(fuel < 0.)
			checks.emplace_back("fuel?");
		if(!canBeCarried)
		{
			if(!hyperDrive && !jumpDrive)
				checks.emplace_back("no hyperdrive?");
			if(fuelCapacity < JumpFuel())
				checks.emplace_back("no fuel?");
		}
		for(const auto &it : outfits)
			if(it.first->IsWeapon() && it.first->FiringEnergy() > energy)
			{
				checks.emplace_back("insufficient energy to fire?");
				break;
			}
	}
	
	return checks;
}



void Ship::SetPosition(Point position)
{
	this->position = position;
}



// Instantiate a newly-created ship in-flight.
void Ship::Place(Point position, Point velocity, Angle angle)
{
	this->position = position;
	this->velocity = velocity;
	this->angle = angle;
	
	// If landed, place the ship right above the planet.
	// Escorts should take off a bit behind their flagships.
	if(landingPlanet)
	{
		landingPlanet = nullptr;
		zoom = parent.lock() ? (-.2 + -.8 * Random::Real()) : 0.;
	}
	else
		zoom = 1.;
	// Make sure various special status values are reset.
	heat = IdleHeat();
	ionization = 0.;
	disruption = 0.;
	slowness = 0.;
	shieldDelay = 0;
	hullDelay = 0;
	isInvisible = !HasSprite();
	jettisoned.clear();
	hyperspaceCount = 0;
	forget = 1;
	targetShip.reset();
	shipToAssist.reset();
	if(government)
<<<<<<< HEAD
		SetSwizzle(customSwizzle >= 0 ? customSwizzle : government->GetSwizzle());

	const vector<Hardpoint> &hardpoints = armament.Get();
	for(unsigned i = 0; i < hardpoints.size(); ++i)
	{
		if(hardpoints[i].IsTurret())
		{
		const Weapon *weapon = hardpoints[i].GetOutfit();
		if(weapon && !weapon->Ammo() && !weapon->AntiMissile())
		turretRange = max(turretRange, weapon->Range());
		}
	}
}



double Ship::TurretRange() const
{
	return turretRange;
=======
	{
		auto swizzle = customSwizzle >= 0 ? customSwizzle : government->GetSwizzle();
		SetSwizzle(swizzle);

		// Set swizzle for any carried ships too.
		for(const auto &bay : bays)
		{
			if(bay.ship)
				bay.ship->SetSwizzle(bay.ship->customSwizzle >= 0 ? bay.ship->customSwizzle : swizzle);
		}
	}
>>>>>>> eaf96652
}



// Set the name of this particular ship.
void Ship::SetName(const string &name)
{
	this->name = name;
}



// Set which system this ship is in.
void Ship::SetSystem(const System *system)
{
	currentSystem = system;
}



void Ship::SetPlanet(const Planet *planet)
{
	zoom = !planet;
	landingPlanet = planet;
}



void Ship::SetGovernment(const Government *government)
{
	if(government)
		SetSwizzle(customSwizzle >= 0 ? customSwizzle : government->GetSwizzle());
	this->government = government;
}



void Ship::SetIsSpecial(bool special)
{
	isSpecial = special;
}



bool Ship::IsSpecial() const
{
	return isSpecial;
}



void Ship::SetIsYours(bool yours)
{
	isYours = yours;
}



bool Ship::IsYours() const
{
	return isYours;
}



void Ship::SetIsParked(bool parked)
{
	isParked = parked;
}



bool Ship::IsParked() const
{
	return isParked;
}



bool Ship::HasDeployOrder() const
{
	return shouldDeploy;
}



void Ship::SetDeployOrder(bool shouldDeploy)
{
	this->shouldDeploy = shouldDeploy;
}



const Personality &Ship::GetPersonality() const
{
	return personality;
}



void Ship::SetPersonality(const Personality &other)
{
	personality = other;
}



void Ship::SetHail(const Phrase &phrase)
{
	hail = &phrase;
}



string Ship::GetHail(const PlayerInfo &player) const
{
	map<string, string> subs;
	
	subs["<first>"] = player.FirstName();
	subs["<last>"] = player.LastName();
	if(player.Flagship())
		subs["<ship>"] = player.Flagship()->Name();
	
	subs["<npc>"] = Name();
	subs["<system>"] = player.GetSystem()->Name();
	subs["<date>"] = player.GetDate().ToString();
	subs["<day>"] = player.GetDate().LongString();
	
	string hailStr = hail ? hail->Get() : government ? government->GetHail(isDisabled) : "";
	return Format::Replace(hailStr, subs);
}



// Set the commands for this ship to follow this timestep.
void Ship::SetCommands(const Command &command)
{
	commands = command;
}



const Command &Ship::Commands() const
{
	return commands;
}



// Move this ship. A ship may create effects as it moves, in particular if
// it is in the process of blowing up. If this returns false, the ship
// should be deleted.
void Ship::Move(vector<Visual> &visuals, list<shared_ptr<Flotsam>> &flotsam)
{
	// Check if this ship has been in a different system from the player for so
	// long that it should be "forgotten." Also eliminate ships that have no
	// system set because they just entered a fighter bay.
	forget += !isInSystem;
	isThrusting = false;
	isReversing = false;
	isSteering = false;
	steeringDirection = 0.;
	if((!isSpecial && forget >= 1000) || !currentSystem)
	{
		MarkForRemoval();
		return;
	}
	isInSystem = false;
	if(!fuel || !(attributes.Get("hyperdrive") || attributes.Get("jump drive")))
		hyperspaceSystem = nullptr;
	
	// Adjust the error in the pilot's targeting.
	personality.UpdateConfusion(commands.IsFiring());
	
	// Generate energy, heat, etc.
	DoGeneration();

	// Handle ionization effects, etc.
	if(ionization)
		CreateSparks(visuals, "ion spark", ionization * .1);
	if(disruption)
		CreateSparks(visuals, "disruption spark", disruption * .1);
	if(slowness)
		CreateSparks(visuals, "slowing spark", slowness * .1);
	// Jettisoned cargo effects (only for ships in the current system).
	if(!jettisoned.empty() && !forget)
	{
		jettisoned.front()->Place(*this);
		flotsam.splice(flotsam.end(), jettisoned, jettisoned.begin());
	}
	int requiredCrew = RequiredCrew();
	double slowMultiplier = 1. / (1. + slowness * .05);
	
	// Move the turrets.
	if(!isDisabled)
		armament.Aim(commands);
	
	if(!isInvisible)
	{
		// If you are forced to decloak (e.g. by running out of fuel) you can't
		// initiate cloaking again until you are fully decloaked.
		if(!cloak)
			cloakDisruption = max(0., cloakDisruption - 1.);
		
		double cloakingSpeed = attributes.Get("cloak");
		bool canCloak = (!isDisabled && cloakingSpeed > 0. && !cloakDisruption
			&& fuel >= attributes.Get("cloaking fuel")
			&& energy >= attributes.Get("cloaking energy"));
		if(commands.Has(Command::CLOAK) && canCloak)
		{
			cloak = min(1., cloak + cloakingSpeed);
			fuel -= attributes.Get("cloaking fuel");
			energy -= attributes.Get("cloaking energy");
			heat += attributes.Get("cloaking heat");
		}
		else if(cloakingSpeed)
		{
			cloak = max(0., cloak - cloakingSpeed);
			// If you're trying to cloak but are unable to (too little energy or
			// fuel) you're forced to decloak fully for one frame before you can
			// engage cloaking again.
			if(commands.Has(Command::CLOAK))
				cloakDisruption = max(cloakDisruption, 1.);
		}
		else
			cloak = 0.;
	}
	
	if(IsDestroyed())
	{
		// Make sure the shields are zero, as well as the hull.
		shields = 0.;
		
		// Once we've created enough little explosions, die.
		if(explosionCount == explosionTotal || forget)
		{
			if(!forget)
			{
				const Effect *effect = GameData::Effects().Get("smoke");
				double size = Width() + Height();
				double scale = .03 * size + .5;
				double radius = .2 * size;
				int debrisCount = attributes.Mass() * .07;
				
				// Estimate how many new visuals will be added during destruction.
				visuals.reserve(visuals.size() + debrisCount + explosionTotal + finalExplosions.size());
				
				for(int i = 0; i < debrisCount; ++i)
				{
					Angle angle = Angle::Random();
					Point effectVelocity = velocity + angle.Unit() * (scale * Random::Real());
					Point effectPosition = position + radius * angle.Unit();
					
					visuals.emplace_back(*effect, std::move(effectPosition), std::move(effectVelocity), std::move(angle));
				}
				
				for(unsigned i = 0; i < explosionTotal / 2; ++i)
					CreateExplosion(visuals, true);
				for(const auto &it : finalExplosions)
					visuals.emplace_back(*it.first, position, velocity, angle);
				// For everything in this ship's cargo hold there is a 25% chance
				// that it will survive as flotsam.
				for(const auto &it : cargo.Commodities())
					Jettison(it.first, Random::Binomial(it.second, .25));
				for(const auto &it : cargo.Outfits())
					Jettison(it.first, Random::Binomial(it.second, .25));
				// Ammunition has a 5% chance to survive as flotsam
				for(const auto &it : outfits)
					if(it.first->Category() == "Ammunition")
						Jettison(it.first, Random::Binomial(it.second, .05));
				for(shared_ptr<Flotsam> &it : jettisoned)
					it->Place(*this);
				flotsam.splice(flotsam.end(), jettisoned);
				
				// Any ships that failed to launch from this ship are destroyed.
				for(Bay &bay : bays)
					if(bay.ship)
						bay.ship->Destroy();
			}
			energy = 0.;
			heat = 0.;
			ionization = 0.;
			fuel = 0.;
			velocity = Point();
			MarkForRemoval();
			return;
		}
		
		// If the ship is dead, it first creates explosions at an increasing
		// rate, then disappears in one big explosion.
		++explosionRate;
		if(Random::Int(1024) < explosionRate)
			CreateExplosion(visuals);
		
		// Handle hull "leaks."
		for(const Leak &leak : leaks)
			if(leak.openPeriod > 0 && !Random::Int(leak.openPeriod))
			{
				activeLeaks.push_back(leak);
				const vector<Point> &outline = GetMask().Points();
				if(outline.size() < 2)
					break;
				int i = Random::Int(outline.size() - 1);
				
				// Position the leak along the outline of the ship, facing outward.
				activeLeaks.back().location = (outline[i] + outline[i + 1]) * .5;
				activeLeaks.back().angle = Angle(outline[i] - outline[i + 1]) + Angle(90.);
			}
		for(Leak &leak : activeLeaks)
			if(leak.effect)
			{
				// Leaks always "flicker" every other frame.
				if(Random::Int(2))
					visuals.emplace_back(*leak.effect,
						angle.Rotate(leak.location) + position,
						velocity,
						leak.angle + angle);
				
				if(leak.closePeriod > 0 && !Random::Int(leak.closePeriod))
					leak.effect = nullptr;
			}
	}
	else if(hyperspaceSystem || hyperspaceCount)
	{
		// Don't apply external acceleration while jumping.
		acceleration = Point();
		
		// Enter hyperspace.
		int direction = hyperspaceSystem ? 1 : -1;
		hyperspaceCount += direction;
		static const int HYPER_C = 100;
		static const double HYPER_A = 2.;
		static const double HYPER_D = 1000.;
		if(hyperspaceSystem)
			fuel -= hyperspaceFuelCost / HYPER_C;
		
		// Create the particle effects for the jump drive. This may create 100
		// or more particles per ship per turn at the peak of the jump.
		if(isUsingJumpDrive && !forget)
		{
			double sparkAmount = hyperspaceCount * Width() * Height() * .000006;
			const map<const Effect *, int> &jumpEffects = attributes.JumpEffects();
			if(jumpEffects.empty())
				CreateSparks(visuals, "jump drive", sparkAmount);
			else
			{
				// Spread the amount of particle effects created among all jump effects.
				sparkAmount /= jumpEffects.size();
				for(const auto &effect : jumpEffects)
					CreateSparks(visuals, effect.first, sparkAmount);
			}
		}
		
		if(hyperspaceCount == HYPER_C)
		{
			currentSystem = hyperspaceSystem;
			hyperspaceSystem = nullptr;
			targetSystem = nullptr;
			// Check if the target planet is in the destination system or not.
			const Planet *planet = (targetPlanet ? targetPlanet->GetPlanet() : nullptr);
			if(!planet || planet->IsWormhole() || !planet->IsInSystem(currentSystem))
				targetPlanet = nullptr;
			// Check if your parent has a target planet in this system.
			shared_ptr<Ship> parent = GetParent();
			if(!targetPlanet && parent && parent->targetPlanet)
			{
				planet = parent->targetPlanet->GetPlanet();
				if(planet && !planet->IsWormhole() && planet->IsInSystem(currentSystem))
					targetPlanet = parent->targetPlanet;
			}
			direction = -1;
			
			// If you have a target planet in the destination system, exit
			// hyperpace aimed at it. Otherwise, target the first planet that
			// has a spaceport.
			Point target;
			// Except when you arrive at an extra distance from the target,
			// in that case always use the system-center as target.
			double extraArrivalDistance = isUsingJumpDrive ? currentSystem->ExtraJumpArrivalDistance() : currentSystem->ExtraHyperArrivalDistance();
			
			if(extraArrivalDistance == 0)
			{
				if(targetPlanet)
					target = targetPlanet->Position();
				else
				{
					for(const StellarObject &object : currentSystem->Objects())
						if(object.HasSprite() && object.HasValidPlanet()
								&& object.GetPlanet()->HasSpaceport())
						{
							target = object.Position();
							break;
						}
				}
			}
			
			if(isUsingJumpDrive)
			{
				position = target + Angle::Random().Unit() * (300. * (Random::Real() + 1.) + extraArrivalDistance);
				return;
			}
			
			// Have all ships exit hyperspace at the same distance so that
			// your escorts always stay with you.
			double distance = (HYPER_C * HYPER_C) * .5 * HYPER_A + HYPER_D;
			distance += extraArrivalDistance;
			position = (target - distance * angle.Unit());
			position += hyperspaceOffset;
			// Make sure your velocity is in exactly the direction you are
			// traveling in, so that when you decelerate there will not be a
			// sudden shift in direction at the end.
			velocity = velocity.Length() * angle.Unit();
		}
		if(!isUsingJumpDrive)
		{
			velocity += (HYPER_A * direction) * angle.Unit();
			if(!hyperspaceSystem)
			{
				// Exit hyperspace far enough from the planet to be able to land.
				// This does not take drag into account, so it is always an over-
				// estimate of how long it will take to stop.
				// We start decelerating after rotating about 150 degrees (that
				// is, about acos(.8) from the proper angle). So:
				// Stopping distance = .5*a*(v/a)^2 + (150/turn)*v.
				// Exit distance = HYPER_D + .25 * v^2 = stopping distance.
				double exitV = max(HYPER_A, MaxVelocity());
				double a = (.5 / Acceleration() - .25);
				double b = 150. / TurnRate();
				double discriminant = b * b - 4. * a * -HYPER_D;
				if(discriminant > 0.)
				{
					double altV = (-b + sqrt(discriminant)) / (2. * a);
					if(altV > 0. && altV < exitV)
						exitV = altV;
				}
				if(velocity.Length() <= exitV)
				{
					velocity = angle.Unit() * exitV;
					hyperspaceCount = 0;
				}
			}
		}
		position += velocity;
		if(GetParent() && GetParent()->currentSystem == currentSystem)
		{
			hyperspaceOffset = position - GetParent()->position;
			double length = hyperspaceOffset.Length();
			if(length > 1000.)
				hyperspaceOffset *= 1000. / length;
		}
		
		return;
	}
	else if(landingPlanet || zoom < 1.f)
	{
		// Don't apply external acceleration while landing.
		acceleration = Point();
		
		// If a ship was disabled at the very moment it began landing, do not
		// allow it to continue landing.
		if(isDisabled)
			landingPlanet = nullptr;
		
		// Special ships do not disappear forever when they land; they
		// just slowly refuel.
		if(landingPlanet && zoom)
		{
			// Move the ship toward the center of the planet while landing.
			if(GetTargetStellar())
				position = .97 * position + .03 * GetTargetStellar()->Position();
			zoom -= .02f;
			if(zoom < 0.f)
			{
				// If this is not a special ship, it ceases to exist when it
				// lands on a true planet. If this is a wormhole, the ship is
				// instantly transported.
				if(landingPlanet->IsWormhole())
				{
					currentSystem = landingPlanet->WormholeDestination(currentSystem);
					for(const StellarObject &object : currentSystem->Objects())
						if(object.GetPlanet() == landingPlanet)
							position = object.Position();
					SetTargetStellar(nullptr);
					landingPlanet = nullptr;
				}
				else if(!isSpecial || personality.IsFleeing())
				{
					MarkForRemoval();
					return;
				}
				
				zoom = 0.f;
			}
		}
		// Only refuel if this planet has a spaceport.
		else if(fuel >= attributes.Get("fuel capacity")
				|| !landingPlanet || !landingPlanet->HasSpaceport())
		{
			zoom = min(1.f, zoom + .02f);
			SetTargetStellar(nullptr);
			landingPlanet = nullptr;
		}
		else
			fuel = min(fuel + 1., attributes.Get("fuel capacity"));
		
		// Move the ship at the velocity it had when it began landing, but
		// scaled based on how small it is now.
		if(zoom > 0.f)
			position += velocity * zoom;
		
		return;
	}
	if(isDisabled)
	{
		// If you're disabled, you can't initiate landing or jumping.
	}
	else if(commands.Has(Command::LAND) && CanLand())
		landingPlanet = GetTargetStellar()->GetPlanet();
	else if(commands.Has(Command::JUMP) && IsReadyToJump())
	{
		hyperspaceSystem = GetTargetSystem();
		isUsingJumpDrive = !attributes.Get("hyperdrive") || !currentSystem->Links().count(hyperspaceSystem);
		hyperspaceFuelCost = JumpFuel(hyperspaceSystem);
	}
	
	if(pilotError)
		--pilotError;
	else if(pilotOkay)
		--pilotOkay;
	else if(isDisabled)
	{
		// If the ship is disabled, don't show a warning message due to missing crew.
	}
	else if(requiredCrew && static_cast<int>(Random::Int(requiredCrew)) >= Crew())
	{
		pilotError = 30;
		if(parent.lock() || !isYours)
			Messages::Add("The " + name + " is moving erratically because there are not enough crew to pilot it."
				, Messages::Importance::Low);
		else
			Messages::Add("Your ship is moving erratically because you do not have enough crew to pilot it."
				, Messages::Importance::Low);
	}
	else
		pilotOkay = 30;
	
	// This ship is not landing or entering hyperspace. So, move it. If it is
	// disabled, all it can do is slow down to a stop.
	double mass = Mass();
	bool isUsingAfterburner = false;
	if(isDisabled)
	{
		//allow disabled ships to drift slowly, rather than stop added 04052021
		if(velocity.Length() > .25)
		velocity *= 1. - attributes.Get("drag") / mass;
	}
	else if(!pilotError)
	{
		if(commands.Turn())
		{
			// Check if we are able to turn.
			double cost = attributes.Get("turning energy");
			if(energy < cost * fabs(commands.Turn()))
				commands.SetTurn(commands.Turn() * energy / (cost * fabs(commands.Turn())));
			
			if(commands.Turn())
			{
				isSteering = true;
				steeringDirection = commands.Turn();
				// If turning at a fraction of the full rate (either from lack of
				// energy or because of tracking a target), only consume a fraction
				// of the turning energy and produce a fraction of the heat.
				double scale = fabs(commands.Turn());
				energy -= scale * cost;
				heat += scale * attributes.Get("turning heat");
				angle += commands.Turn() * TurnRate() * slowMultiplier;
			}
		}
	double latThrustCommand = commands.Has(Command::STRAFERIGHT) - commands.Has(Command::STRAFELEFT);
	double latThrust = 0.;
	if(latThrustCommand)
	{
		// Check if we are able to apply this thrust.
		double cost = attributes.Get("thrusting energy") * 0.5;
		if(energy < cost)
			latThrustCommand *= energy / cost;

		if(latThrustCommand)
		{
			latThrust = attributes.Get("thrust") * 0.5;
			if(latThrust)
			{
				double scale = fabs(latThrustCommand);
				energy -= scale * cost;
				heat += scale * attributes.Get("thrusting heat") * 0.5;
				Point lateral(-angle.Unit().Y(),angle.Unit().X());
				acceleration += lateral * (latThrustCommand * latThrust / mass);
			}
		}
	}
		double thrustCommand = commands.Has(Command::FORWARD) - commands.Has(Command::BACK);
		double thrust = 0.;
		if(thrustCommand)
		{
			// Check if we are able to apply this thrust.
			double cost = attributes.Get((thrustCommand > 0.) ?
				"thrusting energy" : "reverse thrusting energy");
			if(energy < cost)
				thrustCommand *= energy / cost;
			
			if(thrustCommand)
			{
				// If a reverse thrust is commanded and the capability does not
				// exist, ignore it (do not even slow under drag).
				isThrusting = (thrustCommand > 0.);
				isReversing = !isThrusting && attributes.Get("reverse thrust");
				thrust = attributes.Get(isThrusting ? "thrust" : "reverse thrust");
				if(thrust)
				{
					double scale = fabs(thrustCommand);
					energy -= scale * cost;
					heat += scale * attributes.Get(isThrusting ? "thrusting heat" : "reverse thrusting heat");
					acceleration += angle.Unit() * (thrustCommand * thrust / mass);
				}
			}
		}
		bool applyAfterburner = (commands.Has(Command::AFTERBURNER) || (thrustCommand > 0. && !thrust))
				&& !CannotAct();
		if(applyAfterburner)
		{
			thrust = attributes.Get("afterburner thrust");
			double fuelCost = attributes.Get("afterburner fuel");
			double energyCost = attributes.Get("afterburner energy");
			if(thrust && fuel >= fuelCost && energy >= energyCost)
			{
				heat += attributes.Get("afterburner heat");
				fuel -= fuelCost;
				energy -= energyCost;
				acceleration += angle.Unit() * thrust / mass;
				
				// Only create the afterburner effects if the ship is in the player's system.
				isUsingAfterburner = !forget;
			}
		}
	}
	if(acceleration)
	{
		acceleration *= slowMultiplier;
		Point dragAcceleration = acceleration - velocity * (attributes.Get("drag") / (mass / 60.));
		// Make sure dragAcceleration has nonzero length, to avoid divide by zero.
		if(dragAcceleration)
		{
			// What direction will the net acceleration be if this drag is applied?
			// If the net acceleration will be opposite the thrust, do not apply drag.
			dragAcceleration *= .5 * (acceleration.Unit().Dot(dragAcceleration.Unit()) + 1.);
			
			// A ship can only "cheat" to stop if it is moving slow enough that
			// it could stop completely this frame. This is to avoid overshooting
			// when trying to stop and ending up headed in the other direction.
			if(commands.Has(Command::STOP))
			{
				// How much acceleration would it take to come to a stop in the
				// direction normal to the ship's current facing? This is only
				// possible if the acceleration plus drag vector is in the
				// opposite direction from the velocity vector when both are
				// projected onto the current facing vector, and the acceleration
				// vector is the larger of the two.
				double vNormal = velocity.Dot(angle.Unit());
				double aNormal = dragAcceleration.Dot(angle.Unit());
				if((aNormal > 0.) != (vNormal > 0.) && fabs(aNormal) > fabs(vNormal))
					dragAcceleration = -vNormal * angle.Unit();
			}
			velocity += dragAcceleration;
		}
		acceleration = Point();
	}
	
	// Boarding:
	shared_ptr<const Ship> target = GetTargetShip();
	// If this is a fighter or drone and it is not assisting someone at the
	// moment, its boarding target should be its parent ship.
	if(CanBeCarried() && !(target && target == GetShipToAssist()))
		target = GetParent();
	if(target && !isDisabled)
	{
		Point dp = (target->position - position);
		double distance = dp.Length();
		Point dv = (target->velocity - velocity);
		double speed = dv.Length();
		isBoarding = (distance < 50. && speed < 1. && commands.Has(Command::BOARD));
		if(isBoarding && !CanBeCarried())
		{
			if(!target->IsDisabled() && government->IsEnemy(target->government))
				isBoarding = false;
			else if(target->IsDestroyed() || target->IsLanding() || target->IsHyperspacing()
					|| target->GetSystem() != GetSystem())
				isBoarding = false;
		}
		if(isBoarding && !pilotError)
		{
			Angle facing = angle;
			bool left = target->Unit().Cross(facing.Unit()) < 0.;
			double turn = left - !left;
			
			// Check if the ship will still be pointing to the same side of the target
			// angle if it turns by this amount.
			facing += TurnRate() * turn;
			bool stillLeft = target->Unit().Cross(facing.Unit()) < 0.;
			if(left != stillLeft)
				turn = 0.;
			angle += TurnRate() * turn;
			
			velocity += dv.Unit() * .1;
			position += dp.Unit() * .5;
			
			if(distance < 10. && speed < 1. && (CanBeCarried() || !turn))
			{
				if(cloak)
				{
					// Allow the player to get all the way to the end of the
					// boarding sequence (including locking on to the ship) but
					// not to actually board, if they are cloaked.
					if(isYours)
						Messages::Add("You cannot board a ship while cloaked.", Messages::Importance::High);
				}
				else
				{
					isBoarding = false;
					bool isEnemy = government->IsEnemy(target->government);
					if(isEnemy && Random::Real() < target->Attributes().Get("self destruct"))
					{
						Messages::Add("The " + target->ModelName() + " \"" + target->Name()
							+ "\" has activated its self-destruct mechanism.", Messages::Importance::High);
						GetTargetShip()->SelfDestruct();
					}
					else
						hasBoarded = true;
				}
			}
		}
	}
	
	// Clear your target if it is destroyed. This is only important for NPCs,
	// because ordinary ships cease to exist once they are destroyed.
	target = GetTargetShip();
	if(target && target->IsDestroyed() && target->explosionCount >= target->explosionTotal)
		targetShip.reset();
	
	// Finally, move the ship and create any movement visuals.
	position += velocity;
	if(isUsingAfterburner && !Attributes().AfterburnerEffects().empty())
		for(const EnginePoint &point : enginePoints)
		{
			Point pos = angle.Rotate(point) * Zoom() + position;
			// Stream the afterburner effects outward in the direction the engines are facing.
			Point effectVelocity = velocity - 6. * angle.Unit();
			for(auto &&it : Attributes().AfterburnerEffects())
				for(int i = 0; i < it.second; ++i)
					visuals.emplace_back(*it.first, pos, effectVelocity, angle);
		}
}



// Generate energy, heat, etc. (This is called by Move().)
void Ship::DoGeneration()
{
	// First, allow any carried ships to do their own generation.
	for(const Bay &bay : bays)
		if(bay.ship)
			bay.ship->DoGeneration();
	
	// Shield and hull recharge. This uses whatever energy is left over from the
	// previous frame, so that it will not steal energy from movement, etc.
	if(!isDisabled)
	{
		// Priority of repairs:
		// 1. Ship's own hull
		// 2. Ship's own shields
		// 3. Hull of carried fighters
		// 4. Shields of carried fighters
		// 5. Transfer of excess energy and fuel to carried fighters.
		
		const double hullAvailable = attributes.Get("hull repair rate") * (1. + attributes.Get("hull repair multiplier"));
		const double hullEnergy = (attributes.Get("hull energy") * (1. + attributes.Get("hull energy multiplier"))) / hullAvailable;
		const double hullFuel = (attributes.Get("hull fuel") * (1. + attributes.Get("hull fuel multiplier"))) / hullAvailable;
		const double hullHeat = (attributes.Get("hull heat") * (1. + attributes.Get("hull heat multiplier"))) / hullAvailable;
		double hullRemaining = hullAvailable;
		if(!hullDelay)
			DoRepair(hull, hullRemaining, attributes.Get("hull"), energy, hullEnergy, fuel, hullFuel, heat, hullHeat);
		
		const double shieldsAvailable = attributes.Get("shield generation") * (1. + attributes.Get("shield generation multiplier"));
		const double shieldsEnergy = (attributes.Get("shield energy") * (1. + attributes.Get("shield energy multiplier"))) / shieldsAvailable;
		const double shieldsFuel = (attributes.Get("shield fuel") * (1. + attributes.Get("shield fuel multiplier"))) / shieldsAvailable;
		const double shieldsHeat = (attributes.Get("shield heat") * (1. + attributes.Get("shield heat multiplier"))) / shieldsAvailable;
		double shieldsRemaining = shieldsAvailable;
		if(!shieldDelay)
			DoRepair(shields, shieldsRemaining, attributes.Get("shields"), energy, shieldsEnergy, fuel, shieldsFuel, heat, shieldsHeat);
		
		if(!bays.empty())
		{
			// If this ship is carrying fighters, determine their repair priority.
			vector<pair<double, Ship *>> carried;
			for(const Bay &bay : bays)
				if(bay.ship)
					carried.emplace_back(1. - bay.ship->Health(), bay.ship.get());
			sort(carried.begin(), carried.end(), (isYours && Preferences::Has(FIGHTER_REPAIR))
				// Players may use a parallel strategy, to launch fighters in waves.
				? [] (const pair<double, Ship *> &lhs, const pair<double, Ship *> &rhs)
					{ return lhs.first > rhs.first; }
				// The default strategy is to prioritize the healthiest ship first, in
				// order to get fighters back out into the battle as soon as possible.
				: [] (const pair<double, Ship *> &lhs, const pair<double, Ship *> &rhs)
					{ return lhs.first < rhs.first; }
			);
			
			// Apply shield and hull repair to carried fighters.
			for(const pair<double, Ship *> &it : carried)
			{
				Ship &ship = *it.second;
				if(!hullDelay)
					DoRepair(ship.hull, hullRemaining, ship.attributes.Get("hull"), energy, hullEnergy, heat, hullHeat, fuel, hullFuel);
				if(!shieldDelay)
					DoRepair(ship.shields, shieldsRemaining, ship.attributes.Get("shields"), energy, shieldsEnergy, heat, shieldsHeat, fuel, shieldsFuel);
			}
			
			// Now that there is no more need to use energy for hull and shield
			// repair, if there is still excess energy, transfer it.
			double energyRemaining = min(0., energy - attributes.Get("energy capacity"));
			double fuelRemaining = min(0., fuel - attributes.Get("fuel capacity"));
			for(const pair<double, Ship *> &it : carried)
			{
				Ship &ship = *it.second;
				DoRepair(ship.energy, energyRemaining, ship.attributes.Get("energy capacity"));
				DoRepair(ship.fuel, fuelRemaining, ship.attributes.Get("fuel capacity"));
			}
		}
		// Decrease the shield and hull delays by 1 now that shield generation
		// and hull repair have been skipped over.
		shieldDelay = max(0, shieldDelay - 1);
		hullDelay = max(0, hullDelay - 1);
	}
	
	// Handle ionization effects, etc.
	// TODO: Mothership gives status resistance to carried ships?
	if(ionization)
	{
		double ionResistance = attributes.Get("ion resistance");
		double ionEnergy = attributes.Get("ion resistance energy") / ionResistance;
		double ionFuel = attributes.Get("ion resistance fuel") / ionResistance;
		double ionHeat = attributes.Get("ion resistance heat") / ionResistance;
		DoStatusEffect(isDisabled, ionization, ionResistance, energy, ionEnergy, fuel, ionFuel, heat, ionHeat);
	}
	
	if(disruption)
	{
		double disruptionResistance = attributes.Get("disruption resistance");
		double disruptionEnergy = attributes.Get("disruption resistance energy") / disruptionResistance;
		double disruptionFuel = attributes.Get("disruption resistance fuel") / disruptionResistance;
		double disruptionHeat = attributes.Get("disruption resistance heat") / disruptionResistance;
		DoStatusEffect(isDisabled, disruption, disruptionResistance, energy, disruptionEnergy, fuel, disruptionFuel, heat, disruptionHeat);
	}
	
	if(slowness)
	{
		double slowingResistance = attributes.Get("slowing resistance");
		double slowingEnergy = attributes.Get("slowing resistance energy") / slowingResistance;
		double slowingFuel = attributes.Get("slowing resistance fuel") / slowingResistance;
		double slowingHeat = attributes.Get("slowing resistance heat") / slowingResistance;
		DoStatusEffect(isDisabled, slowness, slowingResistance, energy, slowingEnergy, fuel, slowingFuel, heat, slowingHeat);
	}
	
	// When ships recharge, what actually happens is that they can exceed their
	// maximum capacity for the rest of the turn, but must be clamped to the
	// maximum here before they gain more. This is so that, for example, a ship
	// with no batteries but a good generator can still move.
	energy = min(energy, attributes.Get("energy capacity"));
	fuel = min(fuel, attributes.Get("fuel capacity"));
	
	heat -= heat * HeatDissipation();
	if(heat > MaximumHeat())
		isOverheated = true;
	else if(heat < .9 * MaximumHeat())
		isOverheated = false;
	
	double maxShields = attributes.Get("shields");
	shields = min(shields, maxShields);
	double maxHull = attributes.Get("hull");
	hull = min(hull, maxHull);
	
	isDisabled = isOverheated || hull < MinimumHull() || (!crew && RequiredCrew());
	
	// Whenever not actively scanning, the amount of scan information the ship
	// has "decays" over time. For a scanner with a speed of 1, one second of
	// uninterrupted scanning is required to successfully scan its target.
	// Only apply the decay if not already done scanning the target.
	if(cargoScan < SCAN_TIME)
		cargoScan = max(0., cargoScan - 1.);
	if(outfitScan < SCAN_TIME)
		outfitScan = max(0., outfitScan - 1.);
	
	// Update ship supply levels.
	energy -= ionization;
	if(isDisabled)
		PauseAnimation();
	else
	{
		// Ramscoops work much better when close to the system center. Even if a
		// ship has no ramscoop, it can harvest a tiny bit of fuel by flying
		// close to the star. Carried fighters can't collect fuel or energy this way.
		if(currentSystem)
		{
			double scale = .2 + 1.8 / (.001 * position.Length() + 1);
			fuel += currentSystem->SolarWind() * .03 * scale * (sqrt(attributes.Get("ramscoop")) + .05 * scale);
			
			double solarScaling = currentSystem->SolarPower() * scale;
			energy += solarScaling * attributes.Get("solar collection");
			heat += solarScaling * attributes.Get("solar heat");
		}
		
		double coolingEfficiency = CoolingEfficiency();
		energy += attributes.Get("energy generation") - attributes.Get("energy consumption");
		fuel += attributes.Get("fuel generation");
		heat += attributes.Get("heat generation");
		heat -= coolingEfficiency * attributes.Get("cooling");
		
		// Convert fuel into energy and heat only when the required amount of fuel is available.
		if(attributes.Get("fuel consumption") <= fuel)
		{	
			fuel -= attributes.Get("fuel consumption");
			energy += attributes.Get("fuel energy");
			heat += attributes.Get("fuel heat");
		}
		
		// Apply active cooling. The fraction of full cooling to apply equals
		// your ship's current fraction of its maximum temperature.
		double activeCooling = coolingEfficiency * attributes.Get("active cooling");
		if(activeCooling > 0. && heat > 0. && energy >= 0.)
		{
			// Although it's a misuse of this feature, handle the case where
			// "active cooling" does not require any energy.
			double coolingEnergy = attributes.Get("cooling energy");
			if(coolingEnergy)
			{
				double spentEnergy = min(energy, coolingEnergy * min(1., Heat()));
				heat -= activeCooling * spentEnergy / coolingEnergy;
				energy -= spentEnergy;
			}
			else
				heat -= activeCooling;
		}
	}
	
	// Don't allow any levels to drop below zero.
	fuel = max(0., fuel);
	energy = max(0., energy);
	heat = max(0., heat);
}



// Launch any ships that are ready to launch.
void Ship::Launch(list<shared_ptr<Ship>> &ships, vector<Visual> &visuals)
{
	// Allow carried ships to launch from a disabled ship, but not from a ship that
	// is landing, jumping, or cloaked. If already destroyed (e.g. self-destructing),
	// eject any ships still docked, possibly destroying them in the process.
	bool ejecting = IsDestroyed();
	if(!ejecting && (!commands.Has(Command::DEPLOY) || zoom != 1.f || hyperspaceCount || cloak))
		return;
	
	for(Bay &bay : bays)
		if(bay.ship && ((bay.ship->Commands().Has(Command::DEPLOY) && !Random::Int(40 + 20 * !bay.ship->attributes.Get("automaton")))
				|| (ejecting && !Random::Int(6))))
		{
			// Resupply any ships launching of their own accord.
			if(!ejecting)
			{
				// TODO: Restock fighter weaponry that needs ammo.
				
				// This ship will refuel naturally based on the carrier's fuel
				// collection, but the carrier may have some reserves to spare.
				double maxFuel = bay.ship->attributes.Get("fuel capacity");
				if(maxFuel)
				{
					double spareFuel = fuel - JumpFuel();
					if(spareFuel > 0.)
						TransferFuel(min(maxFuel - bay.ship->fuel, spareFuel), bay.ship.get());
					// If still low or out-of-fuel, re-stock the carrier and don't launch.
					if(bay.ship->fuel < .25 * maxFuel)
					{
						TransferFuel(bay.ship->fuel, this);
						continue;
					}
				}
			}
			// Those being ejected may be destroyed if they are already injured.
			else if(bay.ship->Health() < Random::Real())
				bay.ship->SelfDestruct();
			
			ships.push_back(bay.ship);
			double maxV = bay.ship->MaxVelocity() * (1 + bay.ship->IsDestroyed());
			Point exitPoint = position + angle.Rotate(bay.point);
			// When ejected, ships depart haphazardly.
			Angle launchAngle = ejecting ? Angle(exitPoint - position) : angle + bay.facing;
			Point v = velocity + (.3 * maxV) * launchAngle.Unit() + (.2 * maxV) * Angle::Random().Unit();
			bay.ship->Place(exitPoint, v, launchAngle);
			bay.ship->SetSystem(currentSystem);
			bay.ship->SetParent(shared_from_this());
			bay.ship->UnmarkForRemoval();
			// Update the cached sum of carried ship masses.
			carriedMass -= bay.ship->Mass();
			// Create the desired launch effects.
			for(const Effect *effect : bay.launchEffects)
				visuals.emplace_back(*effect, exitPoint, velocity, launchAngle);
			
			bay.ship.reset();
		}
}



// Check if this ship is boarding another ship.
shared_ptr<Ship> Ship::Board(bool autoPlunder)
{
	if(!hasBoarded)
		return shared_ptr<Ship>();
	hasBoarded = false;
	
	shared_ptr<Ship> victim = GetTargetShip();
	if(CannotAct() || !victim || victim->IsDestroyed() || victim->GetSystem() != GetSystem())
		return shared_ptr<Ship>();
	
	// For a fighter or drone, "board" means "return to ship."
	if(CanBeCarried())
	{
		SetTargetShip(shared_ptr<Ship>());
		if(!victim->IsDisabled() && victim->GetGovernment() == government)
			victim->Carry(shared_from_this());
		return shared_ptr<Ship>();
	}
	
	// Board a friendly ship, to repair or refuel it.
	if(!government->IsEnemy(victim->GetGovernment()))
	{
		SetShipToAssist(shared_ptr<Ship>());
		SetTargetShip(shared_ptr<Ship>());
		bool helped = victim->isDisabled;
		victim->hull = min(max(victim->hull, victim->MinimumHull() * 1.5), victim->attributes.Get("hull"));
		victim->isDisabled = false;
		// Transfer some fuel if needed.
		if(!victim->JumpsRemaining() && CanRefuel(*victim))
		{
			helped = true;
			TransferFuel(victim->JumpFuelMissing(), victim.get());
		}
		if(helped)
		{
			pilotError = 120;
			victim->pilotError = 120;
		}
		return victim;
	}
	if(!victim->IsDisabled())
		return shared_ptr<Ship>();
	
	// If the boarding ship is the player, they will choose what to plunder.
	// Always take fuel if you can.
	victim->TransferFuel(victim->fuel, this);
	if(autoPlunder)
	{
		// Take any commodities that fit.
		victim->cargo.TransferAll(cargo, false);
		
		// Pause for two seconds before moving on.
		pilotError = 120;
	}
	
	// Stop targeting this ship (so you will not board it again right away).
	if(!autoPlunder || personality.Disables())
		SetTargetShip(shared_ptr<Ship>());
	return victim;
}



// Scan the target, if able and commanded to. Return a ShipEvent bitmask
// giving the types of scan that succeeded.
int Ship::Scan()
{
	if(!commands.Has(Command::SCAN) || CannotAct())
		return 0;
	
	shared_ptr<const Ship> target = GetTargetShip();
	if(!(target && target->IsTargetable()))
		return 0;
	
	// The range of a scanner is proportional to the square root of its power.
	double cargoDistance = 100. * sqrt(attributes.Get("cargo scan power"));
	double outfitDistance = 100. * sqrt(attributes.Get("outfit scan power"));
	
	// Bail out if this ship has no scanners.
	if(!cargoDistance && !outfitDistance)
		return 0;
	
	// Scanning speed also uses a square root, so you need four scanners to get
	// twice the speed out of them.
	double cargoSpeed = sqrt(attributes.Get("cargo scan speed"));
	if(!cargoSpeed)
		cargoSpeed = 1.;
	double outfitSpeed = sqrt(attributes.Get("outfit scan speed"));
	if(!outfitSpeed)
		outfitSpeed = 1.;
	
	// Check how close this ship is to the target it is trying to scan.
	double distance = (target->position - position).Length();
	
	// Check if either scanner has finished scanning.
	bool startedScanning = false;
	bool activeScanning = false;
	int result = 0;
	auto doScan = [&](double &elapsed, const double speed, const double scannerRange, const int event) -> void
	{
		if(elapsed < SCAN_TIME && distance < scannerRange)
		{
			startedScanning |= !elapsed;
			activeScanning = true;
			// To make up for the scan decay above:
			elapsed += speed + 1.;
			if(elapsed >= SCAN_TIME)
				result |= event;
		}
	};
	doScan(cargoScan, cargoSpeed, cargoDistance, ShipEvent::SCAN_CARGO);
	doScan(outfitScan, outfitSpeed, outfitDistance, ShipEvent::SCAN_OUTFITS);
	
	// Play the scanning sound if the actor or the target is the player's ship.
	if(isYours || (target->isYours && activeScanning))
		Audio::Play(Audio::Get("scan"), Position());
	
	if(startedScanning && isYours)
	{
		if(!target->Name().empty())
			Messages::Add("Attempting to scan the " + target->Noun() + " \"" + target->Name() + "\"."
				, Messages::Importance::Low);
		else
			Messages::Add("Attempting to scan the selected " + target->Noun() + "."
				, Messages::Importance::Low);
	}
	else if(startedScanning && target->isYours)
		Messages::Add("The " + government->GetName() + " " + Noun() + " \""
			+ Name() + "\" is attempting to scan you.", Messages::Importance::Low);
	
	if(target->isYours && !isYours)
	{
		if(result & ShipEvent::SCAN_CARGO)
			Messages::Add("The " + government->GetName() + " " + Noun() + " \""
					+ Name() + "\" completed its scan of your cargo.", Messages::Importance::High);
		if(result & ShipEvent::SCAN_OUTFITS)
			Messages::Add("The " + government->GetName() + " " + Noun() + " \""
					+ Name() + "\" completed its scan of your outfits.", Messages::Importance::High);
	}
	
	return result;
}



// Find out what fraction of the scan is complete.
double Ship::CargoScanFraction() const
{
	return cargoScan / SCAN_TIME;
}



double Ship::OutfitScanFraction() const
{
	return outfitScan / SCAN_TIME;
}



// Fire any weapons that are ready to fire. If an anti-missile is ready,
// instead of firing here this function returns true and it can be fired if
// collision detection finds a missile in range.
bool Ship::Fire(vector<Projectile> &projectiles, vector<Visual> &visuals)
{
	isInSystem = true;
	forget = 0;
	
	// A ship that is about to die creates a special single-turn "projectile"
	// representing its death explosion.
	if(IsDestroyed() && explosionCount == explosionTotal && explosionWeapon)
		projectiles.emplace_back(position, explosionWeapon);
	
	if(CannotAct())
		return false;
	
	antiMissileRange = 0.;
	
	const vector<Hardpoint> &hardpoints = armament.Get();
	for(unsigned i = 0; i < hardpoints.size(); ++i)
	{
		const Weapon *weapon = hardpoints[i].GetOutfit();
		if(weapon && CanFire(weapon))
		{
			if(weapon->AntiMissile())
				antiMissileRange = max(antiMissileRange, weapon->Velocity() + weaponRadius);
			else if(commands.HasFire(i))
				armament.Fire(i, *this, projectiles, visuals);
		}
	}
	
	armament.Step(*this);
	
	return antiMissileRange;
}



// Fire an anti-missile.
bool Ship::FireAntiMissile(const Projectile &projectile, vector<Visual> &visuals)
{
	if(projectile.Position().Distance(position) > antiMissileRange)
		return false;
	if(CannotAct())
		return false;
	
	const vector<Hardpoint> &hardpoints = armament.Get();
	for(unsigned i = 0; i < hardpoints.size(); ++i)
	{
		const Weapon *weapon = hardpoints[i].GetOutfit();
		if(weapon && CanFire(weapon))
			if(armament.FireAntiMissile(i, *this, projectile, visuals))
				return true;
	}
	
	return false;
}



const System *Ship::GetSystem() const
{
	return currentSystem;
}



// If the ship is landed, get the planet it has landed on.
const Planet *Ship::GetPlanet() const
{
	return zoom ? nullptr : landingPlanet;
}



bool Ship::IsCapturable() const
{
	return isCapturable;
}



bool Ship::IsTargetable() const
{
	return (zoom == 1.f && !explosionRate && !forget && !isInvisible && cloak < 1. && hull >= 0. && hyperspaceCount < 70);
}



bool Ship::IsOverheated() const
{
	return isOverheated;
}



bool Ship::IsDisabled() const
{
	if(!isDisabled)
		return false;
	
	double minimumHull = MinimumHull();
	bool needsCrew = RequiredCrew() != 0;
	return (hull < minimumHull || (!crew && needsCrew));
}



bool Ship::IsBoarding() const
{
	return isBoarding;
}



bool Ship::IsLanding() const
{
	return landingPlanet;
}



// Check if this ship is currently able to begin landing on its target.
bool Ship::CanLand() const
{
	if(!GetTargetStellar() || !GetTargetStellar()->GetPlanet() || isDisabled || IsDestroyed())
		return false;
	
	if(!GetTargetStellar()->GetPlanet()->CanLand(*this))
		return false;
	
	Point distance = GetTargetStellar()->Position() - position;
	double speed = velocity.Length();
	
	return (speed < 1. && distance.Length() < GetTargetStellar()->Radius());
}



bool Ship::CannotAct() const
{
	return (zoom != 1.f || isDisabled || hyperspaceCount || pilotError || cloak);
}



double Ship::Cloaking() const
{
	return isInvisible ? 1. : cloak;
}



bool Ship::IsEnteringHyperspace() const
{
	return hyperspaceSystem;
}



bool Ship::IsHyperspacing() const
{
	return hyperspaceCount != 0;
}



// Check if this ship is hyperspacing, specifically via a jump drive.
bool Ship::IsUsingJumpDrive() const
{
	return (hyperspaceSystem || hyperspaceCount) && isUsingJumpDrive;
}



// Check if this ship is currently able to enter hyperspace to it target.
bool Ship::IsReadyToJump(bool waitingIsReady) const
{
	// Ships can't jump while waiting for someone else, carried, or if already jumping.
	if(IsDisabled() || (!waitingIsReady && commands.Has(Command::WAIT))
			|| hyperspaceCount || !targetSystem || !currentSystem)
		return false;
	
	// Check if the target system is valid and there is enough fuel to jump.
	double fuelCost = JumpFuel(targetSystem);
	if(!fuelCost || fuel < fuelCost)
		return false;
	
	Point direction = targetSystem->Position() - currentSystem->Position();
	bool isJump = !attributes.Get("hyperdrive") || !currentSystem->Links().count(targetSystem);
	double scramThreshold = attributes.Get("scram drive");
	
	// The ship can only enter hyperspace if it is traveling slowly enough
	// and pointed in the right direction.
	if(!isJump && scramThreshold)
	{
		double deviation = fabs(direction.Unit().Cross(velocity));
		if(deviation > scramThreshold)
			return false;
	}
	else if(velocity.Length() > attributes.Get("jump speed"))
		return false;
	
	if(!isJump)
	{
		// Figure out if we're within one turn step of facing this system.
		bool left = direction.Cross(angle.Unit()) < 0.;
		Angle turned = angle + TurnRate() * (left - !left);
		bool stillLeft = direction.Cross(turned.Unit()) < 0.;
	
		if(left == stillLeft)
			return false;
	}
	
	return true;
}



// Get this ship's custom swizzle.
int Ship::CustomSwizzle() const
{
	return customSwizzle;
}


// Check if the ship is thrusting. If so, the engine sound should be played.
bool Ship::IsThrusting() const
{
	return isThrusting;
}



bool Ship::IsReversing() const
{
	return isReversing;
}



bool Ship::IsSteering() const
{
	return isSteering;
}



double Ship::SteeringDirection() const
{
	return steeringDirection;
}



// Get the points from which engine flares should be drawn.
const vector<Ship::EnginePoint> &Ship::EnginePoints() const
{
	return enginePoints;
}



const vector<Ship::EnginePoint> &Ship::ReverseEnginePoints() const
{
	return reverseEnginePoints;
}



const vector<Ship::EnginePoint> &Ship::SteeringEnginePoints() const
{
	return steeringEnginePoints;
}



// Reduce a ship's hull to low enough to disable it. This is so a ship can be
// created as a derelict.
void Ship::Disable()
{
	shields = 0.;
	hull = min(hull, .5 * MinimumHull());
	isDisabled = true;
}



// Mark a ship as destroyed.
void Ship::Destroy()
{
	hull = -1.;
}



// Trigger the death of this ship.
void Ship::SelfDestruct()
{
	Destroy();
	explosionRate = 1024;
}



void Ship::Restore()
{
	hull = 0.;
	explosionCount = 0;
	explosionRate = 0;
	UnmarkForRemoval();
	Recharge(true);
}



// Check if this ship has been destroyed.
bool Ship::IsDestroyed() const
{
	return (hull < 0.);
}



// Recharge and repair this ship (e.g. because it has landed).
void Ship::Recharge(bool atSpaceport)
{
	if(IsDestroyed())
		return;
	
	if(atSpaceport)
	{
		crew = min<int>(max(crew, RequiredCrew()), attributes.Get("bunks"));
		fuel = attributes.Get("fuel capacity");
	}
	pilotError = 0;
	pilotOkay = 0;
	
	if(atSpaceport || attributes.Get("shield generation"))
		shields = attributes.Get("shields");
	if(atSpaceport || attributes.Get("hull repair rate"))
		hull = attributes.Get("hull");
	if(atSpaceport || attributes.Get("energy generation"))
		energy = attributes.Get("energy capacity");
	
	heat = IdleHeat();
	ionization = 0.;
	disruption = 0.;
	slowness = 0.;
	shieldDelay = 0;
	hullDelay = 0;
}



bool Ship::CanRefuel(const Ship &other) const
{
	return (fuel - JumpFuel(targetSystem) >= other.JumpFuelMissing());
}



double Ship::TransferFuel(double amount, Ship *to)
{
	amount = max(fuel - attributes.Get("fuel capacity"), amount);
	if(to)
	{
		amount = min(to->attributes.Get("fuel capacity") - to->fuel, amount);
		to->fuel += amount;
	}
	fuel -= amount;
	return amount;
}



// Convert this ship from one government to another, as a result of boarding
// actions (if the player is capturing) or player death (poor decision-making).
void Ship::WasCaptured(const shared_ptr<Ship> &capturer)
{
	// Repair up to the point where this ship is just barely not disabled.
	hull = min(max(hull, MinimumHull() * 1.5), attributes.Get("hull"));
	isDisabled = false;
	
	// Set the new government.
	government = capturer->GetGovernment();
	
	// Transfer some crew over. Only transfer the bare minimum unless even that
	// is not possible, in which case, share evenly.
	int totalRequired = capturer->RequiredCrew() + RequiredCrew();
	int transfer = RequiredCrew() - crew;
	if(transfer > 0)
	{
		if(totalRequired > capturer->Crew() + crew)
			transfer = max(crew ? 0 : 1, (capturer->Crew() * transfer) / totalRequired);
		capturer->AddCrew(-transfer);
		AddCrew(transfer);
	}
	
	commands.Clear();
	// Set the capturer as this ship's parent.
	SetParent(capturer);
	// Clear this ship's previous targets.
	SetTargetShip(shared_ptr<Ship>());
	SetTargetStellar(nullptr);
	SetTargetSystem(nullptr);
	shipToAssist.reset();
	targetAsteroid.reset();
	targetFlotsam.reset();
	hyperspaceSystem = nullptr;
	landingPlanet = nullptr;
	
	// This ship behaves like its new parent does.
	isSpecial = capturer->isSpecial;
	isYours = capturer->isYours;
	personality = capturer->personality;
	
	// Fighters should flee a disabled ship, but if the player manages to capture
	// the ship before they flee, the fighters are captured, too.
	for(const Bay &bay : bays)
		if(bay.ship)
			bay.ship->WasCaptured(capturer);
	// If a flagship is captured, its escorts become independent.
	for(const auto &it : escorts)
	{
		shared_ptr<Ship> escort = it.lock();
		if(escort)
			escort->parent.reset();
	}
	// This ship should not care about its now-unallied escorts.
	escorts.clear();
}



// Get characteristics of this ship, as a fraction between 0 and 1.
double Ship::Shields() const
{
	double maximum = attributes.Get("shields");
	return maximum ? min(1., shields / maximum) : 0.;
}



double Ship::Hull() const
{
	double maximum = attributes.Get("hull");
	return maximum ? min(1., hull / maximum) : 1.;
}



double Ship::Fuel() const
{
	double maximum = attributes.Get("fuel capacity");
	return maximum ? min(1., fuel / maximum) : 0.;
}



double Ship::Energy() const
{
	double maximum = attributes.Get("energy capacity");
	return maximum ? min(1., energy / maximum) : (hull > 0.) ? 1. : 0.;
}



// Allow returning a heat value greater than 1 (i.e. conveying how overheated
// this ship has become).
double Ship::Heat() const
{
	double maximum = MaximumHeat();
	return maximum ? heat / maximum : 1.;
}



// Get the ship's "health," where <=0 is disabled and 1 means full health.
double Ship::Health() const
{
	double minimumHull = MinimumHull();
	double hullDivisor = attributes.Get("hull") - minimumHull;
	double divisor = attributes.Get("shields") + hullDivisor;
	// This should not happen, but just in case.
	if(divisor <= 0. || hullDivisor <= 0.)
		return 0.;
	
	double spareHull = hull - minimumHull;
	// Consider hull-only and pooled health, compensating for any reductions by disruption damage.
	return min(spareHull / hullDivisor, (spareHull + shields / (1. + disruption * .01)) / divisor);
}



// Get the hull fraction at which this ship is disabled.
double Ship::DisabledHull() const
{
	double hull = attributes.Get("hull");
	double minimumHull = MinimumHull();
	
	return (hull > 0. ? minimumHull / hull : 0.);
}



int Ship::JumpsRemaining(bool followParent) const
{
	// Make sure this ship has some sort of hyperdrive, and if so return how
	// many jumps it can make.
	double jumpFuel = 0.;
	if(!targetSystem && followParent)
	{
		// If this ship has no destination, the parent's substitutes for it,
		// but only if the location is reachable.
		auto p = GetParent();
		if(p)
			jumpFuel = JumpFuel(p->GetTargetSystem());
	}
	if(!jumpFuel)
		jumpFuel = JumpFuel(targetSystem);
	return jumpFuel ? fuel / jumpFuel : 0.;
}



double Ship::JumpFuel(const System *destination) const
{
	// A currently-carried ship requires no fuel to jump, because it cannot jump.
	if(!currentSystem)
		return 0.;
	
	// If no destination is given, return the maximum fuel per jump.
	if(!destination)
		return max(JumpDriveFuel(), HyperdriveFuel());
	
	bool linked = currentSystem->Links().count(destination);
	// Figure out what sort of jump we're making.
	if(attributes.Get("hyperdrive") && linked)
		return HyperdriveFuel();
	
	if(attributes.Get("jump drive") && currentSystem->JumpNeighbors(JumpRange()).count(destination))
		return JumpDriveFuel((linked || currentSystem->JumpRange()) ? 0. : currentSystem->Position().Distance(destination->Position()));
	
	// If the given system is not a possible destination, return 0.
	return 0.;
}



double Ship::JumpRange(bool getCached) const
{
	if(getCached)
		return jumpRange;
	
	// Ships without a jump drive have no jump range.
	if(!attributes.Get("jump drive"))
		return 0.;
	
	// Find the outfit that provides the farthest jump range.
	double best = 0.;
	// Make it possible for the jump range to be integrated into a ship.
	if(baseAttributes.Get("jump drive"))
	{
		best = baseAttributes.Get("jump range");
		if(!best)
			best = System::DEFAULT_NEIGHBOR_DISTANCE;
	}
	// Search through all the outfits.
	for(const auto &it : outfits)
		if(it.first->Get("jump drive"))
		{
			double range = it.first->Get("jump range");
			if(!range)
				range = System::DEFAULT_NEIGHBOR_DISTANCE;
			if(!best || range > best)
				best = range;
		}
	return best;
}



// Get the cost of making a jump of the given type (if possible).
double Ship::HyperdriveFuel() const
{
	// Don't bother searching through the outfits if there is no hyperdrive.
	if(!attributes.Get("hyperdrive"))
		return JumpDriveFuel();
	
	if(attributes.Get("scram drive"))
		return BestFuel("hyperdrive", "scram drive", 150.);
	
	return BestFuel("hyperdrive", "", 100.);
}



double Ship::JumpDriveFuel(double jumpDistance) const
{
	// Don't bother searching through the outfits if there is no jump drive.
	if(!attributes.Get("jump drive"))
		return 0.;
	
	return BestFuel("jump drive", "", 200., jumpDistance);
}



double Ship::JumpFuelMissing() const
{
	// Used for smart refueling: transfer only as much as really needed
	// includes checking if fuel cap is high enough at all
	double jumpFuel = JumpFuel(targetSystem);
	if(!jumpFuel || fuel > jumpFuel || jumpFuel > attributes.Get("fuel capacity"))
		return 0.;
	
	return jumpFuel - fuel;
}



// Get the heat level at idle.
double Ship::IdleHeat() const
{
	// This ship's cooling ability:
	double coolingEfficiency = CoolingEfficiency();
	double cooling = coolingEfficiency * attributes.Get("cooling");
	double activeCooling = coolingEfficiency * attributes.Get("active cooling");
	
	// Idle heat is the heat level where:
	// heat = heat * diss + heatGen - cool - activeCool * heat / (100 * mass)
	// heat = heat * (diss - activeCool / (100 * mass)) + (heatGen - cool)
	// heat * (1 - diss + activeCool / (100 * mass)) = (heatGen - cool)
	double production = max(0., attributes.Get("heat generation") - cooling);
	double dissipation = HeatDissipation() + activeCooling / MaximumHeat();
	if(!dissipation) return production ? numeric_limits<double>::max() : 0;
	return production / dissipation;
}



// Get the heat dissipation, in heat units per heat unit per frame.
double Ship::HeatDissipation() const
{
	return .001 * attributes.Get("heat dissipation");
}



// Get the maximum heat level, in heat units (not temperature).
double Ship::MaximumHeat() const
{
	return MAXIMUM_TEMPERATURE * (cargo.Used() + attributes.Mass());
}



// Calculate the multiplier for cooling efficiency.
double Ship::CoolingEfficiency() const
{
	// This is an S-curve where the efficiency is 100% if you have no outfits
	// that create "cooling inefficiency", and as that value increases the
	// efficiency stays high for a while, then drops off, then approaches 0.
	double x = attributes.Get("cooling inefficiency");
	return 2. + 2. / (1. + exp(x / -2.)) - 4. / (1. + exp(x / -4.));
}



int Ship::Crew() const
{
	return crew;
}



int Ship::RequiredCrew() const
{
	if(attributes.Get("automaton"))
		return 0;
	
	// Drones do not need crew, but all other ships need at least one.
	return max<int>(1, attributes.Get("required crew"));
}



void Ship::AddCrew(int count)
{
	crew = min<int>(crew + count, attributes.Get("bunks"));
}



// Check if this is a ship that can be used as a flagship.
bool Ship::CanBeFlagship() const
{
	return RequiredCrew() && Crew() && !IsDisabled();
}



double Ship::Mass() const
{
	return carriedMass + cargo.Used() + attributes.Mass();
}



double Ship::TurnRate() const
{
	return attributes.Get("turn") / Mass();
}



double Ship::TrueTurnRate() const
{
	return attributes.Get("turn") / Mass() * 1. / (1. + slowness * .05);
}



double Ship::Acceleration() const
{
	double thrust = attributes.Get("thrust");
	return (thrust ? thrust : attributes.Get("afterburner thrust")) / Mass();
}



double Ship::MaxVelocity() const
{
	// v * drag / mass == thrust / mass
	// v * drag == thrust
	// v = thrust / drag
	double thrust = attributes.Get("thrust");
	return (thrust ? thrust : attributes.Get("afterburner thrust")) / attributes.Get("drag");
}



double Ship::DisplayVelocity() const
{
	return velocity.Length();
}




double Ship::DisplaySlowing() const
{
	return 1. / (1. + slowness * .05);
}



double Ship::MaxReverseVelocity() const
{
	return attributes.Get("reverse thrust") / attributes.Get("drag");
}



// This ship just got hit by the given weapon. Take damage
// according to the weapon and the characteristics of how
// it hit this ship, and add any visuals created as a result
// of being hit.
int Ship::TakeDamage(vector<Visual> &visuals, const Weapon &weapon, double damageScaling, double distanceTraveled, const Point &damagePosition, const Government *sourceGovernment, bool isBlast)
{
	if(isBlast && weapon.IsDamageScaled())
	{
		// Scale blast damage based on the distance from the blast
		// origin and if the projectile uses a trigger radius. The
		// point of contact must be measured on the sprite outline.
		// scale = (1 + (tr / (2 * br))^2) / (1 + r^4)^2
		double blastRadius = max(1., weapon.BlastRadius());
		double radiusRatio = weapon.TriggerRadius() / blastRadius;
		double k = !radiusRatio ? 1. : (1. + .25 * radiusRatio * radiusRatio);
		// Rather than exactly compute the distance between the explosion and
		// the closest point on the ship, estimate it using the mask's Radius.
		double d = max(0., (damagePosition - position).Length() - GetMask().Radius());
		double rSquared = d * d / (blastRadius * blastRadius);
		damageScaling *= k / ((1. + rSquared * rSquared) * (1. + rSquared * rSquared));
	}
	if(weapon.HasDamageDropoff())
		damageScaling *= weapon.DamageDropoff(distanceTraveled);
	
	double shieldDamage = (weapon.ShieldDamage() + weapon.RelativeShieldDamage() * attributes.Get("shields"))
		* damageScaling / (1. + attributes.Get("shield protection"));
	double hullDamage = (weapon.HullDamage() + weapon.RelativeHullDamage() * attributes.Get("hull"))
		* damageScaling / (1. + attributes.Get("hull protection"));
	double energyDamage = (weapon.EnergyDamage() + weapon.RelativeEnergyDamage() * attributes.Get("energy capacity"))
		* damageScaling / (1. + attributes.Get("energy protection"));
	double fuelDamage = (weapon.FuelDamage() + weapon.RelativeFuelDamage() * attributes.Get("fuel capacity"))
		* damageScaling / (1. + attributes.Get("fuel protection"));
	double heatDamage = (weapon.HeatDamage() + weapon.RelativeHeatDamage() * MaximumHeat())
		* damageScaling / (1. + attributes.Get("heat protection"));
	double ionDamage = weapon.IonDamage() * damageScaling / (1. + attributes.Get("ion protection"));
	double disruptionDamage = weapon.DisruptionDamage() * damageScaling / (1. + attributes.Get("disruption protection"));
	double slowingDamage = weapon.SlowingDamage() * damageScaling / (1. + attributes.Get("slowing protection"));
	double hitForce = weapon.HitForce() * damageScaling / (1. + attributes.Get("force protection"));
	bool wasDisabled = IsDisabled();
	bool wasDestroyed = IsDestroyed();
	
	double shieldFraction = 1. - max(0., min(1., weapon.Piercing() / (1. + attributes.Get("piercing protection")) - attributes.Get("piercing resistance")));
	shieldFraction *= 1. / (1. + disruption * .01);
	if(shields <= 0.)
		shieldFraction = 0.;
	else if(shieldDamage > shields)
		shieldFraction = min(shieldFraction, shields / shieldDamage);
	shields -= shieldDamage * shieldFraction;
	if(shieldDamage && !isDisabled)
	{
		int disabledDelay = static_cast<int>(attributes.Get("depleted shield delay"));
		shieldDelay = max(shieldDelay, (shields <= 0. && disabledDelay) ? disabledDelay : static_cast<int>(attributes.Get("shield delay")));
	}
	hull -= hullDamage * (1. - shieldFraction);
	if(hullDamage && !isDisabled)
		hullDelay = max(hullDelay, static_cast<int>(attributes.Get("repair delay")));
	// For the following damage types, the total effect depends on how much is
	// "leaking" through the shields.
	double leakage = (1. - .5 * shieldFraction);
	// Code in Ship::Move() will handle making sure the fuel and energy amounts
	// stays in the allowable ranges.
	energy -= energyDamage * leakage;
	fuel -= fuelDamage * leakage;
	heat += heatDamage * leakage;
	ionization += ionDamage * leakage;
	disruption += disruptionDamage * leakage;
	slowness += slowingDamage * leakage;
	
	if(hitForce)
	{
		Point d = position - damagePosition;
		double distance = d.Length();
		if(distance)
			ApplyForce((hitForce / distance) * d, weapon.IsGravitational());
	}
	
	// Recalculate the disabled ship check.
	isDisabled = true;
	isDisabled = IsDisabled();
	
	// Report what happened to this ship from this weapon.
	int type = 0;
	if(!wasDisabled && isDisabled)
	{
		type |= ShipEvent::DISABLE;
		hullDelay = max(hullDelay, static_cast<int>(attributes.Get("disabled repair delay")));
	}
	if(!wasDestroyed && IsDestroyed())
		type |= ShipEvent::DESTROY;
	
	// Inflicted heat damage may also disable a ship, but does not trigger a "DISABLE" event.
	if(heat > MaximumHeat())
	{
		isOverheated = true;
		isDisabled = true;
	}
	else if(heat < .9 * MaximumHeat())
		isOverheated = false;
	
	// If this ship was hit directly and did not consider itself an enemy of the
	// ship that hit it, it is now "provoked" against that government.
	if(!isBlast && sourceGovernment && !sourceGovernment->IsEnemy(government)
			&& (Shields() < .9 || Hull() < .9 || !personality.IsForbearing())
			&& !personality.IsPacifist() && weapon.DoesDamage())
		type |= ShipEvent::PROVOKE;
	
	// Create target effect visuals, if there are any.
	for(const auto &effect : weapon.TargetEffects())
		CreateSparks(visuals, effect.first, effect.second * damageScaling);
	
	return type;
}



// Apply a force to this ship, accelerating it. This might be from a weapon
// impact, or from firing a weapon, for example.
void Ship::ApplyForce(const Point &force, bool gravitational)
{
	if(gravitational)
	{
		// Treat all ships as if they have a mass of 400. This prevents
		// gravitational hit force values from needing to be extremely
		// small in order to have a reasonable effect.
		acceleration += force / 400.;
		return;
	}
	
	double currentMass = Mass();
	if(!currentMass)
		return;
	
	// Reduce acceleration of small ships and increase acceleration of large
	// ones by having 30% of the force be based on a fixed mass of 400, i.e. the
	// mass of a typical light warship:
	acceleration += force * (.3 / 400. + .7 / currentMass);
}



bool Ship::HasBays() const
{
	return !bays.empty();
}



// Check how many bays are not occupied at present. This does not check whether
// one of your escorts plans to use that bay.
int Ship::BaysFree(const string &category) const
{
	int count = 0;
	for(const Bay &bay : bays)
		count += (bay.category == category) && !bay.ship;
	return count;
}



// Check how many bays this ship has of a given category.
int Ship::BaysTotal(const string &category) const
{
	int count = 0;
	for(const Bay &bay : bays)
		count += (bay.category == category);
	return count;
}



// Check if this ship has a bay free for the given ship, and the bay is
// not reserved for one of its existing escorts.
bool Ship::CanCarry(const Ship &ship) const
{
	if(!ship.CanBeCarried())
		return false;
	// Check only for the category that we are interested in.
	const string &category = ship.attributes.Category();
	
	int free = BaysTotal(category);
	if(!free)
		return false;
	
	for(const auto &it : escorts)
	{
		auto escort = it.lock();
		if(escort && escort.get() != &ship && escort->attributes.Category() == category 
			&& !escort->IsDestroyed())
			--free;
	}
	return (free > 0);
}



void Ship::AllowCarried(bool allowCarried)
{
	const auto &bayCategories = GameData::Category(CategoryType::BAY);
	canBeCarried = allowCarried && find(bayCategories.begin(), bayCategories.end(), attributes.Category()) != bayCategories.end();
}



bool Ship::CanBeCarried() const
{
	return canBeCarried;
}



bool Ship::Carry(const shared_ptr<Ship> &ship)
{
	if(!ship || !ship->CanBeCarried())
		return false;
	
	// Check only for the category that we are interested in.
	const string &category = ship->attributes.Category();
	
	for(Bay &bay : bays)
		if((bay.category == category) && !bay.ship)
		{
			bay.ship = ship;
			ship->SetSystem(nullptr);
			ship->SetPlanet(nullptr);
			ship->SetTargetSystem(nullptr);
			ship->SetTargetStellar(nullptr);
			ship->SetParent(shared_from_this());
			ship->isThrusting = false;
			ship->isReversing = false;
			ship->isSteering = false;
			ship->commands.Clear();
			// If this fighter collected anything in space, try to store it
			// (unless this is a player-owned ship).
			if(!isYours && cargo.Free() && !ship->Cargo().IsEmpty())
				ship->Cargo().TransferAll(cargo);
			// Return unused fuel to the carrier, for any launching fighter that needs it.
			ship->TransferFuel(ship->fuel, this);
			
			// Update the cached mass of the mothership.
			carriedMass += ship->Mass();
			return true;
		}
	return false;
}



void Ship::UnloadBays()
{
	for(Bay &bay : bays)
		if(bay.ship)
		{
			carriedMass -= bay.ship->Mass();
			bay.ship->SetSystem(currentSystem);
			bay.ship->SetPlanet(landingPlanet);
			bay.ship.reset();
		}
}



const vector<Ship::Bay> &Ship::Bays() const
{
	return bays;
}



// Adjust the positions and velocities of any visible carried fighters or
// drones. If any are visible, return true.
bool Ship::PositionFighters() const
{
	bool hasVisible = false;
	for(const Bay &bay : bays)
		if(bay.ship && bay.side)
		{
			hasVisible = true;
			bay.ship->position = angle.Rotate(bay.point) * Zoom() + position;
			bay.ship->velocity = velocity;
			bay.ship->angle = angle + bay.facing;
			bay.ship->zoom = zoom;
		}
	return hasVisible;
}



CargoHold &Ship::Cargo()
{
	return cargo;
}



const CargoHold &Ship::Cargo() const
{
	return cargo;
}



// Display box effects from jettisoning this much cargo.
void Ship::Jettison(const string &commodity, int tons, bool wasAppeasing)
{
	cargo.Remove(commodity, tons);
	
	// Jettisoned cargo must carry some of the ship's heat with it. Otherwise
	// jettisoning cargo would increase the ship's temperature.
	heat -= tons * MAXIMUM_TEMPERATURE * Heat();
	
	const Government *notForGov = wasAppeasing ? GetGovernment() : nullptr;
	
	for( ; tons > 0; tons -= Flotsam::TONS_PER_BOX)
		jettisoned.emplace_back(new Flotsam(commodity, (Flotsam::TONS_PER_BOX < tons) ? Flotsam::TONS_PER_BOX : tons, notForGov));
}



void Ship::Jettison(const Outfit *outfit, int count, bool wasAppeasing)
{
	if(count < 0)
		return;

	cargo.Remove(outfit, count);
	
	// Jettisoned cargo must carry some of the ship's heat with it. Otherwise
	// jettisoning cargo would increase the ship's temperature.
	double mass = outfit->Mass();
	heat -= count * mass * MAXIMUM_TEMPERATURE * Heat();
	
	const Government *notForGov = wasAppeasing ? GetGovernment() : nullptr;
	
	const int perBox = (mass <= 0.) ? count : (mass > Flotsam::TONS_PER_BOX) ? 1 : static_cast<int>(Flotsam::TONS_PER_BOX / mass);
	while(count > 0)
	{
		jettisoned.emplace_back(new Flotsam(outfit, (perBox < count) ? perBox : count, notForGov));
		count -= perBox;
	}
}



const Outfit &Ship::Attributes() const
{
	return attributes;
}



const Outfit &Ship::BaseAttributes() const
{
	return baseAttributes;
}



// Get outfit information.
const map<const Outfit *, int> &Ship::Outfits() const
{
	return outfits;
}



int Ship::OutfitCount(const Outfit *outfit) const
{
	auto it = outfits.find(outfit);
	return (it == outfits.end()) ? 0 : it->second;
}



// Add or remove outfits. (To remove, pass a negative number.)
void Ship::AddOutfit(const Outfit *outfit, int count)
{
	if(outfit && count)
	{
		auto it = outfits.find(outfit);
		if(it == outfits.end())
			outfits[outfit] = count;
		else
		{
			it->second += count;
			if(!it->second)
				outfits.erase(it);
		}
		attributes.Add(*outfit, count);
		if(outfit->IsWeapon())
			armament.Add(outfit, count);
		
		if(outfit->Get("cargo space"))
			cargo.SetSize(attributes.Get("cargo space"));
		if(outfit->Get("hull"))
			hull += outfit->Get("hull") * count;
		// If the added or removed outfit is a jump drive, recalculate
		// and cache this ship's jump range.
		if(outfit->Get("jump drive"))
			jumpRange = JumpRange(false);
	}
}



// Get the list of weapons.
Armament &Ship::GetArmament()
{
	return armament;
}



const vector<Hardpoint> &Ship::Weapons() const
{
	return armament.Get();
}



// Check if we are able to fire the given weapon (i.e. there is enough
// energy, ammo, and fuel to fire it).
bool Ship::CanFire(const Weapon *weapon) const
{
	if(!weapon || !weapon->IsWeapon())
		return false;
	
	if(weapon->Ammo())
	{
		auto it = outfits.find(weapon->Ammo());
		if(it == outfits.end() || it->second < weapon->AmmoUsage())
			return false;
	}
	
	if(energy < weapon->FiringEnergy() + weapon->RelativeFiringEnergy() * attributes.Get("energy capacity"))
		return false;
	if(fuel < weapon->FiringFuel() + weapon->RelativeFiringFuel() * attributes.Get("fuel capacity"))
		return false;
	// We do check hull, but we don't check shields. Ships can survive with all shields depleted.
	// Ships should not disable themselves, so we check if we stay above minimumHull.
	if(hull - MinimumHull() < weapon->FiringHull() + weapon->RelativeFiringHull() * attributes.Get("hull"))
		return false;

	// If a weapon requires heat to fire, (rather than generating heat), we must
	// have enough heat to spare.
	if(heat < -(weapon->FiringHeat() + weapon->RelativeFiringHeat() * MaximumHeat()))
		return false;
	// Repeat this for various effects which shouldn't drop below 0.
	if(ionization < -weapon->FiringIon())
		return false;
	if(disruption < -weapon->FiringDisruption())
		return false;
	if(slowness < -weapon->FiringSlowing())
		return false;
	
	return true;
}



// Fire the given weapon (i.e. deduct whatever energy, ammo, hull, shields
// or fuel it uses and add whatever heat it generates. Assume that CanFire()
// is true.
void Ship::ExpendAmmo(const Weapon *weapon)
{
	if(!weapon)
		return;
	if(weapon->Ammo())
		AddOutfit(weapon->Ammo(), -weapon->AmmoUsage());
	
	energy -= weapon->FiringEnergy() + weapon->RelativeFiringEnergy() * attributes.Get("energy capacity");
	fuel -= weapon->FiringFuel() + weapon->RelativeFiringFuel() * attributes.Get("fuel capacity");
	heat += weapon->FiringHeat() + weapon->RelativeFiringHeat() * MaximumHeat();
	// Weapons fire from within shields, so hull damage goes directly into the hull, while shield damage
	// only affects shields.
	hull -= weapon->FiringHull() + weapon->RelativeFiringHull() * attributes.Get("hull");
	shields -= weapon->FiringShields() + weapon->RelativeFiringShields() * attributes.Get("shields");
	
	// Those values are usually reduced by active shields, but weapons fire from within the shields, so
	// it seems more appropriate to apply those damages with a factor 1 directly.
	ionization += weapon->FiringIon();
	disruption += weapon->FiringDisruption();
	slowness += weapon->FiringSlowing();
}



// Each ship can have a target system (to travel to), a target planet (to
// land on) and a target ship (to move to, and attack if hostile).
shared_ptr<Ship> Ship::GetTargetShip() const
{
	return targetShip.lock();
}



shared_ptr<Ship> Ship::GetShipToAssist() const
{
	return shipToAssist.lock();
}



const StellarObject *Ship::GetTargetStellar() const
{
	return targetPlanet;
}



const System *Ship::GetTargetSystem() const
{
	return (targetSystem == currentSystem) ? nullptr : targetSystem;
}



// Mining target.
shared_ptr<Minable> Ship::GetTargetAsteroid() const
{
	return targetAsteroid.lock();
}



shared_ptr<Flotsam> Ship::GetTargetFlotsam() const
{
	return targetFlotsam.lock();
}



const FormationPattern *Ship::GetFormationPattern() const
{
	return formationPattern;
}



int Ship::GetFormationRing() const
{
	return formationRing;
}



void Ship::SetFormationRing(int newRing)
{
	if(newRing >= 0)
		formationRing = newRing;
}



// Set this ship's targets.
void Ship::SetTargetShip(const shared_ptr<Ship> &ship)
{
	if(ship != GetTargetShip())
	{
		targetShip = ship;
		// When you change targets, clear your scanning records.
		cargoScan = 0.;
		outfitScan = 0.;
	}
	targetAsteroid.reset();
}



void Ship::SetShipToAssist(const shared_ptr<Ship> &ship)
{
	shipToAssist = ship;
}



void Ship::SetTargetStellar(const StellarObject *object)
{
	targetPlanet = object;
}



void Ship::SetTargetSystem(const System *system)
{
	targetSystem = system;
}



// Mining target.
void Ship::SetTargetAsteroid(const shared_ptr<Minable> &asteroid)
{
	targetAsteroid = asteroid;
	targetShip.reset();
}



void Ship::SetTargetFlotsam(const shared_ptr<Flotsam> &flotsam)
{
	targetFlotsam = flotsam;
}



void Ship::SetParent(const shared_ptr<Ship> &ship)
{
	shared_ptr<Ship> oldParent = parent.lock();
	if(oldParent)
		oldParent->RemoveEscort(*this);
	
	parent = ship;
	if(ship)
		ship->AddEscort(*this);
}



void Ship::SetFormationPattern(const FormationPattern *formationToSet)
{
	formationPattern = formationToSet;
}



shared_ptr<Ship> Ship::GetParent() const
{
	return parent.lock();
}



const vector<weak_ptr<Ship>> &Ship::GetEscorts() const
{
	return escorts;
}



// Add escorts to this ship. Escorts look to the parent ship for movement
// cues and try to stay with it when it lands or goes into hyperspace.
void Ship::AddEscort(Ship &ship)
{
	escorts.push_back(ship.shared_from_this());
}



void Ship::RemoveEscort(const Ship &ship)
{
	auto it = escorts.begin();
	for( ; it != escorts.end(); ++it)
		if(it->lock().get() == &ship)
		{
			escorts.erase(it);
			return;
		}
}



double Ship::MinimumHull() const
{
	if(neverDisabled)
		return 0.;
	
	double maximumHull = attributes.Get("hull");
	double absoluteThreshold = attributes.Get("absolute threshold");
	if(absoluteThreshold > 0.)
		return absoluteThreshold;
	
	double thresholdPercent = attributes.Get("threshold percentage");
	double transition = 1 / (1 + 0.0005 * maximumHull);
	double minimumHull = maximumHull * (thresholdPercent > 0. ? min(thresholdPercent, 1.) : 0.1 * (1. - transition) + 0.5 * transition);

	return max(0., floor(minimumHull + attributes.Get("hull threshold")));
}



// Find out how much fuel is consumed by the hyperdrive of the given type.
double Ship::BestFuel(const string &type, const string &subtype, double defaultFuel, double jumpDistance) const
{
	// Find the outfit that provides the least costly hyperjump.
	double best = 0.;
	// Make it possible for a hyperdrive to be integrated into a ship.
	if(baseAttributes.Get(type) && (subtype.empty() || baseAttributes.Get(subtype)))
	{
		// If a distance was given, then we know that we are making a jump.
		// Only use the fuel from a jump drive if it is capable of making
		// the given jump. We can guarantee that at least one jump drive
		// is capable of making the given jump, as the destination must
		// be among the neighbors of the current system.
		double jumpRange = baseAttributes.Get("jump range");
		if(!jumpRange)
			jumpRange = System::DEFAULT_NEIGHBOR_DISTANCE;
		// If no distance was given then we're either using a hyperdrive
		// or refueling this ship, in which case this if statement will
		// always pass.
		if(jumpRange >= jumpDistance)
		{
			best = baseAttributes.Get("jump fuel");
			if(!best)
				best = defaultFuel;
		}
	}
	// Search through all the outfits.
	for(const auto &it : outfits)
		if(it.first->Get(type) && (subtype.empty() || it.first->Get(subtype)))
		{
			double jumpRange = it.first->Get("jump range");
			if(!jumpRange)
				jumpRange = System::DEFAULT_NEIGHBOR_DISTANCE;
			if(jumpRange >= jumpDistance)
			{
				double fuel = it.first->Get("jump fuel");
				if(!fuel)
					fuel = defaultFuel;
				if(!best || fuel < best)
					best = fuel;
			}
		}
	return best;
}



void Ship::CreateExplosion(vector<Visual> &visuals, bool spread)
{
	if(!HasSprite() || !GetMask().IsLoaded() || explosionEffects.empty())
		return;
	
	// Bail out if this loops enough times, just in case.
	for(int i = 0; i < 10; ++i)
	{
		Point point((Random::Real() - .5) * Width(),
			(Random::Real() - .5) * Height());
		if(GetMask().Contains(point, Angle()))
		{
			// Pick an explosion.
			int type = Random::Int(explosionTotal);
			auto it = explosionEffects.begin();
			for( ; it != explosionEffects.end(); ++it)
			{
				type -= it->second;
				if(type < 0)
					break;
			}
			Point effectVelocity = velocity;
			if(spread)
			{
				double scale = .04 * (Width() + Height());
				effectVelocity += Angle::Random().Unit() * (scale * Random::Real());
			}
			visuals.emplace_back(*it->first, angle.Rotate(point) + position, std::move(effectVelocity), angle);
			++explosionCount;
			return;
		}
	}
}



// Place a "spark" effect, like ionization or disruption.
void Ship::CreateSparks(vector<Visual> &visuals, const string &name, double amount)
{
	CreateSparks(visuals, GameData::Effects().Get(name), amount);
}



void Ship::CreateSparks(vector<Visual> &visuals, const Effect *effect, double amount)
{
	if(forget)
		return;
	
	// Limit the number of sparks, depending on the size of the sprite.
	amount = min(amount, Width() * Height() * .0006);
	// Preallocate capacity, in case we're adding a non-trivial number of sparks.
	visuals.reserve(visuals.size() + static_cast<int>(amount));
	
	while(true)
	{
		amount -= Random::Real();
		if(amount <= 0.)
			break;
		
		Point point((Random::Real() - .5) * Width(),
			(Random::Real() - .5) * Height());
		if(GetMask().Contains(point, Angle()))
			visuals.emplace_back(*effect, angle.Rotate(point) + position, velocity, angle);
	}
}<|MERGE_RESOLUTION|>--- conflicted
+++ resolved
@@ -1179,8 +1179,17 @@
 	targetShip.reset();
 	shipToAssist.reset();
 	if(government)
-<<<<<<< HEAD
-		SetSwizzle(customSwizzle >= 0 ? customSwizzle : government->GetSwizzle());
+	{
+		auto swizzle = customSwizzle >= 0 ? customSwizzle : government->GetSwizzle();
+		SetSwizzle(swizzle);
+
+		// Set swizzle for any carried ships too.
+		for(const auto &bay : bays)
+		{
+			if(bay.ship)
+				bay.ship->SetSwizzle(bay.ship->customSwizzle >= 0 ? bay.ship->customSwizzle : swizzle);
+		}
+	}
 
 	const vector<Hardpoint> &hardpoints = armament.Get();
 	for(unsigned i = 0; i < hardpoints.size(); ++i)
@@ -1199,19 +1208,6 @@
 double Ship::TurretRange() const
 {
 	return turretRange;
-=======
-	{
-		auto swizzle = customSwizzle >= 0 ? customSwizzle : government->GetSwizzle();
-		SetSwizzle(swizzle);
-
-		// Set swizzle for any carried ships too.
-		for(const auto &bay : bays)
-		{
-			if(bay.ship)
-				bay.ship->SetSwizzle(bay.ship->customSwizzle >= 0 ? bay.ship->customSwizzle : swizzle);
-		}
-	}
->>>>>>> eaf96652
 }
 
 
