--- conflicted
+++ resolved
@@ -751,21 +751,10 @@
 		{
 			double x = 2. * bay.point.X();
 			double y = 2. * bay.point.Y();
-<<<<<<< HEAD
-			out.Write(BAY_TYPE[bay.isFighter], x, y);
-			
+
+			out.Write("bay", bay.category, x, y);
+
 			if(!bay.launchEffects.empty() || bay.facing.Degrees() || bay.side)
-=======
-			if(bay.side && bay.facing)
-				out.Write("bay", bay.category, x, y, BAY_SIDE[bay.side], BAY_FACING[bay.facing]);
-			else if(bay.side)
-				out.Write("bay", bay.category, x, y, BAY_SIDE[bay.side]);
-			else if(bay.facing)
-				out.Write("bay", bay.category, x, y, BAY_FACING[bay.facing]);
-			else
-				out.Write("bay", bay.category, x, y);
-			if(!bay.launchEffects.empty())
->>>>>>> 65814f19
 			{
 				out.BeginChild();
 				{
