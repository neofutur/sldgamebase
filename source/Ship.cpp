/* Ship.cpp
Copyright (c) 2014 by Michael Zahniser

Endless Sky is free software: you can redistribute it and/or modify it under the
terms of the GNU General Public License as published by the Free Software
Foundation, either version 3 of the License, or (at your option) any later version.

Endless Sky is distributed in the hope that it will be useful, but WITHOUT ANY
WARRANTY; without even the implied warranty of MERCHANTABILITY or FITNESS FOR A
PARTICULAR PURPOSE. See the GNU General Public License for more details.

You should have received a copy of the GNU General Public License along with
this program. If not, see <https://www.gnu.org/licenses/>.
*/

#include "Ship.h"

#include "Audio.h"
#include "CategoryList.h"
#include "CategoryTypes.h"
#include "DamageDealt.h"
#include "DataNode.h"
#include "DataWriter.h"
#include "Effect.h"
#include "Flotsam.h"
#include "text/Format.h"
#include "GameData.h"
#include "Government.h"
#include "JumpTypes.h"
#include "Logger.h"
#include "Mask.h"
#include "Messages.h"
#include "Phrase.h"
#include "Planet.h"
#include "PlayerInfo.h"
#include "Preferences.h"
#include "Projectile.h"
#include "Random.h"
#include "ShipEvent.h"
#include "Sound.h"
#include "Sprite.h"
#include "SpriteSet.h"
#include "StellarObject.h"
#include "System.h"
#include "TextReplacements.h"
#include "Visual.h"
#include "Wormhole.h"

#include <algorithm>
#include <cassert>
#include <cmath>
#include <limits>
#include <sstream>

using namespace std;

namespace {
	const string FIGHTER_REPAIR = "Repair fighters in";
	const vector<string> BAY_SIDE = {"inside", "over", "under"};
	const vector<string> BAY_FACING = {"forward", "left", "right", "back"};
	const vector<Angle> BAY_ANGLE = {Angle(0.), Angle(-90.), Angle(90.), Angle(180.)};

	const vector<string> ENGINE_SIDE = {"under", "over"};
	const vector<string> STEERING_FACING = {"none", "left", "right"};

	const double MAXIMUM_TEMPERATURE = 100.;

	const double SCAN_TIME = 600.;

	// Helper function to transfer energy to a given stat if it is less than the
	// given maximum value.
	void DoRepair(double &stat, double &available, double maximum)
	{
		double transfer = max(0., min(available, maximum - stat));
		stat += transfer;
		available -= transfer;
	}

	// Helper function to repair a given stat up to its maximum, limited by
	// how much repair is available and how much energy, fuel, and heat are available.
	// Updates the stat, the available amount, and the energy, fuel, and heat amounts.
	void DoRepair(double &stat, double &available, double maximum, double &energy, double energyCost,
		double &fuel, double fuelCost, double &heat, double heatCost)
	{
		if(available <= 0. || stat >= maximum)
			return;

		// Energy, heat, and fuel costs are the energy, fuel, or heat required per unit repaired.
		if(energyCost > 0.)
			available = min(available, energy / energyCost);
		if(fuelCost > 0.)
			available = min(available, fuel / fuelCost);
		if(heatCost < 0.)
			available = min(available, heat / -heatCost);

		double transfer = min(available, maximum - stat);
		if(transfer > 0.)
		{
			stat += transfer;
			available -= transfer;
			energy -= transfer * energyCost;
			fuel -= transfer * fuelCost;
			heat += transfer * heatCost;
		}
	}

	// Helper function to reduce a given status effect according
	// to its resistance, limited by how much energy, fuel, and heat are available.
	// Updates the stat and the energy, fuel, and heat amounts.
	void DoStatusEffect(bool isDeactivated, double &stat, double resistance, double &energy, double energyCost,
		double &fuel, double fuelCost, double &heat, double heatCost)
	{
		if(isDeactivated || resistance <= 0.)
		{
			stat = max(0., .99 * stat);
			return;
		}

		// Calculate how much resistance can be used assuming no
		// energy or fuel cost.
		resistance = .99 * stat - max(0., .99 * stat - resistance);

		// Limit the resistance by the available energy, heat, and fuel.
		if(energyCost > 0.)
			resistance = min(resistance, energy / energyCost);
		if(fuelCost > 0.)
			resistance = min(resistance, fuel / fuelCost);
		if(heatCost < 0.)
			resistance = min(resistance, heat / -heatCost);

		// Update the stat, energy, heat, and fuel given how much resistance is being used.
		if(resistance > 0.)
		{
			stat = max(0., .99 * stat - resistance);
			energy -= resistance * energyCost;
			fuel -= resistance * fuelCost;
			heat += resistance * heatCost;
		}
		else
			stat = max(0., .99 * stat);
	}

	// Get an overview of how many weapon-outfits are equipped.
	map<const Outfit *, int> GetEquipped(const vector<Hardpoint> &weapons)
	{
		map<const Outfit *, int> equipped;
		for(const Hardpoint &hardpoint : weapons)
			if(hardpoint.GetOutfit())
				++equipped[hardpoint.GetOutfit()];
		return equipped;
	}

	void LogWarning(const string &modelName, const string &name, string &&warning)
	{
		string shipID = modelName + (name.empty() ? ": " : " \"" + name + "\": ");
		Logger::LogError(shipID + std::move(warning));
	}

	// Transfer as many of the given outfits from the source ship to the target
	// ship as the source ship can remove and the target ship can handle. Returns the
	// items and amounts that were actually transferred (so e.g. callers can determine
	// how much material was transferred, if any).
	map<const Outfit *, int> TransferAmmo(const map<const Outfit *, int> &stockpile, Ship &from, Ship &to)
	{
		auto transferred = map<const Outfit *, int>{};
		for(auto &&item : stockpile)
		{
			assert(item.second > 0 && "stockpile count must be positive");
			int unloadable = abs(from.Attributes().CanAdd(*item.first, -item.second));
			int loadable = to.Attributes().CanAdd(*item.first, unloadable);
			if(loadable > 0)
			{
				from.AddOutfit(item.first, -loadable);
				to.AddOutfit(item.first, loadable);
				transferred[item.first] = loadable;
			}
		}
		return transferred;
	}

	// Ships which are scrambled have a chance for their weapons to jam,
	// delaying their firing for another reload cycle. The less energy
	// a ship has relative to its max and the more scrambled the ship is,
	// the higher the chance that a weapon will jam. The jam chance is
	// capped at 50%. Very small amounts of scrambling are ignored.
	// The scale is such that a weapon with a scrambling damage of 5 and a reload
	// of 60 (i.e. the ion cannon) will only ever push a ship to a jam chance
	// of 5% when it is at 100% energy.
	double CalculateJamChance(double maxEnergy, double scrambling)
	{
		double scale = maxEnergy * 220.;
		return scrambling > .1 ? min(0.5, scale ? scrambling / scale : 1.) : 0.;
	}
}



// Construct and Load() at the same time.
Ship::Ship(const DataNode &node)
{
	Load(node);
}



void Ship::Load(const DataNode &node)
{
	if(node.Size() >= 2)
		modelName = node.Token(1);
	if(node.Size() >= 3)
	{
		base = GameData::Ships().Get(modelName);
		variantName = node.Token(2);
	}
	isDefined = true;

	government = GameData::PlayerGovernment();

	// Note: I do not clear the attributes list here so that it is permissible
	// to override one ship definition with another.
	bool hasEngine = false;
	bool hasArmament = false;
	bool hasBays = false;
	bool hasExplode = false;
	bool hasLeak = false;
	bool hasFinalExplode = false;
	bool hasOutfits = false;
	bool hasDescription = false;
	for(const DataNode &child : node)
	{
		const string &key = child.Token(0);
		bool add = (key == "add");
		if(add && (child.Size() < 2 || child.Token(1) != "attributes"))
		{
			child.PrintTrace("Skipping invalid use of 'add' with " + (child.Size() < 2
					? "no key." : "key: " + child.Token(1)));
			continue;
		}
		if(key == "sprite")
			LoadSprite(child);
		else if(child.Token(0) == "thumbnail" && child.Size() >= 2)
			thumbnail = SpriteSet::Get(child.Token(1));
		else if(key == "name" && child.Size() >= 2)
			name = child.Token(1);
		else if(key == "plural" && child.Size() >= 2)
			pluralModelName = child.Token(1);
		else if(key == "noun" && child.Size() >= 2)
			noun = child.Token(1);
		else if(key == "swizzle" && child.Size() >= 2)
			customSwizzle = child.Value(1);
		else if(key == "uuid" && child.Size() >= 2)
			uuid = EsUuid::FromString(child.Token(1));
		else if(key == "attributes" || add)
		{
			if(!add)
				baseAttributes.Load(child);
			else
			{
				addAttributes = true;
				attributes.Load(child);
			}
		}
		else if((key == "engine" || key == "reverse engine" || key == "steering engine") && child.Size() >= 3)
		{
			if(!hasEngine)
			{
				enginePoints.clear();
				reverseEnginePoints.clear();
				steeringEnginePoints.clear();
				hasEngine = true;
			}
			bool reverse = (key == "reverse engine");
			bool steering = (key == "steering engine");

			vector<EnginePoint> &editPoints = (!steering && !reverse) ? enginePoints :
				(reverse ? reverseEnginePoints : steeringEnginePoints);
			editPoints.emplace_back(0.5 * child.Value(1), 0.5 * child.Value(2),
				(child.Size() > 3 ? child.Value(3) : 1.));
			EnginePoint &engine = editPoints.back();
			if(reverse)
				engine.facing = Angle(180.);
			for(const DataNode &grand : child)
			{
				const string &grandKey = grand.Token(0);
				if(grandKey == "zoom" && grand.Size() >= 2)
					engine.zoom = grand.Value(1);
				else if(grandKey == "angle" && grand.Size() >= 2)
					engine.facing += Angle(grand.Value(1));
				else
				{
					for(unsigned j = 1; j < ENGINE_SIDE.size(); ++j)
						if(grandKey == ENGINE_SIDE[j])
							engine.side = j;
					if(steering)
						for(unsigned j = 1; j < STEERING_FACING.size(); ++j)
							if(grandKey == STEERING_FACING[j])
								engine.steering = j;
				}
			}
		}
		else if(key == "gun" || key == "turret")
		{
			if(!hasArmament)
			{
				armament = Armament();
				hasArmament = true;
			}
			const Outfit *outfit = nullptr;
			Point hardpoint;
			if(child.Size() >= 3)
			{
				hardpoint = Point(child.Value(1), child.Value(2));
				if(child.Size() >= 4)
					outfit = GameData::Outfits().Get(child.Token(3));
			}
			else
			{
				if(child.Size() >= 2)
					outfit = GameData::Outfits().Get(child.Token(1));
			}
			Angle gunPortAngle = Angle(0.);
			bool gunPortParallel = false;
			bool drawUnder = (key == "gun");
			if(child.HasChildren())
			{
				for(const DataNode &grand : child)
				{
					if(grand.Token(0) == "angle" && grand.Size() >= 2)
						gunPortAngle = grand.Value(1);
					else if(grand.Token(0) == "parallel")
						gunPortParallel = true;
					else if(grand.Token(0) == "under")
						drawUnder = true;
					else if(grand.Token(0) == "over")
						drawUnder = false;
					else
						grand.PrintTrace("Skipping unrecognized attribute:");
				}
			}
			if(key == "gun")
				armament.AddGunPort(hardpoint, gunPortAngle, gunPortParallel, drawUnder, outfit);
			else
				armament.AddTurret(hardpoint, drawUnder, outfit);
		}
		else if(key == "never disabled")
			neverDisabled = true;
		else if(key == "uncapturable")
			isCapturable = false;
		else if(((key == "fighter" || key == "drone") && child.Size() >= 3) ||
			(key == "bay" && child.Size() >= 4))
		{
			// While the `drone` and `fighter` keywords are supported for backwards compatibility, the
			// standard format is `bay <ship-category>`, with the same signature for other values.
			string category = "Fighter";
			int childOffset = 0;
			if(key == "drone")
				category = "Drone";
			else if(key == "bay")
			{
				category = child.Token(1);
				childOffset += 1;
			}

			if(!hasBays)
			{
				bays.clear();
				hasBays = true;
			}
			bays.emplace_back(child.Value(1 + childOffset), child.Value(2 + childOffset), category);
			Bay &bay = bays.back();
			for(int i = 3 + childOffset; i < child.Size(); ++i)
			{
				for(unsigned j = 1; j < BAY_SIDE.size(); ++j)
					if(child.Token(i) == BAY_SIDE[j])
						bay.side = j;
				for(unsigned j = 1; j < BAY_FACING.size(); ++j)
					if(child.Token(i) == BAY_FACING[j])
						bay.facing = BAY_ANGLE[j];
			}
			if(child.HasChildren())
				for(const DataNode &grand : child)
				{
					// Load in the effect(s) to be displayed when the ship launches.
					if(grand.Token(0) == "launch effect" && grand.Size() >= 2)
					{
						int count = grand.Size() >= 3 ? static_cast<int>(grand.Value(2)) : 1;
						const Effect *e = GameData::Effects().Get(grand.Token(1));
						bay.launchEffects.insert(bay.launchEffects.end(), count, e);
					}
					else if(grand.Token(0) == "angle" && grand.Size() >= 2)
						bay.facing = Angle(grand.Value(1));
					else
					{
						bool handled = false;
						for(unsigned i = 1; i < BAY_SIDE.size(); ++i)
							if(grand.Token(0) == BAY_SIDE[i])
							{
								bay.side = i;
								handled = true;
							}
						for(unsigned i = 1; i < BAY_FACING.size(); ++i)
							if(grand.Token(0) == BAY_FACING[i])
							{
								bay.facing = BAY_ANGLE[i];
								handled = true;
							}
						if(!handled)
							grand.PrintTrace("Skipping unrecognized attribute:");
					}
				}
		}
		else if(key == "leak" && child.Size() >= 2)
		{
			if(!hasLeak)
			{
				leaks.clear();
				hasLeak = true;
			}
			Leak leak(GameData::Effects().Get(child.Token(1)));
			if(child.Size() >= 3)
				leak.openPeriod = child.Value(2);
			if(child.Size() >= 4)
				leak.closePeriod = child.Value(3);
			leaks.push_back(leak);
		}
		else if(key == "explode" && child.Size() >= 2)
		{
			if(!hasExplode)
			{
				explosionEffects.clear();
				explosionTotal = 0;
				hasExplode = true;
			}
			int count = (child.Size() >= 3) ? child.Value(2) : 1;
			explosionEffects[GameData::Effects().Get(child.Token(1))] += count;
			explosionTotal += count;
		}
		else if(key == "final explode" && child.Size() >= 2)
		{
			if(!hasFinalExplode)
			{
				finalExplosions.clear();
				hasFinalExplode = true;
			}
			int count = (child.Size() >= 3) ? child.Value(2) : 1;
			finalExplosions[GameData::Effects().Get(child.Token(1))] += count;
		}
		else if(key == "outfits")
		{
			if(!hasOutfits)
			{
				outfits.clear();
				hasOutfits = true;
			}
			for(const DataNode &grand : child)
			{
				int count = (grand.Size() >= 2) ? grand.Value(1) : 1;
				if(count > 0)
					outfits[GameData::Outfits().Get(grand.Token(0))] += count;
				else
					grand.PrintTrace("Skipping invalid outfit count:");
			}

			// Verify we have at least as many installed outfits as were identified as "equipped."
			// If not (e.g. a variant definition), ensure FinishLoading equips into a blank slate.
			if(!hasArmament)
				for(const auto &pair : GetEquipped(Weapons()))
				{
					auto it = outfits.find(pair.first);
					if(it == outfits.end() || it->second < pair.second)
					{
						armament.UninstallAll();
						break;
					}
				}
		}
		else if(key == "cargo")
			cargo.Load(child);
		else if(key == "crew" && child.Size() >= 2)
			crew = static_cast<int>(child.Value(1));
		else if(key == "fuel" && child.Size() >= 2)
			fuel = child.Value(1);
		else if(key == "shields" && child.Size() >= 2)
			shields = child.Value(1);
		else if(key == "hull" && child.Size() >= 2)
			hull = child.Value(1);
		else if(key == "position" && child.Size() >= 3)
			position = Point(child.Value(1), child.Value(2));
		else if(key == "system" && child.Size() >= 2)
			currentSystem = GameData::Systems().Get(child.Token(1));
		else if(key == "planet" && child.Size() >= 2)
		{
			zoom = 0.;
			landingPlanet = GameData::Planets().Get(child.Token(1));
		}
		else if(key == "destination system" && child.Size() >= 2)
			targetSystem = GameData::Systems().Get(child.Token(1));
		else if(key == "parked")
			isParked = true;
		else if(key == "description" && child.Size() >= 2)
		{
			if(!hasDescription)
			{
				description.clear();
				hasDescription = true;
			}
			description += child.Token(1);
			description += '\n';
		}
		else if(key == "remove" && child.Size() >= 2)
		{
			if(child.Token(1) == "bays")
				removeBays = true;
			else
				child.PrintTrace("Skipping unsupported \"remove\":");
		}
		else if(key != "actions")
			child.PrintTrace("Skipping unrecognized attribute:");
	}

	// If no plural model name was given, default to the model name with an 's' appended.
	// If the model name ends with an 's' or 'z', print a warning because the default plural will never be correct.
	// Variants will import their plural name from the base model in FinishLoading.
	if(pluralModelName.empty() && variantName.empty())
	{
		pluralModelName = modelName + 's';
		if(modelName.back() == 's' || modelName.back() == 'z')
			node.PrintTrace("Warning: explicit plural name definition required, but none is provided. Defaulting to \""
					+ pluralModelName + "\".");
	}
}



// When loading a ship, some of the outfits it lists may not have been
// loaded yet. So, wait until everything has been loaded, then call this.
void Ship::FinishLoading(bool isNewInstance)
{
	// All copies of this ship should save pointers to the "explosion" weapon
	// definition stored safely in the ship model, which will not be destroyed
	// until GameData is when the program quits. Also copy other attributes of
	// the base model if no overrides were given.
	if(GameData::Ships().Has(modelName))
	{
		const Ship *model = GameData::Ships().Get(modelName);
		explosionWeapon = &model->BaseAttributes();
		if(pluralModelName.empty())
			pluralModelName = model->pluralModelName;
		if(noun.empty())
			noun = model->noun;
		if(!thumbnail)
			thumbnail = model->thumbnail;
	}

	// If this ship has a base class, copy any attributes not defined here.
	// Exception: uncapturable and "never disabled" flags don't carry over.
	if(base && base != this)
	{
		if(!GetSprite())
			reinterpret_cast<Body &>(*this) = *base;
		if(customSwizzle == -1)
			customSwizzle = base->CustomSwizzle();
		if(baseAttributes.Attributes().empty())
			baseAttributes = base->baseAttributes;
		if(bays.empty() && !base->bays.empty() && !removeBays)
			bays = base->bays;
		if(enginePoints.empty())
			enginePoints = base->enginePoints;
		if(reverseEnginePoints.empty())
			reverseEnginePoints = base->reverseEnginePoints;
		if(steeringEnginePoints.empty())
			steeringEnginePoints = base->steeringEnginePoints;
		if(explosionEffects.empty())
		{
			explosionEffects = base->explosionEffects;
			explosionTotal = base->explosionTotal;
		}
		if(finalExplosions.empty())
			finalExplosions = base->finalExplosions;
		if(outfits.empty())
			outfits = base->outfits;
		if(description.empty())
			description = base->description;

		bool hasHardpoints = false;
		for(const Hardpoint &hardpoint : armament.Get())
			if(hardpoint.GetPoint())
				hasHardpoints = true;

		if(!hasHardpoints)
		{
			// Check if any hardpoint locations were not specified.
			auto bit = base->Weapons().begin();
			auto bend = base->Weapons().end();
			auto nextGun = armament.Get().begin();
			auto nextTurret = armament.Get().begin();
			auto end = armament.Get().end();
			Armament merged;
			for( ; bit != bend; ++bit)
			{
				if(!bit->IsTurret())
				{
					while(nextGun != end && nextGun->IsTurret())
						++nextGun;
					const Outfit *outfit = (nextGun == end) ? nullptr : nextGun->GetOutfit();
					merged.AddGunPort(bit->GetPoint() * 2., bit->GetBaseAngle(), bit->IsParallel(), bit->IsUnder(), outfit);
					if(nextGun != end)
						++nextGun;
				}
				else
				{
					while(nextTurret != end && !nextTurret->IsTurret())
						++nextTurret;
					const Outfit *outfit = (nextTurret == end) ? nullptr : nextTurret->GetOutfit();
					merged.AddTurret(bit->GetPoint() * 2., bit->IsUnder(), outfit);
					if(nextTurret != end)
						++nextTurret;
				}
			}
			armament = merged;
		}
	}
	else if(removeBays)
		bays.clear();
	// Check that all the "equipped" weapons actually match what your ship
	// has, and that they are truly weapons. Remove any excess weapons and
	// warn if any non-weapon outfits are "installed" in a hardpoint.
	auto equipped = GetEquipped(Weapons());
	for(auto &it : equipped)
	{
		auto outfitIt = outfits.find(it.first);
		int amount = (outfitIt != outfits.end() ? outfitIt->second : 0);
		int excess = it.second - amount;
		if(excess > 0)
		{
			// If there are more hardpoints specifying this outfit than there
			// are instances of this outfit installed, remove some of them.
			armament.Add(it.first, -excess);
			it.second -= excess;

			LogWarning(VariantName(), Name(),
					"outfit \"" + it.first->TrueName() + "\" equipped but not included in outfit list.");
		}
		else if(!it.first->IsWeapon())
			// This ship was specified with a non-weapon outfit in a
			// hardpoint. Hardpoint::Install removes it, but issue a
			// warning so the definition can be fixed.
			LogWarning(VariantName(), Name(),
					"outfit \"" + it.first->TrueName() + "\" is not a weapon, but is installed as one.");
	}

	// Mark any drone that has no "automaton" value as an automaton, to
	// grandfather in the drones from before that attribute existed.
	if(baseAttributes.Category() == "Drone" && !baseAttributes.Get("automaton"))
		baseAttributes.Set("automaton", 1.);

	baseAttributes.Set("gun ports", armament.GunCount());
	baseAttributes.Set("turret mounts", armament.TurretCount());

	if(addAttributes)
	{
		// Store attributes from an "add attributes" node in the ship's
		// baseAttributes so they can be written to the save file.
		baseAttributes.Add(attributes);
		addAttributes = false;
	}
	// Add the attributes of all your outfits to the ship's base attributes.
	attributes = baseAttributes;
	vector<string> undefinedOutfits;
	for(const auto &it : outfits)
	{
		if(!it.first->IsDefined())
		{
			undefinedOutfits.emplace_back("\"" + it.first->TrueName() + "\"");
			continue;
		}
		attributes.Add(*it.first, it.second);
		// Some ship variant definitions do not specify which weapons
		// are placed in which hardpoint. Add any weapons that are not
		// yet installed to the ship's armament.
		if(it.first->IsWeapon())
		{
			int count = it.second;
			auto eit = equipped.find(it.first);
			if(eit != equipped.end())
				count -= eit->second;

			if(count)
			{
				count -= armament.Add(it.first, count);
				if(count)
					LogWarning(VariantName(), Name(),
						"weapon \"" + it.first->TrueName() + "\" installed, but insufficient slots to use it.");
			}
		}
	}
	if(!undefinedOutfits.empty())
	{
		bool plural = undefinedOutfits.size() > 1;
		// Print the ship name once, then all undefined outfits. If we're reporting for a stock ship, then it
		// doesn't have a name, and missing outfits aren't named yet either. A variant name might exist, though.
		string message;
		if(isYours)
		{
			message = "Player ship " + modelName + " \"" + name + "\":";
			string PREFIX = plural ? "\n\tUndefined outfit " : " undefined outfit ";
			for(auto &&outfit : undefinedOutfits)
				message += PREFIX + outfit;
		}
		else
		{
			message = variantName.empty() ? "Stock ship \"" + modelName + "\": "
				: modelName + " variant \"" + variantName + "\": ";
			message += to_string(undefinedOutfits.size()) + " undefined outfit" + (plural ? "s" : "") + " installed.";
		}

		Logger::LogError(message);
	}
	// Inspect the ship's armament to ensure that guns are in gun ports and
	// turrets are in turret mounts. This can only happen when the armament
	// is configured incorrectly in a ship or variant definition. Do not
	// bother printing this warning if the outfit is not fully defined.
	for(const Hardpoint &hardpoint : armament.Get())
	{
		const Outfit *outfit = hardpoint.GetOutfit();
		if(outfit && outfit->IsDefined()
				&& (hardpoint.IsTurret() != (outfit->Get("turret mounts") != 0.)))
		{
			string warning = (!isYours && !variantName.empty()) ? "variant \"" + variantName + "\"" : modelName;
			if(!name.empty())
				warning += " \"" + name + "\"";
			warning += ": outfit \"" + outfit->TrueName() + "\" installed as a ";
			warning += (hardpoint.IsTurret() ? "turret but is a gun.\n\tturret" : "gun but is a turret.\n\tgun");
			warning += to_string(2. * hardpoint.GetPoint().X()) + " " + to_string(2. * hardpoint.GetPoint().Y());
			warning += " \"" + outfit->TrueName() + "\"";
			Logger::LogError(warning);
		}
	}
	cargo.SetSize(attributes.Get("cargo space"));
	armament.FinishLoading();

	// Figure out how far from center the farthest hardpoint is.
	weaponRadius = 0.;
	for(const Hardpoint &hardpoint : armament.Get())
		weaponRadius = max(weaponRadius, hardpoint.GetPoint().Length());

	// Allocate enough firing bits for this ship.
	firingCommands.SetHardpoints(armament.Get().size());

	// If this ship is being instantiated for the first time, make sure its
	// crew, fuel, etc. are all refilled.
	if(isNewInstance)
		Recharge(true);

	// Ensure that all defined bays are of a valid category. Remove and warn about any
	// invalid bays. Add a default "launch effect" to any remaining internal bays if
	// this ship is crewed (i.e. pressurized).
	string warning;
	const auto &bayCategories = GameData::GetCategory(CategoryType::BAY);
	for(auto it = bays.begin(); it != bays.end(); )
	{
		Bay &bay = *it;
		if(!bayCategories.Contains(bay.category))
		{
			warning += "Invalid bay category: " + bay.category + "\n";
			it = bays.erase(it);
			continue;
		}
		else
			++it;
		if(bay.side == Bay::INSIDE && bay.launchEffects.empty() && Crew())
			bay.launchEffects.emplace_back(GameData::Effects().Get("basic launch"));
	}

	canBeCarried = bayCategories.Contains(attributes.Category());

	// Issue warnings if this ship has is misconfigured, e.g. is missing required values
	// or has negative outfit, cargo, weapon, or engine capacity.
	for(auto &&attr : set<string>{"outfit space", "cargo space", "weapon capacity", "engine capacity"})
	{
		double val = attributes.Get(attr);
		if(val < 0)
			warning += attr + ": " + Format::Number(val) + "\n";
	}
	if(attributes.Get("drag") <= 0.)
	{
		warning += "Defaulting " + string(attributes.Get("drag") ? "invalid" : "missing") + " \"drag\" attribute to 100.0\n";
		attributes.Set("drag", 100.);
	}

	// Calculate the values used to determine this ship's value and danger.
	attraction = CalculateAttraction();
	deterrence = CalculateDeterrence();

	if(!warning.empty())
	{
		// This check is mostly useful for variants and stock ships, which have
		// no names. Print the outfits to facilitate identifying this ship definition.
		string message = (!name.empty() ? "Ship \"" + name + "\" " : "") + "(" + VariantName() + "):\n";
		ostringstream outfitNames;
		outfitNames << "has outfits:\n";
		for(const auto &it : outfits)
			outfitNames << '\t' << it.second << " " + it.first->TrueName() << endl;
		Logger::LogError(message + warning + outfitNames.str());
	}

	// Ships read from a save file may have non-default shields or hull.
	// Perform a full IsDisabled calculation.
	isDisabled = true;
	isDisabled = IsDisabled();

	// Calculate this ship's jump information, e.g. how much it costs to jump, how far it can jump, how it can jump.
	navigation.Calibrate(*this);
	aiCache.Calibrate(*this);

	// A saved ship may have an invalid target system. Since all game data is loaded and all player events are
	// applied at this point, any target system that is not accessible should be cleared. Note: this does not
	// account for systems accessible via wormholes, but also does not need to as AI will route the ship properly.
	if(!isNewInstance && targetSystem)
	{
		string message = "Warning: " + string(isYours ? "player-owned " : "NPC ") + modelName + " \"" + name + "\": "
			"Cannot reach target system \"" + targetSystem->Name();
		if(!currentSystem)
		{
			Logger::LogError(message + "\" (no current system).");
			targetSystem = nullptr;
		}
		else if(!currentSystem->Links().count(targetSystem)
			&& (!navigation.JumpRange() || !currentSystem->JumpNeighbors(navigation.JumpRange()).count(targetSystem)))
		{
			Logger::LogError(message + "\" by hyperlink or jump from system \"" + currentSystem->Name() + ".\"");
			targetSystem = nullptr;
		}
	}
}



// Check if this ship (model) and its outfits have been defined.
bool Ship::IsValid() const
{
	for(auto &&outfit : outfits)
		if(!outfit.first->IsDefined())
			return false;

	return isDefined;
}



// Save a full description of this ship, as currently configured.
void Ship::Save(DataWriter &out) const
{
	out.Write("ship", modelName);
	out.BeginChild();
	{
		out.Write("name", name);
		if(pluralModelName != modelName + 's')
			out.Write("plural", pluralModelName);
		if(!noun.empty())
			out.Write("noun", noun);
		SaveSprite(out);
		if(thumbnail)
			out.Write("thumbnail", thumbnail->Name());

		if(neverDisabled)
			out.Write("never disabled");
		if(!isCapturable)
			out.Write("uncapturable");
		if(customSwizzle >= 0)
			out.Write("swizzle", customSwizzle);

		out.Write("uuid", uuid.ToString());

		out.Write("attributes");
		out.BeginChild();
		{
			out.Write("category", baseAttributes.Category());
			out.Write("cost", baseAttributes.Cost());
			out.Write("mass", baseAttributes.Mass());
			for(const auto &it : baseAttributes.FlareSprites())
				for(int i = 0; i < it.second; ++i)
					it.first.SaveSprite(out, "flare sprite");
			for(const auto &it : baseAttributes.FlareSounds())
				for(int i = 0; i < it.second; ++i)
					out.Write("flare sound", it.first->Name());
			for(const auto &it : baseAttributes.ReverseFlareSprites())
				for(int i = 0; i < it.second; ++i)
					it.first.SaveSprite(out, "reverse flare sprite");
			for(const auto &it : baseAttributes.ReverseFlareSounds())
				for(int i = 0; i < it.second; ++i)
					out.Write("reverse flare sound", it.first->Name());
			for(const auto &it : baseAttributes.SteeringFlareSprites())
				for(int i = 0; i < it.second; ++i)
					it.first.SaveSprite(out, "steering flare sprite");
			for(const auto &it : baseAttributes.SteeringFlareSounds())
				for(int i = 0; i < it.second; ++i)
					out.Write("steering flare sound", it.first->Name());
			for(const auto &it : baseAttributes.AfterburnerEffects())
				for(int i = 0; i < it.second; ++i)
					out.Write("afterburner effect", it.first->Name());
			for(const auto &it : baseAttributes.JumpEffects())
				for(int i = 0; i < it.second; ++i)
					out.Write("jump effect", it.first->Name());
			for(const auto &it : baseAttributes.JumpSounds())
				for(int i = 0; i < it.second; ++i)
					out.Write("jump sound", it.first->Name());
			for(const auto &it : baseAttributes.JumpInSounds())
				for(int i = 0; i < it.second; ++i)
					out.Write("jump in sound", it.first->Name());
			for(const auto &it : baseAttributes.JumpOutSounds())
				for(int i = 0; i < it.second; ++i)
					out.Write("jump out sound", it.first->Name());
			for(const auto &it : baseAttributes.HyperSounds())
				for(int i = 0; i < it.second; ++i)
					out.Write("hyperdrive sound", it.first->Name());
			for(const auto &it : baseAttributes.HyperInSounds())
				for(int i = 0; i < it.second; ++i)
					out.Write("hyperdrive in sound", it.first->Name());
			for(const auto &it : baseAttributes.HyperOutSounds())
				for(int i = 0; i < it.second; ++i)
					out.Write("hyperdrive out sound", it.first->Name());
			for(const auto &it : baseAttributes.Attributes())
				if(it.second)
					out.Write(it.first, it.second);
		}
		out.EndChild();

		out.Write("outfits");
		out.BeginChild();
		{
			using OutfitElement = pair<const Outfit *const, int>;
			WriteSorted(outfits,
				[](const OutfitElement *lhs, const OutfitElement *rhs)
					{ return lhs->first->TrueName() < rhs->first->TrueName(); },
				[&out](const OutfitElement &it)
				{
					if(it.second == 1)
						out.Write(it.first->TrueName());
					else
						out.Write(it.first->TrueName(), it.second);
				});
		}
		out.EndChild();

		cargo.Save(out);
		out.Write("crew", crew);
		out.Write("fuel", fuel);
		out.Write("shields", shields);
		out.Write("hull", hull);
		out.Write("position", position.X(), position.Y());

		for(const EnginePoint &point : enginePoints)
		{
			out.Write("engine", 2. * point.X(), 2. * point.Y());
			out.BeginChild();
			out.Write("zoom", point.zoom);
			out.Write("angle", point.facing.Degrees());
			out.Write(ENGINE_SIDE[point.side]);
			out.EndChild();

		}
		for(const EnginePoint &point : reverseEnginePoints)
		{
			out.Write("reverse engine", 2. * point.X(), 2. * point.Y());
			out.BeginChild();
			out.Write("zoom", point.zoom);
			out.Write("angle", point.facing.Degrees() - 180.);
			out.Write(ENGINE_SIDE[point.side]);
			out.EndChild();
		}
		for(const EnginePoint &point : steeringEnginePoints)
		{
			out.Write("steering engine", 2. * point.X(), 2. * point.Y());
			out.BeginChild();
			out.Write("zoom", point.zoom);
			out.Write("angle", point.facing.Degrees());
			out.Write(ENGINE_SIDE[point.side]);
			out.Write(STEERING_FACING[point.steering]);
			out.EndChild();
		}
		for(const Hardpoint &hardpoint : armament.Get())
		{
			const char *type = (hardpoint.IsTurret() ? "turret" : "gun");
			if(hardpoint.GetOutfit())
				out.Write(type, 2. * hardpoint.GetPoint().X(), 2. * hardpoint.GetPoint().Y(),
					hardpoint.GetOutfit()->TrueName());
			else
				out.Write(type, 2. * hardpoint.GetPoint().X(), 2. * hardpoint.GetPoint().Y());
			double hardpointAngle = hardpoint.GetBaseAngle().Degrees();
			out.BeginChild();
			{
				if(hardpointAngle)
					out.Write("angle", hardpointAngle);
				if(hardpoint.IsParallel())
					out.Write("parallel");
				if(hardpoint.IsUnder())
					out.Write("under");
				else
					out.Write("over");
			}
			out.EndChild();
		}
		for(const Bay &bay : bays)
		{
			double x = 2. * bay.point.X();
			double y = 2. * bay.point.Y();

			out.Write("bay", bay.category, x, y);

			if(!bay.launchEffects.empty() || bay.facing.Degrees() || bay.side)
			{
				out.BeginChild();
				{
					if(bay.facing.Degrees())
						out.Write("angle", bay.facing.Degrees());
					if(bay.side)
						out.Write(BAY_SIDE[bay.side]);
					for(const Effect *effect : bay.launchEffects)
						out.Write("launch effect", effect->Name());
				}
				out.EndChild();
			}
		}
		for(const Leak &leak : leaks)
			out.Write("leak", leak.effect->Name(), leak.openPeriod, leak.closePeriod);

		using EffectElement = pair<const Effect *const, int>;
		auto effectSort = [](const EffectElement *lhs, const EffectElement *rhs)
			{ return lhs->first->Name() < rhs->first->Name(); };
		WriteSorted(explosionEffects, effectSort, [&out](const EffectElement &it)
		{
			if(it.second)
				out.Write("explode", it.first->Name(), it.second);
		});
		WriteSorted(finalExplosions, effectSort, [&out](const EffectElement &it)
		{
			if(it.second)
				out.Write("final explode", it.first->Name(), it.second);
		});

		if(currentSystem)
			out.Write("system", currentSystem->Name());
		else
		{
			// A carried ship is saved in its carrier's system.
			shared_ptr<const Ship> parent = GetParent();
			if(parent && parent->currentSystem)
				out.Write("system", parent->currentSystem->Name());
		}
		if(landingPlanet)
			out.Write("planet", landingPlanet->TrueName());
		if(targetSystem)
			out.Write("destination system", targetSystem->Name());
		if(isParked)
			out.Write("parked");
	}
	out.EndChild();
}



const EsUuid &Ship::UUID() const noexcept
{
	return uuid;
}



void Ship::SetUUID(const EsUuid &id)
{
	uuid.clone(id);
}



const string &Ship::Name() const
{
	return name;
}



// Set / Get the name of this class of ships, e.g. "Marauder Raven."
void Ship::SetModelName(const string &model)
{
	this->modelName = model;
}



const string &Ship::ModelName() const
{
	return modelName;
}



const string &Ship::PluralModelName() const
{
	return pluralModelName;
}



// Get the name of this ship as a variant.
const string &Ship::VariantName() const
{
	return variantName.empty() ? modelName : variantName;
}



// Get the generic noun (e.g. "ship") to be used when describing this ship.
const string &Ship::Noun() const
{
	static const string SHIP = "ship";
	return noun.empty() ? SHIP : noun;
}



// Get this ship's description.
const string &Ship::Description() const
{
	return description;
}



// Get the shipyard thumbnail for this ship.
const Sprite *Ship::Thumbnail() const
{
	return thumbnail;
}



// Get this ship's cost.
int64_t Ship::Cost() const
{
	return attributes.Cost();
}



// Get the cost of this ship's chassis, with no outfits installed.
int64_t Ship::ChassisCost() const
{
	return baseAttributes.Cost();
}



int64_t Ship::Strength() const
{
	return Cost();
}



double Ship::Attraction() const
{
	return attraction;
}



double Ship::Deterrence() const
{
	return deterrence;
}



// Check if this ship is configured in such a way that it would be difficult
// or impossible to fly.
vector<string> Ship::FlightCheck() const
{
	auto checks = vector<string>{};

	double generation = attributes.Get("energy generation") - attributes.Get("energy consumption");
	double consuming = attributes.Get("fuel energy");
	double solar = attributes.Get("solar collection");
	double battery = attributes.Get("energy capacity");
	double energy = generation + consuming + solar + battery;
	double fuelChange = attributes.Get("fuel generation") - attributes.Get("fuel consumption");
	double fuelCapacity = attributes.Get("fuel capacity");
	double fuel = fuelCapacity + fuelChange;
	double thrust = attributes.Get("thrust");
	double reverseThrust = attributes.Get("reverse thrust");
	double afterburner = attributes.Get("afterburner thrust");
	double thrustEnergy = attributes.Get("thrusting energy");
	double turn = attributes.Get("turn");
	double turnEnergy = attributes.Get("turning energy");
	double hyperDrive = navigation.HasHyperdrive();
	double jumpDrive = navigation.HasJumpDrive();

	// Report the first error condition that will prevent takeoff:
	if(IdleHeat() >= MaximumHeat())
		checks.emplace_back("overheating!");
	else if(energy <= 0.)
		checks.emplace_back("no energy!");
	else if((energy - consuming <= 0.) && (fuel <= 0.))
		checks.emplace_back("no fuel!");
	else if(!thrust && !reverseThrust && !afterburner)
		checks.emplace_back("no thruster!");
	else if(!turn)
		checks.emplace_back("no steering!");
	else if(RequiredCrew() > attributes.Get("bunks"))
		checks.emplace_back("insufficient bunks!");

	// If no errors were found, check all warning conditions:
	if(checks.empty())
	{
		if(!thrust && !reverseThrust)
			checks.emplace_back("afterburner only?");
		if(!thrust && !afterburner)
			checks.emplace_back("reverse only?");
		if(!generation && !solar && !consuming)
			checks.emplace_back("battery only?");
		if(energy < thrustEnergy)
			checks.emplace_back("limited thrust?");
		if(energy < turnEnergy)
			checks.emplace_back("limited turn?");
		if(energy - .8 * solar < .2 * (turnEnergy + thrustEnergy))
			checks.emplace_back("solar power?");
		if(fuel < 0.)
			checks.emplace_back("fuel?");
		if(!canBeCarried)
		{
			if(!hyperDrive && !jumpDrive)
				checks.emplace_back("no hyperdrive?");
			if(fuelCapacity < navigation.JumpFuel())
				checks.emplace_back("no fuel?");
		}
		for(const auto &it : outfits)
			if(it.first->IsWeapon() && it.first->FiringEnergy() > energy)
			{
				checks.emplace_back("insufficient energy to fire?");
				break;
			}
	}

	return checks;
}



void Ship::SetPosition(Point position)
{
	this->position = position;
}



// Instantiate a newly-created ship in-flight.
void Ship::Place(Point position, Point velocity, Angle angle, bool isDeparting)
{
	this->position = position;
	this->velocity = velocity;
	this->angle = angle;

	// If landed, place the ship right above the planet.
	// Escorts should take off a bit behind their flagships.
	if(landingPlanet)
	{
		landingPlanet = nullptr;
		zoom = parent.lock() ? (-.2 + -.8 * Random::Real()) : 0.;
	}
	else
		zoom = 1.;
	// Make sure various special status values are reset.
	heat = IdleHeat();
	ionization = 0.;
	scrambling = 0.;
	disruption = 0.;
	slowness = 0.;
	discharge = 0.;
	corrosion = 0.;
	leakage = 0.;
	burning = 0.;
	shieldDelay = 0;
	hullDelay = 0;
	isInvisible = !HasSprite();
	jettisoned.clear();
	hyperspaceCount = 0;
	forget = 1;
	targetShip.reset();
	shipToAssist.reset();
	if(isDeparting)
		lingerSteps = 0;

	// The swizzle is only updated if this ship has a government or when it is departing
	// from a planet. Launching a carry from a carrier does not update its swizzle.
	if(government && isDeparting)
	{
		auto swizzle = customSwizzle >= 0 ? customSwizzle : government->GetSwizzle();
		SetSwizzle(swizzle);

		// Set swizzle for any carried ships too.
		for(const auto &bay : bays)
		{
			if(bay.ship)
				bay.ship->SetSwizzle(bay.ship->customSwizzle >= 0 ? bay.ship->customSwizzle : swizzle);
		}
	}
}



// Set the name of this particular ship.
void Ship::SetName(const string &name)
{
	this->name = name;
}



// Set which system this ship is in.
void Ship::SetSystem(const System *system)
{
	currentSystem = system;
	navigation.SetSystem(system);
}



void Ship::SetPlanet(const Planet *planet)
{
	zoom = !planet;
	landingPlanet = planet;
}



void Ship::SetGovernment(const Government *government)
{
	if(government)
		SetSwizzle(customSwizzle >= 0 ? customSwizzle : government->GetSwizzle());
	this->government = government;
}



void Ship::SetIsSpecial(bool special)
{
	isSpecial = special;
}



bool Ship::IsSpecial() const
{
	return isSpecial;
}



void Ship::SetIsYours(bool yours)
{
	isYours = yours;
}



bool Ship::IsYours() const
{
	return isYours;
}



void Ship::SetIsParked(bool parked)
{
	isParked = parked;
}



bool Ship::IsParked() const
{
	return isParked;
}



bool Ship::HasDeployOrder() const
{
	return shouldDeploy;
}



void Ship::SetDeployOrder(bool shouldDeploy)
{
	this->shouldDeploy = shouldDeploy;
}



const Personality &Ship::GetPersonality() const
{
	return personality;
}



void Ship::SetPersonality(const Personality &other)
{
	personality = other;
}



const Phrase *Ship::GetHailPhrase() const
{
	return hail;
}



void Ship::SetHailPhrase(const Phrase &phrase)
{
	hail = &phrase;
}



string Ship::GetHail(map<string, string> &&subs) const
{
	string hailStr = hail ? hail->Get() : government ? government->GetHail(isDisabled) : "";

	if(hailStr.empty())
		return hailStr;

	subs["<npc>"] = Name();
	return Format::Replace(hailStr, subs);
}



ShipAICache &Ship::GetAICache()
{
	return aiCache;
}



void Ship::UpdateCaches()
{
	aiCache.Recalibrate(*this);
	navigation.Recalibrate(*this);
}



bool Ship::CanSendHail(const PlayerInfo &player, bool allowUntranslated) const
{
	const System *playerSystem = player.GetSystem();
	if(!playerSystem)
		return false;

	// Make sure this ship is in the same system as the player.
	if(GetSystem() != playerSystem)
		return false;

	// Player ships shouldn't send hails.
	const Government *gov = GetGovernment();
	if(!gov || IsYours())
		return false;

	// Make sure this ship is able to send a hail.
	if(IsDisabled() || !Crew() || Cloaking() >= 1. || GetPersonality().IsMute())
		return false;

	// Ships that don't share a language with the player shouldn't communicate when hailed directly.
	// Only random event hails should work, and only if the government explicitly has
	// untranslated hails. This is ensured by the allowUntranslated argument.
	if(!(allowUntranslated && gov->SendUntranslatedHails())
			&& !gov->Language().empty() && !player.Conditions().Get("language: " + gov->Language()))
		return false;

	return true;
}



// Set the commands for this ship to follow this timestep.
void Ship::SetCommands(const Command &command)
{
	commands = command;
}



void Ship::SetCommands(const FireCommand &firingCommand)
{
	firingCommands.UpdateWith(firingCommand);
}



const Command &Ship::Commands() const
{
	return commands;
}



const FireCommand &Ship::FiringCommands() const noexcept
{
	return firingCommands;
}



// Move this ship. A ship may create effects as it moves, in particular if
// it is in the process of blowing up. If this returns false, the ship
// should be deleted.
void Ship::Move(vector<Visual> &visuals, list<shared_ptr<Flotsam>> &flotsam)
{
	// Check if this ship has been in a different system from the player for so
	// long that it should be "forgotten." Also eliminate ships that have no
	// system set because they just entered a fighter bay.
	forget += !isInSystem;
	isThrusting = false;
	isReversing = false;
	isSteering = false;
	steeringDirection = 0.;
	if((!isSpecial && forget >= 1000) || !currentSystem)
	{
		MarkForRemoval();
		return;
	}
	isInSystem = false;
	if(!fuel || !(navigation.HasHyperdrive() || navigation.HasJumpDrive()))
		hyperspaceSystem = nullptr;

	// Adjust the error in the pilot's targeting.
	personality.UpdateConfusion(firingCommands.IsFiring());

	// Generate energy, heat, etc.
	DoGeneration();

	// Handle ionization effects, etc.
	if(ionization)
		CreateSparks(visuals, "ion spark", ionization * .05);
	if(scrambling)
		CreateSparks(visuals, "scramble spark", scrambling * .05);
	if(disruption)
		CreateSparks(visuals, "disruption spark", disruption * .1);
	if(slowness)
		CreateSparks(visuals, "slowing spark", slowness * .1);
	if(discharge)
		CreateSparks(visuals, "discharge spark", discharge * .1);
	if(corrosion)
		CreateSparks(visuals, "corrosion spark", corrosion * .1);
	if(leakage)
		CreateSparks(visuals, "leakage spark", leakage * .1);
	if(burning)
		CreateSparks(visuals, "burning spark", burning * .1);
	// Jettisoned cargo effects (only for ships in the current system).
	if(!jettisoned.empty() && !forget)
	{
		jettisoned.front()->Place(*this);
		flotsam.splice(flotsam.end(), jettisoned, jettisoned.begin());
	}
	int requiredCrew = RequiredCrew();
	double slowMultiplier = 1. / (1. + slowness * .05);

	// Move the turrets.
	if(!isDisabled)
		armament.Aim(firingCommands);

	if(!isInvisible)
	{
		// If you are forced to decloak (e.g. by running out of fuel) you can't
		// initiate cloaking again until you are fully decloaked.
		if(!cloak)
			cloakDisruption = max(0., cloakDisruption - 1.);

		double cloakingSpeed = attributes.Get("cloak");
		bool canCloak = (!isDisabled && cloakingSpeed > 0. && !cloakDisruption
			&& fuel >= attributes.Get("cloaking fuel")
			&& energy >= attributes.Get("cloaking energy"));
		if(commands.Has(Command::CLOAK) && canCloak)
		{
			cloak = min(1., cloak + cloakingSpeed);
			fuel -= attributes.Get("cloaking fuel");
			energy -= attributes.Get("cloaking energy");
			heat += attributes.Get("cloaking heat");
		}
		else if(cloakingSpeed)
		{
			cloak = max(0., cloak - cloakingSpeed);
			// If you're trying to cloak but are unable to (too little energy or
			// fuel) you're forced to decloak fully for one frame before you can
			// engage cloaking again.
			if(commands.Has(Command::CLOAK))
				cloakDisruption = max(cloakDisruption, 1.);
		}
		else
			cloak = 0.;
	}

	if(IsDestroyed())
	{
		// Make sure the shields are zero, as well as the hull.
		shields = 0.;

		// Once we've created enough little explosions, die.
		if(explosionCount == explosionTotal || forget)
		{
			if(IsYours() && Preferences::Has("Extra fleet status messages"))
				Messages::Add("Your ship \"" + Name() + "\" has been destroyed.", Messages::Importance::Highest);

			if(!forget)
			{
				const Effect *effect = GameData::Effects().Get("smoke");
				double size = Width() + Height();
				double scale = .03 * size + .5;
				double radius = .2 * size;
				int debrisCount = attributes.Mass() * .07;

				// Estimate how many new visuals will be added during destruction.
				visuals.reserve(visuals.size() + debrisCount + explosionTotal + finalExplosions.size());

				for(int i = 0; i < debrisCount; ++i)
				{
					Angle angle = Angle::Random();
					Point effectVelocity = velocity + angle.Unit() * (scale * Random::Real());
					Point effectPosition = position + radius * angle.Unit();

					visuals.emplace_back(*effect, std::move(effectPosition), std::move(effectVelocity), std::move(angle));
				}

				for(unsigned i = 0; i < explosionTotal / 2; ++i)
					CreateExplosion(visuals, true);
				for(const auto &it : finalExplosions)
					visuals.emplace_back(*it.first, position, velocity, angle);
				// For everything in this ship's cargo hold there is a 25% chance
				// that it will survive as flotsam.
				for(const auto &it : cargo.Commodities())
					Jettison(it.first, Random::Binomial(it.second, .25));
				for(const auto &it : cargo.Outfits())
					Jettison(it.first, Random::Binomial(it.second, .25));
				// Ammunition has a default 5% chance to survive as flotsam.
				for(const auto &it : outfits)
				{
					double flotsamChance = it.first->Get("flotsam chance");
					if(flotsamChance > 0.)
						Jettison(it.first, Random::Binomial(it.second, flotsamChance));
					// 0 valued 'flotsamChance' means default, which is 5% for ammunition.
					// At this point, negative values are the only non-zero values possible.
					// Negative values override the default chance for ammunition
					// so the outfit cannot be dropped as flotsam.
					else if(it.first->Category() == "Ammunition" && !flotsamChance)
						Jettison(it.first, Random::Binomial(it.second, .05));
				}
				for(shared_ptr<Flotsam> &it : jettisoned)
					it->Place(*this);
				flotsam.splice(flotsam.end(), jettisoned);

				// Any ships that failed to launch from this ship are destroyed.
				for(Bay &bay : bays)
					if(bay.ship)
						bay.ship->Destroy();
			}
			energy = 0.;
			heat = 0.;
			ionization = 0.;
			scrambling = 0.;
			fuel = 0.;
			velocity = Point();
			MarkForRemoval();
			return;
		}

		// If the ship is dead, it first creates explosions at an increasing
		// rate, then disappears in one big explosion.
		++explosionRate;
		if(Random::Int(1024) < explosionRate)
			CreateExplosion(visuals);

		// Handle hull "leaks."
		for(const Leak &leak : leaks)
			if(GetMask().IsLoaded() && leak.openPeriod > 0 && !Random::Int(leak.openPeriod))
			{
				activeLeaks.push_back(leak);
				const auto &outlines = GetMask().Outlines();
				const vector<Point> &outline = outlines[Random::Int(outlines.size())];
				int i = Random::Int(outline.size() - 1);

				// Position the leak along the outline of the ship, facing "outward."
				activeLeaks.back().location = (outline[i] + outline[i + 1]) * .5;
				activeLeaks.back().angle = Angle(outline[i] - outline[i + 1]) + Angle(90.);
			}
		for(Leak &leak : activeLeaks)
			if(leak.effect)
			{
				// Leaks always "flicker" every other frame.
				if(Random::Int(2))
					visuals.emplace_back(*leak.effect,
						angle.Rotate(leak.location) + position,
						velocity,
						leak.angle + angle);

				if(leak.closePeriod > 0 && !Random::Int(leak.closePeriod))
					leak.effect = nullptr;
			}
	}
	else if(hyperspaceSystem || hyperspaceCount)
	{
		// Don't apply external acceleration while jumping.
		acceleration = Point();

		// Enter hyperspace.
		int direction = hyperspaceSystem ? 1 : -1;
		hyperspaceCount += direction;
		// Number of frames it takes to enter or exit hyperspace.
		static const int HYPER_C = 100;
		// Rate the ship accelerate and slow down when exiting hyperspace.
		static const double HYPER_A = 2.;
		static const double HYPER_D = 1000.;
		if(hyperspaceSystem)
			fuel -= hyperspaceFuelCost / HYPER_C;

		// Create the particle effects for the jump drive. This may create 100
		// or more particles per ship per turn at the peak of the jump.
		if(isUsingJumpDrive && !forget)
		{
			double sparkAmount = hyperspaceCount * Width() * Height() * .000006;
			const map<const Effect *, int> &jumpEffects = attributes.JumpEffects();
			if(jumpEffects.empty())
				CreateSparks(visuals, "jump drive", sparkAmount);
			else
			{
				// Spread the amount of particle effects created among all jump effects.
				sparkAmount /= jumpEffects.size();
				for(const auto &effect : jumpEffects)
					CreateSparks(visuals, effect.first, sparkAmount);
			}
		}

		if(hyperspaceCount == HYPER_C)
		{
			SetSystem(hyperspaceSystem);
			hyperspaceSystem = nullptr;
			targetSystem = nullptr;
			// Check if the target planet is in the destination system or not.
			const Planet *planet = (targetPlanet ? targetPlanet->GetPlanet() : nullptr);
			if(!planet || planet->IsWormhole() || !planet->IsInSystem(currentSystem))
				targetPlanet = nullptr;
			// Check if your parent has a target planet in this system.
			shared_ptr<Ship> parent = GetParent();
			if(!targetPlanet && parent && parent->targetPlanet)
			{
				planet = parent->targetPlanet->GetPlanet();
				if(planet && !planet->IsWormhole() && planet->IsInSystem(currentSystem))
					targetPlanet = parent->targetPlanet;
			}
			direction = -1;

			// If you have a target planet in the destination system, exit
			// hyperspace aimed at it. Otherwise, target the first planet that
			// has a spaceport.
			Point target;
			// Except when you arrive at an extra distance from the target,
			// in that case always use the system-center as target.
			double extraArrivalDistance = isUsingJumpDrive
				? currentSystem->ExtraJumpArrivalDistance() : currentSystem->ExtraHyperArrivalDistance();

			if(extraArrivalDistance == 0)
			{
				if(targetPlanet)
					target = targetPlanet->Position();
				else
				{
					for(const StellarObject &object : currentSystem->Objects())
						if(object.HasSprite() && object.HasValidPlanet()
								&& object.GetPlanet()->HasSpaceport())
						{
							target = object.Position();
							break;
						}
				}
			}

			if(isUsingJumpDrive)
			{
				position = target + Angle::Random().Unit() * (300. * (Random::Real() + 1.) + extraArrivalDistance);
				return;
			}

			// Have all ships exit hyperspace at the same distance so that
			// your escorts always stay with you.
			double distance = (HYPER_C * HYPER_C) * .5 * HYPER_A + HYPER_D;
			distance += extraArrivalDistance;
			position = (target - distance * angle.Unit());
			position += hyperspaceOffset;
			// Make sure your velocity is in exactly the direction you are
			// traveling in, so that when you decelerate there will not be a
			// sudden shift in direction at the end.
			velocity = velocity.Length() * angle.Unit();
		}
		if(!isUsingJumpDrive)
		{
			velocity += (HYPER_A * direction) * angle.Unit();
			if(!hyperspaceSystem)
			{
				// Exit hyperspace far enough from the planet to be able to land.
				// This does not take drag into account, so it is always an over-
				// estimate of how long it will take to stop.
				// We start decelerating after rotating about 150 degrees (that
				// is, about acos(.8) from the proper angle). So:
				// Stopping distance = .5*a*(v/a)^2 + (150/turn)*v.
				// Exit distance = HYPER_D + .25 * v^2 = stopping distance.
				double exitV = max(HYPER_A, MaxVelocity());
				double a = (.5 / Acceleration() - .25);
				double b = 150. / TurnRate();
				double discriminant = b * b - 4. * a * -HYPER_D;
				if(discriminant > 0.)
				{
					double altV = (-b + sqrt(discriminant)) / (2. * a);
					if(altV > 0. && altV < exitV)
						exitV = altV;
				}
				// If current velocity is less than or equal to targeted velocity
				// consider the hyperspace exit done.
				const Point facingUnit = angle.Unit();
				if(velocity.Dot(facingUnit) <= exitV)
				{
					velocity = facingUnit * exitV;
					hyperspaceCount = 0;
				}
			}
		}
		position += velocity;
		if(GetParent() && GetParent()->currentSystem == currentSystem)
		{
			hyperspaceOffset = position - GetParent()->position;
			double length = hyperspaceOffset.Length();
			if(length > 1000.)
				hyperspaceOffset *= 1000. / length;
		}

		return;
	}
	else if(landingPlanet || zoom < 1.f)
	{
		// Don't apply external acceleration while landing.
		acceleration = Point();

		// If a ship was disabled at the very moment it began landing, do not
		// allow it to continue landing.
		if(isDisabled)
			landingPlanet = nullptr;

		float landingSpeed = attributes.Get("landing speed");
		landingSpeed = landingSpeed > 0 ? landingSpeed : .02f;
		// Special ships do not disappear forever when they land; they
		// just slowly refuel.
		if(landingPlanet && zoom)
		{
			// Move the ship toward the center of the planet while landing.
			if(GetTargetStellar())
				position = .97 * position + .03 * GetTargetStellar()->Position();
			zoom -= landingSpeed;
			if(zoom < 0.f)
			{
				// If this is not a special ship, it ceases to exist when it
				// lands on a true planet. If this is a wormhole, the ship is
				// instantly transported.
				if(landingPlanet->IsWormhole())
				{
					SetSystem(&landingPlanet->GetWormhole()->WormholeDestination(*currentSystem));
					for(const StellarObject &object : currentSystem->Objects())
						if(object.GetPlanet() == landingPlanet)
							position = object.Position();
					SetTargetStellar(nullptr);
					SetTargetSystem(nullptr);
					landingPlanet = nullptr;
				}
				else if(!isSpecial || personality.IsFleeing())
				{
					MarkForRemoval();
					return;
				}

				zoom = 0.f;
			}
		}
		// Only refuel if this planet has a spaceport.
		else if(fuel >= attributes.Get("fuel capacity")
				|| !landingPlanet || !landingPlanet->HasSpaceport())
		{
			zoom = min(1.f, zoom + landingSpeed);
			SetTargetStellar(nullptr);
			landingPlanet = nullptr;
		}
		else
			fuel = min(fuel + 1., attributes.Get("fuel capacity"));

		// Move the ship at the velocity it had when it began landing, but
		// scaled based on how small it is now.
		if(zoom > 0.f)
			position += velocity * zoom;

		return;
	}
	if(isDisabled)
	{
		// If you're disabled, you can't initiate landing or jumping.
	}
	else if(commands.Has(Command::LAND) && CanLand())
		landingPlanet = GetTargetStellar()->GetPlanet();
	else if(commands.Has(Command::JUMP) && IsReadyToJump())
	{
		hyperspaceSystem = GetTargetSystem();
		pair<JumpType, double> jumpUsed = navigation.GetCheapestJumpType(hyperspaceSystem);
		isUsingJumpDrive = (jumpUsed.first == JumpType::JUMP_DRIVE);
		hyperspaceFuelCost = jumpUsed.second;
	}

	if(pilotError)
		--pilotError;
	else if(pilotOkay)
		--pilotOkay;
	else if(isDisabled)
	{
		// If the ship is disabled, don't show a warning message due to missing crew.
	}
	else if(requiredCrew && static_cast<int>(Random::Int(requiredCrew)) >= Crew())
	{
		pilotError = 30;
		if(isYours || (personality.IsEscort() && Preferences::Has("Extra fleet status messages")))
		{
			if(parent.lock())
				Messages::Add("The " + name + " is moving erratically because there are not enough crew to pilot it."
					, Messages::Importance::Low);
			else
				Messages::Add("Your ship is moving erratically because you do not have enough crew to pilot it."
					, Messages::Importance::Low);
		}
	}
	else
		pilotOkay = 30;

	// This ship is not landing or entering hyperspace. So, move it. If it is
	// disabled, all it can do is slow down to a stop.
	double mass = InertialMass();
	bool isUsingAfterburner = false;
	if(isDisabled)
		velocity *= 1. - Drag() / mass;
	else if(!pilotError)
	{
		if(commands.Turn())
		{
			// Check if we are able to turn.
			double cost = attributes.Get("turning energy");
			if(cost > 0. && energy < cost * fabs(commands.Turn()))
				commands.SetTurn(commands.Turn() * energy / (cost * fabs(commands.Turn())));

			cost = attributes.Get("turning shields");
			if(cost > 0. && shields < cost * fabs(commands.Turn()))
				commands.SetTurn(commands.Turn() * shields / (cost * fabs(commands.Turn())));

			cost = attributes.Get("turning hull");
			if(cost > 0. && hull < cost * fabs(commands.Turn()))
				commands.SetTurn(commands.Turn() * hull / (cost * fabs(commands.Turn())));

			cost = attributes.Get("turning fuel");
			if(cost > 0. && fuel < cost * fabs(commands.Turn()))
				commands.SetTurn(commands.Turn() * fuel / (cost * fabs(commands.Turn())));

			cost = -attributes.Get("turning heat");
			if(cost > 0. && heat < cost * fabs(commands.Turn()))
				commands.SetTurn(commands.Turn() * heat / (cost * fabs(commands.Turn())));

			if(commands.Turn())
			{
				isSteering = true;
				steeringDirection = commands.Turn();
				// If turning at a fraction of the full rate (either from lack of
				// energy or because of tracking a target), only consume a fraction
				// of the turning energy and produce a fraction of the heat.
				double scale = fabs(commands.Turn());

				shields -= scale * attributes.Get("turning shields");
				hull -= scale * attributes.Get("turning hull");
				energy -= scale * attributes.Get("turning energy");
				fuel -= scale * attributes.Get("turning fuel");
				heat += scale * attributes.Get("turning heat");
				discharge += scale * attributes.Get("turning discharge");
				corrosion += scale * attributes.Get("turning corrosion");
				ionization += scale * attributes.Get("turning ion");
				scrambling += scale * attributes.Get("turning scramble");
				leakage += scale * attributes.Get("turning leakage");
				burning += scale * attributes.Get("turning burn");
				slowness += scale * attributes.Get("turning slowing");
				disruption += scale * attributes.Get("turning disruption");

				angle += commands.Turn() * TurnRate() * slowMultiplier;
			}
		}
		double thrustCommand = commands.Has(Command::FORWARD) - commands.Has(Command::BACK);
		double thrust = 0.;
		if(thrustCommand)
		{
			// Check if we are able to apply this thrust.
			double cost = attributes.Get((thrustCommand > 0.) ?
				"thrusting energy" : "reverse thrusting energy");
			if(cost > 0. && energy < cost)
				thrustCommand *= energy / cost;

			cost = attributes.Get((thrustCommand > 0.) ?
				"thrusting shields" : "reverse thrusting shields");
			if(cost > 0. && shields < cost)
				thrustCommand *= shields / cost;

			cost = attributes.Get((thrustCommand > 0.) ?
				"thrusting hull" : "reverse thrusting hull");
			if(cost > 0. && hull < cost)
				thrustCommand *= hull / cost;

			cost = attributes.Get((thrustCommand > 0.) ?
				"thrusting fuel" : "reverse thrusting fuel");
			if(cost > 0. && fuel < cost)
				thrustCommand *= fuel / cost;

			cost = -attributes.Get((thrustCommand > 0.) ?
				"thrusting heat" : "reverse thrusting heat");
			if(cost > 0. && heat < cost)
				thrustCommand *= heat / cost;

			if(thrustCommand)
			{
				// If a reverse thrust is commanded and the capability does not
				// exist, ignore it (do not even slow under drag).
				isThrusting = (thrustCommand > 0.);
				isReversing = !isThrusting && attributes.Get("reverse thrust");
				thrust = attributes.Get(isThrusting ? "thrust" : "reverse thrust");
				if(thrust)
				{
					double scale = fabs(thrustCommand);

					shields -= scale * attributes.Get(isThrusting ? "thrusting shields" : "reverse thrusting shields");
					hull -= scale * attributes.Get(isThrusting ? "thrusting hull" : "reverse thrusting hull");
					energy -= scale * attributes.Get(isThrusting ? "thrusting energy" : "reverse thrusting energy");
					fuel -= scale * attributes.Get(isThrusting ? "thrusting fuel" : "reverse thrusting fuel");
					heat += scale * attributes.Get(isThrusting ? "thrusting heat" : "reverse thrusting heat");
					discharge += scale * attributes.Get(isThrusting ? "thrusting discharge" : "reverse thrusting discharge");
					corrosion += scale * attributes.Get(isThrusting ? "thrusting corrosion" : "reverse thrusting corrosion");
					ionization += scale * attributes.Get(isThrusting ? "thrusting ion" : "reverse thrusting ion");
					scrambling += scale * attributes.Get(isThrusting ? "thrusting scramble" :
						"reverse thrusting scramble");
					burning += scale * attributes.Get(isThrusting ? "thrusting burn" : "reverse thrusting burn");
					leakage += scale * attributes.Get(isThrusting ? "thrusting leakage" : "reverse thrusting leakage");
					slowness += scale * attributes.Get(isThrusting ? "thrusting slowing" : "reverse thrusting slowing");
					disruption += scale * attributes.Get(isThrusting ? "thrusting disruption" : "reverse thrusting disruption");

					acceleration += angle.Unit() * (thrustCommand * thrust / mass);
				}
			}
		}
		bool applyAfterburner = (commands.Has(Command::AFTERBURNER) || (thrustCommand > 0. && !thrust))
				&& !CannotAct();
		if(applyAfterburner)
		{
			thrust = attributes.Get("afterburner thrust");
			double shieldCost = attributes.Get("afterburner shields");
			double hullCost = attributes.Get("afterburner hull");
			double energyCost = attributes.Get("afterburner energy");
			double fuelCost = attributes.Get("afterburner fuel");
			double heatCost = -attributes.Get("afterburner heat");

			double dischargeCost = attributes.Get("afterburner discharge");
			double corrosionCost = attributes.Get("afterburner corrosion");
			double ionCost = attributes.Get("afterburner ion");
			double scramblingCost = attributes.Get("afterburner scramble");
			double leakageCost = attributes.Get("afterburner leakage");
			double burningCost = attributes.Get("afterburner burn");

			double slownessCost = attributes.Get("afterburner slowing");
			double disruptionCost = attributes.Get("afterburner disruption");

			if(thrust && shields >= shieldCost && hull >= hullCost
				&& energy >= energyCost && fuel >= fuelCost && heat >= heatCost)
			{
				shields -= shieldCost;
				hull -= hullCost;
				energy -= energyCost;
				fuel -= fuelCost;
				heat -= heatCost;

				discharge += dischargeCost;
				corrosion += corrosionCost;
				ionization += ionCost;
				scrambling += scramblingCost;
				leakage += leakageCost;
				burning += burningCost;

				slowness += slownessCost;
				disruption += disruptionCost;

				acceleration += angle.Unit() * thrust / mass;

				// Only create the afterburner effects if the ship is in the player's system.
				isUsingAfterburner = !forget;
			}
		}
	}
	if(acceleration)
	{
		acceleration *= slowMultiplier;
		Point dragAcceleration = acceleration - velocity * (Drag() / mass);
		// Make sure dragAcceleration has nonzero length, to avoid divide by zero.
		if(dragAcceleration)
		{
			// What direction will the net acceleration be if this drag is applied?
			// If the net acceleration will be opposite the thrust, do not apply drag.
			dragAcceleration *= .5 * (acceleration.Unit().Dot(dragAcceleration.Unit()) + 1.);

			// A ship can only "cheat" to stop if it is moving slow enough that
			// it could stop completely this frame. This is to avoid overshooting
			// when trying to stop and ending up headed in the other direction.
			if(commands.Has(Command::STOP))
			{
				// How much acceleration would it take to come to a stop in the
				// direction normal to the ship's current facing? This is only
				// possible if the acceleration plus drag vector is in the
				// opposite direction from the velocity vector when both are
				// projected onto the current facing vector, and the acceleration
				// vector is the larger of the two.
				double vNormal = velocity.Dot(angle.Unit());
				double aNormal = dragAcceleration.Dot(angle.Unit());
				if((aNormal > 0.) != (vNormal > 0.) && fabs(aNormal) > fabs(vNormal))
					dragAcceleration = -vNormal * angle.Unit();
			}
			velocity += dragAcceleration;
		}
		acceleration = Point();
	}

	// Boarding:
	shared_ptr<const Ship> target = GetTargetShip();
	// If this is a fighter or drone and it is not assisting someone at the
	// moment, its boarding target should be its parent ship.
	if(CanBeCarried() && !(target && target == GetShipToAssist()))
		target = GetParent();
	if(target && !isDisabled)
	{
		Point dp = (target->position - position);
		double distance = dp.Length();
		Point dv = (target->velocity - velocity);
		double speed = dv.Length();
		isBoarding = (distance < 50. && speed < 1. && commands.Has(Command::BOARD));
		if(isBoarding && !CanBeCarried())
		{
			if(!target->IsDisabled() && government->IsEnemy(target->government))
				isBoarding = false;
			else if(target->IsDestroyed() || target->IsLanding() || target->IsHyperspacing()
					|| target->GetSystem() != GetSystem())
				isBoarding = false;
		}
		if(isBoarding && !pilotError)
		{
			Angle facing = angle;
			bool left = target->Unit().Cross(facing.Unit()) < 0.;
			double turn = left - !left;

			// Check if the ship will still be pointing to the same side of the target
			// angle if it turns by this amount.
			facing += TurnRate() * turn;
			bool stillLeft = target->Unit().Cross(facing.Unit()) < 0.;
			if(left != stillLeft)
				turn = 0.;
			angle += TurnRate() * turn;

			velocity += dv.Unit() * .1;
			position += dp.Unit() * .5;

			if(distance < 10. && speed < 1. && (CanBeCarried() || !turn))
			{
				if(cloak)
				{
					// Allow the player to get all the way to the end of the
					// boarding sequence (including locking on to the ship) but
					// not to actually board, if they are cloaked.
					if(isYours)
						Messages::Add("You cannot board a ship while cloaked.", Messages::Importance::High);
				}
				else
				{
					isBoarding = false;
					bool isEnemy = government->IsEnemy(target->government);
					if(isEnemy && Random::Real() < target->Attributes().Get("self destruct"))
					{
						Messages::Add("The " + target->ModelName() + " \"" + target->Name()
							+ "\" has activated its self-destruct mechanism.", Messages::Importance::High);
						GetTargetShip()->SelfDestruct();
					}
					else
						hasBoarded = true;
				}
			}
		}
	}

	// Clear your target if it is destroyed. This is only important for NPCs,
	// because ordinary ships cease to exist once they are destroyed.
	target = GetTargetShip();
	if(target && target->IsDestroyed() && target->explosionCount >= target->explosionTotal)
		targetShip.reset();

	// Finally, move the ship and create any movement visuals.
	position += velocity;
	if(isUsingAfterburner && !Attributes().AfterburnerEffects().empty())
		for(const EnginePoint &point : enginePoints)
		{
			Point pos = angle.Rotate(point) * Zoom() + position;
			// Stream the afterburner effects outward in the direction the engines are facing.
			Point effectVelocity = velocity - 6. * angle.Unit();
			for(auto &&it : Attributes().AfterburnerEffects())
				for(int i = 0; i < it.second; ++i)
					visuals.emplace_back(*it.first, pos, effectVelocity, angle);
		}
}



// Generate energy, heat, etc. (This is called by Move().)
void Ship::DoGeneration()
{
	// First, allow any carried ships to do their own generation.
	for(const Bay &bay : bays)
		if(bay.ship)
			bay.ship->DoGeneration();

	// Shield and hull recharge. This uses whatever energy is left over from the
	// previous frame, so that it will not steal energy from movement, etc.
	if(!isDisabled)
	{
		// Priority of repairs:
		// 1. Ship's own hull
		// 2. Ship's own shields
		// 3. Hull of carried fighters
		// 4. Shields of carried fighters
		// 5. Transfer of excess energy and fuel to carried fighters.

		const double hullAvailable = attributes.Get("hull repair rate")
			* (1. + attributes.Get("hull repair multiplier"));
		const double hullEnergy = (attributes.Get("hull energy")
			* (1. + attributes.Get("hull energy multiplier"))) / hullAvailable;
		const double hullFuel = (attributes.Get("hull fuel")
			* (1. + attributes.Get("hull fuel multiplier"))) / hullAvailable;
		const double hullHeat = (attributes.Get("hull heat")
			* (1. + attributes.Get("hull heat multiplier"))) / hullAvailable;
		double hullRemaining = hullAvailable;
		if(!hullDelay)
			DoRepair(hull, hullRemaining, attributes.Get("hull"), energy, hullEnergy, fuel, hullFuel, heat, hullHeat);

		const double shieldsAvailable = attributes.Get("shield generation")
			* (1. + attributes.Get("shield generation multiplier"));
		const double shieldsEnergy = (attributes.Get("shield energy")
			* (1. + attributes.Get("shield energy multiplier"))) / shieldsAvailable;
		const double shieldsFuel = (attributes.Get("shield fuel")
			* (1. + attributes.Get("shield fuel multiplier"))) / shieldsAvailable;
		const double shieldsHeat = (attributes.Get("shield heat")
			* (1. + attributes.Get("shield heat multiplier"))) / shieldsAvailable;
		double shieldsRemaining = shieldsAvailable;
		if(!shieldDelay)
			DoRepair(shields, shieldsRemaining, attributes.Get("shields"),
				energy, shieldsEnergy, fuel, shieldsFuel, heat, shieldsHeat);

		if(!bays.empty())
		{
			// If this ship is carrying fighters, determine their repair priority.
			vector<pair<double, Ship *>> carried;
			for(const Bay &bay : bays)
				if(bay.ship)
					carried.emplace_back(1. - bay.ship->Health(), bay.ship.get());
			sort(carried.begin(), carried.end(), (isYours && Preferences::Has(FIGHTER_REPAIR))
				// Players may use a parallel strategy, to launch fighters in waves.
				? [] (const pair<double, Ship *> &lhs, const pair<double, Ship *> &rhs)
					{ return lhs.first > rhs.first; }
				// The default strategy is to prioritize the healthiest ship first, in
				// order to get fighters back out into the battle as soon as possible.
				: [] (const pair<double, Ship *> &lhs, const pair<double, Ship *> &rhs)
					{ return lhs.first < rhs.first; }
			);

			// Apply shield and hull repair to carried fighters.
			for(const pair<double, Ship *> &it : carried)
			{
				Ship &ship = *it.second;
				if(!hullDelay)
					DoRepair(ship.hull, hullRemaining, ship.attributes.Get("hull"),
						energy, hullEnergy, heat, hullHeat, fuel, hullFuel);
				if(!shieldDelay)
					DoRepair(ship.shields, shieldsRemaining, ship.attributes.Get("shields"),
						energy, shieldsEnergy, heat, shieldsHeat, fuel, shieldsFuel);
			}

			// Now that there is no more need to use energy for hull and shield
			// repair, if there is still excess energy, transfer it.
			double energyRemaining = energy - attributes.Get("energy capacity");
			double fuelRemaining = fuel - attributes.Get("fuel capacity");
			for(const pair<double, Ship *> &it : carried)
			{
				Ship &ship = *it.second;
				if(energyRemaining > 0.)
					DoRepair(ship.energy, energyRemaining, ship.attributes.Get("energy capacity"));
				if(fuelRemaining > 0.)
					DoRepair(ship.fuel, fuelRemaining, ship.attributes.Get("fuel capacity"));
			}
		}
		// Decrease the shield and hull delays by 1 now that shield generation
		// and hull repair have been skipped over.
		shieldDelay = max(0, shieldDelay - 1);
		hullDelay = max(0, hullDelay - 1);
	}

	// Handle ionization effects, etc.
	shields -= discharge;
	hull -= corrosion;
	energy -= ionization;
	fuel -= leakage;
	heat += burning;
	// TODO: Mothership gives status resistance to carried ships?
	if(ionization)
	{
		double ionResistance = attributes.Get("ion resistance");
		double ionEnergy = attributes.Get("ion resistance energy") / ionResistance;
		double ionFuel = attributes.Get("ion resistance fuel") / ionResistance;
		double ionHeat = attributes.Get("ion resistance heat") / ionResistance;
		DoStatusEffect(isDisabled, ionization, ionResistance,
			energy, ionEnergy, fuel, ionFuel, heat, ionHeat);
	}

	if(scrambling)
	{
		double scramblingResistance = attributes.Get("scramble resistance");
		double scramblingEnergy = attributes.Get("scramble resistance energy") / scramblingResistance;
		double scramblingFuel = attributes.Get("scramble resistance fuel") / scramblingResistance;
		double scramblingHeat = attributes.Get("scramble resistance heat") / scramblingResistance;
		DoStatusEffect(isDisabled, scrambling, scramblingResistance,
			energy, scramblingEnergy, fuel, scramblingFuel, heat, scramblingHeat);
	}

	if(disruption)
	{
		double disruptionResistance = attributes.Get("disruption resistance");
		double disruptionEnergy = attributes.Get("disruption resistance energy") / disruptionResistance;
		double disruptionFuel = attributes.Get("disruption resistance fuel") / disruptionResistance;
		double disruptionHeat = attributes.Get("disruption resistance heat") / disruptionResistance;
		DoStatusEffect(isDisabled, disruption, disruptionResistance,
			energy, disruptionEnergy, fuel, disruptionFuel, heat, disruptionHeat);
	}

	if(slowness)
	{
		double slowingResistance = attributes.Get("slowing resistance");
		double slowingEnergy = attributes.Get("slowing resistance energy") / slowingResistance;
		double slowingFuel = attributes.Get("slowing resistance fuel") / slowingResistance;
		double slowingHeat = attributes.Get("slowing resistance heat") / slowingResistance;
		DoStatusEffect(isDisabled, slowness, slowingResistance,
			energy, slowingEnergy, fuel, slowingFuel, heat, slowingHeat);
	}

	if(discharge)
	{
		double dischargeResistance = attributes.Get("discharge resistance");
		double dischargeEnergy = attributes.Get("discharge resistance energy") / dischargeResistance;
		double dischargeFuel = attributes.Get("discharge resistance fuel") / dischargeResistance;
		double dischargeHeat = attributes.Get("discharge resistance heat") / dischargeResistance;
		DoStatusEffect(isDisabled, discharge, dischargeResistance,
			energy, dischargeEnergy, fuel, dischargeFuel, heat, dischargeHeat);
	}

	if(corrosion)
	{
		double corrosionResistance = attributes.Get("corrosion resistance");
		double corrosionEnergy = attributes.Get("corrosion resistance energy") / corrosionResistance;
		double corrosionFuel = attributes.Get("corrosion resistance fuel") / corrosionResistance;
		double corrosionHeat = attributes.Get("corrosion resistance heat") / corrosionResistance;
		DoStatusEffect(isDisabled, corrosion, corrosionResistance,
			energy, corrosionEnergy, fuel, corrosionFuel, heat, corrosionHeat);
	}

	if(leakage)
	{
		double leakResistance = attributes.Get("leak resistance");
		double leakEnergy = attributes.Get("leak resistance energy") / leakResistance;
		double leakFuel = attributes.Get("leak resistance fuel") / leakResistance;
		double leakHeat = attributes.Get("leak resistance heat") / leakResistance;
		DoStatusEffect(isDisabled, leakage, leakResistance,
			energy, leakEnergy, fuel, leakFuel, heat, leakHeat);
	}

	if(burning)
	{
		double burnResistance = attributes.Get("burn resistance");
		double burnEnergy = attributes.Get("burn resistance energy") / burnResistance;
		double burnFuel = attributes.Get("burn resistance fuel") / burnResistance;
		double burnHeat = attributes.Get("burn resistance heat") / burnResistance;
		DoStatusEffect(isDisabled, burning, burnResistance,
			energy, burnEnergy, fuel, burnFuel, heat, burnHeat);
	}

	// When ships recharge, what actually happens is that they can exceed their
	// maximum capacity for the rest of the turn, but must be clamped to the
	// maximum here before they gain more. This is so that, for example, a ship
	// with no batteries but a good generator can still move.
	energy = min(energy, attributes.Get("energy capacity"));
	fuel = min(fuel, attributes.Get("fuel capacity"));

	heat -= heat * HeatDissipation();
	if(heat > MaximumHeat())
	{
		isOverheated = true;
		double heatRatio = Heat() / (1. + attributes.Get("overheat damage threshold"));
		if(heatRatio > 1.)
			hull -= attributes.Get("overheat damage rate") * heatRatio;
	}
	else if(heat < .9 * MaximumHeat())
		isOverheated = false;

	double maxShields = attributes.Get("shields");
	shields = min(shields, maxShields);
	double maxHull = attributes.Get("hull");
	hull = min(hull, maxHull);

	isDisabled = isOverheated || hull < MinimumHull() || (!crew && RequiredCrew());

	// Update ship supply levels.
	if(isDisabled)
		PauseAnimation();
	else
	{
		// Ramscoops work much better when close to the system center.
		// Carried fighters can't collect fuel or energy this way.
		if(currentSystem)
		{
			double scale = .2 + 1.8 / (.001 * position.Length() + 1);
			fuel += currentSystem->RamscoopFuel(attributes.Get("ramscoop"), scale);

			double solarScaling = currentSystem->SolarPower() * scale;
			energy += solarScaling * attributes.Get("solar collection");
			heat += solarScaling * attributes.Get("solar heat");
		}

		double coolingEfficiency = CoolingEfficiency();
		energy += attributes.Get("energy generation") - attributes.Get("energy consumption");
		fuel += attributes.Get("fuel generation");
		heat += attributes.Get("heat generation");
		heat -= coolingEfficiency * attributes.Get("cooling");

		// Convert fuel into energy and heat only when the required amount of fuel is available.
		if(attributes.Get("fuel consumption") <= fuel)
		{
			fuel -= attributes.Get("fuel consumption");
			energy += attributes.Get("fuel energy");
			heat += attributes.Get("fuel heat");
		}

		// Apply active cooling. The fraction of full cooling to apply equals
		// your ship's current fraction of its maximum temperature.
		double activeCooling = coolingEfficiency * attributes.Get("active cooling");
		if(activeCooling > 0. && heat > 0. && energy >= 0.)
		{
			// Handle the case where "active cooling"
			// does not require any energy.
			double coolingEnergy = attributes.Get("cooling energy");
			if(coolingEnergy)
			{
				double spentEnergy = min(energy, coolingEnergy * min(1., Heat()));
				heat -= activeCooling * spentEnergy / coolingEnergy;
				energy -= spentEnergy;
			}
			else
				heat -= activeCooling * min(1., Heat());
		}
	}

	// Don't allow any levels to drop below zero.
	shields = max(0., shields);
	energy = max(0., energy);
	fuel = max(0., fuel);
	heat = max(0., heat);
}



// Launch any ships that are ready to launch.
void Ship::Launch(list<shared_ptr<Ship>> &ships, vector<Visual> &visuals)
{
	// Allow carried ships to launch from a disabled ship, but not from a ship that
	// is landing, jumping, or cloaked. If already destroyed (e.g. self-destructing),
	// eject any ships still docked, possibly destroying them in the process.
	bool ejecting = IsDestroyed();
	if(!ejecting && (!commands.Has(Command::DEPLOY) || zoom != 1.f || hyperspaceCount || cloak))
		return;

	for(Bay &bay : bays)
		if(bay.ship
			&& ((bay.ship->Commands().Has(Command::DEPLOY) && !Random::Int(40 + 20 * !bay.ship->attributes.Get("automaton")))
			|| (ejecting && !Random::Int(6))))
		{
			// Resupply any ships launching of their own accord.
			if(!ejecting)
			{
				// Determine which of the fighter's weapons we can restock.
				auto restockable = bay.ship->GetArmament().RestockableAmmo();
				auto toRestock = map<const Outfit *, int>{};
				for(auto &&ammo : restockable)
				{
					int count = OutfitCount(ammo);
					if(count > 0)
						toRestock.emplace(ammo, count);
				}
				auto takenAmmo = TransferAmmo(toRestock, *this, *bay.ship);
				bool tookAmmo = !takenAmmo.empty();
				if(tookAmmo)
				{
					// Update the carried mass cache.
					for(auto &&item : takenAmmo)
						carriedMass += item.first->Mass() * item.second;
				}

				// This ship will refuel naturally based on the carrier's fuel
				// collection, but the carrier may have some reserves to spare.
				double maxFuel = bay.ship->attributes.Get("fuel capacity");
				if(maxFuel)
				{
					double spareFuel = fuel - navigation.JumpFuel();
					if(spareFuel > 0.)
						TransferFuel(spareFuel, bay.ship.get());
					// If still low or out-of-fuel, re-stock the carrier and don't
					// launch, except if some ammo was taken (since we can fight).
					if(!tookAmmo && bay.ship->fuel < .25 * maxFuel)
					{
						TransferFuel(bay.ship->fuel, this);
						continue;
					}
				}
			}
			// Those being ejected may be destroyed if they are already injured.
			else if(bay.ship->Health() < Random::Real())
				bay.ship->SelfDestruct();

			ships.push_back(bay.ship);
			double maxV = bay.ship->MaxVelocity() * (1 + bay.ship->IsDestroyed());
			Point exitPoint = position + angle.Rotate(bay.point);
			// When ejected, ships depart haphazardly.
			Angle launchAngle = ejecting ? Angle(exitPoint - position) : angle + bay.facing;
			Point v = velocity + (.3 * maxV) * launchAngle.Unit() + (.2 * maxV) * Angle::Random().Unit();
			bay.ship->Place(exitPoint, v, launchAngle, false);
			bay.ship->SetSystem(currentSystem);
			bay.ship->SetParent(shared_from_this());
			bay.ship->UnmarkForRemoval();
			// Update the cached sum of carried ship masses.
			carriedMass -= bay.ship->Mass();
			// Create the desired launch effects.
			for(const Effect *effect : bay.launchEffects)
				visuals.emplace_back(*effect, exitPoint, velocity, launchAngle);

			bay.ship.reset();
		}
}



// Check if this ship is boarding another ship.
shared_ptr<Ship> Ship::Board(bool autoPlunder, bool nonDocking)
{
	if(!hasBoarded)
		return shared_ptr<Ship>();
	hasBoarded = false;

	shared_ptr<Ship> victim = GetTargetShip();
	if(CannotAct() || !victim || victim->IsDestroyed() || victim->GetSystem() != GetSystem())
		return shared_ptr<Ship>();

	// For a fighter or drone, "board" means "return to ship." Except when the ship is
	// explicitly of the nonDocking type.
	if(CanBeCarried() && !nonDocking)
	{
		SetTargetShip(shared_ptr<Ship>());
		if(!victim->IsDisabled() && victim->GetGovernment() == government)
			victim->Carry(shared_from_this());
		return shared_ptr<Ship>();
	}

	// Board a friendly ship, to repair or refuel it.
	if(!government->IsEnemy(victim->GetGovernment()))
	{
		SetShipToAssist(shared_ptr<Ship>());
		SetTargetShip(shared_ptr<Ship>());
		bool helped = victim->isDisabled;
		victim->hull = min(max(victim->hull, victim->MinimumHull() * 1.5), victim->attributes.Get("hull"));
		victim->isDisabled = false;
		// Transfer some fuel if needed.
		if(victim->NeedsFuel() && CanRefuel(*victim))
		{
			helped = true;
			TransferFuel(victim->JumpFuelMissing(), victim.get());
		}
		if(helped)
		{
			pilotError = 120;
			victim->pilotError = 120;
		}
		return victim;
	}
	if(!victim->IsDisabled())
		return shared_ptr<Ship>();

	// If the boarding ship is the player, they will choose what to plunder.
	// Always take fuel if you can.
	victim->TransferFuel(victim->fuel, this);
	if(autoPlunder)
	{
		// Take any commodities that fit.
		victim->cargo.TransferAll(cargo, false);

		// Pause for two seconds before moving on.
		pilotError = 120;
	}

	// Stop targeting this ship (so you will not board it again right away).
	if(!autoPlunder || personality.Disables())
		SetTargetShip(shared_ptr<Ship>());
	return victim;
}



// Scan the target, if able and commanded to. Return a ShipEvent bitmask
// giving the types of scan that succeeded.
int Ship::Scan(const PlayerInfo &player)
{
	if(!commands.Has(Command::SCAN) || CannotAct())
		return 0;

	shared_ptr<const Ship> target = GetTargetShip();
	if(!(target && target->IsTargetable()))
		return 0;

	// The range of a scanner is proportional to the square root of its power.
	// Because of Pythagoras, if we use square-distance, we can skip this square root.
	double cargoDistanceSquared = attributes.Get("cargo scan power");
	double outfitDistanceSquared = attributes.Get("outfit scan power");

	// Bail out if this ship has no scanners.
	if(!cargoDistanceSquared && !outfitDistanceSquared)
		return 0;

	double cargoSpeed = attributes.Get("cargo scan efficiency");
	if(!cargoSpeed)
		cargoSpeed = cargoDistanceSquared;

	double outfitSpeed = attributes.Get("outfit scan efficiency");
	if(!outfitSpeed)
		outfitSpeed = outfitDistanceSquared;

	// Check how close this ship is to the target it is trying to scan.
	// To normalize 1 "scan power" to reach 100 pixels, divide this square distance by 100^2, or multiply by 0.0001.
	// Because this uses distance squared, to reach 200 pixels away you need 4 "scan power".
	double distanceSquared = target->position.DistanceSquared(position) * .0001;

	// Check the target's outfit and cargo space. A larger ship takes longer to scan.
	// Normalized around 200 tons of cargo/outfit space.
	// A ship with less than 10 tons of outfit space or cargo space takes as long to
	// scan as one with 10 tons. This avoids small sizes being scanned instantly, or
	// causing a divide by zero error at sizes of 0.
	// If instantly scanning very small ships is desirable, this can be removed.
	double outfits = max(10., target->baseAttributes.Get("outfit space")) * .005;
	double cargo = max(10., target->attributes.Get("cargo space")) * .005;

	// Check if either scanner has finished scanning.
	bool startedScanning = false;
	bool activeScanning = false;
	int result = 0;
	auto doScan = [&distanceSquared, &startedScanning, &activeScanning, &result]
			(double &elapsed, const double speed, const double scannerRange,
					const double depth, const int event)
	-> void
	{
		if(elapsed < SCAN_TIME && distanceSquared < scannerRange)
		{
			startedScanning |= !elapsed;
			activeScanning = true;

			// Division is more expensive to calculate than multiplication,
			// so rearrange the formula to minimize divisions.

			// "(scannerRange - 0.5 * distance) / scannerRange"
			// This line hits 1 at distace = 0, and 0.5 at distance = scannerRange.
			// There is also a hard cap on scanning range.

			// "speed / (sqrt(speed) + distance)"
			// This gives a modest speed boost at no distance, and
			// the boost tapers off to 0 at arbitrarily large distances.

			// "1 / depth"
			// This makes scan time proportional to cargo or outfit space.

			elapsed += ((scannerRange - .5 * distanceSquared) * speed)
				/ (scannerRange * (sqrt(speed) + distanceSquared) * depth);

			if(elapsed >= SCAN_TIME)
				result |= event;
		}
	};
	doScan(cargoScan, cargoSpeed, cargoDistanceSquared, cargo, ShipEvent::SCAN_CARGO);
	doScan(outfitScan, outfitSpeed, outfitDistanceSquared, outfits, ShipEvent::SCAN_OUTFITS);

	// Play the scanning sound if the actor or the target is the player's ship.
	if(isYours || (target->isYours && activeScanning))
		Audio::Play(Audio::Get("scan"), Position());

	bool isImportant = false;
	if(target->isYours)
		isImportant = target.get() == player.Flagship() || government->FinesContents(target.get());

	if(startedScanning && isYours)
	{
		if(!target->Name().empty())
			Messages::Add("Attempting to scan the " + target->Noun() + " \"" + target->Name() + "\"."
				, Messages::Importance::Low);
		else
			Messages::Add("Attempting to scan the selected " + target->Noun() + "."
				, Messages::Importance::Low);

		if(target->GetGovernment()->IsProvokedOnScan() && target->CanSendHail(player))
		{
			// If this ship has no name, show its model name instead.
			string tag;
			const string &gov = target->GetGovernment()->GetName();
			if(!target->Name().empty())
				tag = gov + " " + target->Noun() + " \"" + target->Name() + "\": ";
			else
				tag = target->ModelName() + " (" + gov + "): ";
			Messages::Add(tag + "Please refrain from scanning us or we will be forced to take action.",
				Messages::Importance::Highest);
		}
	}
	else if(startedScanning && target->isYours && isImportant)
		Messages::Add("The " + government->GetName() + " " + Noun() + " \""
				+ Name() + "\" is attempting to scan your ship \"" + target->Name() + "\".",
				Messages::Importance::Low);

	if(target->isYours && !isYours && isImportant)
	{
		if(result & ShipEvent::SCAN_CARGO)
			Messages::Add("The " + government->GetName() + " " + Noun() + " \""
					+ Name() + "\" completed its cargo scan of your ship \"" + target->Name() + "\".",
					Messages::Importance::High);
		if(result & ShipEvent::SCAN_OUTFITS)
			Messages::Add("The " + government->GetName() + " " + Noun() + " \""
					+ Name() + "\" completed its outfit scan of your ship \"" + target->Name()
					+ (target->Attributes().Get("inscrutable") > 0. ? "\" with no useful results." : "\"."),
					Messages::Importance::High);
	}

	// Some governments are provoked when a scan is completed on one of their ships.
	const Government *gov = target->GetGovernment();
	if(result && gov && gov->IsProvokedOnScan() && !gov->IsEnemy(government)
			&& (target->Shields() < .9 || target->Hull() < .9 || !target->GetPersonality().IsForbearing())
			&& !target->GetPersonality().IsPacifist())
		result |= ShipEvent::PROVOKE;

	return result;
}



// Find out what fraction of the scan is complete.
double Ship::CargoScanFraction() const
{
	return cargoScan / SCAN_TIME;
}



double Ship::OutfitScanFraction() const
{
	return outfitScan / SCAN_TIME;
}



// Fire any weapons that are ready to fire. If an anti-missile is ready,
// instead of firing here this function returns true and it can be fired if
// collision detection finds a missile in range.
bool Ship::Fire(vector<Projectile> &projectiles, vector<Visual> &visuals)
{
	isInSystem = true;
	forget = 0;

	// A ship that is about to die creates a special single-turn "projectile"
	// representing its death explosion.
	if(IsDestroyed() && explosionCount == explosionTotal && explosionWeapon)
		projectiles.emplace_back(position, explosionWeapon);

	if(CannotAct())
		return false;

	antiMissileRange = 0.;

	double jamChance = CalculateJamChance(Energy(), scrambling);

	const vector<Hardpoint> &hardpoints = armament.Get();
	for(unsigned i = 0; i < hardpoints.size(); ++i)
	{
		const Weapon *weapon = hardpoints[i].GetOutfit();
		if(weapon && CanFire(weapon))
		{
			if(weapon->AntiMissile())
				antiMissileRange = max(antiMissileRange, weapon->Velocity() + weaponRadius);
			else if(firingCommands.HasFire(i))
				armament.Fire(i, *this, projectiles, visuals, Random::Real() < jamChance);
		}
	}

	armament.Step(*this);

	return antiMissileRange;
}



// Fire an anti-missile.
bool Ship::FireAntiMissile(const Projectile &projectile, vector<Visual> &visuals)
{
	if(projectile.Position().Distance(position) > antiMissileRange)
		return false;
	if(CannotAct())
		return false;

	double jamChance = CalculateJamChance(Energy(), scrambling);

	const vector<Hardpoint> &hardpoints = armament.Get();
	for(unsigned i = 0; i < hardpoints.size(); ++i)
	{
		const Weapon *weapon = hardpoints[i].GetOutfit();
		if(weapon && CanFire(weapon))
			if(armament.FireAntiMissile(i, *this, projectile, visuals, Random::Real() < jamChance))
				return true;
	}

	return false;
}



const System *Ship::GetSystem() const
{
	return currentSystem;
}



const System *Ship::GetActualSystem() const
{
	auto p = GetParent();
	return currentSystem ? currentSystem : (p ? p->GetSystem() : nullptr);
}



// If the ship is landed, get the planet it has landed on.
const Planet *Ship::GetPlanet() const
{
	return zoom ? nullptr : landingPlanet;
}



bool Ship::IsCapturable() const
{
	return isCapturable;
}



bool Ship::IsTargetable() const
{
	return (zoom == 1.f && !explosionRate && !forget && !isInvisible && cloak < 1. && hull >= 0. && hyperspaceCount < 70);
}



bool Ship::IsOverheated() const
{
	return isOverheated;
}



bool Ship::IsDisabled() const
{
	if(!isDisabled)
		return false;

	double minimumHull = MinimumHull();
	bool needsCrew = RequiredCrew() != 0;
	return (hull < minimumHull || (!crew && needsCrew));
}



bool Ship::IsBoarding() const
{
	return isBoarding;
}



bool Ship::IsLanding() const
{
	return landingPlanet;
}



bool Ship::IsFleeing() const
{
	return isFleeing;
}



// Check if this ship is currently able to begin landing on its target.
bool Ship::CanLand() const
{
	if(!GetTargetStellar() || !GetTargetStellar()->GetPlanet() || isDisabled || IsDestroyed())
		return false;

	if(!GetTargetStellar()->GetPlanet()->CanLand(*this))
		return false;

	Point distance = GetTargetStellar()->Position() - position;
	double speed = velocity.Length();

	return (speed < 1. && distance.Length() < GetTargetStellar()->Radius());
}



bool Ship::CannotAct() const
{
	return (zoom != 1.f || isDisabled || hyperspaceCount || pilotError || cloak);
}



double Ship::Cloaking() const
{
	return isInvisible ? 1. : cloak;
}



bool Ship::IsEnteringHyperspace() const
{
	return hyperspaceSystem;
}



bool Ship::IsHyperspacing() const
{
	return hyperspaceCount != 0;
}



// Check if this ship is hyperspacing, specifically via a jump drive.
bool Ship::IsUsingJumpDrive() const
{
	return (hyperspaceSystem || hyperspaceCount) && isUsingJumpDrive;
}



// Check if this ship is currently able to enter hyperspace to its target.
bool Ship::IsReadyToJump(bool waitingIsReady) const
{
	// Ships can't jump while waiting for someone else, carried, or if already jumping.
	if(IsDisabled() || (!waitingIsReady && commands.Has(Command::WAIT))
			|| hyperspaceCount || !targetSystem || !currentSystem)
		return false;

	// Check if the target system is valid and there is enough fuel to jump.
	pair<JumpType, double> jumpUsed = navigation.GetCheapestJumpType(targetSystem);
	double fuelCost = jumpUsed.second;
	if(!fuelCost || fuel < fuelCost)
		return false;

	Point direction = targetSystem->Position() - currentSystem->Position();
	bool isJump = (jumpUsed.first == JumpType::JUMP_DRIVE);
	double scramThreshold = attributes.Get("scram drive");

	// If the system has a departure distance the ship is only allowed to leave the system
	// if it is beyond this distance.
	double departure = isJump ?
		currentSystem->JumpDepartureDistance() * currentSystem->JumpDepartureDistance()
		: currentSystem->HyperDepartureDistance() * currentSystem->HyperDepartureDistance();
	if(position.LengthSquared() <= departure)
		return false;


	// The ship can only enter hyperspace if it is traveling slowly enough
	// and pointed in the right direction.
	if(!isJump && scramThreshold)
	{
		double deviation = fabs(direction.Unit().Cross(velocity));
		if(deviation > scramThreshold)
			return false;
	}
	else if(velocity.Length() > attributes.Get("jump speed"))
		return false;

	if(!isJump)
	{
		// Figure out if we're within one turn step of facing this system.
		bool left = direction.Cross(angle.Unit()) < 0.;
		Angle turned = angle + TurnRate() * (left - !left);
		bool stillLeft = direction.Cross(turned.Unit()) < 0.;

		if(left == stillLeft)
			return false;
	}

	return true;
}



// Get this ship's custom swizzle.
int Ship::CustomSwizzle() const
{
	return customSwizzle;
}


// Check if the ship is thrusting. If so, the engine sound should be played.
bool Ship::IsThrusting() const
{
	return isThrusting;
}



bool Ship::IsReversing() const
{
	return isReversing;
}



bool Ship::IsSteering() const
{
	return isSteering;
}



double Ship::SteeringDirection() const
{
	return steeringDirection;
}



// Get the points from which engine flares should be drawn.
const vector<Ship::EnginePoint> &Ship::EnginePoints() const
{
	return enginePoints;
}



const vector<Ship::EnginePoint> &Ship::ReverseEnginePoints() const
{
	return reverseEnginePoints;
}



const vector<Ship::EnginePoint> &Ship::SteeringEnginePoints() const
{
	return steeringEnginePoints;
}



// Reduce a ship's hull to low enough to disable it. This is so a ship can be
// created as a derelict.
void Ship::Disable()
{
	shields = 0.;
	hull = min(hull, .5 * MinimumHull());
	isDisabled = true;
}



// Mark a ship as destroyed.
void Ship::Destroy()
{
	hull = -1.;
}



// Trigger the death of this ship.
void Ship::SelfDestruct()
{
	Destroy();
	explosionRate = 1024;
}



void Ship::Restore()
{
	hull = 0.;
	explosionCount = 0;
	explosionRate = 0;
	UnmarkForRemoval();
	Recharge(true);
}



bool Ship::IsDamaged() const
{
	// Account for ships with no shields when determining if they're damaged.
	return (attributes.Get("shields") != 0 && Shields() != 1.) || Hull() != 1.;
}



// Check if this ship has been destroyed.
bool Ship::IsDestroyed() const
{
	return (hull < 0.);
}



// Recharge and repair this ship (e.g. because it has landed).
void Ship::Recharge(bool atSpaceport)
{
	if(IsDestroyed())
		return;

	if(atSpaceport)
		crew = min<int>(max(crew, RequiredCrew()), attributes.Get("bunks"));
	pilotError = 0;
	pilotOkay = 0;

	if(atSpaceport || attributes.Get("shield generation"))
		shields = attributes.Get("shields");
	if(atSpaceport || attributes.Get("hull repair rate"))
		hull = attributes.Get("hull");
	if(atSpaceport || attributes.Get("energy generation"))
		energy = attributes.Get("energy capacity");
	if(atSpaceport || attributes.Get("fuel generation"))
		fuel = attributes.Get("fuel capacity");

	heat = IdleHeat();
	ionization = 0.;
	scrambling = 0.;
	disruption = 0.;
	slowness = 0.;
	discharge = 0.;
	corrosion = 0.;
	leakage = 0.;
	burning = 0.;
	shieldDelay = 0;
	hullDelay = 0;
}



bool Ship::CanRefuel(const Ship &other) const
{
	return (fuel - navigation.JumpFuel(targetSystem) >= other.JumpFuelMissing());
}



double Ship::TransferFuel(double amount, Ship *to)
{
	amount = max(fuel - attributes.Get("fuel capacity"), amount);
	if(to)
	{
		amount = min(to->attributes.Get("fuel capacity") - to->fuel, amount);
		to->fuel += amount;
	}
	fuel -= amount;
	return amount;
}



// Convert this ship from one government to another, as a result of boarding
// actions (if the player is capturing) or player death (poor decision-making).
// Returns the number of crew transferred from the capturer.
int Ship::WasCaptured(const shared_ptr<Ship> &capturer)
{
	// Repair up to the point where this ship is just barely not disabled.
	hull = min(max(hull, MinimumHull() * 1.5), attributes.Get("hull"));
	isDisabled = false;

	// Set the new government.
	government = capturer->GetGovernment();

	// Transfer some crew over. Only transfer the bare minimum unless even that
	// is not possible, in which case, share evenly.
	int totalRequired = capturer->RequiredCrew() + RequiredCrew();
	int transfer = RequiredCrew() - crew;
	if(transfer > 0)
	{
		if(totalRequired > capturer->Crew() + crew)
			transfer = max(crew ? 0 : 1, (capturer->Crew() * transfer) / totalRequired);
		capturer->AddCrew(-transfer);
		AddCrew(transfer);
	}

	// Clear this ship's previous targets.
	ClearTargetsAndOrders();
	// Set the capturer as this ship's parent.
	SetParent(capturer);

	// This ship behaves like its new parent does.
	isSpecial = capturer->isSpecial;
	isYours = capturer->isYours;
	personality = capturer->personality;

	// Fighters should flee a disabled ship, but if the player manages to capture
	// the ship before they flee, the fighters are captured, too.
	for(const Bay &bay : bays)
		if(bay.ship)
			bay.ship->WasCaptured(capturer);
	// If a flagship is captured, its escorts become independent.
	for(const auto &it : escorts)
	{
		shared_ptr<Ship> escort = it.lock();
		if(escort)
			escort->parent.reset();
	}
	// This ship should not care about its now-unallied escorts.
	escorts.clear();

	return transfer;
}



// Clear all orders and targets this ship has (after capture or transfer of control).
void Ship::ClearTargetsAndOrders()
{
	commands.Clear();
	firingCommands.Clear();
	SetTargetShip(shared_ptr<Ship>());
	SetTargetStellar(nullptr);
	SetTargetSystem(nullptr);
	shipToAssist.reset();
	targetAsteroid.reset();
	targetFlotsam.reset();
	hyperspaceSystem = nullptr;
	landingPlanet = nullptr;
}



// Get characteristics of this ship, as a fraction between 0 and 1.
double Ship::Shields() const
{
	double maximum = attributes.Get("shields");
	return maximum ? min(1., shields / maximum) : 0.;
}



double Ship::Hull() const
{
	double maximum = attributes.Get("hull");
	return maximum ? min(1., hull / maximum) : 1.;
}



double Ship::Fuel() const
{
	double maximum = attributes.Get("fuel capacity");
	return maximum ? min(1., fuel / maximum) : 0.;
}



double Ship::Energy() const
{
	double maximum = attributes.Get("energy capacity");
	return maximum ? min(1., energy / maximum) : (hull > 0.) ? 1. : 0.;
}



// Allow returning a heat value greater than 1 (i.e. conveying how overheated
// this ship has become).
double Ship::Heat() const
{
	double maximum = MaximumHeat();
	return maximum ? heat / maximum : 1.;
}



// Get the ship's "health," where <=0 is disabled and 1 means full health.
double Ship::Health() const
{
	double minimumHull = MinimumHull();
	double hullDivisor = attributes.Get("hull") - minimumHull;
	double divisor = attributes.Get("shields") + hullDivisor;
	// This should not happen, but just in case.
	if(divisor <= 0. || hullDivisor <= 0.)
		return 0.;

	double spareHull = hull - minimumHull;
	// Consider hull-only and pooled health, compensating for any reductions by disruption damage.
	return min(spareHull / hullDivisor, (spareHull + shields / (1. + disruption * .01)) / divisor);
}



// Get the hull fraction at which this ship is disabled.
double Ship::DisabledHull() const
{
	double hull = attributes.Get("hull");
	double minimumHull = MinimumHull();

	return (hull > 0. ? minimumHull / hull : 0.);
}



// Get the actual shield level of the ship.
double Ship::ShieldLevel() const
{
	return shields;
}



// Get how disrupted this ship's shields are.
double Ship::DisruptionLevel() const
{
	return disruption;
}



// Get the (absolute) amount of hull that needs to be damaged until the
// ship becomes disabled. Returns 0 if the ships hull is already below the
// disabled threshold.
double Ship::HullUntilDisabled() const
{
	// Ships become disabled when they surpass their minimum hull threshold,
	// not when they are directly on it, so account for this by adding a small amount
	// of hull above the current hull level.
	return max(0., hull + 0.25 - MinimumHull());
}



const ShipJumpNavigation &Ship::JumpNavigation() const
{
	return navigation;
}



int Ship::JumpsRemaining(bool followParent) const
{
	// Make sure this ship has some sort of hyperdrive, and if so return how
	// many jumps it can make.
	double jumpFuel = 0.;
	if(!targetSystem && followParent)
	{
		// If this ship has no destination, the parent's substitutes for it,
		// but only if the location is reachable.
		auto p = GetParent();
		if(p)
			jumpFuel = navigation.JumpFuel(p->GetTargetSystem());
	}
	if(!jumpFuel)
		jumpFuel = navigation.JumpFuel(targetSystem);
	return jumpFuel ? fuel / jumpFuel : 0.;
}



bool Ship::NeedsFuel(bool followParent) const
{
	double jumpFuel = 0.;
	if(!targetSystem && followParent)
	{
		// If this ship has no destination, the parent's substitutes for it,
		// but only if the location is reachable.
		auto p = GetParent();
		if(p)
			jumpFuel = navigation.JumpFuel(p->GetTargetSystem());
	}
	if(!jumpFuel)
		jumpFuel = navigation.JumpFuel(targetSystem);
	return (fuel < jumpFuel) && (attributes.Get("fuel capacity") >= jumpFuel);
}



double Ship::JumpFuelMissing() const
{
	// Used for smart refueling: transfer only as much as really needed
	// includes checking if fuel cap is high enough at all
	double jumpFuel = navigation.JumpFuel(targetSystem);
	if(!jumpFuel || fuel > jumpFuel || jumpFuel > attributes.Get("fuel capacity"))
		return 0.;

	return jumpFuel - fuel;
}



// Get the heat level at idle.
double Ship::IdleHeat() const
{
	// This ship's cooling ability:
	double coolingEfficiency = CoolingEfficiency();
	double cooling = coolingEfficiency * attributes.Get("cooling");
	double activeCooling = coolingEfficiency * attributes.Get("active cooling");

	// Idle heat is the heat level where:
	// heat = heat * diss + heatGen - cool - activeCool * heat / (100 * mass)
	// heat = heat * (diss - activeCool / (100 * mass)) + (heatGen - cool)
	// heat * (1 - diss + activeCool / (100 * mass)) = (heatGen - cool)
	double production = max(0., attributes.Get("heat generation") - cooling);
	double dissipation = HeatDissipation() + activeCooling / MaximumHeat();
	if(!dissipation) return production ? numeric_limits<double>::max() : 0;
	return production / dissipation;
}



// Get the heat dissipation, in heat units per heat unit per frame.
double Ship::HeatDissipation() const
{
	return .001 * attributes.Get("heat dissipation");
}



// Get the maximum heat level, in heat units (not temperature).
double Ship::MaximumHeat() const
{
	return MAXIMUM_TEMPERATURE * (cargo.Used() + attributes.Mass() + attributes.Get("heat capacity"));
}



// Calculate the multiplier for cooling efficiency.
double Ship::CoolingEfficiency() const
{
	// This is an S-curve where the efficiency is 100% if you have no outfits
	// that create "cooling inefficiency", and as that value increases the
	// efficiency stays high for a while, then drops off, then approaches 0.
	double x = attributes.Get("cooling inefficiency");
	return 2. + 2. / (1. + exp(x / -2.)) - 4. / (1. + exp(x / -4.));
}



int Ship::Crew() const
{
	return crew;
}



// Calculate drag, accounting for drag reduction.
double Ship::Drag() const
{
	return attributes.Get("drag") / (1. + attributes.Get("drag reduction"));
}



int Ship::RequiredCrew() const
{
	if(attributes.Get("automaton"))
		return 0;

	// Drones do not need crew, but all other ships need at least one.
	return max<int>(1, attributes.Get("required crew"));
}



int Ship::CrewValue() const
{
	return max(Crew(), RequiredCrew()) + attributes.Get("crew equivalent");
}



void Ship::AddCrew(int count)
{
	crew = min<int>(crew + count, attributes.Get("bunks"));
}



// Check if this is a ship that can be used as a flagship.
bool Ship::CanBeFlagship() const
{
	return RequiredCrew() && Crew() && !IsDisabled();
}



double Ship::Mass() const
{
	return carriedMass + cargo.Used() + attributes.Mass();
}



// Account for inertia reduction, which affects movement but has no effect on the ship's heat capacity.
double Ship::InertialMass() const
{
	return Mass() / (1. + attributes.Get("inertia reduction"));
}



double Ship::TurnRate() const
{
	return attributes.Get("turn") / InertialMass();
}



double Ship::Acceleration() const
{
	double thrust = attributes.Get("thrust");
	return (thrust ? thrust : attributes.Get("afterburner thrust")) / InertialMass();
}



double Ship::MaxVelocity() const
{
	// v * drag / mass == thrust / mass
	// v * drag == thrust
	// v = thrust / drag
	double thrust = attributes.Get("thrust");
	return (thrust ? thrust : attributes.Get("afterburner thrust")) / Drag();
}



double Ship::ReverseAcceleration() const
{
	return attributes.Get("reverse thrust");
}



double Ship::MaxReverseVelocity() const
{
	return attributes.Get("reverse thrust") / Drag();
}



// This ship just got hit by a weapon. Take damage according to the
// DamageDealt from that weapon. The return value is a ShipEvent type,
// which may be a combination of PROVOKED, DISABLED, and DESTROYED.
// Create any target effects as sparks.
int Ship::TakeDamage(vector<Visual> &visuals, const DamageDealt &damage, const Government *sourceGovernment)
{
	bool wasDisabled = IsDisabled();
	bool wasDestroyed = IsDestroyed();

	shields -= damage.Shield();
	if(damage.Shield() && !isDisabled)
	{
		int disabledDelay = attributes.Get("depleted shield delay");
		shieldDelay = max<int>(shieldDelay, (shields <= 0. && disabledDelay)
			? disabledDelay : attributes.Get("shield delay"));
	}
	hull -= damage.Hull();
	if(damage.Hull() && !isDisabled)
		hullDelay = max(hullDelay, static_cast<int>(attributes.Get("repair delay")));

	energy -= damage.Energy();
	heat += damage.Heat();
	fuel -= damage.Fuel();

	discharge += damage.Discharge();
	corrosion += damage.Corrosion();
	ionization += damage.Ion();
	scrambling += damage.Scrambling();
	burning += damage.Burn();
	leakage += damage.Leak();

	disruption += damage.Disruption();
	slowness += damage.Slowing();

	if(damage.HitForce())
		ApplyForce(damage.HitForce(), damage.GetWeapon().IsGravitational());

	// Prevent various stats from reaching unallowable values.
	hull = min(hull, attributes.Get("hull"));
	shields = min(shields, attributes.Get("shields"));
	// Weapons are allowed to overcharge a ship's energy or fuel, but code in Ship::DoGeneration()
	// will clamp it to a maximum value at the beginning of the next frame.
	energy = max(0., energy);
	fuel = max(0., fuel);
	heat = max(0., heat);

	// Recalculate the disabled ship check.
	isDisabled = true;
	isDisabled = IsDisabled();

	// Report what happened to this ship from this weapon.
	int type = 0;
	if(!wasDisabled && isDisabled)
	{
		type |= ShipEvent::DISABLE;
		hullDelay = max(hullDelay, static_cast<int>(attributes.Get("disabled repair delay")));
	}
	if(!wasDestroyed && IsDestroyed())
		type |= ShipEvent::DESTROY;

	// Inflicted heat damage may also disable a ship, but does not trigger a "DISABLE" event.
	if(heat > MaximumHeat())
	{
		isOverheated = true;
		isDisabled = true;
	}
	else if(heat < .9 * MaximumHeat())
		isOverheated = false;

	// If this ship did not consider itself an enemy of the ship that hit it,
	// it is now "provoked" against that government.
	if(sourceGovernment && !sourceGovernment->IsEnemy(government)
			&& !personality.IsPacifist() && (!personality.IsForbearing()
				|| ((damage.Shield() || damage.Discharge()) && Shields() < .9)
				|| ((damage.Hull() || damage.Corrosion()) && Hull() < .9)
				|| ((damage.Heat() || damage.Burn()) && isOverheated)
				|| ((damage.Energy() || damage.Ion()) && Energy() < 0.5)
				|| ((damage.Fuel() || damage.Leak()) && fuel < navigation.JumpFuel() * 2.)
				|| (damage.Scrambling() && CalculateJamChance(Energy(), scrambling) > 0.1)
				|| (damage.Slowing() && slowness > 10.)
				|| (damage.Disruption() && disruption > 100.)))
		type |= ShipEvent::PROVOKE;

	// Create target effect visuals, if there are any.
	for(const auto &effect : damage.GetWeapon().TargetEffects())
		CreateSparks(visuals, effect.first, effect.second * damage.Scaling());

	return type;
}



// Apply a force to this ship, accelerating it. This might be from a weapon
// impact, or from firing a weapon, for example.
void Ship::ApplyForce(const Point &force, bool gravitational)
{
	if(gravitational)
	{
		// Treat all ships as if they have a mass of 400. This prevents
		// gravitational hit force values from needing to be extremely
		// small in order to have a reasonable effect.
		acceleration += force / 400.;
		return;
	}

	double currentMass = InertialMass();
	if(!currentMass)
		return;

	acceleration += force / currentMass;
}



bool Ship::HasBays() const
{
	return !bays.empty();
}



// Check how many bays are not occupied at present. This does not check whether
// one of your escorts plans to use that bay.
int Ship::BaysFree(const string &category) const
{
	int count = 0;
	for(const Bay &bay : bays)
		count += (bay.category == category) && !bay.ship;
	return count;
}



// Check how many bays this ship has of a given category.
int Ship::BaysTotal(const string &category) const
{
	int count = 0;
	for(const Bay &bay : bays)
		count += (bay.category == category);
	return count;
}



// Check if this ship has a bay free for the given ship, and the bay is
// not reserved for one of its existing escorts.
bool Ship::CanCarry(const Ship &ship) const
{
	if(!HasBays() || !ship.CanBeCarried() || (IsYours() && !ship.IsYours()))
		return false;
	// Check only for the category that we are interested in.
	const string &category = ship.attributes.Category();

	int free = BaysTotal(category);
	if(!free)
		return false;

	for(const auto &it : escorts)
	{
		auto escort = it.lock();
		if(!escort)
			continue;
		if(escort == ship.shared_from_this())
			break;
		if(escort->attributes.Category() == category && !escort->IsDestroyed() &&
				(!IsYours() || (IsYours() && escort->IsYours())))
			--free;
		if(!free)
			break;
	}
	return (free > 0);
}



bool Ship::CanBeCarried() const
{
	return canBeCarried;
}



bool Ship::Carry(const shared_ptr<Ship> &ship)
{
	if(!ship || !ship->CanBeCarried() || ship->IsDisabled())
		return false;

	// Check only for the category that we are interested in.
	const string &category = ship->attributes.Category();

	// NPC ships should always transfer cargo. Player ships should only
	// transfer cargo if they set the AI preference.
	const bool shouldTransferCargo = !IsYours() || Preferences::Has("Fighters transfer cargo");

	for(Bay &bay : bays)
		if((bay.category == category) && !bay.ship)
		{
			bay.ship = ship;
			ship->SetSystem(nullptr);
			ship->SetPlanet(nullptr);
			ship->SetTargetSystem(nullptr);
			ship->SetTargetStellar(nullptr);
			ship->SetParent(shared_from_this());
			ship->isThrusting = false;
			ship->isReversing = false;
			ship->isSteering = false;
			ship->commands.Clear();

			// If this fighter collected anything in space, try to store it.
			if(shouldTransferCargo && cargo.Free() && !ship->Cargo().IsEmpty())
				ship->Cargo().TransferAll(cargo);

			// Return unused fuel and ammunition to the carrier, so they may
			// be used by the carrier or other fighters.
			ship->TransferFuel(ship->fuel, this);

			// Determine the ammunition the fighter can supply.
			auto restockable = ship->GetArmament().RestockableAmmo();
			auto toRestock = map<const Outfit *, int>{};
			for(auto &&ammo : restockable)
			{
				int count = ship->OutfitCount(ammo);
				if(count > 0)
					toRestock.emplace(ammo, count);
			}
			TransferAmmo(toRestock, *ship, *this);

			// Update the cached mass of the mothership.
			carriedMass += ship->Mass();
			return true;
		}
	return false;
}



void Ship::UnloadBays()
{
	for(Bay &bay : bays)
		if(bay.ship)
		{
			carriedMass -= bay.ship->Mass();
			bay.ship->SetSystem(currentSystem);
			bay.ship->SetPlanet(landingPlanet);
			bay.ship->UnmarkForRemoval();
			bay.ship.reset();
		}
}



const vector<Ship::Bay> &Ship::Bays() const
{
	return bays;
}



// Adjust the positions and velocities of any visible carried fighters or
// drones. If any are visible, return true.
bool Ship::PositionFighters() const
{
	bool hasVisible = false;
	for(const Bay &bay : bays)
		if(bay.ship && bay.side)
		{
			hasVisible = true;
			bay.ship->position = angle.Rotate(bay.point) * Zoom() + position;
			bay.ship->velocity = velocity;
			bay.ship->angle = angle + bay.facing;
			bay.ship->zoom = zoom;
		}
	return hasVisible;
}



CargoHold &Ship::Cargo()
{
	return cargo;
}



const CargoHold &Ship::Cargo() const
{
	return cargo;
}



// Display box effects from jettisoning this much cargo.
void Ship::Jettison(const string &commodity, int tons, bool wasAppeasing)
{
	cargo.Remove(commodity, tons);
	// Removing cargo will have changed the ship's mass, so the
	// jump navigation info may be out of date. Only do this for
	// player ships as to display correct information on the map.
	// Non-player ships will recalibrate before they jump.
	if(isYours)
		navigation.Recalibrate(*this);

	// Jettisoned cargo must carry some of the ship's heat with it. Otherwise
	// jettisoning cargo would increase the ship's temperature.
	heat -= tons * MAXIMUM_TEMPERATURE * Heat();

	const Government *notForGov = wasAppeasing ? GetGovernment() : nullptr;

	for( ; tons > 0; tons -= Flotsam::TONS_PER_BOX)
		jettisoned.emplace_back(new Flotsam(commodity, (Flotsam::TONS_PER_BOX < tons)
			? Flotsam::TONS_PER_BOX : tons, notForGov));
}



void Ship::Jettison(const Outfit *outfit, int count, bool wasAppeasing)
{
	if(count < 0)
		return;

	cargo.Remove(outfit, count);
	// Removing cargo will have changed the ship's mass, so the
	// jump navigation info may be out of date. Only do this for
	// player ships as to display correct information on the map.
	// Non-player ships will recalibrate before they jump.
	if(isYours)
		navigation.Recalibrate(*this);

	// Jettisoned cargo must carry some of the ship's heat with it. Otherwise
	// jettisoning cargo would increase the ship's temperature.
	double mass = outfit->Mass();
	heat -= count * mass * MAXIMUM_TEMPERATURE * Heat();

	const Government *notForGov = wasAppeasing ? GetGovernment() : nullptr;

	const int perBox = (mass <= 0.) ? count : (mass > Flotsam::TONS_PER_BOX)
		? 1 : static_cast<int>(Flotsam::TONS_PER_BOX / mass);
	while(count > 0)
	{
		jettisoned.emplace_back(new Flotsam(outfit, (perBox < count)
			? perBox : count, notForGov));
		count -= perBox;
	}
}



const Outfit &Ship::Attributes() const
{
	return attributes;
}



const Outfit &Ship::BaseAttributes() const
{
	return baseAttributes;
}



// Get outfit information.
const map<const Outfit *, int> &Ship::Outfits() const
{
	return outfits;
}



int Ship::OutfitCount(const Outfit *outfit) const
{
	auto it = outfits.find(outfit);
	return (it == outfits.end()) ? 0 : it->second;
}



// Add or remove outfits. (To remove, pass a negative number.)
void Ship::AddOutfit(const Outfit *outfit, int count)
{
	if(outfit && count)
	{
		auto it = outfits.find(outfit);
		int before = outfits.count(outfit);
		if(it == outfits.end())
			outfits[outfit] = count;
		else
		{
			it->second += count;
			if(!it->second)
				outfits.erase(it);
		}
		int after = outfits.count(outfit);
		attributes.Add(*outfit, count);
		if(outfit->IsWeapon())
		{
			armament.Add(outfit, count);
			// Only the player's ships make use of attraction and deterrence.
			if(isYours)
				deterrence = CalculateDeterrence();
		}

		if(outfit->Get("cargo space"))
		{
			cargo.SetSize(attributes.Get("cargo space"));
			// Only the player's ships make use of attraction and deterrence.
			if(isYours)
				attraction = CalculateAttraction();
		}
		if(outfit->Get("hull"))
			hull += outfit->Get("hull") * count;
		// If the added or removed outfit is a hyperdrive or jump drive, recalculate this
		// ship's jump navigation. Hyperdrives and jump drives of the same type don't stack,
		// so only do this if the outfit is either completely new or has been completely removed.
		if((outfit->Get("hyperdrive") || outfit->Get("jump drive")) && (!before || !after))
			navigation.Calibrate(*this);
		// Navigation may still need to be recalibrated depending on the drives a ship has.
		// Only do this for player ships as to display correct information on the map.
		// Non-player ships will recalibrate before they jump.
		else if(isYours)
			navigation.Recalibrate(*this);
	}
}



// Get the list of weapons.
Armament &Ship::GetArmament()
{
	return armament;
}



const vector<Hardpoint> &Ship::Weapons() const
{
	return armament.Get();
}



// Check if we are able to fire the given weapon (i.e. there is enough
// energy, ammo, and fuel to fire it).
bool Ship::CanFire(const Weapon *weapon) const
{
	if(!weapon || !weapon->IsWeapon())
		return false;

	if(weapon->Ammo())
	{
		auto it = outfits.find(weapon->Ammo());
		if(it == outfits.end() || it->second < weapon->AmmoUsage())
			return false;
	}

	if(energy < weapon->FiringEnergy() + weapon->RelativeFiringEnergy() * attributes.Get("energy capacity"))
		return false;
	if(fuel < weapon->FiringFuel() + weapon->RelativeFiringFuel() * attributes.Get("fuel capacity"))
		return false;
	// We do check hull, but we don't check shields. Ships can survive with all shields depleted.
	// Ships should not disable themselves, so we check if we stay above minimumHull.
	if(hull - MinimumHull() < weapon->FiringHull() + weapon->RelativeFiringHull() * attributes.Get("hull"))
		return false;

	// If a weapon requires heat to fire, (rather than generating heat), we must
	// have enough heat to spare.
	if(heat < -(weapon->FiringHeat() + (!weapon->RelativeFiringHeat()
			? 0. : weapon->RelativeFiringHeat() * MaximumHeat())))
		return false;
	// Repeat this for various effects which shouldn't drop below 0.
	if(ionization < -weapon->FiringIon())
		return false;
	if(disruption < -weapon->FiringDisruption())
		return false;
	if(slowness < -weapon->FiringSlowing())
		return false;

	return true;
}



// Fire the given weapon (i.e. deduct whatever energy, ammo, hull, shields
// or fuel it uses and add whatever heat it generates. Assume that CanFire()
// is true.
void Ship::ExpendAmmo(const Weapon &weapon)
{
	// Compute this ship's initial capacities, in case the consumption of the ammunition outfit(s)
	// modifies them, so that relative costs are calculated based on the pre-firing state of the ship.
	const double relativeEnergyChange = weapon.RelativeFiringEnergy() * attributes.Get("energy capacity");
	const double relativeFuelChange = weapon.RelativeFiringFuel() * attributes.Get("fuel capacity");
	const double relativeHeatChange = !weapon.RelativeFiringHeat() ? 0. : weapon.RelativeFiringHeat() * MaximumHeat();
	const double relativeHullChange = weapon.RelativeFiringHull() * attributes.Get("hull");
	const double relativeShieldChange = weapon.RelativeFiringShields() * attributes.Get("shields");

	if(const Outfit *ammo = weapon.Ammo())
	{
		// Some amount of the ammunition mass to be removed from the ship carries thermal energy.
		// A realistic fraction applicable to all cases cannot be computed, so assume 50%.
		heat -= weapon.AmmoUsage() * .5 * ammo->Mass() * MAXIMUM_TEMPERATURE * Heat();
		AddOutfit(ammo, -weapon.AmmoUsage());
		// Only the player's ships make use of attraction and deterrence.
		if(isYours && !OutfitCount(ammo) && ammo->AmmoUsage())
		{
			// Recalculate the AI to account for the loss of this weapon.
			aiCache.Calibrate(*this);
			deterrence = CalculateDeterrence();
		}
	}

	energy -= weapon.FiringEnergy() + relativeEnergyChange;
	fuel -= weapon.FiringFuel() + relativeFuelChange;
	heat += weapon.FiringHeat() + relativeHeatChange;
	shields -= weapon.FiringShields() + relativeShieldChange;

	// Since weapons fire from within the shields, hull and "status" damages are dealt in full.
	hull -= weapon.FiringHull() + relativeHullChange;
	ionization += weapon.FiringIon();
	scrambling += weapon.FiringScramble();
	disruption += weapon.FiringDisruption();
	slowness += weapon.FiringSlowing();
	discharge += weapon.FiringDischarge();
	corrosion += weapon.FiringCorrosion();
	leakage += weapon.FiringLeak();
	burning += weapon.FiringBurn();
}



// Each ship can have a target system (to travel to), a target planet (to
// land on) and a target ship (to move to, and attack if hostile).
shared_ptr<Ship> Ship::GetTargetShip() const
{
	return targetShip.lock();
}



shared_ptr<Ship> Ship::GetShipToAssist() const
{
	return shipToAssist.lock();
}



const StellarObject *Ship::GetTargetStellar() const
{
	return targetPlanet;
}



const System *Ship::GetTargetSystem() const
{
	return (targetSystem == currentSystem) ? nullptr : targetSystem;
}



// Mining target.
shared_ptr<Minable> Ship::GetTargetAsteroid() const
{
	return targetAsteroid.lock();
}



shared_ptr<Flotsam> Ship::GetTargetFlotsam() const
{
	return targetFlotsam.lock();
}



void Ship::SetFleeing(bool fleeing)
{
	isFleeing = fleeing;
}



// Set this ship's targets.
void Ship::SetTargetShip(const shared_ptr<Ship> &ship)
{
	if(ship != GetTargetShip())
	{
		targetShip = ship;
		// When you change targets, clear your scanning records.
		cargoScan = 0.;
		outfitScan = 0.;
		targetEventTarget = ship;
	}
	else
		targetEventTarget.reset();
	targetAsteroid.reset();
}



void Ship::SetShipToAssist(const shared_ptr<Ship> &ship)
{
	shipToAssist = ship;
}



void Ship::SetTargetStellar(const StellarObject *object)
{
	targetPlanet = object;
}



void Ship::SetTargetSystem(const System *system)
{
	targetSystem = system;
}



// Mining target.
void Ship::SetTargetAsteroid(const shared_ptr<Minable> &asteroid)
{
	targetAsteroid = asteroid;
	targetShip.reset();
}



void Ship::SetTargetFlotsam(const shared_ptr<Flotsam> &flotsam)
{
	targetFlotsam = flotsam;
}



void Ship::SetParent(const shared_ptr<Ship> &ship)
{
	shared_ptr<Ship> oldParent = parent.lock();
	if(oldParent)
		oldParent->RemoveEscort(*this);

	parent = ship;
	if(ship)
		ship->AddEscort(*this);
}



bool Ship::CanPickUp(const Flotsam &flotsam) const
{
	if(this == flotsam.Source())
		return false;
	if(government == flotsam.SourceGovernment() && (!personality.Harvests() || personality.IsAppeasing()))
		return false;
	return cargo.Free() >= flotsam.UnitSize();
}



shared_ptr<Ship> Ship::GetParent() const
{
	return parent.lock();
}



const vector<weak_ptr<Ship>> &Ship::GetEscorts() const
{
	return escorts;
}



<<<<<<< HEAD
shared_ptr<Ship> Ship::GetTargetEventTarget() const
{
	return targetEventTarget.lock();
=======
int Ship::GetLingerSteps() const
{
	return lingerSteps;
}



void Ship::Linger()
{
	++lingerSteps;
>>>>>>> 64155b07
}



// Add escorts to this ship. Escorts look to the parent ship for movement
// cues and try to stay with it when it lands or goes into hyperspace.
void Ship::AddEscort(Ship &ship)
{
	escorts.push_back(ship.shared_from_this());
}



void Ship::RemoveEscort(const Ship &ship)
{
	auto it = escorts.begin();
	for( ; it != escorts.end(); ++it)
		if(it->lock().get() == &ship)
		{
			escorts.erase(it);
			return;
		}
}



double Ship::MinimumHull() const
{
	if(neverDisabled)
		return 0.;

	double maximumHull = attributes.Get("hull");
	double absoluteThreshold = attributes.Get("absolute threshold");
	if(absoluteThreshold > 0.)
		return absoluteThreshold;

	double thresholdPercent = attributes.Get("threshold percentage");
	double transition = 1 / (1 + 0.0005 * maximumHull);
	double minimumHull = maximumHull * (thresholdPercent > 0.
		? min(thresholdPercent, 1.) : 0.1 * (1. - transition) + 0.5 * transition);

	return max(0., floor(minimumHull + attributes.Get("hull threshold")));
}



void Ship::CreateExplosion(vector<Visual> &visuals, bool spread)
{
	if(!HasSprite() || !GetMask().IsLoaded() || explosionEffects.empty())
		return;

	// Bail out if this loops enough times, just in case.
	for(int i = 0; i < 10; ++i)
	{
		Point point((Random::Real() - .5) * Width(),
			(Random::Real() - .5) * Height());
		if(GetMask().Contains(point, Angle()))
		{
			// Pick an explosion.
			int type = Random::Int(explosionTotal);
			auto it = explosionEffects.begin();
			for( ; it != explosionEffects.end(); ++it)
			{
				type -= it->second;
				if(type < 0)
					break;
			}
			Point effectVelocity = velocity;
			if(spread)
			{
				double scale = .04 * (Width() + Height());
				effectVelocity += Angle::Random().Unit() * (scale * Random::Real());
			}
			visuals.emplace_back(*it->first, angle.Rotate(point) + position, std::move(effectVelocity), angle);
			++explosionCount;
			return;
		}
	}
}



// Place a "spark" effect, like ionization or disruption.
void Ship::CreateSparks(vector<Visual> &visuals, const string &name, double amount)
{
	CreateSparks(visuals, GameData::Effects().Get(name), amount);
}



void Ship::CreateSparks(vector<Visual> &visuals, const Effect *effect, double amount)
{
	if(forget)
		return;

	// Limit the number of sparks, depending on the size of the sprite.
	amount = min(amount, Width() * Height() * .0006);
	// Preallocate capacity, in case we're adding a non-trivial number of sparks.
	visuals.reserve(visuals.size() + static_cast<int>(amount));

	while(true)
	{
		amount -= Random::Real();
		if(amount <= 0.)
			break;

		Point point((Random::Real() - .5) * Width(),
			(Random::Real() - .5) * Height());
		if(GetMask().Contains(point, Angle()))
			visuals.emplace_back(*effect, angle.Rotate(point) + position, velocity, angle);
	}
}



double Ship::CalculateAttraction() const
{
	return max(0., .4 * sqrt(attributes.Get("cargo space")) - 1.8);
}



double Ship::CalculateDeterrence() const
{
	double tempDeterrence = 0.;
	for(const Hardpoint &hardpoint : Weapons())
		if(hardpoint.GetOutfit())
		{
			const Outfit *weapon = hardpoint.GetOutfit();
			if(weapon->Ammo() && weapon->AmmoUsage() && !OutfitCount(weapon->Ammo()))
				continue;
			double strength = weapon->ShieldDamage() + weapon->HullDamage()
				+ (weapon->RelativeShieldDamage() * attributes.Get("shields"))
				+ (weapon->RelativeHullDamage() * attributes.Get("hull"));
			tempDeterrence += .12 * strength / weapon->Reload();
		}
	return tempDeterrence;
}<|MERGE_RESOLUTION|>--- conflicted
+++ resolved
@@ -4263,11 +4263,13 @@
 
 
 
-<<<<<<< HEAD
 shared_ptr<Ship> Ship::GetTargetEventTarget() const
 {
 	return targetEventTarget.lock();
-=======
+}
+
+
+
 int Ship::GetLingerSteps() const
 {
 	return lingerSteps;
@@ -4278,7 +4280,6 @@
 void Ship::Linger()
 {
 	++lingerSteps;
->>>>>>> 64155b07
 }
 
 
