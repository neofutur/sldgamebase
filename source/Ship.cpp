--- conflicted
+++ resolved
@@ -65,7 +65,7 @@
 
 	const double MAXIMUM_TEMPERATURE = 100.;
 
-	// Scanning takes between 2 and 10 seconds (SCAN_TIME/MAX_SCAN_STEPS and SCAN_TIME/MIN_SCAN_STEPS)
+	// Scanning takes between 2 and 10 seconds (SCAN_TIME / MAX_SCAN_STEPS and SCAN_TIME / MIN_SCAN_STEPS)
 	// dependent on the range from the ship (among other factors).  The scan speed uses a gaussian
 	// drop-off with the reported scan radius as the standard deviation. Scanning goes out to the
 	// scanner's reported maximum range times MAX_SCAN_RANGE, beyond which the ships cease to scan.
@@ -90,7 +90,7 @@
 	const double SCAN_OUTFIT_FACTOR = 10;
 
 	// Formula for the scan outfit or cargo factor is:
-	// factor = pow(sqrt(scanEfficiency) * framesToFullScan / SCAN_TIME, 3./2) / referenceSize
+	// factor = pow(sqrt(scanEfficiency) * framesToFullScan / SCAN_TIME, 1.5) / referenceSize
 
 	// Helper function to transfer energy to a given stat if it is less than the
 	// given maximum value.
@@ -1792,52 +1792,45 @@
 	// Because this uses distance squared, to reach 200 pixels away you need 4 "scan power".
 	double distanceSquared = target->position.DistanceSquared(position) * .0001;
 
-	// Check the target's outfit and cargo space. A larger ship takes longer to scan.
-	// Normalized around 200 tons of cargo/outfit space.
-	// A ship with less than 10 tons of outfit space or cargo space takes as long to
-	// scan as one with 10 tons. This avoids small sizes being scanned instantly, or
-	// causing a divide by zero error at sizes of 0.
+	// Check the target's outfit and cargo space. A larger ship takes
+	// longer to scan.  There's a minimum size below which a smaller ship
+	// takes the same amount of time to scan. This avoids small sizes
+	// being scanned instantly, or causing a divide by zero error at sizes
+	// of 0.
 	// If instantly scanning very small ships is desirable, this can be removed.
+	double outfits = max(SCAN_MIN_OUTFIT_SPACE, target->baseAttributes.Get("outfit space")) * SCAN_OUTFIT_FACTOR;
+	double cargo = max(SCAN_MIN_CARGO_SPACE, target->attributes.Get("cargo space")) * SCAN_CARGO_FACTOR;
 	// One point of scan opacity is the equivalent of an additional ton of cargo / outfit space
-	double outfits = max(10., (target->baseAttributes.Get("outfit space")
-		+ target->attributes.Get("outfit scan opacity"))) * .005;
-	double cargo = max(10., (target->attributes.Get("cargo space")
-		+ target->attributes.Get("cargo scan opacity"))) * .005;
+	double outfits = max(10., target->baseAttributes.Get("outfit space") + target->attributes.Get("outfit scan opacity")) * .005;
+	double cargo = max(10., target->attributes.Get("cargo space") + target->attributes.Get("cargo scan opacity")) * .005;
 
 	// Check if either scanner has finished scanning.
 	bool startedScanning = false;
 	bool activeScanning = false;
 	int result = 0;
 	auto doScan = [&distanceSquared, &startedScanning, &activeScanning, &result]
-			(double &elapsed, const double speed, const double scannerRange,
-					const double depth, const int event)
+			(double &elapsed, const double speed, const double scannerRangeSquared,
+					const double sizeFactor, const int event)
 	-> void
 	{
-		if(elapsed < SCAN_TIME && distanceSquared < scannerRange)
-		{
-			startedScanning |= !elapsed;
-			activeScanning = true;
-
-			// Division is more expensive to calculate than multiplication,
-			// so rearrange the formula to minimize divisions.
-
-			// "(scannerRange - 0.5 * distance) / scannerRange"
-			// This line hits 1 at distace = 0, and 0.5 at distance = scannerRange.
-			// There is also a hard cap on scanning range.
-
-			// "speed / (sqrt(speed) + distance)"
-			// This gives a modest speed boost at no distance, and
-			// the boost tapers off to 0 at arbitrarily large distances.
-
-			// "1 / depth"
-			// This makes scan time proportional to cargo or outfit space.
-
-			elapsed += ((scannerRange - .5 * distanceSquared) * speed)
-				/ (scannerRange * (sqrt(speed) + distanceSquared) * depth);
-
-			if(elapsed >= SCAN_TIME)
-				result |= event;
-		}
+		if(elapsed > SCAN_TIME)
+			return;
+		if(distanceSquared < MAX_SCAN_RANGE_FACTOR * scannerRangeSquared)
+			return;
+
+		startedScanning |= !elapsed;
+		activeScanning = true;
+
+		double sizeAdjustment = pow(sizeFactor, -2. / 3.);
+
+		// Gaussian drop-off of scan speed.
+		double distanceExponent = -distanceSquared / max<double>(1e-3, 2 * scannerRangeSquared);
+
+		elapsed += max<double>(MIN_SCAN_STEPS, min<double>(MAX_SCAN_STEPS,
+			exp(distanceExponent) * sqrt(speed) * sizeAdjustment));
+
+		if(elapsed >= SCAN_TIME)
+			result |= event;
 	};
 	doScan(cargoScan, cargoSpeed, cargoDistanceSquared, cargo, ShipEvent::SCAN_CARGO);
 	doScan(outfitScan, outfitSpeed, outfitDistanceSquared, outfits, ShipEvent::SCAN_OUTFITS);
@@ -2239,38 +2232,6 @@
 	isDisabled = true;
 }
 
-<<<<<<< HEAD
-	// Check the target's outfit and cargo space. A larger ship takes
-	// longer to scan.  There's a minimum size below which a smaller ship
-	// takes the same amount of time to scan. This avoids small sizes
-	// being scanned instantly, or causing a divide by zero error at sizes
-	// of 0.
-	// If instantly scanning very small ships is desirable, this can be removed.
-	double outfits = max(SCAN_MIN_OUTFIT_SPACE, target->baseAttributes.Get("outfit space")) * SCAN_OUTFIT_FACTOR;
-	double cargo = max(SCAN_MIN_CARGO_SPACE, target->attributes.Get("cargo space")) * SCAN_CARGO_FACTOR;
-
-	// Check if either scanner has finished scanning.
-	bool startedScanning = false;
-	bool activeScanning = false;
-	int result = 0;
-	auto doScan = [&distanceSquared, &startedScanning, &activeScanning, &result]
-			(double &elapsed, const double speed, const double scannerRangeSquared,
-					const double sizeFactor, const int event)
-	-> void
-	{
-		if(elapsed < SCAN_TIME && distanceSquared < MAX_SCAN_RANGE_FACTOR * scannerRangeSquared)
-		{
-			startedScanning |= !elapsed;
-			activeScanning = true;
-
-			double sizeAdjustment = pow(sizeFactor, -2.0 / 3);
-
-			// Gaussian drop-off of scan speed.
-			double distanceExponent = -distanceSquared / max<double>(1e-3, 2 * scannerRangeSquared);
-
-			elapsed += max<double>(MIN_SCAN_STEPS, min<double>(MAX_SCAN_STEPS,
-				exp(distanceExponent) * sqrt(speed) * sizeAdjustment));
-=======
 
 
 // Mark a ship as destroyed.
@@ -2306,7 +2267,6 @@
 	// Account for ships with no shields when determining if they're damaged.
 	return (attributes.Get("shields") != 0 && Shields() != 1.) || Hull() != 1.;
 }
->>>>>>> bbb08f77
 
 
 
