/* Ship.cpp
Copyright (c) 2014 by Michael Zahniser

Endless Sky is free software: you can redistribute it and/or modify it under the
terms of the GNU General Public License as published by the Free Software
Foundation, either version 3 of the License, or (at your option) any later version.

Endless Sky is distributed in the hope that it will be useful, but WITHOUT ANY
WARRANTY; without even the implied warranty of MERCHANTABILITY or FITNESS FOR A
PARTICULAR PURPOSE. See the GNU General Public License for more details.

You should have received a copy of the GNU General Public License along with
this program. If not, see <https://www.gnu.org/licenses/>.
*/

#include "Ship.h"

#include "Audio.h"
#include "CategoryList.h"
#include "CategoryTypes.h"
#include "DamageDealt.h"
#include "DataNode.h"
#include "DataWriter.h"
#include "Effect.h"
#include "Flotsam.h"
#include "text/Format.h"
#include "GameData.h"
#include "Government.h"
#include "JumpTypes.h"
#include "Logger.h"
#include "Mask.h"
#include "Messages.h"
#include "Phrase.h"
#include "Planet.h"
#include "PlayerInfo.h"
#include "Preferences.h"
#include "Projectile.h"
#include "Random.h"
#include "ShipEvent.h"
#include "Sound.h"
#include "Sprite.h"
#include "SpriteSet.h"
#include "StellarObject.h"
#include "System.h"
#include "TextReplacements.h"
#include "Visual.h"
#include "Wormhole.h"

#include <algorithm>
#include <cassert>
#include <cmath>
#include <limits>
#include <sstream>

using namespace std;

namespace {
	const string FIGHTER_REPAIR = "Repair fighters in";
	const vector<string> BAY_SIDE = {"inside", "over", "under"};
	const vector<string> BAY_FACING = {"forward", "left", "right", "back"};
	const vector<Angle> BAY_ANGLE = {Angle(0.), Angle(-90.), Angle(90.), Angle(180.)};

	const vector<string> ENGINE_SIDE = {"under", "over"};
	const vector<string> STEERING_FACING = {"none", "left", "right"};

	const double MAXIMUM_TEMPERATURE = 100.;

	const double SCAN_TIME = 600.;

	// Helper function to transfer energy to a given stat if it is less than the
	// given maximum value.
	void DoRepair(double &stat, double &available, double maximum)
	{
		double transfer = max(0., min(available, maximum - stat));
		stat += transfer;
		available -= transfer;
	}

	// Helper function to repair a given stat up to its maximum, limited by
	// how much repair is available and how much energy, fuel, and heat are available.
	// Updates the stat, the available amount, and the energy, fuel, and heat amounts.
	void DoRepair(double &stat, double &available, double maximum, double &energy, double energyCost,
		double &fuel, double fuelCost, double &heat, double heatCost)
	{
		if(available <= 0. || stat >= maximum)
			return;

		// Energy, heat, and fuel costs are the energy, fuel, or heat required per unit repaired.
		if(energyCost > 0.)
			available = min(available, energy / energyCost);
		if(fuelCost > 0.)
			available = min(available, fuel / fuelCost);
		if(heatCost < 0.)
			available = min(available, heat / -heatCost);

		double transfer = min(available, maximum - stat);
		if(transfer > 0.)
		{
			stat += transfer;
			available -= transfer;
			energy -= transfer * energyCost;
			fuel -= transfer * fuelCost;
			heat += transfer * heatCost;
		}
	}

	// Helper function to reduce a given status effect according
	// to its resistance, limited by how much energy, fuel, and heat are available.
	// Updates the stat and the energy, fuel, and heat amounts.
	void DoStatusEffect(bool isDeactivated, double &stat, double resistance, double &energy, double energyCost,
		double &fuel, double fuelCost, double &heat, double heatCost)
	{
		if(isDeactivated || resistance <= 0.)
		{
			stat = max(0., .99 * stat);
			return;
		}

		// Calculate how much resistance can be used assuming no
		// energy or fuel cost.
		resistance = .99 * stat - max(0., .99 * stat - resistance);

		// Limit the resistance by the available energy, heat, and fuel.
		if(energyCost > 0.)
			resistance = min(resistance, energy / energyCost);
		if(fuelCost > 0.)
			resistance = min(resistance, fuel / fuelCost);
		if(heatCost < 0.)
			resistance = min(resistance, heat / -heatCost);

		// Update the stat, energy, heat, and fuel given how much resistance is being used.
		if(resistance > 0.)
		{
			stat = max(0., .99 * stat - resistance);
			energy -= resistance * energyCost;
			fuel -= resistance * fuelCost;
			heat += resistance * heatCost;
		}
		else
			stat = max(0., .99 * stat);
	}

	// Get an overview of how many weapon-outfits are equipped.
	map<const Outfit *, int> GetEquipped(const vector<Hardpoint> &weapons)
	{
		map<const Outfit *, int> equipped;
		for(const Hardpoint &hardpoint : weapons)
			if(hardpoint.GetOutfit())
				++equipped[hardpoint.GetOutfit()];
		return equipped;
	}

	void LogWarning(const string &modelName, const string &name, string &&warning)
	{
		string shipID = modelName + (name.empty() ? ": " : " \"" + name + "\": ");
		Logger::LogError(shipID + std::move(warning));
	}

	// Transfer as many of the given outfits from the source ship to the target
	// ship as the source ship can remove and the target ship can handle. Returns the
	// items and amounts that were actually transferred (so e.g. callers can determine
	// how much material was transferred, if any).
	map<const Outfit *, int> TransferAmmo(const map<const Outfit *, int> &stockpile, Ship &from, Ship &to)
	{
		auto transferred = map<const Outfit *, int>{};
		for(auto &&item : stockpile)
		{
			assert(item.second > 0 && "stockpile count must be positive");
			int unloadable = abs(from.Attributes().CanAdd(*item.first, -item.second));
			int loadable = to.Attributes().CanAdd(*item.first, unloadable);
			if(loadable > 0)
			{
				from.AddOutfit(item.first, -loadable);
				to.AddOutfit(item.first, loadable);
				transferred[item.first] = loadable;
			}
		}
		return transferred;
	}

	// Ships which are scrambled have a chance for their weapons to jam,
	// delaying their firing for another reload cycle. The less energy
	// a ship has relative to its max and the more scrambled the ship is,
	// the higher the chance that a weapon will jam. The jam chance is
	// capped at 50%. Very small amounts of scrambling are ignored.
	// The scale is such that a weapon with a scrambling damage of 5 and a reload
	// of 60 (i.e. the ion cannon) will only ever push a ship to a jam chance
	// of 5% when it is at 100% energy.
	double CalculateJamChance(double maxEnergy, double scrambling)
	{
		double scale = maxEnergy * 220.;
		return scrambling > .1 ? min(0.5, scale ? scrambling / scale : 1.) : 0.;
	}
}



// Construct and Load() at the same time.
Ship::Ship(const DataNode &node)
{
	Load(node);
}



void Ship::Load(const DataNode &node)
{
	if(node.Size() >= 2)
		modelName = node.Token(1);
	if(node.Size() >= 3)
	{
		base = GameData::Ships().Get(modelName);
		variantName = node.Token(2);
	}
	isDefined = true;

	government = GameData::PlayerGovernment();

	// Note: I do not clear the attributes list here so that it is permissible
	// to override one ship definition with another.
	bool hasEngine = false;
	bool hasArmament = false;
	bool hasBays = false;
	bool hasExplode = false;
	bool hasLeak = false;
	bool hasFinalExplode = false;
	bool hasOutfits = false;
	bool hasDescription = false;
	for(const DataNode &child : node)
	{
		const string &key = child.Token(0);
		bool add = (key == "add");
		if(add && (child.Size() < 2 || child.Token(1) != "attributes"))
		{
			child.PrintTrace("Skipping invalid use of 'add' with " + (child.Size() < 2
					? "no key." : "key: " + child.Token(1)));
			continue;
		}
		if(key == "sprite")
			LoadSprite(child);
		else if(child.Token(0) == "thumbnail" && child.Size() >= 2)
			thumbnail = SpriteSet::Get(child.Token(1));
		else if(key == "name" && child.Size() >= 2)
			name = child.Token(1);
		else if(key == "plural" && child.Size() >= 2)
			pluralModelName = child.Token(1);
		else if(key == "noun" && child.Size() >= 2)
			noun = child.Token(1);
		else if(key == "swizzle" && child.Size() >= 2)
			customSwizzle = child.Value(1);
		else if(key == "uuid" && child.Size() >= 2)
			uuid = EsUuid::FromString(child.Token(1));
		else if(key == "attributes" || add)
		{
			if(!add)
				baseAttributes.Load(child);
			else
			{
				addAttributes = true;
				attributes.Load(child);
			}
		}
		else if((key == "engine" || key == "reverse engine" || key == "steering engine") && child.Size() >= 3)
		{
			if(!hasEngine)
			{
				enginePoints.clear();
				reverseEnginePoints.clear();
				steeringEnginePoints.clear();
				hasEngine = true;
			}
			bool reverse = (key == "reverse engine");
			bool steering = (key == "steering engine");

			vector<EnginePoint> &editPoints = (!steering && !reverse) ? enginePoints :
				(reverse ? reverseEnginePoints : steeringEnginePoints);
			editPoints.emplace_back(0.5 * child.Value(1), 0.5 * child.Value(2),
				(child.Size() > 3 ? child.Value(3) : 1.));
			EnginePoint &engine = editPoints.back();
			if(reverse)
				engine.facing = Angle(180.);
			for(const DataNode &grand : child)
			{
				const string &grandKey = grand.Token(0);
				if(grandKey == "zoom" && grand.Size() >= 2)
					engine.zoom = grand.Value(1);
				else if(grandKey == "angle" && grand.Size() >= 2)
					engine.facing += Angle(grand.Value(1));
				else
				{
					for(unsigned j = 1; j < ENGINE_SIDE.size(); ++j)
						if(grandKey == ENGINE_SIDE[j])
							engine.side = j;
					if(steering)
						for(unsigned j = 1; j < STEERING_FACING.size(); ++j)
							if(grandKey == STEERING_FACING[j])
								engine.steering = j;
				}
			}
		}
		else if(key == "gun" || key == "turret")
		{
			if(!hasArmament)
			{
				armament = Armament();
				hasArmament = true;
			}
			const Outfit *outfit = nullptr;
			Point hardpoint;
			if(child.Size() >= 3)
			{
				hardpoint = Point(child.Value(1), child.Value(2));
				if(child.Size() >= 4)
					outfit = GameData::Outfits().Get(child.Token(3));
			}
			else
			{
				if(child.Size() >= 2)
					outfit = GameData::Outfits().Get(child.Token(1));
			}
			Angle gunPortAngle = Angle(0.);
			bool gunPortParallel = false;
			bool drawUnder = (key == "gun");
			if(child.HasChildren())
			{
				for(const DataNode &grand : child)
				{
					if(grand.Token(0) == "angle" && grand.Size() >= 2)
						gunPortAngle = grand.Value(1);
					else if(grand.Token(0) == "parallel")
						gunPortParallel = true;
					else if(grand.Token(0) == "under")
						drawUnder = true;
					else if(grand.Token(0) == "over")
						drawUnder = false;
					else
						grand.PrintTrace("Skipping unrecognized attribute:");
				}
			}
			if(key == "gun")
				armament.AddGunPort(hardpoint, gunPortAngle, gunPortParallel, drawUnder, outfit);
			else
				armament.AddTurret(hardpoint, drawUnder, outfit);
		}
		else if(key == "never disabled")
			neverDisabled = true;
		else if(key == "uncapturable")
			isCapturable = false;
		else if(((key == "fighter" || key == "drone") && child.Size() >= 3) ||
			(key == "bay" && child.Size() >= 4))
		{
			// While the `drone` and `fighter` keywords are supported for backwards compatibility, the
			// standard format is `bay <ship-category>`, with the same signature for other values.
			string category = "Fighter";
			int childOffset = 0;
			if(key == "drone")
				category = "Drone";
			else if(key == "bay")
			{
				category = child.Token(1);
				childOffset += 1;
			}

			if(!hasBays)
			{
				bays.clear();
				hasBays = true;
			}
			bays.emplace_back(child.Value(1 + childOffset), child.Value(2 + childOffset), category);
			Bay &bay = bays.back();
			for(int i = 3 + childOffset; i < child.Size(); ++i)
			{
				for(unsigned j = 1; j < BAY_SIDE.size(); ++j)
					if(child.Token(i) == BAY_SIDE[j])
						bay.side = j;
				for(unsigned j = 1; j < BAY_FACING.size(); ++j)
					if(child.Token(i) == BAY_FACING[j])
						bay.facing = BAY_ANGLE[j];
			}
			if(child.HasChildren())
				for(const DataNode &grand : child)
				{
					// Load in the effect(s) to be displayed when the ship launches.
					if(grand.Token(0) == "launch effect" && grand.Size() >= 2)
					{
						int count = grand.Size() >= 3 ? static_cast<int>(grand.Value(2)) : 1;
						const Effect *e = GameData::Effects().Get(grand.Token(1));
						bay.launchEffects.insert(bay.launchEffects.end(), count, e);
					}
					else if(grand.Token(0) == "angle" && grand.Size() >= 2)
						bay.facing = Angle(grand.Value(1));
					else
					{
						bool handled = false;
						for(unsigned i = 1; i < BAY_SIDE.size(); ++i)
							if(grand.Token(0) == BAY_SIDE[i])
							{
								bay.side = i;
								handled = true;
							}
						for(unsigned i = 1; i < BAY_FACING.size(); ++i)
							if(grand.Token(0) == BAY_FACING[i])
							{
								bay.facing = BAY_ANGLE[i];
								handled = true;
							}
						if(!handled)
							grand.PrintTrace("Skipping unrecognized attribute:");
					}
				}
		}
		else if(key == "leak" && child.Size() >= 2)
		{
			if(!hasLeak)
			{
				leaks.clear();
				hasLeak = true;
			}
			Leak leak(GameData::Effects().Get(child.Token(1)));
			if(child.Size() >= 3)
				leak.openPeriod = child.Value(2);
			if(child.Size() >= 4)
				leak.closePeriod = child.Value(3);
			leaks.push_back(leak);
		}
		else if(key == "explode" && child.Size() >= 2)
		{
			if(!hasExplode)
			{
				explosionEffects.clear();
				explosionTotal = 0;
				hasExplode = true;
			}
			int count = (child.Size() >= 3) ? child.Value(2) : 1;
			explosionEffects[GameData::Effects().Get(child.Token(1))] += count;
			explosionTotal += count;
		}
		else if(key == "final explode" && child.Size() >= 2)
		{
			if(!hasFinalExplode)
			{
				finalExplosions.clear();
				hasFinalExplode = true;
			}
			int count = (child.Size() >= 3) ? child.Value(2) : 1;
			finalExplosions[GameData::Effects().Get(child.Token(1))] += count;
		}
		else if(key == "outfits")
		{
			if(!hasOutfits)
			{
				outfits.clear();
				hasOutfits = true;
			}
			for(const DataNode &grand : child)
			{
				int count = (grand.Size() >= 2) ? grand.Value(1) : 1;
				if(count > 0)
					outfits[GameData::Outfits().Get(grand.Token(0))] += count;
				else
					grand.PrintTrace("Skipping invalid outfit count:");
			}

			// Verify we have at least as many installed outfits as were identified as "equipped."
			// If not (e.g. a variant definition), ensure FinishLoading equips into a blank slate.
			if(!hasArmament)
				for(const auto &pair : GetEquipped(Weapons()))
				{
					auto it = outfits.find(pair.first);
					if(it == outfits.end() || it->second < pair.second)
					{
						armament.UninstallAll();
						break;
					}
				}
		}
		else if(key == "cargo")
			cargo.Load(child);
		else if(key == "crew" && child.Size() >= 2)
			crew = static_cast<int>(child.Value(1));
		else if(key == "fuel" && child.Size() >= 2)
			fuel = child.Value(1);
		else if(key == "shields" && child.Size() >= 2)
			shields = child.Value(1);
		else if(key == "hull" && child.Size() >= 2)
			hull = child.Value(1);
		else if(key == "position" && child.Size() >= 3)
			position = Point(child.Value(1), child.Value(2));
		else if(key == "system" && child.Size() >= 2)
			currentSystem = GameData::Systems().Get(child.Token(1));
		else if(key == "planet" && child.Size() >= 2)
		{
			zoom = 0.;
			landingPlanet = GameData::Planets().Get(child.Token(1));
		}
		else if(key == "destination system" && child.Size() >= 2)
			targetSystem = GameData::Systems().Get(child.Token(1));
		else if(key == "parked")
			isParked = true;
		else if(key == "description" && child.Size() >= 2)
		{
			if(!hasDescription)
			{
				description.clear();
				hasDescription = true;
			}
			description += child.Token(1);
			description += '\n';
		}
		else if(key == "remove" && child.Size() >= 2)
		{
			if(child.Token(1) == "bays")
				removeBays = true;
			else
				child.PrintTrace("Skipping unsupported \"remove\":");
		}
		else if(key != "actions")
			child.PrintTrace("Skipping unrecognized attribute:");
	}

	// If no plural model name was given, default to the model name with an 's' appended.
	// If the model name ends with an 's' or 'z', print a warning because the default plural will never be correct.
	// Variants will import their plural name from the base model in FinishLoading.
	if(pluralModelName.empty() && variantName.empty())
	{
		pluralModelName = modelName + 's';
		if(modelName.back() == 's' || modelName.back() == 'z')
			node.PrintTrace("Warning: explicit plural name definition required, but none is provided. Defaulting to \""
					+ pluralModelName + "\".");
	}
}



// When loading a ship, some of the outfits it lists may not have been
// loaded yet. So, wait until everything has been loaded, then call this.
void Ship::FinishLoading(bool isNewInstance)
{
	// All copies of this ship should save pointers to the "explosion" weapon
	// definition stored safely in the ship model, which will not be destroyed
	// until GameData is when the program quits. Also copy other attributes of
	// the base model if no overrides were given.
	if(GameData::Ships().Has(modelName))
	{
		const Ship *model = GameData::Ships().Get(modelName);
		explosionWeapon = &model->BaseAttributes();
		if(pluralModelName.empty())
			pluralModelName = model->pluralModelName;
		if(noun.empty())
			noun = model->noun;
		if(!thumbnail)
			thumbnail = model->thumbnail;
	}

	// If this ship has a base class, copy any attributes not defined here.
	// Exception: uncapturable and "never disabled" flags don't carry over.
	if(base && base != this)
	{
		if(!GetSprite())
			reinterpret_cast<Body &>(*this) = *base;
		if(customSwizzle == -1)
			customSwizzle = base->CustomSwizzle();
		if(baseAttributes.Attributes().empty())
			baseAttributes = base->baseAttributes;
		if(bays.empty() && !base->bays.empty() && !removeBays)
			bays = base->bays;
		if(enginePoints.empty())
			enginePoints = base->enginePoints;
		if(reverseEnginePoints.empty())
			reverseEnginePoints = base->reverseEnginePoints;
		if(steeringEnginePoints.empty())
			steeringEnginePoints = base->steeringEnginePoints;
		if(explosionEffects.empty())
		{
			explosionEffects = base->explosionEffects;
			explosionTotal = base->explosionTotal;
		}
		if(finalExplosions.empty())
			finalExplosions = base->finalExplosions;
		if(outfits.empty())
			outfits = base->outfits;
		if(description.empty())
			description = base->description;

		bool hasHardpoints = false;
		for(const Hardpoint &hardpoint : armament.Get())
			if(hardpoint.GetPoint())
				hasHardpoints = true;

		if(!hasHardpoints)
		{
			// Check if any hardpoint locations were not specified.
			auto bit = base->Weapons().begin();
			auto bend = base->Weapons().end();
			auto nextGun = armament.Get().begin();
			auto nextTurret = armament.Get().begin();
			auto end = armament.Get().end();
			Armament merged;
			for( ; bit != bend; ++bit)
			{
				if(!bit->IsTurret())
				{
					while(nextGun != end && nextGun->IsTurret())
						++nextGun;
					const Outfit *outfit = (nextGun == end) ? nullptr : nextGun->GetOutfit();
					merged.AddGunPort(bit->GetPoint() * 2., bit->GetBaseAngle(), bit->IsParallel(), bit->IsUnder(), outfit);
					if(nextGun != end)
						++nextGun;
				}
				else
				{
					while(nextTurret != end && !nextTurret->IsTurret())
						++nextTurret;
					const Outfit *outfit = (nextTurret == end) ? nullptr : nextTurret->GetOutfit();
					merged.AddTurret(bit->GetPoint() * 2., bit->IsUnder(), outfit);
					if(nextTurret != end)
						++nextTurret;
				}
			}
			armament = merged;
		}
	}
	else if(removeBays)
		bays.clear();
	// Check that all the "equipped" weapons actually match what your ship
	// has, and that they are truly weapons. Remove any excess weapons and
	// warn if any non-weapon outfits are "installed" in a hardpoint.
	auto equipped = GetEquipped(Weapons());
	for(auto &it : equipped)
	{
		auto outfitIt = outfits.find(it.first);
		int amount = (outfitIt != outfits.end() ? outfitIt->second : 0);
		int excess = it.second - amount;
		if(excess > 0)
		{
			// If there are more hardpoints specifying this outfit than there
			// are instances of this outfit installed, remove some of them.
			armament.Add(it.first, -excess);
			it.second -= excess;

			LogWarning(VariantName(), Name(),
					"outfit \"" + it.first->TrueName() + "\" equipped but not included in outfit list.");
		}
		else if(!it.first->IsWeapon())
			// This ship was specified with a non-weapon outfit in a
			// hardpoint. Hardpoint::Install removes it, but issue a
			// warning so the definition can be fixed.
			LogWarning(VariantName(), Name(),
					"outfit \"" + it.first->TrueName() + "\" is not a weapon, but is installed as one.");
	}

	// Mark any drone that has no "automaton" value as an automaton, to
	// grandfather in the drones from before that attribute existed.
	if(baseAttributes.Category() == "Drone" && !baseAttributes.Get("automaton"))
		baseAttributes.Set("automaton", 1.);

	baseAttributes.Set("gun ports", armament.GunCount());
	baseAttributes.Set("turret mounts", armament.TurretCount());

	if(addAttributes)
	{
		// Store attributes from an "add attributes" node in the ship's
		// baseAttributes so they can be written to the save file.
		baseAttributes.Add(attributes);
		addAttributes = false;
	}
	// Add the attributes of all your outfits to the ship's base attributes.
	attributes = baseAttributes;
	vector<string> undefinedOutfits;
	for(const auto &it : outfits)
	{
		if(!it.first->IsDefined())
		{
			undefinedOutfits.emplace_back("\"" + it.first->TrueName() + "\"");
			continue;
		}
		attributes.Add(*it.first, it.second);
		// Some ship variant definitions do not specify which weapons
		// are placed in which hardpoint. Add any weapons that are not
		// yet installed to the ship's armament.
		if(it.first->IsWeapon())
		{
			int count = it.second;
			auto eit = equipped.find(it.first);
			if(eit != equipped.end())
				count -= eit->second;

			if(count)
			{
				count -= armament.Add(it.first, count);
				if(count)
					LogWarning(VariantName(), Name(),
						"weapon \"" + it.first->TrueName() + "\" installed, but insufficient slots to use it.");
			}
		}
	}
	if(!undefinedOutfits.empty())
	{
		bool plural = undefinedOutfits.size() > 1;
		// Print the ship name once, then all undefined outfits. If we're reporting for a stock ship, then it
		// doesn't have a name, and missing outfits aren't named yet either. A variant name might exist, though.
		string message;
		if(isYours)
		{
			message = "Player ship " + modelName + " \"" + name + "\":";
			string PREFIX = plural ? "\n\tUndefined outfit " : " undefined outfit ";
			for(auto &&outfit : undefinedOutfits)
				message += PREFIX + outfit;
		}
		else
		{
			message = variantName.empty() ? "Stock ship \"" + modelName + "\": "
				: modelName + " variant \"" + variantName + "\": ";
			message += to_string(undefinedOutfits.size()) + " undefined outfit" + (plural ? "s" : "") + " installed.";
		}

		Logger::LogError(message);
	}
	// Inspect the ship's armament to ensure that guns are in gun ports and
	// turrets are in turret mounts. This can only happen when the armament
	// is configured incorrectly in a ship or variant definition. Do not
	// bother printing this warning if the outfit is not fully defined.
	for(const Hardpoint &hardpoint : armament.Get())
	{
		const Outfit *outfit = hardpoint.GetOutfit();
		if(outfit && outfit->IsDefined()
				&& (hardpoint.IsTurret() != (outfit->Get("turret mounts") != 0.)))
		{
			string warning = (!isYours && !variantName.empty()) ? "variant \"" + variantName + "\"" : modelName;
			if(!name.empty())
				warning += " \"" + name + "\"";
			warning += ": outfit \"" + outfit->TrueName() + "\" installed as a ";
			warning += (hardpoint.IsTurret() ? "turret but is a gun.\n\tturret" : "gun but is a turret.\n\tgun");
			warning += to_string(2. * hardpoint.GetPoint().X()) + " " + to_string(2. * hardpoint.GetPoint().Y());
			warning += " \"" + outfit->TrueName() + "\"";
			Logger::LogError(warning);
		}
	}
	cargo.SetSize(attributes.Get("cargo space"));
	armament.FinishLoading();

	// Figure out how far from center the farthest hardpoint is.
	weaponRadius = 0.;
	for(const Hardpoint &hardpoint : armament.Get())
		weaponRadius = max(weaponRadius, hardpoint.GetPoint().Length());

	// Allocate enough firing bits for this ship.
	firingCommands.SetHardpoints(armament.Get().size());

	// If this ship is being instantiated for the first time, make sure its
	// crew, fuel, etc. are all refilled.
	if(isNewInstance)
		Recharge(true);

	// Ensure that all defined bays are of a valid category. Remove and warn about any
	// invalid bays. Add a default "launch effect" to any remaining internal bays if
	// this ship is crewed (i.e. pressurized).
	string warning;
	const auto &bayCategories = GameData::GetCategory(CategoryType::BAY);
	for(auto it = bays.begin(); it != bays.end(); )
	{
		Bay &bay = *it;
		if(!bayCategories.Contains(bay.category))
		{
			warning += "Invalid bay category: " + bay.category + "\n";
			it = bays.erase(it);
			continue;
		}
		else
			++it;
		if(bay.side == Bay::INSIDE && bay.launchEffects.empty() && Crew())
			bay.launchEffects.emplace_back(GameData::Effects().Get("basic launch"));
	}

	canBeCarried = bayCategories.Contains(attributes.Category());

	// Issue warnings if this ship has is misconfigured, e.g. is missing required values
	// or has negative outfit, cargo, weapon, or engine capacity.
	for(auto &&attr : set<string>{"outfit space", "cargo space", "weapon capacity", "engine capacity"})
	{
		double val = attributes.Get(attr);
		if(val < 0)
			warning += attr + ": " + Format::Number(val) + "\n";
	}
	if(attributes.Get("drag") <= 0.)
	{
		warning += "Defaulting " + string(attributes.Get("drag") ? "invalid" : "missing") + " \"drag\" attribute to 100.0\n";
		attributes.Set("drag", 100.);
	}

	// Calculate the values used to determine this ship's value and danger.
	attraction = CalculateAttraction();
	deterrence = CalculateDeterrence();

	if(!warning.empty())
	{
		// This check is mostly useful for variants and stock ships, which have
		// no names. Print the outfits to facilitate identifying this ship definition.
		string message = (!name.empty() ? "Ship \"" + name + "\" " : "") + "(" + VariantName() + "):\n";
		ostringstream outfitNames;
		outfitNames << "has outfits:\n";
		for(const auto &it : outfits)
			outfitNames << '\t' << it.second << " " + it.first->TrueName() << endl;
		Logger::LogError(message + warning + outfitNames.str());
	}

	// Ships read from a save file may have non-default shields or hull.
	// Perform a full IsDisabled calculation.
	isDisabled = true;
	isDisabled = IsDisabled();

	// Calculate this ship's jump information, e.g. how much it costs to jump, how far it can jump, how it can jump.
	navigation.Calibrate(*this);
	aiCache.Calibrate(*this);

	// A saved ship may have an invalid target system. Since all game data is loaded and all player events are
	// applied at this point, any target system that is not accessible should be cleared. Note: this does not
	// account for systems accessible via wormholes, but also does not need to as AI will route the ship properly.
	if(!isNewInstance && targetSystem)
	{
		string message = "Warning: " + string(isYours ? "player-owned " : "NPC ") + modelName + " \"" + name + "\": "
			"Cannot reach target system \"" + targetSystem->Name();
		if(!currentSystem)
		{
			Logger::LogError(message + "\" (no current system).");
			targetSystem = nullptr;
		}
		else if(!currentSystem->Links().count(targetSystem)
			&& (!navigation.JumpRange() || !currentSystem->JumpNeighbors(navigation.JumpRange()).count(targetSystem)))
		{
			Logger::LogError(message + "\" by hyperlink or jump from system \"" + currentSystem->Name() + ".\"");
			targetSystem = nullptr;
		}
	}
}



// Check if this ship (model) and its outfits have been defined.
bool Ship::IsValid() const
{
	for(auto &&outfit : outfits)
		if(!outfit.first->IsDefined())
			return false;

	return isDefined;
}



// Save a full description of this ship, as currently configured.
void Ship::Save(DataWriter &out) const
{
	out.Write("ship", modelName);
	out.BeginChild();
	{
		out.Write("name", name);
		if(pluralModelName != modelName + 's')
			out.Write("plural", pluralModelName);
		if(!noun.empty())
			out.Write("noun", noun);
		SaveSprite(out);
		if(thumbnail)
			out.Write("thumbnail", thumbnail->Name());

		if(neverDisabled)
			out.Write("never disabled");
		if(!isCapturable)
			out.Write("uncapturable");
		if(customSwizzle >= 0)
			out.Write("swizzle", customSwizzle);

		out.Write("uuid", uuid.ToString());

		out.Write("attributes");
		out.BeginChild();
		{
			out.Write("category", baseAttributes.Category());
			out.Write("cost", baseAttributes.Cost());
			out.Write("mass", baseAttributes.Mass());
			for(const auto &it : baseAttributes.FlareSprites())
				for(int i = 0; i < it.second; ++i)
					it.first.SaveSprite(out, "flare sprite");
			for(const auto &it : baseAttributes.FlareSounds())
				for(int i = 0; i < it.second; ++i)
					out.Write("flare sound", it.first->Name());
			for(const auto &it : baseAttributes.ReverseFlareSprites())
				for(int i = 0; i < it.second; ++i)
					it.first.SaveSprite(out, "reverse flare sprite");
			for(const auto &it : baseAttributes.ReverseFlareSounds())
				for(int i = 0; i < it.second; ++i)
					out.Write("reverse flare sound", it.first->Name());
			for(const auto &it : baseAttributes.SteeringFlareSprites())
				for(int i = 0; i < it.second; ++i)
					it.first.SaveSprite(out, "steering flare sprite");
			for(const auto &it : baseAttributes.SteeringFlareSounds())
				for(int i = 0; i < it.second; ++i)
					out.Write("steering flare sound", it.first->Name());
			for(const auto &it : baseAttributes.AfterburnerEffects())
				for(int i = 0; i < it.second; ++i)
					out.Write("afterburner effect", it.first->Name());
			for(const auto &it : baseAttributes.JumpEffects())
				for(int i = 0; i < it.second; ++i)
					out.Write("jump effect", it.first->Name());
			for(const auto &it : baseAttributes.JumpSounds())
				for(int i = 0; i < it.second; ++i)
					out.Write("jump sound", it.first->Name());
			for(const auto &it : baseAttributes.JumpInSounds())
				for(int i = 0; i < it.second; ++i)
					out.Write("jump in sound", it.first->Name());
			for(const auto &it : baseAttributes.JumpOutSounds())
				for(int i = 0; i < it.second; ++i)
					out.Write("jump out sound", it.first->Name());
			for(const auto &it : baseAttributes.HyperSounds())
				for(int i = 0; i < it.second; ++i)
					out.Write("hyperdrive sound", it.first->Name());
			for(const auto &it : baseAttributes.HyperInSounds())
				for(int i = 0; i < it.second; ++i)
					out.Write("hyperdrive in sound", it.first->Name());
			for(const auto &it : baseAttributes.HyperOutSounds())
				for(int i = 0; i < it.second; ++i)
					out.Write("hyperdrive out sound", it.first->Name());
			for(const auto &it : baseAttributes.Attributes())
				if(it.second)
					out.Write(it.first, it.second);
		}
		out.EndChild();

		out.Write("outfits");
		out.BeginChild();
		{
			using OutfitElement = pair<const Outfit *const, int>;
			WriteSorted(outfits,
				[](const OutfitElement *lhs, const OutfitElement *rhs)
					{ return lhs->first->TrueName() < rhs->first->TrueName(); },
				[&out](const OutfitElement &it)
				{
					if(it.second == 1)
						out.Write(it.first->TrueName());
					else
						out.Write(it.first->TrueName(), it.second);
				});
		}
		out.EndChild();

		cargo.Save(out);
		out.Write("crew", crew);
		out.Write("fuel", fuel);
		out.Write("shields", shields);
		out.Write("hull", hull);
		out.Write("position", position.X(), position.Y());

		for(const EnginePoint &point : enginePoints)
		{
			out.Write("engine", 2. * point.X(), 2. * point.Y());
			out.BeginChild();
			out.Write("zoom", point.zoom);
			out.Write("angle", point.facing.Degrees());
			out.Write(ENGINE_SIDE[point.side]);
			out.EndChild();

		}
		for(const EnginePoint &point : reverseEnginePoints)
		{
			out.Write("reverse engine", 2. * point.X(), 2. * point.Y());
			out.BeginChild();
			out.Write("zoom", point.zoom);
			out.Write("angle", point.facing.Degrees() - 180.);
			out.Write(ENGINE_SIDE[point.side]);
			out.EndChild();
		}
		for(const EnginePoint &point : steeringEnginePoints)
		{
			out.Write("steering engine", 2. * point.X(), 2. * point.Y());
			out.BeginChild();
			out.Write("zoom", point.zoom);
			out.Write("angle", point.facing.Degrees());
			out.Write(ENGINE_SIDE[point.side]);
			out.Write(STEERING_FACING[point.steering]);
			out.EndChild();
		}
		for(const Hardpoint &hardpoint : armament.Get())
		{
			const char *type = (hardpoint.IsTurret() ? "turret" : "gun");
			if(hardpoint.GetOutfit())
				out.Write(type, 2. * hardpoint.GetPoint().X(), 2. * hardpoint.GetPoint().Y(),
					hardpoint.GetOutfit()->TrueName());
			else
				out.Write(type, 2. * hardpoint.GetPoint().X(), 2. * hardpoint.GetPoint().Y());
			double hardpointAngle = hardpoint.GetBaseAngle().Degrees();
			out.BeginChild();
			{
				if(hardpointAngle)
					out.Write("angle", hardpointAngle);
				if(hardpoint.IsParallel())
					out.Write("parallel");
				if(hardpoint.IsUnder())
					out.Write("under");
				else
					out.Write("over");
			}
			out.EndChild();
		}
		for(const Bay &bay : bays)
		{
			double x = 2. * bay.point.X();
			double y = 2. * bay.point.Y();

			out.Write("bay", bay.category, x, y);

			if(!bay.launchEffects.empty() || bay.facing.Degrees() || bay.side)
			{
				out.BeginChild();
				{
					if(bay.facing.Degrees())
						out.Write("angle", bay.facing.Degrees());
					if(bay.side)
						out.Write(BAY_SIDE[bay.side]);
					for(const Effect *effect : bay.launchEffects)
						out.Write("launch effect", effect->Name());
				}
				out.EndChild();
			}
		}
		for(const Leak &leak : leaks)
			out.Write("leak", leak.effect->Name(), leak.openPeriod, leak.closePeriod);

		using EffectElement = pair<const Effect *const, int>;
		auto effectSort = [](const EffectElement *lhs, const EffectElement *rhs)
			{ return lhs->first->Name() < rhs->first->Name(); };
		WriteSorted(explosionEffects, effectSort, [&out](const EffectElement &it)
		{
			if(it.second)
				out.Write("explode", it.first->Name(), it.second);
		});
		WriteSorted(finalExplosions, effectSort, [&out](const EffectElement &it)
		{
			if(it.second)
				out.Write("final explode", it.first->Name(), it.second);
		});

		if(currentSystem)
			out.Write("system", currentSystem->Name());
		else
		{
			// A carried ship is saved in its carrier's system.
			shared_ptr<const Ship> parent = GetParent();
			if(parent && parent->currentSystem)
				out.Write("system", parent->currentSystem->Name());
		}
		if(landingPlanet)
			out.Write("planet", landingPlanet->TrueName());
		if(targetSystem)
			out.Write("destination system", targetSystem->Name());
		if(isParked)
			out.Write("parked");
	}
	out.EndChild();
}



const EsUuid &Ship::UUID() const noexcept
{
	return uuid;
}



void Ship::SetUUID(const EsUuid &id)
{
	uuid.clone(id);
}



const string &Ship::Name() const
{
	return name;
}



// Set / Get the name of this class of ships, e.g. "Marauder Raven."
void Ship::SetModelName(const string &model)
{
	this->modelName = model;
}



const string &Ship::ModelName() const
{
	return modelName;
}



const string &Ship::PluralModelName() const
{
	return pluralModelName;
}



// Get the name of this ship as a variant.
const string &Ship::VariantName() const
{
	return variantName.empty() ? modelName : variantName;
}



// Get the generic noun (e.g. "ship") to be used when describing this ship.
const string &Ship::Noun() const
{
	static const string SHIP = "ship";
	return noun.empty() ? SHIP : noun;
}



// Get this ship's description.
const string &Ship::Description() const
{
	return description;
}



// Get the shipyard thumbnail for this ship.
const Sprite *Ship::Thumbnail() const
{
	return thumbnail;
}



// Get this ship's cost.
int64_t Ship::Cost() const
{
	return attributes.Cost();
}



// Get the cost of this ship's chassis, with no outfits installed.
int64_t Ship::ChassisCost() const
{
	return baseAttributes.Cost();
}



int64_t Ship::Strength() const
{
	return Cost();
}



double Ship::Attraction() const
{
	return attraction;
}



double Ship::Deterrence() const
{
	return deterrence;
}



// Check if this ship is configured in such a way that it would be difficult
// or impossible to fly.
vector<string> Ship::FlightCheck() const
{
	auto checks = vector<string>{};

	double generation = attributes.Get("energy generation") - attributes.Get("energy consumption");
	double consuming = attributes.Get("fuel energy");
	double solar = attributes.Get("solar collection");
	double battery = attributes.Get("energy capacity");
	double energy = generation + consuming + solar + battery;
	double fuelChange = attributes.Get("fuel generation") - attributes.Get("fuel consumption");
	double fuelCapacity = attributes.Get("fuel capacity");
	double fuel = fuelCapacity + fuelChange;
	double thrust = attributes.Get("thrust");
	double reverseThrust = attributes.Get("reverse thrust");
	double afterburner = attributes.Get("afterburner thrust");
	double thrustEnergy = attributes.Get("thrusting energy");
	double turn = attributes.Get("turn");
	double turnEnergy = attributes.Get("turning energy");
	double hyperDrive = navigation.HasHyperdrive();
	double jumpDrive = navigation.HasJumpDrive();

	// Report the first error condition that will prevent takeoff:
	if(IdleHeat() >= MaximumHeat())
		checks.emplace_back("overheating!");
	else if(energy <= 0.)
		checks.emplace_back("no energy!");
	else if((energy - consuming <= 0.) && (fuel <= 0.))
		checks.emplace_back("no fuel!");
	else if(!thrust && !reverseThrust && !afterburner)
		checks.emplace_back("no thruster!");
	else if(!turn)
		checks.emplace_back("no steering!");
	else if(RequiredCrew() > attributes.Get("bunks"))
		checks.emplace_back("insufficient bunks!");

	// If no errors were found, check all warning conditions:
	if(checks.empty())
	{
		if(!thrust && !reverseThrust)
			checks.emplace_back("afterburner only?");
		if(!thrust && !afterburner)
			checks.emplace_back("reverse only?");
		if(!generation && !solar && !consuming)
			checks.emplace_back("battery only?");
		if(energy < thrustEnergy)
			checks.emplace_back("limited thrust?");
		if(energy < turnEnergy)
			checks.emplace_back("limited turn?");
		if(energy - .8 * solar < .2 * (turnEnergy + thrustEnergy))
			checks.emplace_back("solar power?");
		if(fuel < 0.)
			checks.emplace_back("fuel?");
		if(!canBeCarried)
		{
			if(!hyperDrive && !jumpDrive)
				checks.emplace_back("no hyperdrive?");
			if(fuelCapacity < navigation.JumpFuel())
				checks.emplace_back("no fuel?");
		}
		for(const auto &it : outfits)
			if(it.first->IsWeapon() && it.first->FiringEnergy() > energy)
			{
				checks.emplace_back("insufficient energy to fire?");
				break;
			}
	}

	return checks;
}



void Ship::SetPosition(Point position)
{
	this->position = position;
}



// Instantiate a newly-created ship in-flight.
void Ship::Place(Point position, Point velocity, Angle angle, bool isDeparting)
{
	this->position = position;
	this->velocity = velocity;
	this->angle = angle;

	// If landed, place the ship right above the planet.
	// Escorts should take off a bit behind their flagships.
	if(landingPlanet)
	{
		landingPlanet = nullptr;
		zoom = parent.lock() ? (-.2 + -.8 * Random::Real()) : 0.;
	}
	else
		zoom = 1.;
	// Make sure various special status values are reset.
	heat = IdleHeat();
	ionization = 0.;
	scrambling = 0.;
	disruption = 0.;
	slowness = 0.;
	discharge = 0.;
	corrosion = 0.;
	leakage = 0.;
	burning = 0.;
	shieldDelay = 0;
	hullDelay = 0;
	isInvisible = !HasSprite();
	jettisoned.clear();
	hyperspaceCount = 0;
	forget = 1;
	targetShip.reset();
	shipToAssist.reset();
	if(isDeparting)
		lingerSteps = 0;

	// The swizzle is only updated if this ship has a government or when it is departing
	// from a planet. Launching a carry from a carrier does not update its swizzle.
	if(government && isDeparting)
	{
		auto swizzle = customSwizzle >= 0 ? customSwizzle : government->GetSwizzle();
		SetSwizzle(swizzle);

		// Set swizzle for any carried ships too.
		for(const auto &bay : bays)
		{
			if(bay.ship)
				bay.ship->SetSwizzle(bay.ship->customSwizzle >= 0 ? bay.ship->customSwizzle : swizzle);
		}
	}
}



// Set the name of this particular ship.
void Ship::SetName(const string &name)
{
	this->name = name;
}



// Set which system this ship is in.
void Ship::SetSystem(const System *system)
{
	currentSystem = system;
	navigation.SetSystem(system);
}



void Ship::SetPlanet(const Planet *planet)
{
	zoom = !planet;
	landingPlanet = planet;
}



void Ship::SetGovernment(const Government *government)
{
	if(government)
		SetSwizzle(customSwizzle >= 0 ? customSwizzle : government->GetSwizzle());
	this->government = government;
}



void Ship::SetIsSpecial(bool special)
{
	isSpecial = special;
}



bool Ship::IsSpecial() const
{
	return isSpecial;
}



void Ship::SetIsYours(bool yours)
{
	isYours = yours;
}



bool Ship::IsYours() const
{
	return isYours;
}



void Ship::SetIsParked(bool parked)
{
	isParked = parked;
}



bool Ship::IsParked() const
{
	return isParked;
}



bool Ship::HasDeployOrder() const
{
	return shouldDeploy;
}



void Ship::SetDeployOrder(bool shouldDeploy)
{
	this->shouldDeploy = shouldDeploy;
}



const Personality &Ship::GetPersonality() const
{
	return personality;
}



void Ship::SetPersonality(const Personality &other)
{
	personality = other;
}



const Phrase *Ship::GetHailPhrase() const
{
	return hail;
}



void Ship::SetHailPhrase(const Phrase &phrase)
{
	hail = &phrase;
}



string Ship::GetHail(map<string, string> &&subs) const
{
	string hailStr = hail ? hail->Get() : government ? government->GetHail(isDisabled) : "";

	if(hailStr.empty())
		return hailStr;

	subs["<npc>"] = Name();
	return Format::Replace(hailStr, subs);
}



const ShipAICache &Ship::GetAICache() const
{
	return aiCache;
}



void Ship::UpdateCaches(bool massLessChange)
{
	if(massLessChange)
		aiCache.Calibrate(*this);
	else
	{
		aiCache.Recalibrate(*this);
		navigation.Recalibrate(*this);
	}
}



bool Ship::CanSendHail(const PlayerInfo &player, bool allowUntranslated) const
{
	const System *playerSystem = player.GetSystem();
	if(!playerSystem)
		return false;

	// Make sure this ship is in the same system as the player.
	if(GetSystem() != playerSystem)
		return false;

	// Player ships shouldn't send hails.
	const Government *gov = GetGovernment();
	if(!gov || IsYours())
		return false;

	// Make sure this ship is able to send a hail.
	if(IsDisabled() || !Crew() || Cloaking() >= 1. || GetPersonality().IsMute())
		return false;

	// Ships that don't share a language with the player shouldn't communicate when hailed directly.
	// Only random event hails should work, and only if the government explicitly has
	// untranslated hails. This is ensured by the allowUntranslated argument.
	if(!(allowUntranslated && gov->SendUntranslatedHails())
			&& !gov->Language().empty() && !player.Conditions().Get("language: " + gov->Language()))
		return false;

	return true;
}



// Set the commands for this ship to follow this timestep.
void Ship::SetCommands(const Command &command)
{
	commands = command;
}



void Ship::SetCommands(const FireCommand &firingCommand)
{
	firingCommands.UpdateWith(firingCommand);
}



const Command &Ship::Commands() const
{
	return commands;
}



const FireCommand &Ship::FiringCommands() const noexcept
{
	return firingCommands;
}



// Move this ship. A ship may create effects as it moves, in particular if
// it is in the process of blowing up. If this returns false, the ship
// should be deleted.
void Ship::Move(vector<Visual> &visuals, list<shared_ptr<Flotsam>> &flotsam)
{
	// Do nothing with ships that are being forgotten.
	if(StepFlags())
		return;

	// We're done if the ship was destroyed.
	const int destroyResult = StepDestroyed(visuals, flotsam);
	if(destroyResult > 0)
		return;

	const bool isBeingDestroyed = destroyResult;

	// Generate energy, heat, etc. if we're not being destroyed.
	if(!isBeingDestroyed)
		DoGeneration();

	DoPassiveEffects(visuals, flotsam);
	DoJettison(flotsam);
	DoCloakDecision();

	bool isUsingAfterburner = false;

	// Don't let the ship do anything else if it is being destroyed.
	if(!isBeingDestroyed)
	{
		// See if the ship is entering hyperspace.
		// If it is, nothing more needs to be done here.
		if(DoHyperspaceLogic(visuals))
			return;

		// Check if we're trying to land.
		// If we landed, we're done.
		if(DoLandingLogic())
			return;

		// Move the turrets.
		if(!isDisabled)
			armament.Aim(firingCommands);

		DoInitializeMovement();
		StepPilot();
		DoMovement(isUsingAfterburner);
		StepTargeting();
	}

	// Move the ship.
	position += velocity;

	// Show afterburner flares unless the ship is being destroyed.
	if(!isBeingDestroyed)
		DoEngineVisuals(visuals, isUsingAfterburner);
}



// Launch any ships that are ready to launch.
void Ship::Launch(list<shared_ptr<Ship>> &ships, vector<Visual> &visuals)
{
	// Allow carried ships to launch from a disabled ship, but not from a ship that
	// is landing, jumping, or cloaked. If already destroyed (e.g. self-destructing),
	// eject any ships still docked, possibly destroying them in the process.
	bool ejecting = IsDestroyed();
	if(!ejecting && (!commands.Has(Command::DEPLOY) || zoom != 1.f || hyperspaceCount || cloak))
		return;

	for(Bay &bay : bays)
		if(bay.ship
			&& ((bay.ship->Commands().Has(Command::DEPLOY) && !Random::Int(40 + 20 * !bay.ship->attributes.Get("automaton")))
			|| (ejecting && !Random::Int(6))))
		{
			// Resupply any ships launching of their own accord.
			if(!ejecting)
			{
				// Determine which of the fighter's weapons we can restock.
				auto restockable = bay.ship->GetArmament().RestockableAmmo();
				auto toRestock = map<const Outfit *, int>{};
				for(auto &&ammo : restockable)
				{
					int count = OutfitCount(ammo);
					if(count > 0)
						toRestock.emplace(ammo, count);
				}
				auto takenAmmo = TransferAmmo(toRestock, *this, *bay.ship);
				bool tookAmmo = !takenAmmo.empty();
				if(tookAmmo)
				{
					// Update the carried mass cache.
					for(auto &&item : takenAmmo)
						carriedMass += item.first->Mass() * item.second;
				}

				// This ship will refuel naturally based on the carrier's fuel
				// collection, but the carrier may have some reserves to spare.
				double maxFuel = bay.ship->attributes.Get("fuel capacity");
				if(maxFuel)
				{
					double spareFuel = fuel - navigation.JumpFuel();
					if(spareFuel > 0.)
						TransferFuel(spareFuel, bay.ship.get());
					// If still low or out-of-fuel, re-stock the carrier and don't
					// launch, except if some ammo was taken (since we can fight).
					if(!tookAmmo && bay.ship->fuel < .25 * maxFuel)
					{
						TransferFuel(bay.ship->fuel, this);
						continue;
					}
				}
			}
			// Those being ejected may be destroyed if they are already injured.
			else if(bay.ship->Health() < Random::Real())
				bay.ship->SelfDestruct();

			ships.push_back(bay.ship);
			double maxV = bay.ship->MaxVelocity() * (1 + bay.ship->IsDestroyed());
			Point exitPoint = position + angle.Rotate(bay.point);
			// When ejected, ships depart haphazardly.
			Angle launchAngle = ejecting ? Angle(exitPoint - position) : angle + bay.facing;
			Point v = velocity + (.3 * maxV) * launchAngle.Unit() + (.2 * maxV) * Angle::Random().Unit();
			bay.ship->Place(exitPoint, v, launchAngle, false);
			bay.ship->SetSystem(currentSystem);
			bay.ship->SetParent(shared_from_this());
			bay.ship->UnmarkForRemoval();
			// Update the cached sum of carried ship masses.
			carriedMass -= bay.ship->Mass();
			// Create the desired launch effects.
			for(const Effect *effect : bay.launchEffects)
				visuals.emplace_back(*effect, exitPoint, velocity, launchAngle);

			bay.ship.reset();
		}
}



// Check if this ship is boarding another ship.
shared_ptr<Ship> Ship::Board(bool autoPlunder, bool nonDocking)
{
	if(!hasBoarded)
		return shared_ptr<Ship>();
	hasBoarded = false;

	shared_ptr<Ship> victim = GetTargetShip();
	if(CannotAct() || !victim || victim->IsDestroyed() || victim->GetSystem() != GetSystem())
		return shared_ptr<Ship>();

	// For a fighter or drone, "board" means "return to ship." Except when the ship is
	// explicitly of the nonDocking type.
	if(CanBeCarried() && !nonDocking)
	{
		SetTargetShip(shared_ptr<Ship>());
		if(!victim->IsDisabled() && victim->GetGovernment() == government)
			victim->Carry(shared_from_this());
		return shared_ptr<Ship>();
	}

	// Board a friendly ship, to repair or refuel it.
	if(!government->IsEnemy(victim->GetGovernment()))
	{
		SetShipToAssist(shared_ptr<Ship>());
		SetTargetShip(shared_ptr<Ship>());
		bool helped = victim->isDisabled;
		victim->hull = min(max(victim->hull, victim->MinimumHull() * 1.5), victim->attributes.Get("hull"));
		victim->isDisabled = false;
		// Transfer some fuel if needed.
		if(victim->NeedsFuel() && CanRefuel(*victim))
		{
			helped = true;
			TransferFuel(victim->JumpFuelMissing(), victim.get());
		}
		if(helped)
		{
			pilotError = 120;
			victim->pilotError = 120;
		}
		return victim;
	}
	if(!victim->IsDisabled())
		return shared_ptr<Ship>();

	// If the boarding ship is the player, they will choose what to plunder.
	// Always take fuel if you can.
	victim->TransferFuel(victim->fuel, this);
	if(autoPlunder)
	{
		// Take any commodities that fit.
		victim->cargo.TransferAll(cargo, false);

		// Pause for two seconds before moving on.
		pilotError = 120;
	}

	// Stop targeting this ship (so you will not board it again right away).
	if(!autoPlunder || personality.Disables())
		SetTargetShip(shared_ptr<Ship>());
	return victim;
}



// Scan the target, if able and commanded to. Return a ShipEvent bitmask
// giving the types of scan that succeeded.
int Ship::Scan(const PlayerInfo &player)
{
	if(!commands.Has(Command::SCAN) || CannotAct())
		return 0;

	shared_ptr<const Ship> target = GetTargetShip();
	if(!(target && target->IsTargetable()))
		return 0;

	// The range of a scanner is proportional to the square root of its power.
	// Because of Pythagoras, if we use square-distance, we can skip this square root.
	double cargoDistanceSquared = attributes.Get("cargo scan power");
	double outfitDistanceSquared = attributes.Get("outfit scan power");

	// Bail out if this ship has no scanners.
	if(!cargoDistanceSquared && !outfitDistanceSquared)
		return 0;

	double cargoSpeed = attributes.Get("cargo scan efficiency");
	if(!cargoSpeed)
		cargoSpeed = cargoDistanceSquared;

	double outfitSpeed = attributes.Get("outfit scan efficiency");
	if(!outfitSpeed)
		outfitSpeed = outfitDistanceSquared;

	// Check how close this ship is to the target it is trying to scan.
	// To normalize 1 "scan power" to reach 100 pixels, divide this square distance by 100^2, or multiply by 0.0001.
	// Because this uses distance squared, to reach 200 pixels away you need 4 "scan power".
	double distanceSquared = target->position.DistanceSquared(position) * .0001;

	// Check the target's outfit and cargo space. A larger ship takes longer to scan.
	// Normalized around 200 tons of cargo/outfit space.
	// A ship with less than 10 tons of outfit space or cargo space takes as long to
	// scan as one with 10 tons. This avoids small sizes being scanned instantly, or
	// causing a divide by zero error at sizes of 0.
	// If instantly scanning very small ships is desirable, this can be removed.
	double outfits = max(10., target->baseAttributes.Get("outfit space")) * .005;
	double cargo = max(10., target->attributes.Get("cargo space")) * .005;

	// Check if either scanner has finished scanning.
	bool startedScanning = false;
	bool activeScanning = false;
	int result = 0;
	auto doScan = [&distanceSquared, &startedScanning, &activeScanning, &result]
			(double &elapsed, const double speed, const double scannerRange,
					const double depth, const int event)
	-> void
	{
		if(elapsed < SCAN_TIME && distanceSquared < scannerRange)
		{
			startedScanning |= !elapsed;
			activeScanning = true;

			// Division is more expensive to calculate than multiplication,
			// so rearrange the formula to minimize divisions.

			// "(scannerRange - 0.5 * distance) / scannerRange"
			// This line hits 1 at distace = 0, and 0.5 at distance = scannerRange.
			// There is also a hard cap on scanning range.

			// "speed / (sqrt(speed) + distance)"
			// This gives a modest speed boost at no distance, and
			// the boost tapers off to 0 at arbitrarily large distances.

			// "1 / depth"
			// This makes scan time proportional to cargo or outfit space.

			elapsed += ((scannerRange - .5 * distanceSquared) * speed)
				/ (scannerRange * (sqrt(speed) + distanceSquared) * depth);

			if(elapsed >= SCAN_TIME)
				result |= event;
		}
	};
	doScan(cargoScan, cargoSpeed, cargoDistanceSquared, cargo, ShipEvent::SCAN_CARGO);
	doScan(outfitScan, outfitSpeed, outfitDistanceSquared, outfits, ShipEvent::SCAN_OUTFITS);

	// Play the scanning sound if the actor or the target is the player's ship.
	if(isYours || (target->isYours && activeScanning))
		Audio::Play(Audio::Get("scan"), Position());

	bool isImportant = false;
	if(target->isYours)
		isImportant = target.get() == player.Flagship() || government->FinesContents(target.get());

	if(startedScanning && isYours)
	{
		if(!target->Name().empty())
			Messages::Add("Attempting to scan the " + target->Noun() + " \"" + target->Name() + "\"."
				, Messages::Importance::Low);
		else
			Messages::Add("Attempting to scan the selected " + target->Noun() + "."
				, Messages::Importance::Low);

		if(target->GetGovernment()->IsProvokedOnScan() && target->CanSendHail(player))
		{
			// If this ship has no name, show its model name instead.
			string tag;
			const string &gov = target->GetGovernment()->GetName();
			if(!target->Name().empty())
				tag = gov + " " + target->Noun() + " \"" + target->Name() + "\": ";
			else
				tag = target->ModelName() + " (" + gov + "): ";
			Messages::Add(tag + "Please refrain from scanning us or we will be forced to take action.",
				Messages::Importance::Highest);
		}
	}
	else if(startedScanning && target->isYours && isImportant)
		Messages::Add("The " + government->GetName() + " " + Noun() + " \""
				+ Name() + "\" is attempting to scan your ship \"" + target->Name() + "\".",
				Messages::Importance::Low);

	if(target->isYours && !isYours && isImportant)
	{
		if(result & ShipEvent::SCAN_CARGO)
			Messages::Add("The " + government->GetName() + " " + Noun() + " \""
					+ Name() + "\" completed its cargo scan of your ship \"" + target->Name() + "\".",
					Messages::Importance::High);
		if(result & ShipEvent::SCAN_OUTFITS)
			Messages::Add("The " + government->GetName() + " " + Noun() + " \""
					+ Name() + "\" completed its outfit scan of your ship \"" + target->Name()
					+ (target->Attributes().Get("inscrutable") > 0. ? "\" with no useful results." : "\"."),
					Messages::Importance::High);
	}

	// Some governments are provoked when a scan is completed on one of their ships.
	const Government *gov = target->GetGovernment();
	if(result && gov && gov->IsProvokedOnScan() && !gov->IsEnemy(government)
			&& (target->Shields() < .9 || target->Hull() < .9 || !target->GetPersonality().IsForbearing())
			&& !target->GetPersonality().IsPacifist())
		result |= ShipEvent::PROVOKE;

	return result;
}



// Find out what fraction of the scan is complete.
double Ship::CargoScanFraction() const
{
	return cargoScan / SCAN_TIME;
}



double Ship::OutfitScanFraction() const
{
	return outfitScan / SCAN_TIME;
}



// Fire any weapons that are ready to fire. If an anti-missile is ready,
// instead of firing here this function returns true and it can be fired if
// collision detection finds a missile in range.
bool Ship::Fire(vector<Projectile> &projectiles, vector<Visual> &visuals)
{
	isInSystem = true;
	forget = 0;

	// A ship that is about to die creates a special single-turn "projectile"
	// representing its death explosion.
	if(IsDestroyed() && explosionCount == explosionTotal && explosionWeapon)
		projectiles.emplace_back(position, explosionWeapon);

	if(CannotAct())
		return false;

	antiMissileRange = 0.;

	double jamChance = CalculateJamChance(Energy(), scrambling);

	const vector<Hardpoint> &hardpoints = armament.Get();
	for(unsigned i = 0; i < hardpoints.size(); ++i)
	{
		const Weapon *weapon = hardpoints[i].GetOutfit();
		if(weapon && CanFire(weapon))
		{
			if(weapon->AntiMissile())
				antiMissileRange = max(antiMissileRange, weapon->Velocity() + weaponRadius);
			else if(firingCommands.HasFire(i))
				armament.Fire(i, *this, projectiles, visuals, Random::Real() < jamChance);
		}
	}

	armament.Step(*this);

	return antiMissileRange;
}



// Fire an anti-missile.
bool Ship::FireAntiMissile(const Projectile &projectile, vector<Visual> &visuals)
{
	if(projectile.Position().Distance(position) > antiMissileRange)
		return false;
	if(CannotAct())
		return false;

	double jamChance = CalculateJamChance(Energy(), scrambling);

	const vector<Hardpoint> &hardpoints = armament.Get();
	for(unsigned i = 0; i < hardpoints.size(); ++i)
	{
		const Weapon *weapon = hardpoints[i].GetOutfit();
		if(weapon && CanFire(weapon))
			if(armament.FireAntiMissile(i, *this, projectile, visuals, Random::Real() < jamChance))
				return true;
	}

	return false;
}



const System *Ship::GetSystem() const
{
	return currentSystem;
}



const System *Ship::GetActualSystem() const
{
	auto p = GetParent();
	return currentSystem ? currentSystem : (p ? p->GetSystem() : nullptr);
}



// If the ship is landed, get the planet it has landed on.
const Planet *Ship::GetPlanet() const
{
	return zoom ? nullptr : landingPlanet;
}



bool Ship::IsCapturable() const
{
	return isCapturable;
}



bool Ship::IsTargetable() const
{
	return (zoom == 1.f && !explosionRate && !forget && !isInvisible && cloak < 1. && hull >= 0. && hyperspaceCount < 70);
}



bool Ship::IsOverheated() const
{
	return isOverheated;
}



bool Ship::IsDisabled() const
{
	if(!isDisabled)
		return false;

	double minimumHull = MinimumHull();
	bool needsCrew = RequiredCrew() != 0;
	return (hull < minimumHull || (!crew && needsCrew));
}



bool Ship::IsBoarding() const
{
	return isBoarding;
}



bool Ship::IsLanding() const
{
	return landingPlanet;
}



bool Ship::IsFleeing() const
{
	return isFleeing;
}



// Check if this ship is currently able to begin landing on its target.
bool Ship::CanLand() const
{
	if(!GetTargetStellar() || !GetTargetStellar()->GetPlanet() || isDisabled || IsDestroyed())
		return false;

	if(!GetTargetStellar()->GetPlanet()->CanLand(*this))
		return false;

	Point distance = GetTargetStellar()->Position() - position;
	double speed = velocity.Length();

	return (speed < 1. && distance.Length() < GetTargetStellar()->Radius());
}



bool Ship::CannotAct() const
{
	return (zoom != 1.f || isDisabled || hyperspaceCount || pilotError || cloak);
}



double Ship::Cloaking() const
{
	return isInvisible ? 1. : cloak;
}



bool Ship::IsEnteringHyperspace() const
{
	return hyperspaceSystem;
}



bool Ship::IsHyperspacing() const
{
	return hyperspaceCount != 0;
}



// Check if this ship is hyperspacing, specifically via a jump drive.
bool Ship::IsUsingJumpDrive() const
{
	return (hyperspaceSystem || hyperspaceCount) && isUsingJumpDrive;
}



// Check if this ship is currently able to enter hyperspace to its target.
bool Ship::IsReadyToJump(bool waitingIsReady) const
{
	// Ships can't jump while waiting for someone else, carried, or if already jumping.
	if(IsDisabled() || (!waitingIsReady && commands.Has(Command::WAIT))
			|| hyperspaceCount || !targetSystem || !currentSystem)
		return false;

	// Check if the target system is valid and there is enough fuel to jump.
	pair<JumpType, double> jumpUsed = navigation.GetCheapestJumpType(targetSystem);
	double fuelCost = jumpUsed.second;
	if(!fuelCost || fuel < fuelCost)
		return false;

	Point direction = targetSystem->Position() - currentSystem->Position();
	bool isJump = (jumpUsed.first == JumpType::JUMP_DRIVE);
	double scramThreshold = attributes.Get("scram drive");

	// If the system has a departure distance the ship is only allowed to leave the system
	// if it is beyond this distance.
	double departure = isJump ?
		currentSystem->JumpDepartureDistance() * currentSystem->JumpDepartureDistance()
		: currentSystem->HyperDepartureDistance() * currentSystem->HyperDepartureDistance();
	if(position.LengthSquared() <= departure)
		return false;


	// The ship can only enter hyperspace if it is traveling slowly enough
	// and pointed in the right direction.
	if(!isJump && scramThreshold)
	{
		double deviation = fabs(direction.Unit().Cross(velocity));
		if(deviation > scramThreshold)
			return false;
	}
	else if(velocity.Length() > attributes.Get("jump speed"))
		return false;

	if(!isJump)
	{
		// Figure out if we're within one turn step of facing this system.
		bool left = direction.Cross(angle.Unit()) < 0.;
		Angle turned = angle + TurnRate() * (left - !left);
		bool stillLeft = direction.Cross(turned.Unit()) < 0.;

		if(left == stillLeft)
			return false;
	}

	return true;
}



// Get this ship's custom swizzle.
int Ship::CustomSwizzle() const
{
	return customSwizzle;
}


// Check if the ship is thrusting. If so, the engine sound should be played.
bool Ship::IsThrusting() const
{
	return isThrusting;
}



bool Ship::IsReversing() const
{
	return isReversing;
}



bool Ship::IsSteering() const
{
	return isSteering;
}



double Ship::SteeringDirection() const
{
	return steeringDirection;
}



// Get the points from which engine flares should be drawn.
const vector<Ship::EnginePoint> &Ship::EnginePoints() const
{
	return enginePoints;
}



const vector<Ship::EnginePoint> &Ship::ReverseEnginePoints() const
{
	return reverseEnginePoints;
}



const vector<Ship::EnginePoint> &Ship::SteeringEnginePoints() const
{
	return steeringEnginePoints;
}



// Reduce a ship's hull to low enough to disable it. This is so a ship can be
// created as a derelict.
void Ship::Disable()
{
	shields = 0.;
	hull = min(hull, .5 * MinimumHull());
	isDisabled = true;
}



// Mark a ship as destroyed.
void Ship::Destroy()
{
	hull = -1.;
}



// Trigger the death of this ship.
void Ship::SelfDestruct()
{
	Destroy();
	explosionRate = 1024;
}



void Ship::Restore()
{
	hull = 0.;
	explosionCount = 0;
	explosionRate = 0;
	UnmarkForRemoval();
	Recharge(true);
}



bool Ship::IsDamaged() const
{
	// Account for ships with no shields when determining if they're damaged.
	return (attributes.Get("shields") != 0 && Shields() != 1.) || Hull() != 1.;
}



// Check if this ship has been destroyed.
bool Ship::IsDestroyed() const
{
	return (hull < 0.);
}



// Recharge and repair this ship (e.g. because it has landed).
void Ship::Recharge(bool atSpaceport)
{
	if(IsDestroyed())
		return;

	if(atSpaceport)
		crew = min<int>(max(crew, RequiredCrew()), attributes.Get("bunks"));
	pilotError = 0;
	pilotOkay = 0;

	if(atSpaceport || attributes.Get("shield generation"))
		shields = attributes.Get("shields");
	if(atSpaceport || attributes.Get("hull repair rate"))
		hull = attributes.Get("hull");
	if(atSpaceport || attributes.Get("energy generation"))
		energy = attributes.Get("energy capacity");
	if(atSpaceport || attributes.Get("fuel generation"))
		fuel = attributes.Get("fuel capacity");

	heat = IdleHeat();
	ionization = 0.;
	scrambling = 0.;
	disruption = 0.;
	slowness = 0.;
	discharge = 0.;
	corrosion = 0.;
	leakage = 0.;
	burning = 0.;
	shieldDelay = 0;
	hullDelay = 0;
}



bool Ship::CanRefuel(const Ship &other) const
{
	return (fuel - navigation.JumpFuel(targetSystem) >= other.JumpFuelMissing());
}



double Ship::TransferFuel(double amount, Ship *to)
{
	amount = max(fuel - attributes.Get("fuel capacity"), amount);
	if(to)
	{
		amount = min(to->attributes.Get("fuel capacity") - to->fuel, amount);
		to->fuel += amount;
	}
	fuel -= amount;
	return amount;
}



// Convert this ship from one government to another, as a result of boarding
// actions (if the player is capturing) or player death (poor decision-making).
// Returns the number of crew transferred from the capturer.
int Ship::WasCaptured(const shared_ptr<Ship> &capturer)
{
	// Repair up to the point where this ship is just barely not disabled.
	hull = min(max(hull, MinimumHull() * 1.5), attributes.Get("hull"));
	isDisabled = false;

	// Set the new government.
	government = capturer->GetGovernment();

	// Transfer some crew over. Only transfer the bare minimum unless even that
	// is not possible, in which case, share evenly.
	int totalRequired = capturer->RequiredCrew() + RequiredCrew();
	int transfer = RequiredCrew() - crew;
	if(transfer > 0)
	{
		if(totalRequired > capturer->Crew() + crew)
			transfer = max(crew ? 0 : 1, (capturer->Crew() * transfer) / totalRequired);
		capturer->AddCrew(-transfer);
		AddCrew(transfer);
	}

	// Clear this ship's previous targets.
	ClearTargetsAndOrders();
	// Set the capturer as this ship's parent.
	SetParent(capturer);

	// This ship behaves like its new parent does.
	isSpecial = capturer->isSpecial;
	isYours = capturer->isYours;
	personality = capturer->personality;

	// Fighters should flee a disabled ship, but if the player manages to capture
	// the ship before they flee, the fighters are captured, too.
	for(const Bay &bay : bays)
		if(bay.ship)
			bay.ship->WasCaptured(capturer);
	// If a flagship is captured, its escorts become independent.
	for(const auto &it : escorts)
	{
		shared_ptr<Ship> escort = it.lock();
		if(escort)
			escort->parent.reset();
	}
	// This ship should not care about its now-unallied escorts.
	escorts.clear();

	return transfer;
}



// Clear all orders and targets this ship has (after capture or transfer of control).
void Ship::ClearTargetsAndOrders()
{
	commands.Clear();
	firingCommands.Clear();
	SetTargetShip(shared_ptr<Ship>());
	SetTargetStellar(nullptr);
	SetTargetSystem(nullptr);
	shipToAssist.reset();
	targetAsteroid.reset();
	targetFlotsam.reset();
	hyperspaceSystem = nullptr;
	landingPlanet = nullptr;
}



// Get characteristics of this ship, as a fraction between 0 and 1.
double Ship::Shields() const
{
	double maximum = attributes.Get("shields");
	return maximum ? min(1., shields / maximum) : 0.;
}



double Ship::Hull() const
{
	double maximum = attributes.Get("hull");
	return maximum ? min(1., hull / maximum) : 1.;
}



double Ship::Fuel() const
{
	double maximum = attributes.Get("fuel capacity");
	return maximum ? min(1., fuel / maximum) : 0.;
}



double Ship::Energy() const
{
	double maximum = attributes.Get("energy capacity");
	return maximum ? min(1., energy / maximum) : (hull > 0.) ? 1. : 0.;
}



// Allow returning a heat value greater than 1 (i.e. conveying how overheated
// this ship has become).
double Ship::Heat() const
{
	double maximum = MaximumHeat();
	return maximum ? heat / maximum : 1.;
}



// Get the ship's "health," where <=0 is disabled and 1 means full health.
double Ship::Health() const
{
	double minimumHull = MinimumHull();
	double hullDivisor = attributes.Get("hull") - minimumHull;
	double divisor = attributes.Get("shields") + hullDivisor;
	// This should not happen, but just in case.
	if(divisor <= 0. || hullDivisor <= 0.)
		return 0.;

	double spareHull = hull - minimumHull;
	// Consider hull-only and pooled health, compensating for any reductions by disruption damage.
	return min(spareHull / hullDivisor, (spareHull + shields / (1. + disruption * .01)) / divisor);
}



// Get the hull fraction at which this ship is disabled.
double Ship::DisabledHull() const
{
	double hull = attributes.Get("hull");
	double minimumHull = MinimumHull();

	return (hull > 0. ? minimumHull / hull : 0.);
}



// Get the actual shield level of the ship.
double Ship::ShieldLevel() const
{
	return shields;
}



// Get how disrupted this ship's shields are.
double Ship::DisruptionLevel() const
{
	return disruption;
}



// Get the (absolute) amount of hull that needs to be damaged until the
// ship becomes disabled. Returns 0 if the ships hull is already below the
// disabled threshold.
double Ship::HullUntilDisabled() const
{
	// Ships become disabled when they surpass their minimum hull threshold,
	// not when they are directly on it, so account for this by adding a small amount
	// of hull above the current hull level.
	return max(0., hull + 0.25 - MinimumHull());
}



const ShipJumpNavigation &Ship::JumpNavigation() const
{
	return navigation;
}



int Ship::JumpsRemaining(bool followParent) const
{
	// Make sure this ship has some sort of hyperdrive, and if so return how
	// many jumps it can make.
	double jumpFuel = 0.;
	if(!targetSystem && followParent)
	{
		// If this ship has no destination, the parent's substitutes for it,
		// but only if the location is reachable.
		auto p = GetParent();
		if(p)
			jumpFuel = navigation.JumpFuel(p->GetTargetSystem());
	}
	if(!jumpFuel)
		jumpFuel = navigation.JumpFuel(targetSystem);
	return jumpFuel ? fuel / jumpFuel : 0.;
}



bool Ship::NeedsFuel(bool followParent) const
{
	double jumpFuel = 0.;
	if(!targetSystem && followParent)
	{
		// If this ship has no destination, the parent's substitutes for it,
		// but only if the location is reachable.
		auto p = GetParent();
		if(p)
			jumpFuel = navigation.JumpFuel(p->GetTargetSystem());
	}
	if(!jumpFuel)
		jumpFuel = navigation.JumpFuel(targetSystem);
	return (fuel < jumpFuel) && (attributes.Get("fuel capacity") >= jumpFuel);
}



double Ship::JumpFuelMissing() const
{
	// Used for smart refueling: transfer only as much as really needed
	// includes checking if fuel cap is high enough at all
	double jumpFuel = navigation.JumpFuel(targetSystem);
	if(!jumpFuel || fuel > jumpFuel || jumpFuel > attributes.Get("fuel capacity"))
		return 0.;

	return jumpFuel - fuel;
}



// Get the heat level at idle.
double Ship::IdleHeat() const
{
	// This ship's cooling ability:
	double coolingEfficiency = CoolingEfficiency();
	double cooling = coolingEfficiency * attributes.Get("cooling");
	double activeCooling = coolingEfficiency * attributes.Get("active cooling");

	// Idle heat is the heat level where:
	// heat = heat * diss + heatGen - cool - activeCool * heat / (100 * mass)
	// heat = heat * (diss - activeCool / (100 * mass)) + (heatGen - cool)
	// heat * (1 - diss + activeCool / (100 * mass)) = (heatGen - cool)
	double production = max(0., attributes.Get("heat generation") - cooling);
	double dissipation = HeatDissipation() + activeCooling / MaximumHeat();
	if(!dissipation) return production ? numeric_limits<double>::max() : 0;
	return production / dissipation;
}



// Get the heat dissipation, in heat units per heat unit per frame.
double Ship::HeatDissipation() const
{
	return .001 * attributes.Get("heat dissipation");
}



// Get the maximum heat level, in heat units (not temperature).
double Ship::MaximumHeat() const
{
	return MAXIMUM_TEMPERATURE * (cargo.Used() + attributes.Mass() + attributes.Get("heat capacity"));
}



// Calculate the multiplier for cooling efficiency.
double Ship::CoolingEfficiency() const
{
	// This is an S-curve where the efficiency is 100% if you have no outfits
	// that create "cooling inefficiency", and as that value increases the
	// efficiency stays high for a while, then drops off, then approaches 0.
	double x = attributes.Get("cooling inefficiency");
	return 2. + 2. / (1. + exp(x / -2.)) - 4. / (1. + exp(x / -4.));
}



int Ship::Crew() const
{
	return crew;
}



// Calculate drag, accounting for drag reduction.
double Ship::Drag() const
{
	return attributes.Get("drag") / (1. + attributes.Get("drag reduction"));
}



int Ship::RequiredCrew() const
{
	if(attributes.Get("automaton"))
		return 0;

	// Drones do not need crew, but all other ships need at least one.
	return max<int>(1, attributes.Get("required crew"));
}



int Ship::CrewValue() const
{
	return max(Crew(), RequiredCrew()) + attributes.Get("crew equivalent");
}



void Ship::AddCrew(int count)
{
	crew = min<int>(crew + count, attributes.Get("bunks"));
}



// Check if this is a ship that can be used as a flagship.
bool Ship::CanBeFlagship() const
{
	return RequiredCrew() && Crew() && !IsDisabled();
}



double Ship::Mass() const
{
	return carriedMass + cargo.Used() + attributes.Mass();
}



// Account for inertia reduction, which affects movement but has no effect on the ship's heat capacity.
double Ship::InertialMass() const
{
	return Mass() / (1. + attributes.Get("inertia reduction"));
}



double Ship::TurnRate() const
{
	return attributes.Get("turn") / InertialMass();
}



double Ship::Acceleration() const
{
	double thrust = attributes.Get("thrust");
	return (thrust ? thrust : attributes.Get("afterburner thrust")) / InertialMass();
}



double Ship::MaxVelocity() const
{
	// v * drag / mass == thrust / mass
	// v * drag == thrust
	// v = thrust / drag
	double thrust = attributes.Get("thrust");
	return (thrust ? thrust : attributes.Get("afterburner thrust")) / Drag();
}



double Ship::ReverseAcceleration() const
{
	return attributes.Get("reverse thrust");
}



double Ship::MaxReverseVelocity() const
{
	return attributes.Get("reverse thrust") / Drag();
}



// This ship just got hit by a weapon. Take damage according to the
// DamageDealt from that weapon. The return value is a ShipEvent type,
// which may be a combination of PROVOKED, DISABLED, and DESTROYED.
// Create any target effects as sparks.
int Ship::TakeDamage(vector<Visual> &visuals, const DamageDealt &damage, const Government *sourceGovernment)
{
	bool wasDisabled = IsDisabled();
	bool wasDestroyed = IsDestroyed();

	shields -= damage.Shield();
	if(damage.Shield() && !isDisabled)
	{
		int disabledDelay = attributes.Get("depleted shield delay");
		shieldDelay = max<int>(shieldDelay, (shields <= 0. && disabledDelay)
			? disabledDelay : attributes.Get("shield delay"));
	}
	hull -= damage.Hull();
	if(damage.Hull() && !isDisabled)
		hullDelay = max(hullDelay, static_cast<int>(attributes.Get("repair delay")));

	energy -= damage.Energy();
	heat += damage.Heat();
	fuel -= damage.Fuel();

	discharge += damage.Discharge();
	corrosion += damage.Corrosion();
	ionization += damage.Ion();
	scrambling += damage.Scrambling();
	burning += damage.Burn();
	leakage += damage.Leak();

	disruption += damage.Disruption();
	slowness += damage.Slowing();

	if(damage.HitForce())
		ApplyForce(damage.HitForce(), damage.GetWeapon().IsGravitational());

	// Prevent various stats from reaching unallowable values.
	hull = min(hull, attributes.Get("hull"));
	shields = min(shields, attributes.Get("shields"));
	// Weapons are allowed to overcharge a ship's energy or fuel, but code in Ship::DoGeneration()
	// will clamp it to a maximum value at the beginning of the next frame.
	energy = max(0., energy);
	fuel = max(0., fuel);
	heat = max(0., heat);

	// Recalculate the disabled ship check.
	isDisabled = true;
	isDisabled = IsDisabled();

	// Report what happened to this ship from this weapon.
	int type = 0;
	if(!wasDisabled && isDisabled)
	{
		type |= ShipEvent::DISABLE;
		hullDelay = max(hullDelay, static_cast<int>(attributes.Get("disabled repair delay")));
	}
	if(!wasDestroyed && IsDestroyed())
		type |= ShipEvent::DESTROY;

	// Inflicted heat damage may also disable a ship, but does not trigger a "DISABLE" event.
	if(heat > MaximumHeat())
	{
		isOverheated = true;
		isDisabled = true;
	}
	else if(heat < .9 * MaximumHeat())
		isOverheated = false;

	// If this ship did not consider itself an enemy of the ship that hit it,
	// it is now "provoked" against that government.
	if(sourceGovernment && !sourceGovernment->IsEnemy(government)
			&& !personality.IsPacifist() && (!personality.IsForbearing()
				|| ((damage.Shield() || damage.Discharge()) && Shields() < .9)
				|| ((damage.Hull() || damage.Corrosion()) && Hull() < .9)
				|| ((damage.Heat() || damage.Burn()) && isOverheated)
				|| ((damage.Energy() || damage.Ion()) && Energy() < 0.5)
				|| ((damage.Fuel() || damage.Leak()) && fuel < navigation.JumpFuel() * 2.)
				|| (damage.Scrambling() && CalculateJamChance(Energy(), scrambling) > 0.1)
				|| (damage.Slowing() && slowness > 10.)
				|| (damage.Disruption() && disruption > 100.)))
		type |= ShipEvent::PROVOKE;

	// Create target effect visuals, if there are any.
	for(const auto &effect : damage.GetWeapon().TargetEffects())
		CreateSparks(visuals, effect.first, effect.second * damage.Scaling());

	return type;
}



// Apply a force to this ship, accelerating it. This might be from a weapon
// impact, or from firing a weapon, for example.
void Ship::ApplyForce(const Point &force, bool gravitational)
{
	if(gravitational)
	{
		// Treat all ships as if they have a mass of 400. This prevents
		// gravitational hit force values from needing to be extremely
		// small in order to have a reasonable effect.
		acceleration += force / 400.;
		return;
	}

	double currentMass = InertialMass();
	if(!currentMass)
		return;

	acceleration += force / currentMass;
}



bool Ship::HasBays() const
{
	return !bays.empty();
}



// Check how many bays are not occupied at present. This does not check whether
// one of your escorts plans to use that bay.
int Ship::BaysFree(const string &category) const
{
	int count = 0;
	for(const Bay &bay : bays)
		count += (bay.category == category) && !bay.ship;
	return count;
}



// Check how many bays this ship has of a given category.
int Ship::BaysTotal(const string &category) const
{
	int count = 0;
	for(const Bay &bay : bays)
		count += (bay.category == category);
	return count;
}



// Check if this ship has a bay free for the given ship, and the bay is
// not reserved for one of its existing escorts.
bool Ship::CanCarry(const Ship &ship) const
{
	if(!HasBays() || !ship.CanBeCarried() || (IsYours() && !ship.IsYours()))
		return false;
	// Check only for the category that we are interested in.
	const string &category = ship.attributes.Category();

	int free = BaysTotal(category);
	if(!free)
		return false;

	for(const auto &it : escorts)
	{
		auto escort = it.lock();
		if(!escort)
			continue;
		if(escort == ship.shared_from_this())
			break;
		if(escort->attributes.Category() == category && !escort->IsDestroyed() &&
				(!IsYours() || (IsYours() && escort->IsYours())))
			--free;
		if(!free)
			break;
	}
	return (free > 0);
}



bool Ship::CanBeCarried() const
{
	return canBeCarried;
}



bool Ship::Carry(const shared_ptr<Ship> &ship)
{
	if(!ship || !ship->CanBeCarried() || ship->IsDisabled())
		return false;

	// Check only for the category that we are interested in.
	const string &category = ship->attributes.Category();

	// NPC ships should always transfer cargo. Player ships should only
	// transfer cargo if they set the AI preference.
	const bool shouldTransferCargo = !IsYours() || Preferences::Has("Fighters transfer cargo");

	for(Bay &bay : bays)
		if((bay.category == category) && !bay.ship)
		{
			bay.ship = ship;
			ship->SetSystem(nullptr);
			ship->SetPlanet(nullptr);
			ship->SetTargetSystem(nullptr);
			ship->SetTargetStellar(nullptr);
			ship->SetParent(shared_from_this());
			ship->isThrusting = false;
			ship->isReversing = false;
			ship->isSteering = false;
			ship->commands.Clear();

			// If this fighter collected anything in space, try to store it.
			if(shouldTransferCargo && cargo.Free() && !ship->Cargo().IsEmpty())
				ship->Cargo().TransferAll(cargo);

			// Return unused fuel and ammunition to the carrier, so they may
			// be used by the carrier or other fighters.
			ship->TransferFuel(ship->fuel, this);

			// Determine the ammunition the fighter can supply.
			auto restockable = ship->GetArmament().RestockableAmmo();
			auto toRestock = map<const Outfit *, int>{};
			for(auto &&ammo : restockable)
			{
				int count = ship->OutfitCount(ammo);
				if(count > 0)
					toRestock.emplace(ammo, count);
			}
			TransferAmmo(toRestock, *ship, *this);

			// Update the cached mass of the mothership.
			carriedMass += ship->Mass();
			return true;
		}
	return false;
}



void Ship::UnloadBays()
{
	for(Bay &bay : bays)
		if(bay.ship)
		{
			carriedMass -= bay.ship->Mass();
			bay.ship->SetSystem(currentSystem);
			bay.ship->SetPlanet(landingPlanet);
			bay.ship->UnmarkForRemoval();
			bay.ship.reset();
		}
}



const vector<Ship::Bay> &Ship::Bays() const
{
	return bays;
}



// Adjust the positions and velocities of any visible carried fighters or
// drones. If any are visible, return true.
bool Ship::PositionFighters() const
{
	bool hasVisible = false;
	for(const Bay &bay : bays)
		if(bay.ship && bay.side)
		{
			hasVisible = true;
			bay.ship->position = angle.Rotate(bay.point) * Zoom() + position;
			bay.ship->velocity = velocity;
			bay.ship->angle = angle + bay.facing;
			bay.ship->zoom = zoom;
		}
	return hasVisible;
}



CargoHold &Ship::Cargo()
{
	return cargo;
}



const CargoHold &Ship::Cargo() const
{
	return cargo;
}



// Display box effects from jettisoning this much cargo.
void Ship::Jettison(const string &commodity, int tons, bool wasAppeasing)
{
	cargo.Remove(commodity, tons);
	// Removing cargo will have changed the ship's mass, so the
	// jump navigation info may be out of date. Only do this for
	// player ships as to display correct information on the map.
	// Non-player ships will recalibrate before they jump.
	if(isYours)
		navigation.Recalibrate(*this);

	// Jettisoned cargo must carry some of the ship's heat with it. Otherwise
	// jettisoning cargo would increase the ship's temperature.
	heat -= tons * MAXIMUM_TEMPERATURE * Heat();

	const Government *notForGov = wasAppeasing ? GetGovernment() : nullptr;

	for( ; tons > 0; tons -= Flotsam::TONS_PER_BOX)
		jettisoned.emplace_back(new Flotsam(commodity, (Flotsam::TONS_PER_BOX < tons)
			? Flotsam::TONS_PER_BOX : tons, notForGov));
}



void Ship::Jettison(const Outfit *outfit, int count, bool wasAppeasing)
{
	if(count < 0)
		return;

	cargo.Remove(outfit, count);
	// Removing cargo will have changed the ship's mass, so the
	// jump navigation info may be out of date. Only do this for
	// player ships as to display correct information on the map.
	// Non-player ships will recalibrate before they jump.
	if(isYours)
		navigation.Recalibrate(*this);

	// Jettisoned cargo must carry some of the ship's heat with it. Otherwise
	// jettisoning cargo would increase the ship's temperature.
	double mass = outfit->Mass();
	heat -= count * mass * MAXIMUM_TEMPERATURE * Heat();

	const Government *notForGov = wasAppeasing ? GetGovernment() : nullptr;

	const int perBox = (mass <= 0.) ? count : (mass > Flotsam::TONS_PER_BOX)
		? 1 : static_cast<int>(Flotsam::TONS_PER_BOX / mass);
	while(count > 0)
	{
		jettisoned.emplace_back(new Flotsam(outfit, (perBox < count)
			? perBox : count, notForGov));
		count -= perBox;
	}
}



const Outfit &Ship::Attributes() const
{
	return attributes;
}



const Outfit &Ship::BaseAttributes() const
{
	return baseAttributes;
}



// Get outfit information.
const map<const Outfit *, int> &Ship::Outfits() const
{
	return outfits;
}



int Ship::OutfitCount(const Outfit *outfit) const
{
	auto it = outfits.find(outfit);
	return (it == outfits.end()) ? 0 : it->second;
}



// Add or remove outfits. (To remove, pass a negative number.)
void Ship::AddOutfit(const Outfit *outfit, int count)
{
	if(outfit && count)
	{
		auto it = outfits.find(outfit);
		int before = outfits.count(outfit);
		if(it == outfits.end())
			outfits[outfit] = count;
		else
		{
			it->second += count;
			if(!it->second)
				outfits.erase(it);
		}
		int after = outfits.count(outfit);
		attributes.Add(*outfit, count);
		if(outfit->IsWeapon())
		{
			armament.Add(outfit, count);
			// Only the player's ships make use of attraction and deterrence.
			if(isYours)
				deterrence = CalculateDeterrence();
		}

		if(outfit->Get("cargo space"))
		{
			cargo.SetSize(attributes.Get("cargo space"));
			// Only the player's ships make use of attraction and deterrence.
			if(isYours)
				attraction = CalculateAttraction();
		}
		if(outfit->Get("hull"))
			hull += outfit->Get("hull") * count;
		// If the added or removed outfit is a hyperdrive or jump drive, recalculate this
		// ship's jump navigation. Hyperdrives and jump drives of the same type don't stack,
		// so only do this if the outfit is either completely new or has been completely removed.
		if((outfit->Get("hyperdrive") || outfit->Get("jump drive")) && (!before || !after))
			navigation.Calibrate(*this);
		// Navigation may still need to be recalibrated depending on the drives a ship has.
		// Only do this for player ships as to display correct information on the map.
		// Non-player ships will recalibrate before they jump.
		else if(isYours)
			navigation.Recalibrate(*this);
	}
}



// Get the list of weapons.
Armament &Ship::GetArmament()
{
	return armament;
}



const vector<Hardpoint> &Ship::Weapons() const
{
	return armament.Get();
}



// Check if we are able to fire the given weapon (i.e. there is enough
// energy, ammo, and fuel to fire it).
bool Ship::CanFire(const Weapon *weapon) const
{
	if(!weapon || !weapon->IsWeapon())
		return false;

	if(weapon->Ammo())
	{
		auto it = outfits.find(weapon->Ammo());
		if(it == outfits.end() || it->second < weapon->AmmoUsage())
			return false;
	}

	if(energy < weapon->FiringEnergy() + weapon->RelativeFiringEnergy() * attributes.Get("energy capacity"))
		return false;
	if(fuel < weapon->FiringFuel() + weapon->RelativeFiringFuel() * attributes.Get("fuel capacity"))
		return false;
	// We do check hull, but we don't check shields. Ships can survive with all shields depleted.
	// Ships should not disable themselves, so we check if we stay above minimumHull.
	if(hull - MinimumHull() < weapon->FiringHull() + weapon->RelativeFiringHull() * attributes.Get("hull"))
		return false;

	// If a weapon requires heat to fire, (rather than generating heat), we must
	// have enough heat to spare.
	if(heat < -(weapon->FiringHeat() + (!weapon->RelativeFiringHeat()
			? 0. : weapon->RelativeFiringHeat() * MaximumHeat())))
		return false;
	// Repeat this for various effects which shouldn't drop below 0.
	if(ionization < -weapon->FiringIon())
		return false;
	if(disruption < -weapon->FiringDisruption())
		return false;
	if(slowness < -weapon->FiringSlowing())
		return false;

	return true;
}



// Fire the given weapon (i.e. deduct whatever energy, ammo, hull, shields
// or fuel it uses and add whatever heat it generates. Assume that CanFire()
// is true.
void Ship::ExpendAmmo(const Weapon &weapon)
{
	// Compute this ship's initial capacities, in case the consumption of the ammunition outfit(s)
	// modifies them, so that relative costs are calculated based on the pre-firing state of the ship.
	const double relativeEnergyChange = weapon.RelativeFiringEnergy() * attributes.Get("energy capacity");
	const double relativeFuelChange = weapon.RelativeFiringFuel() * attributes.Get("fuel capacity");
	const double relativeHeatChange = !weapon.RelativeFiringHeat() ? 0. : weapon.RelativeFiringHeat() * MaximumHeat();
	const double relativeHullChange = weapon.RelativeFiringHull() * attributes.Get("hull");
	const double relativeShieldChange = weapon.RelativeFiringShields() * attributes.Get("shields");

	if(const Outfit *ammo = weapon.Ammo())
	{
		// Some amount of the ammunition mass to be removed from the ship carries thermal energy.
		// A realistic fraction applicable to all cases cannot be computed, so assume 50%.
		heat -= weapon.AmmoUsage() * .5 * ammo->Mass() * MAXIMUM_TEMPERATURE * Heat();
		AddOutfit(ammo, -weapon.AmmoUsage());
		// Only the player's ships make use of attraction and deterrence.
		if(isYours && !OutfitCount(ammo) && ammo->AmmoUsage())
		{
			// Recalculate the AI to account for the loss of this weapon.
			aiCache.Calibrate(*this);
			deterrence = CalculateDeterrence();
		}
	}

	energy -= weapon.FiringEnergy() + relativeEnergyChange;
	fuel -= weapon.FiringFuel() + relativeFuelChange;
	heat += weapon.FiringHeat() + relativeHeatChange;
	shields -= weapon.FiringShields() + relativeShieldChange;

	// Since weapons fire from within the shields, hull and "status" damages are dealt in full.
	hull -= weapon.FiringHull() + relativeHullChange;
	ionization += weapon.FiringIon();
	scrambling += weapon.FiringScramble();
	disruption += weapon.FiringDisruption();
	slowness += weapon.FiringSlowing();
	discharge += weapon.FiringDischarge();
	corrosion += weapon.FiringCorrosion();
	leakage += weapon.FiringLeak();
	burning += weapon.FiringBurn();
}



// Each ship can have a target system (to travel to), a target planet (to
// land on) and a target ship (to move to, and attack if hostile).
shared_ptr<Ship> Ship::GetTargetShip() const
{
	return targetShip.lock();
}



shared_ptr<Ship> Ship::GetShipToAssist() const
{
	return shipToAssist.lock();
}



const StellarObject *Ship::GetTargetStellar() const
{
	return targetPlanet;
}



const System *Ship::GetTargetSystem() const
{
	return (targetSystem == currentSystem) ? nullptr : targetSystem;
}



<<<<<<< HEAD
double Ship::TrueTurnRate() const
{
	return TurnRate() * 1. / (1. + slowness * .05);
}



double Ship::Acceleration() const
=======
// Mining target.
shared_ptr<Minable> Ship::GetTargetAsteroid() const
>>>>>>> d2141a8e
{
	return targetAsteroid.lock();
}



<<<<<<< HEAD
double Ship::TrueAcceleration() const
{
	return Acceleration() * 1. / (1. + slowness * .05);
}



double Ship::MaxVelocity() const
=======
shared_ptr<Flotsam> Ship::GetTargetFlotsam() const
>>>>>>> d2141a8e
{
	return targetFlotsam.lock();
}



void Ship::SetFleeing(bool fleeing)
{
	isFleeing = fleeing;
}



// Set this ship's targets.
void Ship::SetTargetShip(const shared_ptr<Ship> &ship)
{
	if(ship != GetTargetShip())
	{
		targetShip = ship;
		// When you change targets, clear your scanning records.
		cargoScan = 0.;
		outfitScan = 0.;
	}
	targetAsteroid.reset();
}



<<<<<<< HEAD
double Ship::CurrentSpeed() const
{
	return Velocity().Length();
}



// This ship just got hit by a weapon. Take damage according to the
// DamageDealt from that weapon. The return value is a ShipEvent type,
// which may be a combination of PROVOKED, DISABLED, and DESTROYED.
// Create any target effects as sparks.
int Ship::TakeDamage(vector<Visual> &visuals, const DamageDealt &damage, const Government *sourceGovernment)
=======
void Ship::SetShipToAssist(const shared_ptr<Ship> &ship)
>>>>>>> d2141a8e
{
	shipToAssist = ship;
}



void Ship::SetTargetStellar(const StellarObject *object)
{
	targetPlanet = object;
}



void Ship::SetTargetSystem(const System *system)
{
	targetSystem = system;
}



// Mining target.
void Ship::SetTargetAsteroid(const shared_ptr<Minable> &asteroid)
{
	targetAsteroid = asteroid;
	targetShip.reset();
}



void Ship::SetTargetFlotsam(const shared_ptr<Flotsam> &flotsam)
{
	targetFlotsam = flotsam;
}



void Ship::SetParent(const shared_ptr<Ship> &ship)
{
	shared_ptr<Ship> oldParent = parent.lock();
	if(oldParent)
		oldParent->RemoveEscort(*this);

	parent = ship;
	if(ship)
		ship->AddEscort(*this);
}



bool Ship::CanPickUp(const Flotsam &flotsam) const
{
	if(this == flotsam.Source())
		return false;
	if(government == flotsam.SourceGovernment() && (!personality.Harvests() || personality.IsAppeasing()))
		return false;
	return cargo.Free() >= flotsam.UnitSize();
}



shared_ptr<Ship> Ship::GetParent() const
{
	return parent.lock();
}



const vector<weak_ptr<Ship>> &Ship::GetEscorts() const
{
	return escorts;
}



int Ship::GetLingerSteps() const
{
	return lingerSteps;
}



void Ship::Linger()
{
	++lingerSteps;
}



// Check if this ship has been in a different system from the player for so
// long that it should be "forgotten." Also eliminate ships that have no
// system set because they just entered a fighter bay. Clear the hyperspace
// targets of ships that can't enter hyperspace.
bool Ship::StepFlags()
{
	forget += !isInSystem;
	isThrusting = false;
	isReversing = false;
	isSteering = false;
	steeringDirection = 0.;
	if((!isSpecial && forget >= 1000) || !currentSystem)
	{
		MarkForRemoval();
		return true;
	}
	isInSystem = false;
	if(!fuel || !(navigation.HasHyperdrive() || navigation.HasJumpDrive()))
		hyperspaceSystem = nullptr;
	return false;
}



// Step ship destruction logic. Returns 1 if the ship has been destroyed, -1 if it is being
// destroyed, or 0 otherwise.
int Ship::StepDestroyed(vector<Visual> &visuals, list<shared_ptr<Flotsam>> &flotsam)
{
	if(!IsDestroyed())
		return 0;

	// Make sure the shields are zero, as well as the hull.
	shields = 0.;

	// Once we've created enough little explosions, die.
	if(explosionCount == explosionTotal || forget)
	{
		if(IsYours() && Preferences::Has("Extra fleet status messages"))
			Messages::Add("Your ship \"" + Name() + "\" has been destroyed.", Messages::Importance::Highest);

		if(!forget)
		{
			const Effect *effect = GameData::Effects().Get("smoke");
			double size = Width() + Height();
			double scale = .03 * size + .5;
			double radius = .2 * size;
			int debrisCount = attributes.Mass() * .07;

			// Estimate how many new visuals will be added during destruction.
			visuals.reserve(visuals.size() + debrisCount + explosionTotal + finalExplosions.size());

			for(int i = 0; i < debrisCount; ++i)
			{
				Angle angle = Angle::Random();
				Point effectVelocity = velocity + angle.Unit() * (scale * Random::Real());
				Point effectPosition = position + radius * angle.Unit();

				visuals.emplace_back(*effect, std::move(effectPosition), std::move(effectVelocity), std::move(angle));
			}

			for(unsigned i = 0; i < explosionTotal / 2; ++i)
				CreateExplosion(visuals, true);
			for(const auto &it : finalExplosions)
				visuals.emplace_back(*it.first, position, velocity, angle);
			// For everything in this ship's cargo hold there is a 25% chance
			// that it will survive as flotsam.
			for(const auto &it : cargo.Commodities())
				Jettison(it.first, Random::Binomial(it.second, .25));
			for(const auto &it : cargo.Outfits())
				Jettison(it.first, Random::Binomial(it.second, .25));
			// Ammunition has a default 5% chance to survive as flotsam.
			for(const auto &it : outfits)
			{
				double flotsamChance = it.first->Get("flotsam chance");
				if(flotsamChance > 0.)
					Jettison(it.first, Random::Binomial(it.second, flotsamChance));
				// 0 valued 'flotsamChance' means default, which is 5% for ammunition.
				// At this point, negative values are the only non-zero values possible.
				// Negative values override the default chance for ammunition
				// so the outfit cannot be dropped as flotsam.
				else if(it.first->Category() == "Ammunition" && !flotsamChance)
					Jettison(it.first, Random::Binomial(it.second, .05));
			}
			for(shared_ptr<Flotsam> &it : jettisoned)
				it->Place(*this);
			flotsam.splice(flotsam.end(), jettisoned);

			// Any ships that failed to launch from this ship are destroyed.
			for(Bay &bay : bays)
				if(bay.ship)
					bay.ship->Destroy();
		}
		energy = 0.;
		heat = 0.;
		ionization = 0.;
		scrambling = 0.;
		fuel = 0.;
		velocity = Point();
		MarkForRemoval();
		return 1;
	}

	// If the ship is dead, it first creates explosions at an increasing
	// rate, then disappears in one big explosion.
	++explosionRate;
	if(Random::Int(1024) < explosionRate)
		CreateExplosion(visuals);

	// Handle hull "leaks."
	for(const Leak &leak : leaks)
		if(GetMask().IsLoaded() && leak.openPeriod > 0 && !Random::Int(leak.openPeriod))
		{
			activeLeaks.push_back(leak);
			const auto &outlines = GetMask().Outlines();
			const vector<Point> &outline = outlines[Random::Int(outlines.size())];
			int i = Random::Int(outline.size() - 1);

			// Position the leak along the outline of the ship, facing "outward."
			activeLeaks.back().location = (outline[i] + outline[i + 1]) * .5;
			activeLeaks.back().angle = Angle(outline[i] - outline[i + 1]) + Angle(90.);
		}
	for(Leak &leak : activeLeaks)
		if(leak.effect)
		{
			// Leaks always "flicker" every other frame.
			if(Random::Int(2))
				visuals.emplace_back(*leak.effect,
					angle.Rotate(leak.location) + position,
					velocity,
					leak.angle + angle);

			if(leak.closePeriod > 0 && !Random::Int(leak.closePeriod))
				leak.effect = nullptr;
		}
	return -1;
}



// Generate energy, heat, etc. (This is called by Move().)
void Ship::DoGeneration()
{
	// First, allow any carried ships to do their own generation.
	for(const Bay &bay : bays)
		if(bay.ship)
			bay.ship->DoGeneration();

	// Shield and hull recharge. This uses whatever energy is left over from the
	// previous frame, so that it will not steal energy from movement, etc.
	if(!isDisabled)
	{
		// Priority of repairs:
		// 1. Ship's own hull
		// 2. Ship's own shields
		// 3. Hull of carried fighters
		// 4. Shields of carried fighters
		// 5. Transfer of excess energy and fuel to carried fighters.

		const double hullAvailable = attributes.Get("hull repair rate")
			* (1. + attributes.Get("hull repair multiplier"));
		const double hullEnergy = (attributes.Get("hull energy")
			* (1. + attributes.Get("hull energy multiplier"))) / hullAvailable;
		const double hullFuel = (attributes.Get("hull fuel")
			* (1. + attributes.Get("hull fuel multiplier"))) / hullAvailable;
		const double hullHeat = (attributes.Get("hull heat")
			* (1. + attributes.Get("hull heat multiplier"))) / hullAvailable;
		double hullRemaining = hullAvailable;
		if(!hullDelay)
			DoRepair(hull, hullRemaining, attributes.Get("hull"), energy, hullEnergy, fuel, hullFuel, heat, hullHeat);

		const double shieldsAvailable = attributes.Get("shield generation")
			* (1. + attributes.Get("shield generation multiplier"));
		const double shieldsEnergy = (attributes.Get("shield energy")
			* (1. + attributes.Get("shield energy multiplier"))) / shieldsAvailable;
		const double shieldsFuel = (attributes.Get("shield fuel")
			* (1. + attributes.Get("shield fuel multiplier"))) / shieldsAvailable;
		const double shieldsHeat = (attributes.Get("shield heat")
			* (1. + attributes.Get("shield heat multiplier"))) / shieldsAvailable;
		double shieldsRemaining = shieldsAvailable;
		if(!shieldDelay)
			DoRepair(shields, shieldsRemaining, attributes.Get("shields"),
				energy, shieldsEnergy, fuel, shieldsFuel, heat, shieldsHeat);

		if(!bays.empty())
		{
			// If this ship is carrying fighters, determine their repair priority.
			vector<pair<double, Ship *>> carried;
			for(const Bay &bay : bays)
				if(bay.ship)
					carried.emplace_back(1. - bay.ship->Health(), bay.ship.get());
			sort(carried.begin(), carried.end(), (isYours && Preferences::Has(FIGHTER_REPAIR))
				// Players may use a parallel strategy, to launch fighters in waves.
				? [] (const pair<double, Ship *> &lhs, const pair<double, Ship *> &rhs)
					{ return lhs.first > rhs.first; }
				// The default strategy is to prioritize the healthiest ship first, in
				// order to get fighters back out into the battle as soon as possible.
				: [] (const pair<double, Ship *> &lhs, const pair<double, Ship *> &rhs)
					{ return lhs.first < rhs.first; }
			);

			// Apply shield and hull repair to carried fighters.
			for(const pair<double, Ship *> &it : carried)
			{
				Ship &ship = *it.second;
				if(!hullDelay)
					DoRepair(ship.hull, hullRemaining, ship.attributes.Get("hull"),
						energy, hullEnergy, heat, hullHeat, fuel, hullFuel);
				if(!shieldDelay)
					DoRepair(ship.shields, shieldsRemaining, ship.attributes.Get("shields"),
						energy, shieldsEnergy, heat, shieldsHeat, fuel, shieldsFuel);
			}

			// Now that there is no more need to use energy for hull and shield
			// repair, if there is still excess energy, transfer it.
			double energyRemaining = energy - attributes.Get("energy capacity");
			double fuelRemaining = fuel - attributes.Get("fuel capacity");
			for(const pair<double, Ship *> &it : carried)
			{
				Ship &ship = *it.second;
				if(energyRemaining > 0.)
					DoRepair(ship.energy, energyRemaining, ship.attributes.Get("energy capacity"));
				if(fuelRemaining > 0.)
					DoRepair(ship.fuel, fuelRemaining, ship.attributes.Get("fuel capacity"));
			}
		}
		// Decrease the shield and hull delays by 1 now that shield generation
		// and hull repair have been skipped over.
		shieldDelay = max(0, shieldDelay - 1);
		hullDelay = max(0, hullDelay - 1);
	}

	// Handle ionization effects, etc.
	shields -= discharge;
	hull -= corrosion;
	energy -= ionization;
	fuel -= leakage;
	heat += burning;
	// TODO: Mothership gives status resistance to carried ships?
	if(ionization)
	{
		double ionResistance = attributes.Get("ion resistance");
		double ionEnergy = attributes.Get("ion resistance energy") / ionResistance;
		double ionFuel = attributes.Get("ion resistance fuel") / ionResistance;
		double ionHeat = attributes.Get("ion resistance heat") / ionResistance;
		DoStatusEffect(isDisabled, ionization, ionResistance,
			energy, ionEnergy, fuel, ionFuel, heat, ionHeat);
	}

	if(scrambling)
	{
		double scramblingResistance = attributes.Get("scramble resistance");
		double scramblingEnergy = attributes.Get("scramble resistance energy") / scramblingResistance;
		double scramblingFuel = attributes.Get("scramble resistance fuel") / scramblingResistance;
		double scramblingHeat = attributes.Get("scramble resistance heat") / scramblingResistance;
		DoStatusEffect(isDisabled, scrambling, scramblingResistance,
			energy, scramblingEnergy, fuel, scramblingFuel, heat, scramblingHeat);
	}

	if(disruption)
	{
		double disruptionResistance = attributes.Get("disruption resistance");
		double disruptionEnergy = attributes.Get("disruption resistance energy") / disruptionResistance;
		double disruptionFuel = attributes.Get("disruption resistance fuel") / disruptionResistance;
		double disruptionHeat = attributes.Get("disruption resistance heat") / disruptionResistance;
		DoStatusEffect(isDisabled, disruption, disruptionResistance,
			energy, disruptionEnergy, fuel, disruptionFuel, heat, disruptionHeat);
	}

	if(slowness)
	{
		double slowingResistance = attributes.Get("slowing resistance");
		double slowingEnergy = attributes.Get("slowing resistance energy") / slowingResistance;
		double slowingFuel = attributes.Get("slowing resistance fuel") / slowingResistance;
		double slowingHeat = attributes.Get("slowing resistance heat") / slowingResistance;
		DoStatusEffect(isDisabled, slowness, slowingResistance,
			energy, slowingEnergy, fuel, slowingFuel, heat, slowingHeat);
	}

	if(discharge)
	{
		double dischargeResistance = attributes.Get("discharge resistance");
		double dischargeEnergy = attributes.Get("discharge resistance energy") / dischargeResistance;
		double dischargeFuel = attributes.Get("discharge resistance fuel") / dischargeResistance;
		double dischargeHeat = attributes.Get("discharge resistance heat") / dischargeResistance;
		DoStatusEffect(isDisabled, discharge, dischargeResistance,
			energy, dischargeEnergy, fuel, dischargeFuel, heat, dischargeHeat);
	}

	if(corrosion)
	{
		double corrosionResistance = attributes.Get("corrosion resistance");
		double corrosionEnergy = attributes.Get("corrosion resistance energy") / corrosionResistance;
		double corrosionFuel = attributes.Get("corrosion resistance fuel") / corrosionResistance;
		double corrosionHeat = attributes.Get("corrosion resistance heat") / corrosionResistance;
		DoStatusEffect(isDisabled, corrosion, corrosionResistance,
			energy, corrosionEnergy, fuel, corrosionFuel, heat, corrosionHeat);
	}

	if(leakage)
	{
		double leakResistance = attributes.Get("leak resistance");
		double leakEnergy = attributes.Get("leak resistance energy") / leakResistance;
		double leakFuel = attributes.Get("leak resistance fuel") / leakResistance;
		double leakHeat = attributes.Get("leak resistance heat") / leakResistance;
		DoStatusEffect(isDisabled, leakage, leakResistance,
			energy, leakEnergy, fuel, leakFuel, heat, leakHeat);
	}

	if(burning)
	{
		double burnResistance = attributes.Get("burn resistance");
		double burnEnergy = attributes.Get("burn resistance energy") / burnResistance;
		double burnFuel = attributes.Get("burn resistance fuel") / burnResistance;
		double burnHeat = attributes.Get("burn resistance heat") / burnResistance;
		DoStatusEffect(isDisabled, burning, burnResistance,
			energy, burnEnergy, fuel, burnFuel, heat, burnHeat);
	}

	// When ships recharge, what actually happens is that they can exceed their
	// maximum capacity for the rest of the turn, but must be clamped to the
	// maximum here before they gain more. This is so that, for example, a ship
	// with no batteries but a good generator can still move.
	energy = min(energy, attributes.Get("energy capacity"));
	fuel = min(fuel, attributes.Get("fuel capacity"));

	heat -= heat * HeatDissipation();
	if(heat > MaximumHeat())
	{
		isOverheated = true;
		double heatRatio = Heat() / (1. + attributes.Get("overheat damage threshold"));
		if(heatRatio > 1.)
			hull -= attributes.Get("overheat damage rate") * heatRatio;
	}
	else if(heat < .9 * MaximumHeat())
		isOverheated = false;

	double maxShields = attributes.Get("shields");
	shields = min(shields, maxShields);
	double maxHull = attributes.Get("hull");
	hull = min(hull, maxHull);

	isDisabled = isOverheated || hull < MinimumHull() || (!crew && RequiredCrew());

	// Update ship supply levels.
	if(isDisabled)
		PauseAnimation();
	else
	{
		// Ramscoops work much better when close to the system center.
		// Carried fighters can't collect fuel or energy this way.
		if(currentSystem)
		{
			double scale = .2 + 1.8 / (.001 * position.Length() + 1);
			fuel += currentSystem->RamscoopFuel(attributes.Get("ramscoop"), scale);

			double solarScaling = currentSystem->SolarPower() * scale;
			energy += solarScaling * attributes.Get("solar collection");
			heat += solarScaling * attributes.Get("solar heat");
		}

		double coolingEfficiency = CoolingEfficiency();
		energy += attributes.Get("energy generation") - attributes.Get("energy consumption");
		fuel += attributes.Get("fuel generation");
		heat += attributes.Get("heat generation");
		heat -= coolingEfficiency * attributes.Get("cooling");

		// Convert fuel into energy and heat only when the required amount of fuel is available.
		if(attributes.Get("fuel consumption") <= fuel)
		{
			fuel -= attributes.Get("fuel consumption");
			energy += attributes.Get("fuel energy");
			heat += attributes.Get("fuel heat");
		}

		// Apply active cooling. The fraction of full cooling to apply equals
		// your ship's current fraction of its maximum temperature.
		double activeCooling = coolingEfficiency * attributes.Get("active cooling");
		if(activeCooling > 0. && heat > 0. && energy >= 0.)
		{
			// Handle the case where "active cooling"
			// does not require any energy.
			double coolingEnergy = attributes.Get("cooling energy");
			if(coolingEnergy)
			{
				double spentEnergy = min(energy, coolingEnergy * min(1., Heat()));
				heat -= activeCooling * spentEnergy / coolingEnergy;
				energy -= spentEnergy;
			}
			else
				heat -= activeCooling * min(1., Heat());
		}
	}

	// Don't allow any levels to drop below zero.
	shields = max(0., shields);
	energy = max(0., energy);
	fuel = max(0., fuel);
	heat = max(0., heat);
}



void Ship::DoPassiveEffects(vector<Visual> &visuals, list<shared_ptr<Flotsam>> &flotsam)
{
	// Adjust the error in the pilot's targeting.
	personality.UpdateConfusion(firingCommands.IsFiring());

	// Handle ionization effects, etc.
	if(ionization)
		CreateSparks(visuals, "ion spark", ionization * .05);
	if(scrambling)
		CreateSparks(visuals, "scramble spark", scrambling * .05);
	if(disruption)
		CreateSparks(visuals, "disruption spark", disruption * .1);
	if(slowness)
		CreateSparks(visuals, "slowing spark", slowness * .1);
	if(discharge)
		CreateSparks(visuals, "discharge spark", discharge * .1);
	if(corrosion)
		CreateSparks(visuals, "corrosion spark", corrosion * .1);
	if(leakage)
		CreateSparks(visuals, "leakage spark", leakage * .1);
	if(burning)
		CreateSparks(visuals, "burning spark", burning * .1);
}



void Ship::DoJettison(list<shared_ptr<Flotsam>> &flotsam)
{
	// Jettisoned cargo effects (only for ships in the current system).
	if(!jettisoned.empty() && !forget)
	{
		jettisoned.front()->Place(*this);
		flotsam.splice(flotsam.end(), jettisoned, jettisoned.begin());
	}
}



void Ship::DoCloakDecision()
{
	if(isInvisible)
		return;

	// If you are forced to decloak (e.g. by running out of fuel) you can't
	// initiate cloaking again until you are fully decloaked.
	if(!cloak)
		cloakDisruption = max(0., cloakDisruption - 1.);

	double cloakingSpeed = attributes.Get("cloak");
	bool canCloak = (!isDisabled && cloakingSpeed > 0. && !cloakDisruption
		&& fuel >= attributes.Get("cloaking fuel")
		&& energy >= attributes.Get("cloaking energy"));

	if(commands.Has(Command::CLOAK) && canCloak)
	{
		cloak = min(1., cloak + cloakingSpeed);
		fuel -= attributes.Get("cloaking fuel");
		energy -= attributes.Get("cloaking energy");
		heat += attributes.Get("cloaking heat");
	}
	else if(cloakingSpeed)
	{
		cloak = max(0., cloak - cloakingSpeed);
		// If you're trying to cloak but are unable to (too little energy or
		// fuel) you're forced to decloak fully for one frame before you can
		// engage cloaking again.
		if(commands.Has(Command::CLOAK))
			cloakDisruption = max(cloakDisruption, 1.);
	}
	else
		cloak = 0.;
}



bool Ship::DoHyperspaceLogic(vector<Visual> &visuals)
{
	if(!hyperspaceSystem && !hyperspaceCount)
		return false;

	// Don't apply external acceleration while jumping.
	acceleration = Point();

	// Enter hyperspace.
	int direction = hyperspaceSystem ? 1 : -1;
	hyperspaceCount += direction;
	// Number of frames it takes to enter or exit hyperspace.
	static const int HYPER_C = 100;
	// Rate the ship accelerate and slow down when exiting hyperspace.
	static const double HYPER_A = 2.;
	static const double HYPER_D = 1000.;
	if(hyperspaceSystem)
		fuel -= hyperspaceFuelCost / HYPER_C;

	// Create the particle effects for the jump drive. This may create 100
	// or more particles per ship per turn at the peak of the jump.
	if(isUsingJumpDrive && !forget)
	{
		double sparkAmount = hyperspaceCount * Width() * Height() * .000006;
		const map<const Effect *, int> &jumpEffects = attributes.JumpEffects();
		if(jumpEffects.empty())
			CreateSparks(visuals, "jump drive", sparkAmount);
		else
		{
			// Spread the amount of particle effects created among all jump effects.
			sparkAmount /= jumpEffects.size();
			for(const auto &effect : jumpEffects)
				CreateSparks(visuals, effect.first, sparkAmount);
		}
	}

	if(hyperspaceCount == HYPER_C)
	{
		SetSystem(hyperspaceSystem);
		hyperspaceSystem = nullptr;
		targetSystem = nullptr;
		// Check if the target planet is in the destination system or not.
		const Planet *planet = (targetPlanet ? targetPlanet->GetPlanet() : nullptr);
		if(!planet || planet->IsWormhole() || !planet->IsInSystem(currentSystem))
			targetPlanet = nullptr;
		// Check if your parent has a target planet in this system.
		shared_ptr<Ship> parent = GetParent();
		if(!targetPlanet && parent && parent->targetPlanet)
		{
			planet = parent->targetPlanet->GetPlanet();
			if(planet && !planet->IsWormhole() && planet->IsInSystem(currentSystem))
				targetPlanet = parent->targetPlanet;
		}
		direction = -1;

		// If you have a target planet in the destination system, exit
		// hyperspace aimed at it. Otherwise, target the first planet that
		// has a spaceport.
		Point target;
		// Except when you arrive at an extra distance from the target,
		// in that case always use the system-center as target.
		double extraArrivalDistance = isUsingJumpDrive
			? currentSystem->ExtraJumpArrivalDistance() : currentSystem->ExtraHyperArrivalDistance();

		if(extraArrivalDistance == 0)
		{
			if(targetPlanet)
				target = targetPlanet->Position();
			else
			{
				for(const StellarObject &object : currentSystem->Objects())
					if(object.HasSprite() && object.HasValidPlanet()
							&& object.GetPlanet()->HasSpaceport())
					{
						target = object.Position();
						break;
					}
			}
		}

		if(isUsingJumpDrive)
		{
			position = target + Angle::Random().Unit() * (300. * (Random::Real() + 1.) + extraArrivalDistance);
			return true;
		}

		// Have all ships exit hyperspace at the same distance so that
		// your escorts always stay with you.
		double distance = (HYPER_C * HYPER_C) * .5 * HYPER_A + HYPER_D;
		distance += extraArrivalDistance;
		position = (target - distance * angle.Unit());
		position += hyperspaceOffset;
		// Make sure your velocity is in exactly the direction you are
		// traveling in, so that when you decelerate there will not be a
		// sudden shift in direction at the end.
		velocity = velocity.Length() * angle.Unit();
	}
	if(!isUsingJumpDrive)
	{
		velocity += (HYPER_A * direction) * angle.Unit();
		if(!hyperspaceSystem)
		{
			// Exit hyperspace far enough from the planet to be able to land.
			// This does not take drag into account, so it is always an over-
			// estimate of how long it will take to stop.
			// We start decelerating after rotating about 150 degrees (that
			// is, about acos(.8) from the proper angle). So:
			// Stopping distance = .5*a*(v/a)^2 + (150/turn)*v.
			// Exit distance = HYPER_D + .25 * v^2 = stopping distance.
			double exitV = max(HYPER_A, MaxVelocity());
			double a = (.5 / Acceleration() - .25);
			double b = 150. / TurnRate();
			double discriminant = b * b - 4. * a * -HYPER_D;
			if(discriminant > 0.)
			{
				double altV = (-b + sqrt(discriminant)) / (2. * a);
				if(altV > 0. && altV < exitV)
					exitV = altV;
			}
			// If current velocity is less than or equal to targeted velocity
			// consider the hyperspace exit done.
			const Point facingUnit = angle.Unit();
			if(velocity.Dot(facingUnit) <= exitV)
			{
				velocity = facingUnit * exitV;
				hyperspaceCount = 0;
			}
		}
	}
	position += velocity;
	if(GetParent() && GetParent()->currentSystem == currentSystem)
	{
		hyperspaceOffset = position - GetParent()->position;
		double length = hyperspaceOffset.Length();
		if(length > 1000.)
			hyperspaceOffset *= 1000. / length;
	}

	return true;
}



bool Ship::DoLandingLogic()
{
	if(!landingPlanet && zoom >= 1.f)
		return false;

	// Don't apply external acceleration while landing.
	acceleration = Point();

	// If a ship was disabled at the very moment it began landing, do not
	// allow it to continue landing.
	if(isDisabled)
		landingPlanet = nullptr;

	float landingSpeed = attributes.Get("landing speed");
	landingSpeed = landingSpeed > 0 ? landingSpeed : .02f;
	// Special ships do not disappear forever when they land; they
	// just slowly refuel.
	if(landingPlanet && zoom)
	{
		// Move the ship toward the center of the planet while landing.
		if(GetTargetStellar())
			position = .97 * position + .03 * GetTargetStellar()->Position();
		zoom -= landingSpeed;
		if(zoom < 0.f)
		{
			// If this is not a special ship, it ceases to exist when it
			// lands on a true planet. If this is a wormhole, the ship is
			// instantly transported.
			if(landingPlanet->IsWormhole())
			{
				SetSystem(&landingPlanet->GetWormhole()->WormholeDestination(*currentSystem));
				for(const StellarObject &object : currentSystem->Objects())
					if(object.GetPlanet() == landingPlanet)
						position = object.Position();
				SetTargetStellar(nullptr);
				SetTargetSystem(nullptr);
				landingPlanet = nullptr;
			}
			else if(!isSpecial || personality.IsFleeing())
			{
				MarkForRemoval();
				return true;
			}

			zoom = 0.f;
		}
	}
	// Only refuel if this planet has a spaceport.
	else if(fuel >= attributes.Get("fuel capacity")
			|| !landingPlanet || !landingPlanet->HasSpaceport())
	{
		zoom = min(1.f, zoom + landingSpeed);
		SetTargetStellar(nullptr);
		landingPlanet = nullptr;
	}
	else
		fuel = min(fuel + 1., attributes.Get("fuel capacity"));

	// Move the ship at the velocity it had when it began landing, but
	// scaled based on how small it is now.
	if(zoom > 0.f)
		position += velocity * zoom;

	return true;
}



void Ship::DoInitializeMovement()
{
	// If you're disabled, you can't initiate landing or jumping.
	if(isDisabled)
		return;

	if(commands.Has(Command::LAND) && CanLand())
		landingPlanet = GetTargetStellar()->GetPlanet();
	else if(commands.Has(Command::JUMP) && IsReadyToJump())
	{
		hyperspaceSystem = GetTargetSystem();
		pair<JumpType, double> jumpUsed = navigation.GetCheapestJumpType(hyperspaceSystem);
		isUsingJumpDrive = (jumpUsed.first == JumpType::JUMP_DRIVE);
		hyperspaceFuelCost = jumpUsed.second;
	}
}



void Ship::StepPilot()
{
	int requiredCrew = RequiredCrew();

	if(pilotError)
		--pilotError;
	else if(pilotOkay)
		--pilotOkay;
	else if(isDisabled)
	{
		// If the ship is disabled, don't show a warning message due to missing crew.
	}
	else if(requiredCrew && static_cast<int>(Random::Int(requiredCrew)) >= Crew())
	{
		pilotError = 30;
		if(isYours || (personality.IsEscort() && Preferences::Has("Extra fleet status messages")))
		{
			if(parent.lock())
				Messages::Add("The " + name + " is moving erratically because there are not enough crew to pilot it."
					, Messages::Importance::Low);
			else
				Messages::Add("Your ship is moving erratically because you do not have enough crew to pilot it."
					, Messages::Importance::Low);
		}
	}
	else
		pilotOkay = 30;
}



// This ship is not landing or entering hyperspace. So, move it. If it is
// disabled, all it can do is slow down to a stop.
void Ship::DoMovement(bool &isUsingAfterburner)
{
	isUsingAfterburner = false;

	double mass = InertialMass();
	double slowMultiplier = 1. / (1. + slowness * .05);

	if(isDisabled)
		velocity *= 1. - Drag() / mass;
	else if(!pilotError)
	{
		if(commands.Turn())
		{
			// Check if we are able to turn.
			double cost = attributes.Get("turning energy");
			if(cost > 0. && energy < cost * fabs(commands.Turn()))
				commands.SetTurn(commands.Turn() * energy / (cost * fabs(commands.Turn())));

			cost = attributes.Get("turning shields");
			if(cost > 0. && shields < cost * fabs(commands.Turn()))
				commands.SetTurn(commands.Turn() * shields / (cost * fabs(commands.Turn())));

			cost = attributes.Get("turning hull");
			if(cost > 0. && hull < cost * fabs(commands.Turn()))
				commands.SetTurn(commands.Turn() * hull / (cost * fabs(commands.Turn())));

			cost = attributes.Get("turning fuel");
			if(cost > 0. && fuel < cost * fabs(commands.Turn()))
				commands.SetTurn(commands.Turn() * fuel / (cost * fabs(commands.Turn())));

			cost = -attributes.Get("turning heat");
			if(cost > 0. && heat < cost * fabs(commands.Turn()))
				commands.SetTurn(commands.Turn() * heat / (cost * fabs(commands.Turn())));

			if(commands.Turn())
			{
				isSteering = true;
				steeringDirection = commands.Turn();
				// If turning at a fraction of the full rate (either from lack of
				// energy or because of tracking a target), only consume a fraction
				// of the turning energy and produce a fraction of the heat.
				double scale = fabs(commands.Turn());

				shields -= scale * attributes.Get("turning shields");
				hull -= scale * attributes.Get("turning hull");
				energy -= scale * attributes.Get("turning energy");
				fuel -= scale * attributes.Get("turning fuel");
				heat += scale * attributes.Get("turning heat");
				discharge += scale * attributes.Get("turning discharge");
				corrosion += scale * attributes.Get("turning corrosion");
				ionization += scale * attributes.Get("turning ion");
				scrambling += scale * attributes.Get("turning scramble");
				leakage += scale * attributes.Get("turning leakage");
				burning += scale * attributes.Get("turning burn");
				slowness += scale * attributes.Get("turning slowing");
				disruption += scale * attributes.Get("turning disruption");

				angle += commands.Turn() * TurnRate() * slowMultiplier;
			}
		}
		double thrustCommand = commands.Has(Command::FORWARD) - commands.Has(Command::BACK);
		double thrust = 0.;
		if(thrustCommand)
		{
			// Check if we are able to apply this thrust.
			double cost = attributes.Get((thrustCommand > 0.) ?
				"thrusting energy" : "reverse thrusting energy");
			if(cost > 0. && energy < cost)
				thrustCommand *= energy / cost;

			cost = attributes.Get((thrustCommand > 0.) ?
				"thrusting shields" : "reverse thrusting shields");
			if(cost > 0. && shields < cost)
				thrustCommand *= shields / cost;

			cost = attributes.Get((thrustCommand > 0.) ?
				"thrusting hull" : "reverse thrusting hull");
			if(cost > 0. && hull < cost)
				thrustCommand *= hull / cost;

			cost = attributes.Get((thrustCommand > 0.) ?
				"thrusting fuel" : "reverse thrusting fuel");
			if(cost > 0. && fuel < cost)
				thrustCommand *= fuel / cost;

			cost = -attributes.Get((thrustCommand > 0.) ?
				"thrusting heat" : "reverse thrusting heat");
			if(cost > 0. && heat < cost)
				thrustCommand *= heat / cost;

			if(thrustCommand)
			{
				// If a reverse thrust is commanded and the capability does not
				// exist, ignore it (do not even slow under drag).
				isThrusting = (thrustCommand > 0.);
				isReversing = !isThrusting && attributes.Get("reverse thrust");
				thrust = attributes.Get(isThrusting ? "thrust" : "reverse thrust");
				if(thrust)
				{
					double scale = fabs(thrustCommand);

					shields -= scale * attributes.Get(isThrusting ? "thrusting shields" : "reverse thrusting shields");
					hull -= scale * attributes.Get(isThrusting ? "thrusting hull" : "reverse thrusting hull");
					energy -= scale * attributes.Get(isThrusting ? "thrusting energy" : "reverse thrusting energy");
					fuel -= scale * attributes.Get(isThrusting ? "thrusting fuel" : "reverse thrusting fuel");
					heat += scale * attributes.Get(isThrusting ? "thrusting heat" : "reverse thrusting heat");
					discharge += scale * attributes.Get(isThrusting ? "thrusting discharge" : "reverse thrusting discharge");
					corrosion += scale * attributes.Get(isThrusting ? "thrusting corrosion" : "reverse thrusting corrosion");
					ionization += scale * attributes.Get(isThrusting ? "thrusting ion" : "reverse thrusting ion");
					scrambling += scale * attributes.Get(isThrusting ? "thrusting scramble" :
						"reverse thrusting scramble");
					burning += scale * attributes.Get(isThrusting ? "thrusting burn" : "reverse thrusting burn");
					leakage += scale * attributes.Get(isThrusting ? "thrusting leakage" : "reverse thrusting leakage");
					slowness += scale * attributes.Get(isThrusting ? "thrusting slowing" : "reverse thrusting slowing");
					disruption += scale * attributes.Get(isThrusting ? "thrusting disruption" : "reverse thrusting disruption");

					acceleration += angle.Unit() * (thrustCommand * thrust / mass);
				}
			}
		}
		bool applyAfterburner = (commands.Has(Command::AFTERBURNER) || (thrustCommand > 0. && !thrust))
				&& !CannotAct();
		if(applyAfterburner)
		{
			thrust = attributes.Get("afterburner thrust");
			double shieldCost = attributes.Get("afterburner shields");
			double hullCost = attributes.Get("afterburner hull");
			double energyCost = attributes.Get("afterburner energy");
			double fuelCost = attributes.Get("afterburner fuel");
			double heatCost = -attributes.Get("afterburner heat");

			double dischargeCost = attributes.Get("afterburner discharge");
			double corrosionCost = attributes.Get("afterburner corrosion");
			double ionCost = attributes.Get("afterburner ion");
			double scramblingCost = attributes.Get("afterburner scramble");
			double leakageCost = attributes.Get("afterburner leakage");
			double burningCost = attributes.Get("afterburner burn");

			double slownessCost = attributes.Get("afterburner slowing");
			double disruptionCost = attributes.Get("afterburner disruption");

			if(thrust && shields >= shieldCost && hull >= hullCost
				&& energy >= energyCost && fuel >= fuelCost && heat >= heatCost)
			{
				shields -= shieldCost;
				hull -= hullCost;
				energy -= energyCost;
				fuel -= fuelCost;
				heat -= heatCost;

				discharge += dischargeCost;
				corrosion += corrosionCost;
				ionization += ionCost;
				scrambling += scramblingCost;
				leakage += leakageCost;
				burning += burningCost;

				slowness += slownessCost;
				disruption += disruptionCost;

				acceleration += angle.Unit() * thrust / mass;

				// Only create the afterburner effects if the ship is in the player's system.
				isUsingAfterburner = !forget;
			}
		}
	}
	if(acceleration)
	{
		acceleration *= slowMultiplier;
		Point dragAcceleration = acceleration - velocity * (Drag() / mass);
		// Make sure dragAcceleration has nonzero length, to avoid divide by zero.
		if(dragAcceleration)
		{
			// What direction will the net acceleration be if this drag is applied?
			// If the net acceleration will be opposite the thrust, do not apply drag.
			dragAcceleration *= .5 * (acceleration.Unit().Dot(dragAcceleration.Unit()) + 1.);

			// A ship can only "cheat" to stop if it is moving slow enough that
			// it could stop completely this frame. This is to avoid overshooting
			// when trying to stop and ending up headed in the other direction.
			if(commands.Has(Command::STOP))
			{
				// How much acceleration would it take to come to a stop in the
				// direction normal to the ship's current facing? This is only
				// possible if the acceleration plus drag vector is in the
				// opposite direction from the velocity vector when both are
				// projected onto the current facing vector, and the acceleration
				// vector is the larger of the two.
				double vNormal = velocity.Dot(angle.Unit());
				double aNormal = dragAcceleration.Dot(angle.Unit());
				if((aNormal > 0.) != (vNormal > 0.) && fabs(aNormal) > fabs(vNormal))
					dragAcceleration = -vNormal * angle.Unit();
			}
			velocity += dragAcceleration;
		}
		acceleration = Point();
	}
}



void Ship::StepTargeting()
{
	// Boarding:
	shared_ptr<const Ship> target = GetTargetShip();
	// If this is a fighter or drone and it is not assisting someone at the
	// moment, its boarding target should be its parent ship.
	if(CanBeCarried() && !(target && target == GetShipToAssist()))
		target = GetParent();
	if(target && !isDisabled)
	{
		Point dp = (target->position - position);
		double distance = dp.Length();
		Point dv = (target->velocity - velocity);
		double speed = dv.Length();
		isBoarding = (distance < 50. && speed < 1. && commands.Has(Command::BOARD));
		if(isBoarding && !CanBeCarried())
		{
			if(!target->IsDisabled() && government->IsEnemy(target->government))
				isBoarding = false;
			else if(target->IsDestroyed() || target->IsLanding() || target->IsHyperspacing()
					|| target->GetSystem() != GetSystem())
				isBoarding = false;
		}
		if(isBoarding && !pilotError)
		{
			Angle facing = angle;
			bool left = target->Unit().Cross(facing.Unit()) < 0.;
			double turn = left - !left;

			// Check if the ship will still be pointing to the same side of the target
			// angle if it turns by this amount.
			facing += TurnRate() * turn;
			bool stillLeft = target->Unit().Cross(facing.Unit()) < 0.;
			if(left != stillLeft)
				turn = 0.;
			angle += TurnRate() * turn;

			velocity += dv.Unit() * .1;
			position += dp.Unit() * .5;

			if(distance < 10. && speed < 1. && (CanBeCarried() || !turn))
			{
				if(cloak)
				{
					// Allow the player to get all the way to the end of the
					// boarding sequence (including locking on to the ship) but
					// not to actually board, if they are cloaked.
					if(isYours)
						Messages::Add("You cannot board a ship while cloaked.", Messages::Importance::High);
				}
				else
				{
					isBoarding = false;
					bool isEnemy = government->IsEnemy(target->government);
					if(isEnemy && Random::Real() < target->Attributes().Get("self destruct"))
					{
						Messages::Add("The " + target->ModelName() + " \"" + target->Name()
							+ "\" has activated its self-destruct mechanism.", Messages::Importance::High);
						GetTargetShip()->SelfDestruct();
					}
					else
						hasBoarded = true;
				}
			}
		}
	}

	// Clear your target if it is destroyed. This is only important for NPCs,
	// because ordinary ships cease to exist once they are destroyed.
	target = GetTargetShip();
	if(target && target->IsDestroyed() && target->explosionCount >= target->explosionTotal)
		targetShip.reset();
}



// Finally, move the ship and create any movement visuals.
void Ship::DoEngineVisuals(vector<Visual> &visuals, bool isUsingAfterburner)
{
	if(isUsingAfterburner && !Attributes().AfterburnerEffects().empty())
		for(const EnginePoint &point : enginePoints)
		{
			Point pos = angle.Rotate(point) * Zoom() + position;
			// Stream the afterburner effects outward in the direction the engines are facing.
			Point effectVelocity = velocity - 6. * angle.Unit();
			for(auto &&it : Attributes().AfterburnerEffects())
				for(int i = 0; i < it.second; ++i)
					visuals.emplace_back(*it.first, pos, effectVelocity, angle);
		}
}



// Add escorts to this ship. Escorts look to the parent ship for movement
// cues and try to stay with it when it lands or goes into hyperspace.
void Ship::AddEscort(Ship &ship)
{
	escorts.push_back(ship.shared_from_this());
}



void Ship::RemoveEscort(const Ship &ship)
{
	auto it = escorts.begin();
	for( ; it != escorts.end(); ++it)
		if(it->lock().get() == &ship)
		{
			escorts.erase(it);
			return;
		}
}



double Ship::MinimumHull() const
{
	if(neverDisabled)
		return 0.;

	double maximumHull = attributes.Get("hull");
	double absoluteThreshold = attributes.Get("absolute threshold");
	if(absoluteThreshold > 0.)
		return absoluteThreshold;

	double thresholdPercent = attributes.Get("threshold percentage");
	double transition = 1 / (1 + 0.0005 * maximumHull);
	double minimumHull = maximumHull * (thresholdPercent > 0.
		? min(thresholdPercent, 1.) : 0.1 * (1. - transition) + 0.5 * transition);

	return max(0., floor(minimumHull + attributes.Get("hull threshold")));
}



void Ship::CreateExplosion(vector<Visual> &visuals, bool spread)
{
	if(!HasSprite() || !GetMask().IsLoaded() || explosionEffects.empty())
		return;

	// Bail out if this loops enough times, just in case.
	for(int i = 0; i < 10; ++i)
	{
		Point point((Random::Real() - .5) * Width(),
			(Random::Real() - .5) * Height());
		if(GetMask().Contains(point, Angle()))
		{
			// Pick an explosion.
			int type = Random::Int(explosionTotal);
			auto it = explosionEffects.begin();
			for( ; it != explosionEffects.end(); ++it)
			{
				type -= it->second;
				if(type < 0)
					break;
			}
			Point effectVelocity = velocity;
			if(spread)
			{
				double scale = .04 * (Width() + Height());
				effectVelocity += Angle::Random().Unit() * (scale * Random::Real());
			}
			visuals.emplace_back(*it->first, angle.Rotate(point) + position, std::move(effectVelocity), angle);
			++explosionCount;
			return;
		}
	}
}



// Place a "spark" effect, like ionization or disruption.
void Ship::CreateSparks(vector<Visual> &visuals, const string &name, double amount)
{
	CreateSparks(visuals, GameData::Effects().Get(name), amount);
}



void Ship::CreateSparks(vector<Visual> &visuals, const Effect *effect, double amount)
{
	if(forget)
		return;

	// Limit the number of sparks, depending on the size of the sprite.
	amount = min(amount, Width() * Height() * .0006);
	// Preallocate capacity, in case we're adding a non-trivial number of sparks.
	visuals.reserve(visuals.size() + static_cast<int>(amount));

	while(true)
	{
		amount -= Random::Real();
		if(amount <= 0.)
			break;

		Point point((Random::Real() - .5) * Width(),
			(Random::Real() - .5) * Height());
		if(GetMask().Contains(point, Angle()))
			visuals.emplace_back(*effect, angle.Rotate(point) + position, velocity, angle);
	}
}



double Ship::CalculateAttraction() const
{
	return max(0., .4 * sqrt(attributes.Get("cargo space")) - 1.8);
}



double Ship::CalculateDeterrence() const
{
	double tempDeterrence = 0.;
	for(const Hardpoint &hardpoint : Weapons())
		if(hardpoint.GetOutfit())
		{
			const Outfit *weapon = hardpoint.GetOutfit();
			if(weapon->Ammo() && weapon->AmmoUsage() && !OutfitCount(weapon->Ammo()))
				continue;
			double strength = weapon->ShieldDamage() + weapon->HullDamage()
				+ (weapon->RelativeShieldDamage() * attributes.Get("shields"))
				+ (weapon->RelativeHullDamage() * attributes.Get("hull"));
			tempDeterrence += .12 * strength / weapon->Reload();
		}
	return tempDeterrence;
}<|MERGE_RESOLUTION|>--- conflicted
+++ resolved
@@ -2642,10 +2642,24 @@
 
 
 
+double Ship::TrueTurnRate() const
+{
+	return TurnRate() * 1. / (1. + slowness * .05);
+}
+
+
+
 double Ship::Acceleration() const
 {
 	double thrust = attributes.Get("thrust");
 	return (thrust ? thrust : attributes.Get("afterburner thrust")) / InertialMass();
+}
+
+
+
+double Ship::TrueAcceleration() const
+{
+	return Acceleration() * 1. / (1. + slowness * .05);
 }
 
 
@@ -2671,6 +2685,13 @@
 double Ship::MaxReverseVelocity() const
 {
 	return attributes.Get("reverse thrust") / Drag();
+}
+
+
+
+double Ship::CurrentSpeed() const
+{
+	return Velocity().Length();
 }
 
 
@@ -3234,37 +3255,15 @@
 
 
 
-<<<<<<< HEAD
-double Ship::TrueTurnRate() const
-{
-	return TurnRate() * 1. / (1. + slowness * .05);
-}
-
-
-
-double Ship::Acceleration() const
-=======
 // Mining target.
 shared_ptr<Minable> Ship::GetTargetAsteroid() const
->>>>>>> d2141a8e
 {
 	return targetAsteroid.lock();
 }
 
 
 
-<<<<<<< HEAD
-double Ship::TrueAcceleration() const
-{
-	return Acceleration() * 1. / (1. + slowness * .05);
-}
-
-
-
-double Ship::MaxVelocity() const
-=======
 shared_ptr<Flotsam> Ship::GetTargetFlotsam() const
->>>>>>> d2141a8e
 {
 	return targetFlotsam.lock();
 }
@@ -3293,22 +3292,7 @@
 
 
 
-<<<<<<< HEAD
-double Ship::CurrentSpeed() const
-{
-	return Velocity().Length();
-}
-
-
-
-// This ship just got hit by a weapon. Take damage according to the
-// DamageDealt from that weapon. The return value is a ShipEvent type,
-// which may be a combination of PROVOKED, DISABLED, and DESTROYED.
-// Create any target effects as sparks.
-int Ship::TakeDamage(vector<Visual> &visuals, const DamageDealt &damage, const Government *sourceGovernment)
-=======
 void Ship::SetShipToAssist(const shared_ptr<Ship> &ship)
->>>>>>> d2141a8e
 {
 	shipToAssist = ship;
 }
