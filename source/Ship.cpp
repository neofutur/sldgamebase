--- conflicted
+++ resolved
@@ -1785,11 +1785,7 @@
 				// instantly transported.
 				if(landingPlanet->IsWormhole())
 				{
-<<<<<<< HEAD
-					SetSystem(landingPlanet->WormholeDestination(currentSystem));
-=======
-					currentSystem = &landingPlanet->GetWormhole()->WormholeDestination(*currentSystem);
->>>>>>> 71c870c7
+					SetSystem(&landingPlanet->GetWormhole()->WormholeDestination(*currentSystem));
 					for(const StellarObject &object : currentSystem->Objects())
 						if(object.GetPlanet() == landingPlanet)
 							position = object.Position();
