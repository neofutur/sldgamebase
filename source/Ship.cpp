--- conflicted
+++ resolved
@@ -3182,7 +3182,6 @@
 	if(!destination)
 		return max(JumpDriveFuel(), HyperdriveFuel());
 
-<<<<<<< HEAD
 	if(attributes.Get("hyperdrive") && attributes.Get("jump drive"))
 	{
 		if(JumpDriveCheaper(destination))
@@ -3197,17 +3196,7 @@
 		return JumpDriveFuel((currentSystem->Links().count(destination) || currentSystem->JumpRange()) ?
 							 0. : currentSystem->Position().Distance(destination->Position()));
 	
-=======
-	bool linked = currentSystem->Links().count(destination);
-	// Figure out what sort of jump we're making.
-	if(attributes.Get("hyperdrive") && linked)
-		return HyperdriveFuel();
-
-	if(attributes.Get("jump drive")
-			&& currentSystem->JumpNeighbors(JumpRange()).count(destination))
-		return JumpDriveFuel((linked
-			|| currentSystem->JumpRange()) ? 0. : currentSystem->Position().Distance(destination->Position()));
->>>>>>> a96dc836
+
 
 	// If the given system is not a possible destination, return 0.
 	return 0.;
