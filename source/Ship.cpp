/* Ship.cpp
Copyright (c) 2014 by Michael Zahniser

Endless Sky is free software: you can redistribute it and/or modify it under the
terms of the GNU General Public License as published by the Free Software
Foundation, either version 3 of the License, or (at your option) any later version.

Endless Sky is distributed in the hope that it will be useful, but WITHOUT ANY
WARRANTY; without even the implied warranty of MERCHANTABILITY or FITNESS FOR A
PARTICULAR PURPOSE. See the GNU General Public License for more details.

You should have received a copy of the GNU General Public License along with
this program. If not, see <https://www.gnu.org/licenses/>.
*/

#include "Ship.h"

#include "Audio.h"
#include "CategoryTypes.h"
#include "DamageDealt.h"
#include "DataNode.h"
#include "DataWriter.h"
#include "Effect.h"
#include "Flotsam.h"
#include "text/Format.h"
#include "GameData.h"
#include "Government.h"
#include "JumpTypes.h"
#include "Logger.h"
#include "Mask.h"
#include "Messages.h"
#include "Phrase.h"
#include "Planet.h"
#include "Preferences.h"
#include "Projectile.h"
#include "Random.h"
#include "ShipEvent.h"
#include "Sound.h"
#include "Sprite.h"
#include "SpriteSet.h"
#include "StellarObject.h"
#include "System.h"
#include "TextReplacements.h"
#include "Visual.h"
#include "Wormhole.h"

#include <algorithm>
#include <cassert>
#include <cmath>
#include <limits>
#include <sstream>

using namespace std;

namespace {
	const string FIGHTER_REPAIR = "Repair fighters in";
	const vector<string> BAY_SIDE = {"inside", "over", "under"};
	const vector<string> BAY_FACING = {"forward", "left", "right", "back"};
	const vector<Angle> BAY_ANGLE = {Angle(0.), Angle(-90.), Angle(90.), Angle(180.)};

	const vector<string> ENGINE_SIDE = {"under", "over"};
	const vector<string> STEERING_FACING = {"none", "left", "right"};

	const double MAXIMUM_TEMPERATURE = 100.;

	const double SCAN_TIME = 600.;

	// Helper function to transfer energy to a given stat if it is less than the
	// given maximum value.
	void DoRepair(double &stat, double &available, double maximum)
	{
		double transfer = max(0., min(available, maximum - stat));
		stat += transfer;
		available -= transfer;
	}

	// Helper function to repair a given stat up to its maximum, limited by
	// how much repair is available and how much energy, fuel, and heat are available.
	// Updates the stat, the available amount, and the energy, fuel, and heat amounts.
	void DoRepair(double &stat, double &available, double maximum, double &energy, double energyCost,
		double &fuel, double fuelCost, double &heat, double heatCost)
	{
		if(available <= 0. || stat >= maximum)
			return;

		// Energy, heat, and fuel costs are the energy, fuel, or heat required per unit repaired.
		if(energyCost > 0.)
			available = min(available, energy / energyCost);
		if(fuelCost > 0.)
			available = min(available, fuel / fuelCost);
		if(heatCost < 0.)
			available = min(available, heat / -heatCost);

		double transfer = min(available, maximum - stat);
		if(transfer > 0.)
		{
			stat += transfer;
			available -= transfer;
			energy -= transfer * energyCost;
			fuel -= transfer * fuelCost;
			heat += transfer * heatCost;
		}
	}

	// Helper function to reduce a given status effect according
	// to its resistance, limited by how much energy, fuel, and heat are available.
	// Updates the stat and the energy, fuel, and heat amounts.
	void DoStatusEffect(bool isDeactivated, double &stat, double resistance, double &energy, double energyCost,
		double &fuel, double fuelCost, double &heat, double heatCost)
	{
		if(isDeactivated || resistance <= 0.)
		{
			stat = max(0., .99 * stat);
			return;
		}

		// Calculate how much resistance can be used assuming no
		// energy or fuel cost.
		resistance = .99 * stat - max(0., .99 * stat - resistance);

		// Limit the resistance by the available energy, heat, and fuel.
		if(energyCost > 0.)
			resistance = min(resistance, energy / energyCost);
		if(fuelCost > 0.)
			resistance = min(resistance, fuel / fuelCost);
		if(heatCost < 0.)
			resistance = min(resistance, heat / -heatCost);

		// Update the stat, energy, heat, and fuel given how much resistance is being used.
		if(resistance > 0.)
		{
			stat = max(0., .99 * stat - resistance);
			energy -= resistance * energyCost;
			fuel -= resistance * fuelCost;
			heat += resistance * heatCost;
		}
		else
			stat = max(0., .99 * stat);
	}

	// Get an overview of how many weapon-outfits are equipped.
	map<const Outfit *, int> GetEquipped(const vector<Hardpoint> &weapons)
	{
		map<const Outfit *, int> equipped;
		for(const Hardpoint &hardpoint : weapons)
			if(hardpoint.GetOutfit())
				++equipped[hardpoint.GetOutfit()];
		return equipped;
	}

	void LogWarning(const string &modelName, const string &name, string &&warning)
	{
		string shipID = modelName + (name.empty() ? ": " : " \"" + name + "\": ");
		Logger::LogError(shipID + std::move(warning));
	}

	// Transfer as many of the given outfits from the source ship to the target
	// ship as the source ship can remove and the target ship can handle. Returns the
	// items and amounts that were actually transferred (so e.g. callers can determine
	// how much material was transferred, if any).
	map<const Outfit *, int> TransferAmmo(const map<const Outfit *, int> &stockpile, Ship &from, Ship &to)
	{
		auto transferred = map<const Outfit *, int>{};
		for(auto &&item : stockpile)
		{
			assert(item.second > 0 && "stockpile count must be positive");
			int unloadable = abs(from.Attributes().CanAdd(*item.first, -item.second));
			int loadable = to.Attributes().CanAdd(*item.first, unloadable);
			if(loadable > 0)
			{
				from.AddOutfit(item.first, -loadable);
				to.AddOutfit(item.first, loadable);
				transferred[item.first] = loadable;
			}
		}
		return transferred;
	}

	// Ships which are ionized have a chance for their weapons to jam,
	// delaying their firing for another reload cycle. The less energy
	// a ship has relative to its max and the more ionized the ship is,
	// the higher the chance that a weapon will jam. The jam chance is
	// capped at 50%. Very small amounts of ionization are ignored.
	// The scale is such that a weapon with an ion damage of 5 and a reload
	// of 60 (i.e. the ion cannon) will only ever push a ship to a jam chance
	// of 5% when it is at 100% energy.
	double CalculateJamChance(double maxEnergy, double ionization)
	{
		double scale = maxEnergy * 220.;
		return ionization > .1 ? min(0.5, scale ? ionization / scale : 1.) : 0.;
	}
}



// Construct and Load() at the same time.
Ship::Ship(const DataNode &node)
{
	Load(node);
}



void Ship::Load(const DataNode &node)
{
	if(node.Size() >= 2)
		modelName = node.Token(1);
	if(node.Size() >= 3)
	{
		base = GameData::Ships().Get(modelName);
		variantName = node.Token(2);
	}
	isDefined = true;

	government = GameData::PlayerGovernment();

	// Note: I do not clear the attributes list here so that it is permissible
	// to override one ship definition with another.
	bool hasEngine = false;
	bool hasArmament = false;
	bool hasBays = false;
	bool hasExplode = false;
	bool hasLeak = false;
	bool hasFinalExplode = false;
	bool hasOutfits = false;
	bool hasDescription = false;
	for(const DataNode &child : node)
	{
		const string &key = child.Token(0);
		bool add = (key == "add");
		if(add && (child.Size() < 2 || child.Token(1) != "attributes"))
		{
			child.PrintTrace("Skipping invalid use of 'add' with " + (child.Size() < 2
					? "no key." : "key: " + child.Token(1)));
			continue;
		}
		if(key == "sprite")
			LoadSprite(child);
		else if(child.Token(0) == "thumbnail" && child.Size() >= 2)
			thumbnail = SpriteSet::Get(child.Token(1));
		else if(key == "name" && child.Size() >= 2)
			name = child.Token(1);
		else if(key == "plural" && child.Size() >= 2)
			pluralModelName = child.Token(1);
		else if(key == "noun" && child.Size() >= 2)
			noun = child.Token(1);
		else if(key == "swizzle" && child.Size() >= 2)
			customSwizzle = child.Value(1);
		else if(key == "uuid" && child.Size() >= 2)
			uuid = EsUuid::FromString(child.Token(1));
		else if(key == "attributes" || add)
		{
			if(!add)
				baseAttributes.Load(child);
			else
			{
				addAttributes = true;
				attributes.Load(child);
			}
		}
		else if((key == "engine" || key == "reverse engine" || key == "steering engine") && child.Size() >= 3)
		{
			if(!hasEngine)
			{
				enginePoints.clear();
				reverseEnginePoints.clear();
				steeringEnginePoints.clear();
				hasEngine = true;
			}
			bool reverse = (key == "reverse engine");
			bool steering = (key == "steering engine");

			vector<EnginePoint> &editPoints = (!steering && !reverse) ? enginePoints :
				(reverse ? reverseEnginePoints : steeringEnginePoints);
			editPoints.emplace_back(0.5 * child.Value(1), 0.5 * child.Value(2),
				(child.Size() > 3 ? child.Value(3) : 1.));
			EnginePoint &engine = editPoints.back();
			if(reverse)
				engine.facing = Angle(180.);
			for(const DataNode &grand : child)
			{
				const string &grandKey = grand.Token(0);
				if(grandKey == "zoom" && grand.Size() >= 2)
					engine.zoom = grand.Value(1);
				else if(grandKey == "angle" && grand.Size() >= 2)
					engine.facing += Angle(grand.Value(1));
				else
				{
					for(unsigned j = 1; j < ENGINE_SIDE.size(); ++j)
						if(grandKey == ENGINE_SIDE[j])
							engine.side = j;
					if(steering)
						for(unsigned j = 1; j < STEERING_FACING.size(); ++j)
							if(grandKey == STEERING_FACING[j])
								engine.steering = j;
				}
			}
		}
		else if(key == "gun" || key == "turret")
		{
			if(!hasArmament)
			{
				armament = Armament();
				hasArmament = true;
			}
			const Outfit *outfit = nullptr;
			Point hardpoint;
			if(child.Size() >= 3)
			{
				hardpoint = Point(child.Value(1), child.Value(2));
				if(child.Size() >= 4)
					outfit = GameData::Outfits().Get(child.Token(3));
			}
			else
			{
				if(child.Size() >= 2)
					outfit = GameData::Outfits().Get(child.Token(1));
			}
			Angle gunPortAngle = Angle(0.);
			bool gunPortParallel = false;
			bool drawUnder = (key == "gun");
			if(child.HasChildren())
			{
				for(const DataNode &grand : child)
				{
					if(grand.Token(0) == "angle" && grand.Size() >= 2)
						gunPortAngle = grand.Value(1);
					else if(grand.Token(0) == "parallel")
						gunPortParallel = true;
					else if(grand.Token(0) == "under")
						drawUnder = true;
					else if(grand.Token(0) == "over")
						drawUnder = false;
					else
						grand.PrintTrace("Skipping unrecognized attribute:");
				}
			}
			if(key == "gun")
				armament.AddGunPort(hardpoint, gunPortAngle, gunPortParallel, drawUnder, outfit);
			else
				armament.AddTurret(hardpoint, drawUnder, outfit);
		}
		else if(key == "never disabled")
			neverDisabled = true;
		else if(key == "uncapturable")
			isCapturable = false;
		else if(((key == "fighter" || key == "drone") && child.Size() >= 3) ||
			(key == "bay" && child.Size() >= 4))
		{
			// While the `drone` and `fighter` keywords are supported for backwards compatibility, the
			// standard format is `bay <ship-category>`, with the same signature for other values.
			string category = "Fighter";
			int childOffset = 0;
			if(key == "drone")
				category = "Drone";
			else if(key == "bay")
			{
				category = child.Token(1);
				childOffset += 1;
			}

			if(!hasBays)
			{
				bays.clear();
				hasBays = true;
			}
			bays.emplace_back(child.Value(1 + childOffset), child.Value(2 + childOffset), category);
			Bay &bay = bays.back();
			for(int i = 3 + childOffset; i < child.Size(); ++i)
			{
				for(unsigned j = 1; j < BAY_SIDE.size(); ++j)
					if(child.Token(i) == BAY_SIDE[j])
						bay.side = j;
				for(unsigned j = 1; j < BAY_FACING.size(); ++j)
					if(child.Token(i) == BAY_FACING[j])
						bay.facing = BAY_ANGLE[j];
			}
			if(child.HasChildren())
				for(const DataNode &grand : child)
				{
					// Load in the effect(s) to be displayed when the ship launches.
					if(grand.Token(0) == "launch effect" && grand.Size() >= 2)
					{
						int count = grand.Size() >= 3 ? static_cast<int>(grand.Value(2)) : 1;
						const Effect *e = GameData::Effects().Get(grand.Token(1));
						bay.launchEffects.insert(bay.launchEffects.end(), count, e);
					}
					else if(grand.Token(0) == "angle" && grand.Size() >= 2)
						bay.facing = Angle(grand.Value(1));
					else
					{
						bool handled = false;
						for(unsigned i = 1; i < BAY_SIDE.size(); ++i)
							if(grand.Token(0) == BAY_SIDE[i])
							{
								bay.side = i;
								handled = true;
							}
						for(unsigned i = 1; i < BAY_FACING.size(); ++i)
							if(grand.Token(0) == BAY_FACING[i])
							{
								bay.facing = BAY_ANGLE[i];
								handled = true;
							}
						if(!handled)
							grand.PrintTrace("Skipping unrecognized attribute:");
					}
				}
		}
		else if(key == "leak" && child.Size() >= 2)
		{
			if(!hasLeak)
			{
				leaks.clear();
				hasLeak = true;
			}
			Leak leak(GameData::Effects().Get(child.Token(1)));
			if(child.Size() >= 3)
				leak.openPeriod = child.Value(2);
			if(child.Size() >= 4)
				leak.closePeriod = child.Value(3);
			leaks.push_back(leak);
		}
		else if(key == "explode" && child.Size() >= 2)
		{
			if(!hasExplode)
			{
				explosionEffects.clear();
				explosionTotal = 0;
				hasExplode = true;
			}
			int count = (child.Size() >= 3) ? child.Value(2) : 1;
			explosionEffects[GameData::Effects().Get(child.Token(1))] += count;
			explosionTotal += count;
		}
		else if(key == "final explode" && child.Size() >= 2)
		{
			if(!hasFinalExplode)
			{
				finalExplosions.clear();
				hasFinalExplode = true;
			}
			int count = (child.Size() >= 3) ? child.Value(2) : 1;
			finalExplosions[GameData::Effects().Get(child.Token(1))] += count;
		}
		else if(key == "outfits")
		{
			if(!hasOutfits)
			{
				outfits.clear();
				hasOutfits = true;
			}
			for(const DataNode &grand : child)
			{
				int count = (grand.Size() >= 2) ? grand.Value(1) : 1;
				if(count > 0)
					outfits[GameData::Outfits().Get(grand.Token(0))] += count;
				else
					grand.PrintTrace("Skipping invalid outfit count:");
			}

			// Verify we have at least as many installed outfits as were identified as "equipped."
			// If not (e.g. a variant definition), ensure FinishLoading equips into a blank slate.
			if(!hasArmament)
				for(const auto &pair : GetEquipped(Weapons()))
				{
					auto it = outfits.find(pair.first);
					if(it == outfits.end() || it->second < pair.second)
					{
						armament.UninstallAll();
						break;
					}
				}
		}
		else if(key == "cargo")
			cargo.Load(child);
		else if(key == "crew" && child.Size() >= 2)
			crew = static_cast<int>(child.Value(1));
		else if(key == "fuel" && child.Size() >= 2)
			fuel = child.Value(1);
		else if(key == "shields" && child.Size() >= 2)
			shields = child.Value(1);
		else if(key == "hull" && child.Size() >= 2)
			hull = child.Value(1);
		else if(key == "position" && child.Size() >= 3)
			position = Point(child.Value(1), child.Value(2));
		else if(key == "system" && child.Size() >= 2)
			currentSystem = GameData::Systems().Get(child.Token(1));
		else if(key == "planet" && child.Size() >= 2)
		{
			zoom = 0.;
			landingPlanet = GameData::Planets().Get(child.Token(1));
		}
		else if(key == "destination system" && child.Size() >= 2)
			targetSystem = GameData::Systems().Get(child.Token(1));
		else if(key == "parked")
			isParked = true;
		else if(key == "description" && child.Size() >= 2)
		{
			if(!hasDescription)
			{
				description.clear();
				hasDescription = true;
			}
			description += child.Token(1);
			description += '\n';
		}
		else if(key == "remove" && child.Size() >= 2)
		{
			if(child.Token(1) == "bays")
				removeBays = true;
			else
				child.PrintTrace("Skipping unsupported \"remove\":");
		}
		else if(key != "actions")
			child.PrintTrace("Skipping unrecognized attribute:");
	}

	// If no plural model name was given, default to the model name with an 's' appended.
	// If the model name ends with an 's' or 'z', print a warning because the default plural will never be correct.
	// Variants will import their plural name from the base model in FinishLoading.
	if(pluralModelName.empty() && variantName.empty())
	{
		pluralModelName = modelName + 's';
		if(modelName.back() == 's' || modelName.back() == 'z')
			node.PrintTrace("Warning: explicit plural name definition required, but none is provided. Defaulting to \""
					+ pluralModelName + "\".");
	}
}



// When loading a ship, some of the outfits it lists may not have been
// loaded yet. So, wait until everything has been loaded, then call this.
void Ship::FinishLoading(bool isNewInstance)
{
	// All copies of this ship should save pointers to the "explosion" weapon
	// definition stored safely in the ship model, which will not be destroyed
	// until GameData is when the program quits. Also copy other attributes of
	// the base model if no overrides were given.
	if(GameData::Ships().Has(modelName))
	{
		const Ship *model = GameData::Ships().Get(modelName);
		explosionWeapon = &model->BaseAttributes();
		if(pluralModelName.empty())
			pluralModelName = model->pluralModelName;
		if(noun.empty())
			noun = model->noun;
		if(!thumbnail)
			thumbnail = model->thumbnail;
	}

	// If this ship has a base class, copy any attributes not defined here.
	// Exception: uncapturable and "never disabled" flags don't carry over.
	if(base && base != this)
	{
		if(!GetSprite())
			reinterpret_cast<Body &>(*this) = *base;
		if(customSwizzle == -1)
			customSwizzle = base->CustomSwizzle();
		if(baseAttributes.Attributes().empty())
			baseAttributes = base->baseAttributes;
		if(bays.empty() && !base->bays.empty() && !removeBays)
			bays = base->bays;
		if(enginePoints.empty())
			enginePoints = base->enginePoints;
		if(reverseEnginePoints.empty())
			reverseEnginePoints = base->reverseEnginePoints;
		if(steeringEnginePoints.empty())
			steeringEnginePoints = base->steeringEnginePoints;
		if(explosionEffects.empty())
		{
			explosionEffects = base->explosionEffects;
			explosionTotal = base->explosionTotal;
		}
		if(finalExplosions.empty())
			finalExplosions = base->finalExplosions;
		if(outfits.empty())
			outfits = base->outfits;
		if(description.empty())
			description = base->description;

		bool hasHardpoints = false;
		for(const Hardpoint &hardpoint : armament.Get())
			if(hardpoint.GetPoint())
				hasHardpoints = true;

		if(!hasHardpoints)
		{
			// Check if any hardpoint locations were not specified.
			auto bit = base->Weapons().begin();
			auto bend = base->Weapons().end();
			auto nextGun = armament.Get().begin();
			auto nextTurret = armament.Get().begin();
			auto end = armament.Get().end();
			Armament merged;
			for( ; bit != bend; ++bit)
			{
				if(!bit->IsTurret())
				{
					while(nextGun != end && nextGun->IsTurret())
						++nextGun;
					const Outfit *outfit = (nextGun == end) ? nullptr : nextGun->GetOutfit();
					merged.AddGunPort(bit->GetPoint() * 2., bit->GetBaseAngle(), bit->IsParallel(), bit->IsUnder(), outfit);
					if(nextGun != end)
						++nextGun;
				}
				else
				{
					while(nextTurret != end && !nextTurret->IsTurret())
						++nextTurret;
					const Outfit *outfit = (nextTurret == end) ? nullptr : nextTurret->GetOutfit();
					merged.AddTurret(bit->GetPoint() * 2., bit->IsUnder(), outfit);
					if(nextTurret != end)
						++nextTurret;
				}
			}
			armament = merged;
		}
	}
	else if(removeBays)
		bays.clear();
	// Check that all the "equipped" weapons actually match what your ship
	// has, and that they are truly weapons. Remove any excess weapons and
	// warn if any non-weapon outfits are "installed" in a hardpoint.
	auto equipped = GetEquipped(Weapons());
	for(auto &it : equipped)
	{
		auto outfitIt = outfits.find(it.first);
		int amount = (outfitIt != outfits.end() ? outfitIt->second : 0);
		int excess = it.second - amount;
		if(excess > 0)
		{
			// If there are more hardpoints specifying this outfit than there
			// are instances of this outfit installed, remove some of them.
			armament.Add(it.first, -excess);
			it.second -= excess;

			LogWarning(VariantName(), Name(),
					"outfit \"" + it.first->TrueName() + "\" equipped but not included in outfit list.");
		}
		else if(!it.first->IsWeapon())
			// This ship was specified with a non-weapon outfit in a
			// hardpoint. Hardpoint::Install removes it, but issue a
			// warning so the definition can be fixed.
			LogWarning(VariantName(), Name(),
					"outfit \"" + it.first->TrueName() + "\" is not a weapon, but is installed as one.");
	}

	// Mark any drone that has no "automaton" value as an automaton, to
	// grandfather in the drones from before that attribute existed.
	if(baseAttributes.Category() == "Drone" && !baseAttributes.Get("automaton"))
		baseAttributes.Set("automaton", 1.);

	baseAttributes.Set("gun ports", armament.GunCount());
	baseAttributes.Set("turret mounts", armament.TurretCount());

	if(addAttributes)
	{
		// Store attributes from an "add attributes" node in the ship's
		// baseAttributes so they can be written to the save file.
		baseAttributes.Add(attributes);
		addAttributes = false;
	}
	// Add the attributes of all your outfits to the ship's base attributes.
	attributes = baseAttributes;
	vector<string> undefinedOutfits;
	for(const auto &it : outfits)
	{
		if(!it.first->IsDefined())
		{
			undefinedOutfits.emplace_back("\"" + it.first->TrueName() + "\"");
			continue;
		}
		attributes.Add(*it.first, it.second);
		// Some ship variant definitions do not specify which weapons
		// are placed in which hardpoint. Add any weapons that are not
		// yet installed to the ship's armament.
		if(it.first->IsWeapon())
		{
			int count = it.second;
			auto eit = equipped.find(it.first);
			if(eit != equipped.end())
				count -= eit->second;

			if(count)
			{
				count -= armament.Add(it.first, count);
				if(count)
					LogWarning(VariantName(), Name(),
						"weapon \"" + it.first->TrueName() + "\" installed, but insufficient slots to use it.");
			}
		}
	}
	if(!undefinedOutfits.empty())
	{
		bool plural = undefinedOutfits.size() > 1;
		// Print the ship name once, then all undefined outfits. If we're reporting for a stock ship, then it
		// doesn't have a name, and missing outfits aren't named yet either. A variant name might exist, though.
		string message;
		if(isYours)
		{
			message = "Player ship " + modelName + " \"" + name + "\":";
			string PREFIX = plural ? "\n\tUndefined outfit " : " undefined outfit ";
			for(auto &&outfit : undefinedOutfits)
				message += PREFIX + outfit;
		}
		else
		{
			message = variantName.empty() ? "Stock ship \"" + modelName + "\": "
				: modelName + " variant \"" + variantName + "\": ";
			message += to_string(undefinedOutfits.size()) + " undefined outfit" + (plural ? "s" : "") + " installed.";
		}

		Logger::LogError(message);
	}
	// Inspect the ship's armament to ensure that guns are in gun ports and
	// turrets are in turret mounts. This can only happen when the armament
	// is configured incorrectly in a ship or variant definition. Do not
	// bother printing this warning if the outfit is not fully defined.
	for(const Hardpoint &hardpoint : armament.Get())
	{
		const Outfit *outfit = hardpoint.GetOutfit();
		if(outfit && outfit->IsDefined()
				&& (hardpoint.IsTurret() != (outfit->Get("turret mounts") != 0.)))
		{
			string warning = (!isYours && !variantName.empty()) ? "variant \"" + variantName + "\"" : modelName;
			if(!name.empty())
				warning += " \"" + name + "\"";
			warning += ": outfit \"" + outfit->TrueName() + "\" installed as a ";
			warning += (hardpoint.IsTurret() ? "turret but is a gun.\n\tturret" : "gun but is a turret.\n\tgun");
			warning += to_string(2. * hardpoint.GetPoint().X()) + " " + to_string(2. * hardpoint.GetPoint().Y());
			warning += " \"" + outfit->TrueName() + "\"";
			Logger::LogError(warning);
		}
	}
	cargo.SetSize(attributes.Get("cargo space"));
	armament.FinishLoading();

	// Figure out how far from center the farthest hardpoint is.
	weaponRadius = 0.;
	for(const Hardpoint &hardpoint : armament.Get())
		weaponRadius = max(weaponRadius, hardpoint.GetPoint().Length());

	// Allocate enough firing bits for this ship.
	firingCommands.SetHardpoints(armament.Get().size());

	// If this ship is being instantiated for the first time, make sure its
	// crew, fuel, etc. are all refilled.
	if(isNewInstance)
<<<<<<< HEAD
		Recharge();
	
=======
		Recharge(true);

>>>>>>> db28a8b1
	// Ensure that all defined bays are of a valid category. Remove and warn about any
	// invalid bays. Add a default "launch effect" to any remaining internal bays if
	// this ship is crewed (i.e. pressurized).
	string warning;
	const auto &bayCategories = GameData::Category(CategoryType::BAY);
	for(auto it = bays.begin(); it != bays.end(); )
	{
		Bay &bay = *it;
		if(find(bayCategories.begin(), bayCategories.end(), bay.category) == bayCategories.end())
		{
			warning += "Invalid bay category: " + bay.category + "\n";
			it = bays.erase(it);
			continue;
		}
		else
			++it;
		if(bay.side == Bay::INSIDE && bay.launchEffects.empty() && Crew())
			bay.launchEffects.emplace_back(GameData::Effects().Get("basic launch"));
	}

	canBeCarried = find(bayCategories.begin(), bayCategories.end(), attributes.Category()) != bayCategories.end();

	// Issue warnings if this ship has is misconfigured, e.g. is missing required values
	// or has negative outfit, cargo, weapon, or engine capacity.
	for(auto &&attr : set<string>{"outfit space", "cargo space", "weapon capacity", "engine capacity"})
	{
		double val = attributes.Get(attr);
		if(val < 0)
			warning += attr + ": " + Format::Number(val) + "\n";
	}
	if(attributes.Get("drag") <= 0.)
	{
		warning += "Defaulting " + string(attributes.Get("drag") ? "invalid" : "missing") + " \"drag\" attribute to 100.0\n";
		attributes.Set("drag", 100.);
	}

	// Calculate the values used to determine this ship's value and danger.
	attraction = CalculateAttraction();
	deterrence = CalculateDeterrence();

	if(!warning.empty())
	{
		// This check is mostly useful for variants and stock ships, which have
		// no names. Print the outfits to facilitate identifying this ship definition.
		string message = (!name.empty() ? "Ship \"" + name + "\" " : "") + "(" + VariantName() + "):\n";
		ostringstream outfitNames;
		outfitNames << "has outfits:\n";
		for(const auto &it : outfits)
			outfitNames << '\t' << it.second << " " + it.first->TrueName() << endl;
		Logger::LogError(message + warning + outfitNames.str());
	}

	// Ships read from a save file may have non-default shields or hull.
	// Perform a full IsDisabled calculation.
	isDisabled = true;
	isDisabled = IsDisabled();

	// Calculate this ship's jump information, e.g. how much it costs to jump, how far it can jump, how it can jump.
	navigation.Calibrate(*this);

	// A saved ship may have an invalid target system. Since all game data is loaded and all player events are
	// applied at this point, any target system that is not accessible should be cleared. Note: this does not
	// account for systems accessible via wormholes, but also does not need to as AI will route the ship properly.
	if(!isNewInstance && targetSystem)
	{
		string message = "Warning: " + string(isYours ? "player-owned " : "NPC ") + modelName + " \"" + name + "\": "
			"Cannot reach target system \"" + targetSystem->Name();
		if(!currentSystem)
		{
			Logger::LogError(message + "\" (no current system).");
			targetSystem = nullptr;
		}
		else if(!currentSystem->Links().count(targetSystem)
			&& (!navigation.JumpRange() || !currentSystem->JumpNeighbors(navigation.JumpRange()).count(targetSystem)))
		{
			Logger::LogError(message + "\" by hyperlink or jump from system \"" + currentSystem->Name() + ".\"");
			targetSystem = nullptr;
		}
	}
}



// Check if this ship (model) and its outfits have been defined.
bool Ship::IsValid() const
{
	for(auto &&outfit : outfits)
		if(!outfit.first->IsDefined())
			return false;

	return isDefined;
}



// Save a full description of this ship, as currently configured.
void Ship::Save(DataWriter &out) const
{
	out.Write("ship", modelName);
	out.BeginChild();
	{
		out.Write("name", name);
		if(pluralModelName != modelName + 's')
			out.Write("plural", pluralModelName);
		if(!noun.empty())
			out.Write("noun", noun);
		SaveSprite(out);
		if(thumbnail)
			out.Write("thumbnail", thumbnail->Name());

		if(neverDisabled)
			out.Write("never disabled");
		if(!isCapturable)
			out.Write("uncapturable");
		if(customSwizzle >= 0)
			out.Write("swizzle", customSwizzle);

		out.Write("uuid", uuid.ToString());

		out.Write("attributes");
		out.BeginChild();
		{
			out.Write("category", baseAttributes.Category());
			out.Write("cost", baseAttributes.Cost());
			out.Write("mass", baseAttributes.Mass());
			for(const auto &it : baseAttributes.FlareSprites())
				for(int i = 0; i < it.second; ++i)
					it.first.SaveSprite(out, "flare sprite");
			for(const auto &it : baseAttributes.FlareSounds())
				for(int i = 0; i < it.second; ++i)
					out.Write("flare sound", it.first->Name());
			for(const auto &it : baseAttributes.ReverseFlareSprites())
				for(int i = 0; i < it.second; ++i)
					it.first.SaveSprite(out, "reverse flare sprite");
			for(const auto &it : baseAttributes.ReverseFlareSounds())
				for(int i = 0; i < it.second; ++i)
					out.Write("reverse flare sound", it.first->Name());
			for(const auto &it : baseAttributes.SteeringFlareSprites())
				for(int i = 0; i < it.second; ++i)
					it.first.SaveSprite(out, "steering flare sprite");
			for(const auto &it : baseAttributes.SteeringFlareSounds())
				for(int i = 0; i < it.second; ++i)
					out.Write("steering flare sound", it.first->Name());
			for(const auto &it : baseAttributes.AfterburnerEffects())
				for(int i = 0; i < it.second; ++i)
					out.Write("afterburner effect", it.first->Name());
			for(const auto &it : baseAttributes.JumpEffects())
				for(int i = 0; i < it.second; ++i)
					out.Write("jump effect", it.first->Name());
			for(const auto &it : baseAttributes.JumpSounds())
				for(int i = 0; i < it.second; ++i)
					out.Write("jump sound", it.first->Name());
			for(const auto &it : baseAttributes.JumpInSounds())
				for(int i = 0; i < it.second; ++i)
					out.Write("jump in sound", it.first->Name());
			for(const auto &it : baseAttributes.JumpOutSounds())
				for(int i = 0; i < it.second; ++i)
					out.Write("jump out sound", it.first->Name());
			for(const auto &it : baseAttributes.HyperSounds())
				for(int i = 0; i < it.second; ++i)
					out.Write("hyperdrive sound", it.first->Name());
			for(const auto &it : baseAttributes.HyperInSounds())
				for(int i = 0; i < it.second; ++i)
					out.Write("hyperdrive in sound", it.first->Name());
			for(const auto &it : baseAttributes.HyperOutSounds())
				for(int i = 0; i < it.second; ++i)
					out.Write("hyperdrive out sound", it.first->Name());
			for(const auto &it : baseAttributes.Attributes())
				if(it.second)
					out.Write(it.first, it.second);
		}
		out.EndChild();

		out.Write("outfits");
		out.BeginChild();
		{
			using OutfitElement = pair<const Outfit *const, int>;
			WriteSorted(outfits,
				[](const OutfitElement *lhs, const OutfitElement *rhs)
					{ return lhs->first->TrueName() < rhs->first->TrueName(); },
				[&out](const OutfitElement &it)
				{
					if(it.second == 1)
						out.Write(it.first->TrueName());
					else
						out.Write(it.first->TrueName(), it.second);
				});
		}
		out.EndChild();

		cargo.Save(out);
		out.Write("crew", crew);
		out.Write("fuel", fuel);
		out.Write("shields", shields);
		out.Write("hull", hull);
		out.Write("position", position.X(), position.Y());

		for(const EnginePoint &point : enginePoints)
		{
			out.Write("engine", 2. * point.X(), 2. * point.Y());
			out.BeginChild();
			out.Write("zoom", point.zoom);
			out.Write("angle", point.facing.Degrees());
			out.Write(ENGINE_SIDE[point.side]);
			out.EndChild();

		}
		for(const EnginePoint &point : reverseEnginePoints)
		{
			out.Write("reverse engine", 2. * point.X(), 2. * point.Y());
			out.BeginChild();
			out.Write("zoom", point.zoom);
			out.Write("angle", point.facing.Degrees() - 180.);
			out.Write(ENGINE_SIDE[point.side]);
			out.EndChild();
		}
		for(const EnginePoint &point : steeringEnginePoints)
		{
			out.Write("steering engine", 2. * point.X(), 2. * point.Y());
			out.BeginChild();
			out.Write("zoom", point.zoom);
			out.Write("angle", point.facing.Degrees());
			out.Write(ENGINE_SIDE[point.side]);
			out.Write(STEERING_FACING[point.steering]);
			out.EndChild();
		}
		for(const Hardpoint &hardpoint : armament.Get())
		{
			const char *type = (hardpoint.IsTurret() ? "turret" : "gun");
			if(hardpoint.GetOutfit())
				out.Write(type, 2. * hardpoint.GetPoint().X(), 2. * hardpoint.GetPoint().Y(),
					hardpoint.GetOutfit()->TrueName());
			else
				out.Write(type, 2. * hardpoint.GetPoint().X(), 2. * hardpoint.GetPoint().Y());
			double hardpointAngle = hardpoint.GetBaseAngle().Degrees();
			out.BeginChild();
			{
				if(hardpointAngle)
					out.Write("angle", hardpointAngle);
				if(hardpoint.IsParallel())
					out.Write("parallel");
				if(hardpoint.IsUnder())
					out.Write("under");
				else
					out.Write("over");
			}
			out.EndChild();
		}
		for(const Bay &bay : bays)
		{
			double x = 2. * bay.point.X();
			double y = 2. * bay.point.Y();

			out.Write("bay", bay.category, x, y);

			if(!bay.launchEffects.empty() || bay.facing.Degrees() || bay.side)
			{
				out.BeginChild();
				{
					if(bay.facing.Degrees())
						out.Write("angle", bay.facing.Degrees());
					if(bay.side)
						out.Write(BAY_SIDE[bay.side]);
					for(const Effect *effect : bay.launchEffects)
						out.Write("launch effect", effect->Name());
				}
				out.EndChild();
			}
		}
		for(const Leak &leak : leaks)
			out.Write("leak", leak.effect->Name(), leak.openPeriod, leak.closePeriod);

		using EffectElement = pair<const Effect *const, int>;
		auto effectSort = [](const EffectElement *lhs, const EffectElement *rhs)
			{ return lhs->first->Name() < rhs->first->Name(); };
		WriteSorted(explosionEffects, effectSort, [&out](const EffectElement &it)
		{
			if(it.second)
				out.Write("explode", it.first->Name(), it.second);
		});
		WriteSorted(finalExplosions, effectSort, [&out](const EffectElement &it)
		{
			if(it.second)
				out.Write("final explode", it.first->Name(), it.second);
		});

		if(currentSystem)
			out.Write("system", currentSystem->Name());
		else
		{
			// A carried ship is saved in its carrier's system.
			shared_ptr<const Ship> parent = GetParent();
			if(parent && parent->currentSystem)
				out.Write("system", parent->currentSystem->Name());
		}
		if(landingPlanet)
			out.Write("planet", landingPlanet->TrueName());
		if(targetSystem)
			out.Write("destination system", targetSystem->Name());
		if(isParked)
			out.Write("parked");
	}
	out.EndChild();
}



const EsUuid &Ship::UUID() const noexcept
{
	return uuid;
}



void Ship::SetUUID(const EsUuid &id)
{
	uuid.clone(id);
}



const string &Ship::Name() const
{
	return name;
}



// Set / Get the name of this class of ships, e.g. "Marauder Raven."
void Ship::SetModelName(const string &model)
{
	this->modelName = model;
}



const string &Ship::ModelName() const
{
	return modelName;
}



const string &Ship::PluralModelName() const
{
	return pluralModelName;
}



// Get the name of this ship as a variant.
const string &Ship::VariantName() const
{
	return variantName.empty() ? modelName : variantName;
}



// Get the generic noun (e.g. "ship") to be used when describing this ship.
const string &Ship::Noun() const
{
	static const string SHIP = "ship";
	return noun.empty() ? SHIP : noun;
}



// Get this ship's description.
const string &Ship::Description() const
{
	return description;
}



// Get the shipyard thumbnail for this ship.
const Sprite *Ship::Thumbnail() const
{
	return thumbnail;
}



// Get this ship's cost.
int64_t Ship::Cost() const
{
	return attributes.Cost();
}



// Get the cost of this ship's chassis, with no outfits installed.
int64_t Ship::ChassisCost() const
{
	return baseAttributes.Cost();
}



int64_t Ship::Strength() const
{
	return Cost();
}



double Ship::Attraction() const
{
	return attraction;
}



double Ship::Deterrence() const
{
	return deterrence;
}



// Check if this ship is configured in such a way that it would be difficult
// or impossible to fly.
vector<string> Ship::FlightCheck() const
{
	auto checks = vector<string>{};

	double generation = attributes.Get("energy generation") - attributes.Get("energy consumption");
	double consuming = attributes.Get("fuel energy");
	double solar = attributes.Get("solar collection");
	double battery = attributes.Get("energy capacity");
	double energy = generation + consuming + solar + battery;
	double fuelChange = attributes.Get("fuel generation") - attributes.Get("fuel consumption");
	double fuelCapacity = attributes.Get("fuel capacity");
	double fuel = fuelCapacity + fuelChange;
	double thrust = attributes.Get("thrust");
	double reverseThrust = attributes.Get("reverse thrust");
	double afterburner = attributes.Get("afterburner thrust");
	double thrustEnergy = attributes.Get("thrusting energy");
	double turn = attributes.Get("turn");
	double turnEnergy = attributes.Get("turning energy");
	double hyperDrive = navigation.HasHyperdrive();
	double jumpDrive = navigation.HasJumpDrive();

	// Report the first error condition that will prevent takeoff:
	if(IdleHeat() >= MaximumHeat())
		checks.emplace_back("overheating!");
	else if(energy <= 0.)
		checks.emplace_back("no energy!");
	else if((energy - consuming <= 0.) && (fuel <= 0.))
		checks.emplace_back("no fuel!");
	else if(!thrust && !reverseThrust && !afterburner)
		checks.emplace_back("no thruster!");
	else if(!turn)
		checks.emplace_back("no steering!");
	else if(attributes.Get("required crew") > attributes.Get("bunks"))
		checks.emplace_back("insufficient bunks!");

	// If no errors were found, check all warning conditions:
	if(checks.empty())
	{
		if(!thrust && !reverseThrust)
			checks.emplace_back("afterburner only?");
		if(!thrust && !afterburner)
			checks.emplace_back("reverse only?");
		if(!generation && !solar && !consuming)
			checks.emplace_back("battery only?");
		if(energy < thrustEnergy)
			checks.emplace_back("limited thrust?");
		if(energy < turnEnergy)
			checks.emplace_back("limited turn?");
		if(energy - .8 * solar < .2 * (turnEnergy + thrustEnergy))
			checks.emplace_back("solar power?");
		if(fuel < 0.)
			checks.emplace_back("fuel?");
		if(!canBeCarried)
		{
			if(!hyperDrive && !jumpDrive)
				checks.emplace_back("no hyperdrive?");
			if(fuelCapacity < navigation.JumpFuel())
				checks.emplace_back("no fuel?");
		}
		for(const auto &it : outfits)
			if(it.first->IsWeapon() && it.first->FiringEnergy() > energy)
			{
				checks.emplace_back("insufficient energy to fire?");
				break;
			}
	}

	return checks;
}



void Ship::SetPosition(Point position)
{
	this->position = position;
}



// Instantiate a newly-created ship in-flight.
void Ship::Place(Point position, Point velocity, Angle angle, bool isDeparting)
{
	this->position = position;
	this->velocity = velocity;
	this->angle = angle;

	// If landed, place the ship right above the planet.
	// Escorts should take off a bit behind their flagships.
	if(landingPlanet)
	{
		landingPlanet = nullptr;
		zoom = parent.lock() ? (-.2 + -.8 * Random::Real()) : 0.;
	}
	else
		zoom = 1.;
	// Make sure various special status values are reset.
	heat = IdleHeat();
	ionization = 0.;
	disruption = 0.;
	slowness = 0.;
	discharge = 0.;
	corrosion = 0.;
	leakage = 0.;
	burning = 0.;
	shieldDelay = 0;
	hullDelay = 0;
	isInvisible = !HasSprite();
	jettisoned.clear();
	hyperspaceCount = 0;
	forget = 1;
	targetShip.reset();
	shipToAssist.reset();

	// The swizzle is only updated if this ship has a government or when it is departing
	// from a planet. Launching a carry from a carrier does not update its swizzle.
	if(government && isDeparting)
	{
		auto swizzle = customSwizzle >= 0 ? customSwizzle : government->GetSwizzle();
		SetSwizzle(swizzle);

		// Set swizzle for any carried ships too.
		for(const auto &bay : bays)
		{
			if(bay.ship)
				bay.ship->SetSwizzle(bay.ship->customSwizzle >= 0 ? bay.ship->customSwizzle : swizzle);
		}
	}
}



// Set the name of this particular ship.
void Ship::SetName(const string &name)
{
	this->name = name;
}



// Set which system this ship is in.
void Ship::SetSystem(const System *system)
{
	currentSystem = system;
	navigation.SetSystem(currentSystem);
}



void Ship::SetPlanet(const Planet *planet)
{
	zoom = !planet;
	landingPlanet = planet;
}



void Ship::SetGovernment(const Government *government)
{
	if(government)
		SetSwizzle(customSwizzle >= 0 ? customSwizzle : government->GetSwizzle());
	this->government = government;
}



void Ship::SetIsSpecial(bool special)
{
	isSpecial = special;
}



bool Ship::IsSpecial() const
{
	return isSpecial;
}



void Ship::SetIsYours(bool yours)
{
	isYours = yours;
}



bool Ship::IsYours() const
{
	return isYours;
}



void Ship::SetIsParked(bool parked)
{
	isParked = parked;
}



bool Ship::IsParked() const
{
	return isParked;
}



bool Ship::HasDeployOrder() const
{
	return shouldDeploy;
}



void Ship::SetDeployOrder(bool shouldDeploy)
{
	this->shouldDeploy = shouldDeploy;
}



const Personality &Ship::GetPersonality() const
{
	return personality;
}



void Ship::SetPersonality(const Personality &other)
{
	personality = other;
}



const Phrase *Ship::GetHailPhrase() const
{
	return hail;
}



void Ship::SetHailPhrase(const Phrase &phrase)
{
	hail = &phrase;
}



string Ship::GetHail(map<string, string> &&subs) const
{
	string hailStr = hail ? hail->Get() : government ? government->GetHail(isDisabled) : "";

	if(hailStr.empty())
		return hailStr;

	subs["<npc>"] = Name();
	return Format::Replace(hailStr, subs);
}



// Set the commands for this ship to follow this timestep.
void Ship::SetCommands(const Command &command)
{
	commands = command;
}



void Ship::SetCommands(const FireCommand &firingCommand)
{
	firingCommands.UpdateWith(firingCommand);
}



const Command &Ship::Commands() const
{
	return commands;
}



const FireCommand &Ship::FiringCommands() const noexcept
{
	return firingCommands;
}



// Move this ship. A ship may create effects as it moves, in particular if
// it is in the process of blowing up. If this returns false, the ship
// should be deleted.
void Ship::Move(vector<Visual> &visuals, list<shared_ptr<Flotsam>> &flotsam)
{
	// Check if this ship has been in a different system from the player for so
	// long that it should be "forgotten." Also eliminate ships that have no
	// system set because they just entered a fighter bay.
	forget += !isInSystem;
	isThrusting = false;
	isReversing = false;
	isSteering = false;
	steeringDirection = 0.;
	if((!isSpecial && forget >= 1000) || !currentSystem)
	{
		MarkForRemoval();
		return;
	}
	isInSystem = false;
	if(!fuel || !(navigation.HasHyperdrive() || navigation.HasJumpDrive()))
		hyperspaceSystem = nullptr;

	// Adjust the error in the pilot's targeting.
	personality.UpdateConfusion(firingCommands.IsFiring());

	// Generate energy, heat, etc.
	DoGeneration();

	// Handle ionization effects, etc.
	if(ionization)
		CreateSparks(visuals, "ion spark", ionization * .1);
	if(disruption)
		CreateSparks(visuals, "disruption spark", disruption * .1);
	if(slowness)
		CreateSparks(visuals, "slowing spark", slowness * .1);
	if(discharge)
		CreateSparks(visuals, "discharge spark", discharge * .1);
	if(corrosion)
		CreateSparks(visuals, "corrosion spark", corrosion * .1);
	if(leakage)
		CreateSparks(visuals, "leakage spark", leakage * .1);
	if(burning)
		CreateSparks(visuals, "burning spark", burning * .1);
	// Jettisoned cargo effects (only for ships in the current system).
	if(!jettisoned.empty() && !forget)
	{
		jettisoned.front()->Place(*this);
		flotsam.splice(flotsam.end(), jettisoned, jettisoned.begin());
	}
	int requiredCrew = RequiredCrew();
	double slowMultiplier = 1. / (1. + slowness * .05);

	// Move the turrets.
	if(!isDisabled)
		armament.Aim(firingCommands);

	if(!isInvisible)
	{
		// If you are forced to decloak (e.g. by running out of fuel) you can't
		// initiate cloaking again until you are fully decloaked.
		if(!cloak)
			cloakDisruption = max(0., cloakDisruption - 1.);

		double cloakingSpeed = attributes.Get("cloak");
		bool canCloak = (!isDisabled && cloakingSpeed > 0. && !cloakDisruption
			&& fuel >= attributes.Get("cloaking fuel")
			&& energy >= attributes.Get("cloaking energy"));
		if(commands.Has(Command::CLOAK) && canCloak)
		{
			cloak = min(1., cloak + cloakingSpeed);
			fuel -= attributes.Get("cloaking fuel");
			energy -= attributes.Get("cloaking energy");
			heat += attributes.Get("cloaking heat");
		}
		else if(cloakingSpeed)
		{
			cloak = max(0., cloak - cloakingSpeed);
			// If you're trying to cloak but are unable to (too little energy or
			// fuel) you're forced to decloak fully for one frame before you can
			// engage cloaking again.
			if(commands.Has(Command::CLOAK))
				cloakDisruption = max(cloakDisruption, 1.);
		}
		else
			cloak = 0.;
	}

	if(IsDestroyed())
	{
		// Make sure the shields are zero, as well as the hull.
		shields = 0.;

		// Once we've created enough little explosions, die.
		if(explosionCount == explosionTotal || forget)
		{
			if(!forget)
			{
				const Effect *effect = GameData::Effects().Get("smoke");
				double size = Width() + Height();
				double scale = .03 * size + .5;
				double radius = .2 * size;
				int debrisCount = attributes.Mass() * .07;

				// Estimate how many new visuals will be added during destruction.
				visuals.reserve(visuals.size() + debrisCount + explosionTotal + finalExplosions.size());

				for(int i = 0; i < debrisCount; ++i)
				{
					Angle angle = Angle::Random();
					Point effectVelocity = velocity + angle.Unit() * (scale * Random::Real());
					Point effectPosition = position + radius * angle.Unit();

					visuals.emplace_back(*effect, std::move(effectPosition), std::move(effectVelocity), std::move(angle));
				}

				for(unsigned i = 0; i < explosionTotal / 2; ++i)
					CreateExplosion(visuals, true);
				for(const auto &it : finalExplosions)
					visuals.emplace_back(*it.first, position, velocity, angle);
				// For everything in this ship's cargo hold there is a 25% chance
				// that it will survive as flotsam.
				for(const auto &it : cargo.Commodities())
					Jettison(it.first, Random::Binomial(it.second, .25));
				for(const auto &it : cargo.Outfits())
					Jettison(it.first, Random::Binomial(it.second, .25));
				// Ammunition has a default 5% chance to survive as flotsam.
				for(const auto &it : outfits)
				{
					double flotsamChance = it.first->Get("flotsam chance");
					if(flotsamChance > 0.)
						Jettison(it.first, Random::Binomial(it.second, flotsamChance));
					// 0 valued 'flotsamChance' means default, which is 5% for ammunition.
					// At this point, negative values are the only non-zero values possible.
					// Negative values override the default chance for ammunition
					// so the outfit cannot be dropped as flotsam.
					else if(it.first->Category() == "Ammunition" && !flotsamChance)
						Jettison(it.first, Random::Binomial(it.second, .05));
				}
				for(shared_ptr<Flotsam> &it : jettisoned)
					it->Place(*this);
				flotsam.splice(flotsam.end(), jettisoned);

				// Any ships that failed to launch from this ship are destroyed.
				for(Bay &bay : bays)
					if(bay.ship)
						bay.ship->Destroy();
			}
			energy = 0.;
			heat = 0.;
			ionization = 0.;
			fuel = 0.;
			velocity = Point();
			MarkForRemoval();
			return;
		}

		// If the ship is dead, it first creates explosions at an increasing
		// rate, then disappears in one big explosion.
		++explosionRate;
		if(Random::Int(1024) < explosionRate)
			CreateExplosion(visuals);

		// Handle hull "leaks."
		for(const Leak &leak : leaks)
			if(GetMask().IsLoaded() && leak.openPeriod > 0 && !Random::Int(leak.openPeriod))
			{
				activeLeaks.push_back(leak);
				const auto &outlines = GetMask().Outlines();
				const vector<Point> &outline = outlines[Random::Int(outlines.size())];
				int i = Random::Int(outline.size() - 1);

				// Position the leak along the outline of the ship, facing "outward."
				activeLeaks.back().location = (outline[i] + outline[i + 1]) * .5;
				activeLeaks.back().angle = Angle(outline[i] - outline[i + 1]) + Angle(90.);
			}
		for(Leak &leak : activeLeaks)
			if(leak.effect)
			{
				// Leaks always "flicker" every other frame.
				if(Random::Int(2))
					visuals.emplace_back(*leak.effect,
						angle.Rotate(leak.location) + position,
						velocity,
						leak.angle + angle);

				if(leak.closePeriod > 0 && !Random::Int(leak.closePeriod))
					leak.effect = nullptr;
			}
	}
	else if(hyperspaceSystem || hyperspaceCount)
	{
		// Don't apply external acceleration while jumping.
		acceleration = Point();

		// Enter hyperspace.
		int direction = hyperspaceSystem ? 1 : -1;
		hyperspaceCount += direction;
		static const int HYPER_C = 100;
		static const double HYPER_A = 2.;
		static const double HYPER_D = 1000.;
		if(hyperspaceSystem)
			fuel -= hyperspaceFuelCost / HYPER_C;

		// Create the particle effects for the jump drive. This may create 100
		// or more particles per ship per turn at the peak of the jump.
		if(isUsingJumpDrive && !forget)
		{
			double sparkAmount = hyperspaceCount * Width() * Height() * .000006;
			const map<const Effect *, int> &jumpEffects = attributes.JumpEffects();
			if(jumpEffects.empty())
				CreateSparks(visuals, "jump drive", sparkAmount);
			else
			{
				// Spread the amount of particle effects created among all jump effects.
				sparkAmount /= jumpEffects.size();
				for(const auto &effect : jumpEffects)
					CreateSparks(visuals, effect.first, sparkAmount);
			}
		}

		if(hyperspaceCount == HYPER_C)
		{
			SetSystem(hyperspaceSystem);
			hyperspaceSystem = nullptr;
			targetSystem = nullptr;
			// Check if the target planet is in the destination system or not.
			const Planet *planet = (targetPlanet ? targetPlanet->GetPlanet() : nullptr);
			if(!planet || planet->IsWormhole() || !planet->IsInSystem(currentSystem))
				targetPlanet = nullptr;
			// Check if your parent has a target planet in this system.
			shared_ptr<Ship> parent = GetParent();
			if(!targetPlanet && parent && parent->targetPlanet)
			{
				planet = parent->targetPlanet->GetPlanet();
				if(planet && !planet->IsWormhole() && planet->IsInSystem(currentSystem))
					targetPlanet = parent->targetPlanet;
			}
			direction = -1;

			// If you have a target planet in the destination system, exit
			// hyperspace aimed at it. Otherwise, target the first planet that
			// has a spaceport.
			Point target;
			// Except when you arrive at an extra distance from the target,
			// in that case always use the system-center as target.
			double extraArrivalDistance = isUsingJumpDrive
				? currentSystem->ExtraJumpArrivalDistance() : currentSystem->ExtraHyperArrivalDistance();

			if(extraArrivalDistance == 0)
			{
				if(targetPlanet)
					target = targetPlanet->Position();
				else
				{
					for(const StellarObject &object : currentSystem->Objects())
						if(object.HasSprite() && object.HasValidPlanet()
								&& object.GetPlanet()->HasServices())
						{
							target = object.Position();
							break;
						}
				}
			}

			if(isUsingJumpDrive)
			{
				position = target + Angle::Random().Unit() * (300. * (Random::Real() + 1.) + extraArrivalDistance);
				return;
			}

			// Have all ships exit hyperspace at the same distance so that
			// your escorts always stay with you.
			double distance = (HYPER_C * HYPER_C) * .5 * HYPER_A + HYPER_D;
			distance += extraArrivalDistance;
			position = (target - distance * angle.Unit());
			position += hyperspaceOffset;
			// Make sure your velocity is in exactly the direction you are
			// traveling in, so that when you decelerate there will not be a
			// sudden shift in direction at the end.
			velocity = velocity.Length() * angle.Unit();
		}
		if(!isUsingJumpDrive)
		{
			velocity += (HYPER_A * direction) * angle.Unit();
			if(!hyperspaceSystem)
			{
				// Exit hyperspace far enough from the planet to be able to land.
				// This does not take drag into account, so it is always an over-
				// estimate of how long it will take to stop.
				// We start decelerating after rotating about 150 degrees (that
				// is, about acos(.8) from the proper angle). So:
				// Stopping distance = .5*a*(v/a)^2 + (150/turn)*v.
				// Exit distance = HYPER_D + .25 * v^2 = stopping distance.
				double exitV = max(HYPER_A, MaxVelocity());
				double a = (.5 / Acceleration() - .25);
				double b = 150. / TurnRate();
				double discriminant = b * b - 4. * a * -HYPER_D;
				if(discriminant > 0.)
				{
					double altV = (-b + sqrt(discriminant)) / (2. * a);
					if(altV > 0. && altV < exitV)
						exitV = altV;
				}
				if(velocity.Length() <= exitV)
				{
					velocity = angle.Unit() * exitV;
					hyperspaceCount = 0;
				}
			}
		}
		position += velocity;
		if(GetParent() && GetParent()->currentSystem == currentSystem)
		{
			hyperspaceOffset = position - GetParent()->position;
			double length = hyperspaceOffset.Length();
			if(length > 1000.)
				hyperspaceOffset *= 1000. / length;
		}

		return;
	}
	else if(landingPlanet || zoom < 1.f)
	{
		// Don't apply external acceleration while landing.
		acceleration = Point();

		// If a ship was disabled at the very moment it began landing, do not
		// allow it to continue landing.
		if(isDisabled)
			landingPlanet = nullptr;

		// Special ships do not disappear forever when they land; they
		// just slowly refuel.
		if(landingPlanet && zoom)
		{
			// Move the ship toward the center of the planet while landing.
			if(GetTargetStellar())
				position = .97 * position + .03 * GetTargetStellar()->Position();
			zoom -= .02f;
			if(zoom < 0.f)
			{
				// If this is not a special ship, it ceases to exist when it
				// lands on a true planet. If this is a wormhole, the ship is
				// instantly transported.
				if(landingPlanet->IsWormhole())
				{
					SetSystem(&landingPlanet->GetWormhole()->WormholeDestination(*currentSystem));
					for(const StellarObject &object : currentSystem->Objects())
						if(object.GetPlanet() == landingPlanet)
							position = object.Position();
					SetTargetStellar(nullptr);
					SetTargetSystem(nullptr);
					landingPlanet = nullptr;
				}
				else if(!isSpecial || personality.IsFleeing())
				{
					MarkForRemoval();
					return;
				}

				zoom = 0.f;
			}
		}
		// Only refuel if this planet has fuel services.
		else if(fuel >= attributes.Get("fuel capacity")
				|| !landingPlanet || !landingPlanet->GetPort().CanRecharge(Port::RechargeType::Fuel))
		{
			zoom = min(1.f, zoom + .02f);
			SetTargetStellar(nullptr);
			landingPlanet = nullptr;
		}
		else
			fuel = min(fuel + 1., attributes.Get("fuel capacity"));

		// Move the ship at the velocity it had when it began landing, but
		// scaled based on how small it is now.
		if(zoom > 0.f)
			position += velocity * zoom;

		return;
	}
	if(isDisabled)
	{
		// If you're disabled, you can't initiate landing or jumping.
	}
	else if(commands.Has(Command::LAND) && CanLand())
		landingPlanet = GetTargetStellar()->GetPlanet();
	else if(commands.Has(Command::JUMP) && IsReadyToJump())
	{
		hyperspaceSystem = GetTargetSystem();
		pair<JumpType, double> jumpUsed = navigation.GetCheapestJumpType(hyperspaceSystem);
		isUsingJumpDrive = (jumpUsed.first == JumpType::JUMP_DRIVE);
		hyperspaceFuelCost = jumpUsed.second;
	}

	if(pilotError)
		--pilotError;
	else if(pilotOkay)
		--pilotOkay;
	else if(isDisabled)
	{
		// If the ship is disabled, don't show a warning message due to missing crew.
	}
	else if(requiredCrew && static_cast<int>(Random::Int(requiredCrew)) >= Crew())
	{
		pilotError = 30;
		if(parent.lock() || !isYours)
			Messages::Add("The " + name + " is moving erratically because there are not enough crew to pilot it."
				, Messages::Importance::Low);
		else
			Messages::Add("Your ship is moving erratically because you do not have enough crew to pilot it."
				, Messages::Importance::Low);
	}
	else
		pilotOkay = 30;

	// This ship is not landing or entering hyperspace. So, move it. If it is
	// disabled, all it can do is slow down to a stop.
	double mass = InertialMass();
	bool isUsingAfterburner = false;
	if(isDisabled)
		velocity *= 1. - Drag() / mass;
	else if(!pilotError)
	{
		if(commands.Turn())
		{
			// Check if we are able to turn.
			double cost = attributes.Get("turning energy");
			if(energy < cost * fabs(commands.Turn()))
				commands.SetTurn(commands.Turn() * energy / (cost * fabs(commands.Turn())));

			cost = attributes.Get("turning shields");
			if(shields < cost * fabs(commands.Turn()))
				commands.SetTurn(commands.Turn() * shields / (cost * fabs(commands.Turn())));

			cost = attributes.Get("turning hull");
			if(hull < cost * fabs(commands.Turn()))
				commands.SetTurn(commands.Turn() * hull / (cost * fabs(commands.Turn())));

			cost = attributes.Get("turning fuel");
			if(fuel < cost * fabs(commands.Turn()))
				commands.SetTurn(commands.Turn() * fuel / (cost * fabs(commands.Turn())));

			cost = -attributes.Get("turning heat");
			if(heat < cost * fabs(commands.Turn()))
				commands.SetTurn(commands.Turn() * heat / (cost * fabs(commands.Turn())));

			if(commands.Turn())
			{
				isSteering = true;
				steeringDirection = commands.Turn();
				// If turning at a fraction of the full rate (either from lack of
				// energy or because of tracking a target), only consume a fraction
				// of the turning energy and produce a fraction of the heat.
				double scale = fabs(commands.Turn());

				shields -= scale * attributes.Get("turning shields");
				hull -= scale * attributes.Get("turning hull");
				energy -= scale * attributes.Get("turning energy");
				fuel -= scale * attributes.Get("turning fuel");
				heat += scale * attributes.Get("turning heat");
				discharge += scale * attributes.Get("turning discharge");
				corrosion += scale * attributes.Get("turning corrosion");
				ionization += scale * attributes.Get("turning ion");
				leakage += scale * attributes.Get("turning leakage");
				burning += scale * attributes.Get("turning burn");
				slowness += scale * attributes.Get("turning slowing");
				disruption += scale * attributes.Get("turning disruption");

				angle += commands.Turn() * TurnRate() * slowMultiplier;
			}
		}
		double thrustCommand = commands.Has(Command::FORWARD) - commands.Has(Command::BACK);
		double thrust = 0.;
		if(thrustCommand)
		{
			// Check if we are able to apply this thrust.
			double cost = attributes.Get((thrustCommand > 0.) ?
				"thrusting energy" : "reverse thrusting energy");
			if(energy < cost)
				thrustCommand *= energy / cost;

			cost = attributes.Get((thrustCommand > 0.) ?
				"thrusting shields" : "reverse thrusting shields");
			if(shields < cost)
				thrustCommand *= shields / cost;

			cost = attributes.Get((thrustCommand > 0.) ?
				"thrusting hull" : "reverse thrusting hull");
			if(hull < cost)
				thrustCommand *= hull / cost;

			cost = attributes.Get((thrustCommand > 0.) ?
				"thrusting fuel" : "reverse thrusting fuel");
			if(fuel < cost)
				thrustCommand *= fuel / cost;

			cost = -attributes.Get((thrustCommand > 0.) ?
				"thrusting heat" : "reverse thrusting heat");
			if(heat < cost)
				thrustCommand *= heat / cost;

			if(thrustCommand)
			{
				// If a reverse thrust is commanded and the capability does not
				// exist, ignore it (do not even slow under drag).
				isThrusting = (thrustCommand > 0.);
				isReversing = !isThrusting && attributes.Get("reverse thrust");
				thrust = attributes.Get(isThrusting ? "thrust" : "reverse thrust");
				if(thrust)
				{
					double scale = fabs(thrustCommand);

					shields -= scale * attributes.Get(isThrusting ? "thrusting shields" : "reverse thrusting shields");
					hull -= scale * attributes.Get(isThrusting ? "thrusting hull" : "reverse thrusting hull");
					energy -= scale * attributes.Get(isThrusting ? "thrusting energy" : "reverse thrusting energy");
					fuel -= scale * attributes.Get(isThrusting ? "thrusting fuel" : "reverse thrusting fuel");
					heat += scale * attributes.Get(isThrusting ? "thrusting heat" : "reverse thrusting heat");
					discharge += scale * attributes.Get(isThrusting ? "thrusting discharge" : "reverse thrusting discharge");
					corrosion += scale * attributes.Get(isThrusting ? "thrusting corrosion" : "reverse thrusting corrosion");
					ionization += scale * attributes.Get(isThrusting ? "thrusting ion" : "reverse thrusting ion");
					burning += scale * attributes.Get(isThrusting ? "thrusting burn" : "reverse thrusting burn");
					leakage += scale * attributes.Get(isThrusting ? "thrusting leakage" : "reverse thrusting leakage");
					slowness += scale * attributes.Get(isThrusting ? "thrusting slowing" : "reverse thrusting slowing");
					disruption += scale * attributes.Get(isThrusting ? "thrusting disruption" : "reverse thrusting disruption");

					acceleration += angle.Unit() * (thrustCommand * thrust / mass);
				}
			}
		}
		bool applyAfterburner = (commands.Has(Command::AFTERBURNER) || (thrustCommand > 0. && !thrust))
				&& !CannotAct();
		if(applyAfterburner)
		{
			thrust = attributes.Get("afterburner thrust");
			double shieldCost = attributes.Get("afterburner shields");
			double hullCost = attributes.Get("afterburner hull");
			double energyCost = attributes.Get("afterburner energy");
			double fuelCost = attributes.Get("afterburner fuel");
			double heatCost = -attributes.Get("afterburner heat");

			double dischargeCost = attributes.Get("afterburner discharge");
			double corrosionCost = attributes.Get("afterburner corrosion");
			double ionCost = attributes.Get("afterburner ion");
			double leakageCost = attributes.Get("afterburner leakage");
			double burningCost = attributes.Get("afterburner burn");

			double slownessCost = attributes.Get("afterburner slowing");
			double disruptionCost = attributes.Get("afterburner disruption");

			if(thrust && shields >= shieldCost && hull >= hullCost
				&& energy >= energyCost && fuel >= fuelCost && heat >= heatCost)
			{
				shields -= shieldCost;
				hull -= hullCost;
				energy -= energyCost;
				fuel -= fuelCost;
				heat -= heatCost;

				discharge += dischargeCost;
				corrosion += corrosionCost;
				ionization += ionCost;
				leakage += leakageCost;
				burning += burningCost;

				slowness += slownessCost;
				disruption += disruptionCost;

				acceleration += angle.Unit() * thrust / mass;

				// Only create the afterburner effects if the ship is in the player's system.
				isUsingAfterburner = !forget;
			}
		}
	}
	if(acceleration)
	{
		acceleration *= slowMultiplier;
		Point dragAcceleration = acceleration - velocity * (Drag() / mass);
		// Make sure dragAcceleration has nonzero length, to avoid divide by zero.
		if(dragAcceleration)
		{
			// What direction will the net acceleration be if this drag is applied?
			// If the net acceleration will be opposite the thrust, do not apply drag.
			dragAcceleration *= .5 * (acceleration.Unit().Dot(dragAcceleration.Unit()) + 1.);

			// A ship can only "cheat" to stop if it is moving slow enough that
			// it could stop completely this frame. This is to avoid overshooting
			// when trying to stop and ending up headed in the other direction.
			if(commands.Has(Command::STOP))
			{
				// How much acceleration would it take to come to a stop in the
				// direction normal to the ship's current facing? This is only
				// possible if the acceleration plus drag vector is in the
				// opposite direction from the velocity vector when both are
				// projected onto the current facing vector, and the acceleration
				// vector is the larger of the two.
				double vNormal = velocity.Dot(angle.Unit());
				double aNormal = dragAcceleration.Dot(angle.Unit());
				if((aNormal > 0.) != (vNormal > 0.) && fabs(aNormal) > fabs(vNormal))
					dragAcceleration = -vNormal * angle.Unit();
			}
			velocity += dragAcceleration;
		}
		acceleration = Point();
	}

	// Boarding:
	shared_ptr<const Ship> target = GetTargetShip();
	// If this is a fighter or drone and it is not assisting someone at the
	// moment, its boarding target should be its parent ship.
	if(CanBeCarried() && !(target && target == GetShipToAssist()))
		target = GetParent();
	if(target && !isDisabled)
	{
		Point dp = (target->position - position);
		double distance = dp.Length();
		Point dv = (target->velocity - velocity);
		double speed = dv.Length();
		isBoarding = (distance < 50. && speed < 1. && commands.Has(Command::BOARD));
		if(isBoarding && !CanBeCarried())
		{
			if(!target->IsDisabled() && government->IsEnemy(target->government))
				isBoarding = false;
			else if(target->IsDestroyed() || target->IsLanding() || target->IsHyperspacing()
					|| target->GetSystem() != GetSystem())
				isBoarding = false;
		}
		if(isBoarding && !pilotError)
		{
			Angle facing = angle;
			bool left = target->Unit().Cross(facing.Unit()) < 0.;
			double turn = left - !left;

			// Check if the ship will still be pointing to the same side of the target
			// angle if it turns by this amount.
			facing += TurnRate() * turn;
			bool stillLeft = target->Unit().Cross(facing.Unit()) < 0.;
			if(left != stillLeft)
				turn = 0.;
			angle += TurnRate() * turn;

			velocity += dv.Unit() * .1;
			position += dp.Unit() * .5;

			if(distance < 10. && speed < 1. && (CanBeCarried() || !turn))
			{
				if(cloak)
				{
					// Allow the player to get all the way to the end of the
					// boarding sequence (including locking on to the ship) but
					// not to actually board, if they are cloaked.
					if(isYours)
						Messages::Add("You cannot board a ship while cloaked.", Messages::Importance::High);
				}
				else
				{
					isBoarding = false;
					bool isEnemy = government->IsEnemy(target->government);
					if(isEnemy && Random::Real() < target->Attributes().Get("self destruct"))
					{
						Messages::Add("The " + target->ModelName() + " \"" + target->Name()
							+ "\" has activated its self-destruct mechanism.", Messages::Importance::High);
						GetTargetShip()->SelfDestruct();
					}
					else
						hasBoarded = true;
				}
			}
		}
	}

	// Clear your target if it is destroyed. This is only important for NPCs,
	// because ordinary ships cease to exist once they are destroyed.
	target = GetTargetShip();
	if(target && target->IsDestroyed() && target->explosionCount >= target->explosionTotal)
		targetShip.reset();

	// Finally, move the ship and create any movement visuals.
	position += velocity;
	if(isUsingAfterburner && !Attributes().AfterburnerEffects().empty())
		for(const EnginePoint &point : enginePoints)
		{
			Point pos = angle.Rotate(point) * Zoom() + position;
			// Stream the afterburner effects outward in the direction the engines are facing.
			Point effectVelocity = velocity - 6. * angle.Unit();
			for(auto &&it : Attributes().AfterburnerEffects())
				for(int i = 0; i < it.second; ++i)
					visuals.emplace_back(*it.first, pos, effectVelocity, angle);
		}
}



// Generate energy, heat, etc. (This is called by Move().)
void Ship::DoGeneration()
{
	// First, allow any carried ships to do their own generation.
	for(const Bay &bay : bays)
		if(bay.ship)
			bay.ship->DoGeneration();

	// Shield and hull recharge. This uses whatever energy is left over from the
	// previous frame, so that it will not steal energy from movement, etc.
	if(!isDisabled)
	{
		// Priority of repairs:
		// 1. Ship's own hull
		// 2. Ship's own shields
		// 3. Hull of carried fighters
		// 4. Shields of carried fighters
		// 5. Transfer of excess energy and fuel to carried fighters.

		const double hullAvailable = attributes.Get("hull repair rate")
			* (1. + attributes.Get("hull repair multiplier"));
		const double hullEnergy = (attributes.Get("hull energy")
			* (1. + attributes.Get("hull energy multiplier"))) / hullAvailable;
		const double hullFuel = (attributes.Get("hull fuel")
			* (1. + attributes.Get("hull fuel multiplier"))) / hullAvailable;
		const double hullHeat = (attributes.Get("hull heat")
			* (1. + attributes.Get("hull heat multiplier"))) / hullAvailable;
		double hullRemaining = hullAvailable;
		if(!hullDelay)
			DoRepair(hull, hullRemaining, attributes.Get("hull"), energy, hullEnergy, fuel, hullFuel, heat, hullHeat);

		const double shieldsAvailable = attributes.Get("shield generation")
			* (1. + attributes.Get("shield generation multiplier"));
		const double shieldsEnergy = (attributes.Get("shield energy")
			* (1. + attributes.Get("shield energy multiplier"))) / shieldsAvailable;
		const double shieldsFuel = (attributes.Get("shield fuel")
			* (1. + attributes.Get("shield fuel multiplier"))) / shieldsAvailable;
		const double shieldsHeat = (attributes.Get("shield heat")
			* (1. + attributes.Get("shield heat multiplier"))) / shieldsAvailable;
		double shieldsRemaining = shieldsAvailable;
		if(!shieldDelay)
			DoRepair(shields, shieldsRemaining, attributes.Get("shields"),
				energy, shieldsEnergy, fuel, shieldsFuel, heat, shieldsHeat);

		if(!bays.empty())
		{
			// If this ship is carrying fighters, determine their repair priority.
			vector<pair<double, Ship *>> carried;
			for(const Bay &bay : bays)
				if(bay.ship)
					carried.emplace_back(1. - bay.ship->Health(), bay.ship.get());
			sort(carried.begin(), carried.end(), (isYours && Preferences::Has(FIGHTER_REPAIR))
				// Players may use a parallel strategy, to launch fighters in waves.
				? [] (const pair<double, Ship *> &lhs, const pair<double, Ship *> &rhs)
					{ return lhs.first > rhs.first; }
				// The default strategy is to prioritize the healthiest ship first, in
				// order to get fighters back out into the battle as soon as possible.
				: [] (const pair<double, Ship *> &lhs, const pair<double, Ship *> &rhs)
					{ return lhs.first < rhs.first; }
			);

			// Apply shield and hull repair to carried fighters.
			for(const pair<double, Ship *> &it : carried)
			{
				Ship &ship = *it.second;
				if(!hullDelay)
					DoRepair(ship.hull, hullRemaining, ship.attributes.Get("hull"),
						energy, hullEnergy, heat, hullHeat, fuel, hullFuel);
				if(!shieldDelay)
					DoRepair(ship.shields, shieldsRemaining, ship.attributes.Get("shields"),
						energy, shieldsEnergy, heat, shieldsHeat, fuel, shieldsFuel);
			}

			// Now that there is no more need to use energy for hull and shield
			// repair, if there is still excess energy, transfer it.
			double energyRemaining = energy - attributes.Get("energy capacity");
			double fuelRemaining = fuel - attributes.Get("fuel capacity");
			for(const pair<double, Ship *> &it : carried)
			{
				Ship &ship = *it.second;
				if(energyRemaining > 0.)
					DoRepair(ship.energy, energyRemaining, ship.attributes.Get("energy capacity"));
				if(fuelRemaining > 0.)
					DoRepair(ship.fuel, fuelRemaining, ship.attributes.Get("fuel capacity"));
			}
		}
		// Decrease the shield and hull delays by 1 now that shield generation
		// and hull repair have been skipped over.
		shieldDelay = max(0, shieldDelay - 1);
		hullDelay = max(0, hullDelay - 1);
	}

	// Handle ionization effects, etc.
	shields -= discharge;
	hull -= corrosion;
	energy -= ionization;
	fuel -= leakage;
	heat += burning;
	// TODO: Mothership gives status resistance to carried ships?
	if(ionization)
	{
		double ionResistance = attributes.Get("ion resistance");
		double ionEnergy = attributes.Get("ion resistance energy") / ionResistance;
		double ionFuel = attributes.Get("ion resistance fuel") / ionResistance;
		double ionHeat = attributes.Get("ion resistance heat") / ionResistance;
		DoStatusEffect(isDisabled, ionization, ionResistance,
			energy, ionEnergy, fuel, ionFuel, heat, ionHeat);
	}

	if(disruption)
	{
		double disruptionResistance = attributes.Get("disruption resistance");
		double disruptionEnergy = attributes.Get("disruption resistance energy") / disruptionResistance;
		double disruptionFuel = attributes.Get("disruption resistance fuel") / disruptionResistance;
		double disruptionHeat = attributes.Get("disruption resistance heat") / disruptionResistance;
		DoStatusEffect(isDisabled, disruption, disruptionResistance,
			energy, disruptionEnergy, fuel, disruptionFuel, heat, disruptionHeat);
	}

	if(slowness)
	{
		double slowingResistance = attributes.Get("slowing resistance");
		double slowingEnergy = attributes.Get("slowing resistance energy") / slowingResistance;
		double slowingFuel = attributes.Get("slowing resistance fuel") / slowingResistance;
		double slowingHeat = attributes.Get("slowing resistance heat") / slowingResistance;
		DoStatusEffect(isDisabled, slowness, slowingResistance,
			energy, slowingEnergy, fuel, slowingFuel, heat, slowingHeat);
	}

	if(discharge)
	{
		double dischargeResistance = attributes.Get("discharge resistance");
		double dischargeEnergy = attributes.Get("discharge resistance energy") / dischargeResistance;
		double dischargeFuel = attributes.Get("discharge resistance fuel") / dischargeResistance;
		double dischargeHeat = attributes.Get("discharge resistance heat") / dischargeResistance;
		DoStatusEffect(isDisabled, discharge, dischargeResistance,
			energy, dischargeEnergy, fuel, dischargeFuel, heat, dischargeHeat);
	}

	if(corrosion)
	{
		double corrosionResistance = attributes.Get("corrosion resistance");
		double corrosionEnergy = attributes.Get("corrosion resistance energy") / corrosionResistance;
		double corrosionFuel = attributes.Get("corrosion resistance fuel") / corrosionResistance;
		double corrosionHeat = attributes.Get("corrosion resistance heat") / corrosionResistance;
		DoStatusEffect(isDisabled, corrosion, corrosionResistance,
			energy, corrosionEnergy, fuel, corrosionFuel, heat, corrosionHeat);
	}

	if(leakage)
	{
		double leakResistance = attributes.Get("leak resistance");
		double leakEnergy = attributes.Get("leak resistance energy") / leakResistance;
		double leakFuel = attributes.Get("leak resistance fuel") / leakResistance;
		double leakHeat = attributes.Get("leak resistance heat") / leakResistance;
		DoStatusEffect(isDisabled, leakage, leakResistance,
			energy, leakEnergy, fuel, leakFuel, heat, leakHeat);
	}

	if(burning)
	{
		double burnResistance = attributes.Get("burn resistance");
		double burnEnergy = attributes.Get("burn resistance energy") / burnResistance;
		double burnFuel = attributes.Get("burn resistance fuel") / burnResistance;
		double burnHeat = attributes.Get("burn resistance heat") / burnResistance;
		DoStatusEffect(isDisabled, burning, burnResistance,
			energy, burnEnergy, fuel, burnFuel, heat, burnHeat);
	}

	// When ships recharge, what actually happens is that they can exceed their
	// maximum capacity for the rest of the turn, but must be clamped to the
	// maximum here before they gain more. This is so that, for example, a ship
	// with no batteries but a good generator can still move.
	energy = min(energy, attributes.Get("energy capacity"));
	fuel = min(fuel, attributes.Get("fuel capacity"));

	heat -= heat * HeatDissipation();
	if(heat > MaximumHeat())
	{
		isOverheated = true;
		double heatRatio = Heat() / (1. + attributes.Get("overheat damage threshold"));
		if(heatRatio > 1.)
			hull -= attributes.Get("overheat damage rate") * heatRatio;
	}
	else if(heat < .9 * MaximumHeat())
		isOverheated = false;

	double maxShields = attributes.Get("shields");
	shields = min(shields, maxShields);
	double maxHull = attributes.Get("hull");
	hull = min(hull, maxHull);

	isDisabled = isOverheated || hull < MinimumHull() || (!crew && RequiredCrew());

	// Whenever not actively scanning, the amount of
	// scan information the ship has "decays" over time.
	// Only apply the decay if not already done scanning the target.
	if(cargoScan < SCAN_TIME)
		cargoScan = max(0., cargoScan - 1.);
	if(outfitScan < SCAN_TIME)
		outfitScan = max(0., outfitScan - 1.);

	// Update ship supply levels.
	if(isDisabled)
		PauseAnimation();
	else
	{
		// Ramscoops work much better when close to the system center.
		if(currentSystem)
		{
			double scale = .2 + 1.8 / (.001 * position.Length() + 1);
			fuel += currentSystem->SolarWind() * .03 * scale * sqrt(attributes.Get("ramscoop"));

			double solarScaling = currentSystem->SolarPower() * scale;
			energy += solarScaling * attributes.Get("solar collection");
			heat += solarScaling * attributes.Get("solar heat");
		}

		double coolingEfficiency = CoolingEfficiency();
		energy += attributes.Get("energy generation") - attributes.Get("energy consumption");
		fuel += attributes.Get("fuel generation");
		heat += attributes.Get("heat generation");
		heat -= coolingEfficiency * attributes.Get("cooling");

		// Convert fuel into energy and heat only when the required amount of fuel is available.
		if(attributes.Get("fuel consumption") <= fuel)
		{
			fuel -= attributes.Get("fuel consumption");
			energy += attributes.Get("fuel energy");
			heat += attributes.Get("fuel heat");
		}

		// Apply active cooling. The fraction of full cooling to apply equals
		// your ship's current fraction of its maximum temperature.
		double activeCooling = coolingEfficiency * attributes.Get("active cooling");
		if(activeCooling > 0. && heat > 0. && energy >= 0.)
		{
			// Although it's a misuse of this feature, handle the case where
			// "active cooling" does not require any energy.
			double coolingEnergy = attributes.Get("cooling energy");
			if(coolingEnergy)
			{
				double spentEnergy = min(energy, coolingEnergy * min(1., Heat()));
				heat -= activeCooling * spentEnergy / coolingEnergy;
				energy -= spentEnergy;
			}
			else
				heat -= activeCooling;
		}
	}

	// Don't allow any levels to drop below zero.
	shields = max(0., shields);
	energy = max(0., energy);
	fuel = max(0., fuel);
	heat = max(0., heat);
}



// Launch any ships that are ready to launch.
void Ship::Launch(list<shared_ptr<Ship>> &ships, vector<Visual> &visuals)
{
	// Allow carried ships to launch from a disabled ship, but not from a ship that
	// is landing, jumping, or cloaked. If already destroyed (e.g. self-destructing),
	// eject any ships still docked, possibly destroying them in the process.
	bool ejecting = IsDestroyed();
	if(!ejecting && (!commands.Has(Command::DEPLOY) || zoom != 1.f || hyperspaceCount || cloak))
		return;

	for(Bay &bay : bays)
		if(bay.ship
			&& ((bay.ship->Commands().Has(Command::DEPLOY) && !Random::Int(40 + 20 * !bay.ship->attributes.Get("automaton")))
			|| (ejecting && !Random::Int(6))))
		{
			// Resupply any ships launching of their own accord.
			if(!ejecting)
			{
				// Determine which of the fighter's weapons we can restock.
				auto restockable = bay.ship->GetArmament().RestockableAmmo();
				auto toRestock = map<const Outfit *, int>{};
				for(auto &&ammo : restockable)
				{
					int count = OutfitCount(ammo);
					if(count > 0)
						toRestock.emplace(ammo, count);
				}
				auto takenAmmo = TransferAmmo(toRestock, *this, *bay.ship);
				bool tookAmmo = !takenAmmo.empty();
				if(tookAmmo)
				{
					// Update the carried mass cache.
					for(auto &&item : takenAmmo)
						carriedMass += item.first->Mass() * item.second;
				}

				// This ship will refuel naturally based on the carrier's fuel
				// collection, but the carrier may have some reserves to spare.
				double maxFuel = bay.ship->attributes.Get("fuel capacity");
				if(maxFuel)
				{
					double spareFuel = fuel - navigation.JumpFuel();
					if(spareFuel > 0.)
						TransferFuel(spareFuel, bay.ship.get());
					// If still low or out-of-fuel, re-stock the carrier and don't
					// launch, except if some ammo was taken (since we can fight).
					if(!tookAmmo && bay.ship->fuel < .25 * maxFuel)
					{
						TransferFuel(bay.ship->fuel, this);
						continue;
					}
				}
			}
			// Those being ejected may be destroyed if they are already injured.
			else if(bay.ship->Health() < Random::Real())
				bay.ship->SelfDestruct();

			ships.push_back(bay.ship);
			double maxV = bay.ship->MaxVelocity() * (1 + bay.ship->IsDestroyed());
			Point exitPoint = position + angle.Rotate(bay.point);
			// When ejected, ships depart haphazardly.
			Angle launchAngle = ejecting ? Angle(exitPoint - position) : angle + bay.facing;
			Point v = velocity + (.3 * maxV) * launchAngle.Unit() + (.2 * maxV) * Angle::Random().Unit();
			bay.ship->Place(exitPoint, v, launchAngle, false);
			bay.ship->SetSystem(currentSystem);
			bay.ship->SetParent(shared_from_this());
			bay.ship->UnmarkForRemoval();
			// Update the cached sum of carried ship masses.
			carriedMass -= bay.ship->Mass();
			// Create the desired launch effects.
			for(const Effect *effect : bay.launchEffects)
				visuals.emplace_back(*effect, exitPoint, velocity, launchAngle);

			bay.ship.reset();
		}
}



// Check if this ship is boarding another ship.
shared_ptr<Ship> Ship::Board(bool autoPlunder, bool nonDocking)
{
	if(!hasBoarded)
		return shared_ptr<Ship>();
	hasBoarded = false;

	shared_ptr<Ship> victim = GetTargetShip();
	if(CannotAct() || !victim || victim->IsDestroyed() || victim->GetSystem() != GetSystem())
		return shared_ptr<Ship>();

	// For a fighter or drone, "board" means "return to ship." Except when the ship is
	// explicitly of the nonDocking type.
	if(CanBeCarried() && !nonDocking)
	{
		SetTargetShip(shared_ptr<Ship>());
		if(!victim->IsDisabled() && victim->GetGovernment() == government)
			victim->Carry(shared_from_this());
		return shared_ptr<Ship>();
	}

	// Board a friendly ship, to repair or refuel it.
	if(!government->IsEnemy(victim->GetGovernment()))
	{
		SetShipToAssist(shared_ptr<Ship>());
		SetTargetShip(shared_ptr<Ship>());
		bool helped = victim->isDisabled;
		victim->hull = min(max(victim->hull, victim->MinimumHull() * 1.5), victim->attributes.Get("hull"));
		victim->isDisabled = false;
		// Transfer some fuel if needed.
		if(victim->NeedsFuel() && CanRefuel(*victim))
		{
			helped = true;
			TransferFuel(victim->JumpFuelMissing(), victim.get());
		}
		if(helped)
		{
			pilotError = 120;
			victim->pilotError = 120;
		}
		return victim;
	}
	if(!victim->IsDisabled())
		return shared_ptr<Ship>();

	// If the boarding ship is the player, they will choose what to plunder.
	// Always take fuel if you can.
	victim->TransferFuel(victim->fuel, this);
	if(autoPlunder)
	{
		// Take any commodities that fit.
		victim->cargo.TransferAll(cargo, false);

		// Pause for two seconds before moving on.
		pilotError = 120;
	}

	// Stop targeting this ship (so you will not board it again right away).
	if(!autoPlunder || personality.Disables())
		SetTargetShip(shared_ptr<Ship>());
	return victim;
}



// Scan the target, if able and commanded to. Return a ShipEvent bitmask
// giving the types of scan that succeeded.
int Ship::Scan()
{
	if(!commands.Has(Command::SCAN) || CannotAct())
		return 0;

	shared_ptr<const Ship> target = GetTargetShip();
	if(!(target && target->IsTargetable()))
		return 0;

	// The range of a scanner is proportional to the square root of its power.
	// Because of Pythagoras, if we use square-distance, we can skip this square root.
	double cargoDistanceSquared = attributes.Get("cargo scan power");
	double outfitDistanceSquared = attributes.Get("outfit scan power");

	// Bail out if this ship has no scanners.
	if(!cargoDistanceSquared && !outfitDistanceSquared)
		return 0;

	double cargoSpeed = attributes.Get("cargo scan speed");
	if(!cargoSpeed)
		cargoSpeed = 1.;

	double outfitSpeed = attributes.Get("outfit scan speed");
	if(!outfitSpeed)
		outfitSpeed = 1.;

	// Check how close this ship is to the target it is trying to scan.
	// To normalize 1 "scan power" to reach 100 pixels, divide this square distance by 100^2, or multiply by 0.0001.
	// Because this uses distance squared, to reach 200 pixels away you need 4 "scan power".
	double distanceSquared = (target->position - position).LengthSquared() * .0001;

	// Check the target's outfit and cargo space. A larger ship takes longer to scan.
	// Normalized around 200 tons of cargo/outfit space.
	// A ship with less than 10 tons of outfit space or cargo space takes as long to
	// scan as one with 10 tons. This avoids small sizes being scanned instantly, or
	// causing a divide by zero error at sizes of 0.
	double outfits = max(10., target->baseAttributes.Get("outfit space")) * .005;
	double cargo = max(10., target->attributes.Get("cargo space")) * .005;

	// Check if either scanner has finished scanning.
	bool startedScanning = false;
	bool activeScanning = false;
	int result = 0;
	auto doScan = [&](double &elapsed, const double speed, const double scannerRange, const double depth, const int event)
	-> void
	{
		if(elapsed < SCAN_TIME && distanceSquared < scannerRange)
		{
			startedScanning |= !elapsed;
			activeScanning = true;

			// Division is more expensive to calculate than multiplication,
			// so rearrange the formula to minimize divisions.

			// "(scannerRange - distance) / scannerRange"
			// This line hits 1 at distace = 0, and 0 at distance = scannerRange.
			// This is a hard cap on scanning range.

			// "speed / (sqrt(speed) + distance)"
			// This gives a modest speed boost at no distance, and
			// the boost tapers off to 0 at arbitrarily large distances.

			// "1 / depth"
			// This makes scan time proportional to cargo or outfit space.

			// To make up for previous scan delay, also add 1.
			elapsed += ((scannerRange - distanceSquared) * speed) / (scannerRange * (sqrt(speed) + distanceSquared) * depth) + 1;
			if(elapsed >= SCAN_TIME)
				result |= event;
		}
	};
	doScan(cargoScan, cargoSpeed, cargoDistanceSquared, cargo, ShipEvent::SCAN_CARGO);
	doScan(outfitScan, outfitSpeed, outfitDistanceSquared, outfits, ShipEvent::SCAN_OUTFITS);

	// Play the scanning sound if the actor or the target is the player's ship.
	if(isYours || (target->isYours && activeScanning))
		Audio::Play(Audio::Get("scan"), Position());

	if(startedScanning && isYours)
	{
		if(!target->Name().empty())
			Messages::Add("Attempting to scan the " + target->Noun() + " \"" + target->Name() + "\"."
				, Messages::Importance::Low);
		else
			Messages::Add("Attempting to scan the selected " + target->Noun() + "."
				, Messages::Importance::Low);
	}
	else if(startedScanning && target->isYours)
		Messages::Add("The " + government->GetName() + " " + Noun() + " \""
			+ Name() + "\" is attempting to scan you.", Messages::Importance::Low);

	if(target->isYours && !isYours)
	{
		if(result & ShipEvent::SCAN_CARGO)
			Messages::Add("The " + government->GetName() + " " + Noun() + " \""
					+ Name() + "\" completed its scan of your cargo.", Messages::Importance::High);
		if(result & ShipEvent::SCAN_OUTFITS)
			Messages::Add("The " + government->GetName() + " " + Noun() + " \""
					+ Name() + "\" completed its scan of your outfits.", Messages::Importance::High);
	}

	// Some governments are provoked when a scan is started on one of their ships.
	const Government *gov = target->GetGovernment();
	if(gov && gov->IsProvokedOnScan() && !gov->IsEnemy(government)
			&& (target->Shields() < .9 || target->Hull() < .9 || !target->GetPersonality().IsForbearing())
			&& !target->GetPersonality().IsPacifist())
		result |= ShipEvent::PROVOKE;

	return result;
}



// Find out what fraction of the scan is complete.
double Ship::CargoScanFraction() const
{
	return cargoScan / SCAN_TIME;
}



double Ship::OutfitScanFraction() const
{
	return outfitScan / SCAN_TIME;
}



// Fire any weapons that are ready to fire. If an anti-missile is ready,
// instead of firing here this function returns true and it can be fired if
// collision detection finds a missile in range.
bool Ship::Fire(vector<Projectile> &projectiles, vector<Visual> &visuals)
{
	isInSystem = true;
	forget = 0;

	// A ship that is about to die creates a special single-turn "projectile"
	// representing its death explosion.
	if(IsDestroyed() && explosionCount == explosionTotal && explosionWeapon)
		projectiles.emplace_back(position, explosionWeapon);

	if(CannotAct())
		return false;

	antiMissileRange = 0.;

	double jamChance = CalculateJamChance(Energy(), ionization);

	const vector<Hardpoint> &hardpoints = armament.Get();
	for(unsigned i = 0; i < hardpoints.size(); ++i)
	{
		const Weapon *weapon = hardpoints[i].GetOutfit();
		if(weapon && CanFire(weapon))
		{
			if(weapon->AntiMissile())
				antiMissileRange = max(antiMissileRange, weapon->Velocity() + weaponRadius);
			else if(firingCommands.HasFire(i))
				armament.Fire(i, *this, projectiles, visuals, Random::Real() < jamChance);
		}
	}

	armament.Step(*this);

	return antiMissileRange;
}



// Fire an anti-missile.
bool Ship::FireAntiMissile(const Projectile &projectile, vector<Visual> &visuals)
{
	if(projectile.Position().Distance(position) > antiMissileRange)
		return false;
	if(CannotAct())
		return false;

	double jamChance = CalculateJamChance(Energy(), ionization);

	const vector<Hardpoint> &hardpoints = armament.Get();
	for(unsigned i = 0; i < hardpoints.size(); ++i)
	{
		const Weapon *weapon = hardpoints[i].GetOutfit();
		if(weapon && CanFire(weapon))
			if(armament.FireAntiMissile(i, *this, projectile, visuals, Random::Real() < jamChance))
				return true;
	}

	return false;
}



const System *Ship::GetSystem() const
{
	return currentSystem;
}



const System *Ship::GetActualSystem() const
{
	auto p = GetParent();
	return currentSystem ? currentSystem : (p ? p->GetSystem() : nullptr);
}



// If the ship is landed, get the planet it has landed on.
const Planet *Ship::GetPlanet() const
{
	return zoom ? nullptr : landingPlanet;
}



bool Ship::IsCapturable() const
{
	return isCapturable;
}



bool Ship::IsTargetable() const
{
	return (zoom == 1.f && !explosionRate && !forget && !isInvisible && cloak < 1. && hull >= 0. && hyperspaceCount < 70);
}



bool Ship::IsOverheated() const
{
	return isOverheated;
}



bool Ship::IsDisabled() const
{
	if(!isDisabled)
		return false;

	double minimumHull = MinimumHull();
	bool needsCrew = RequiredCrew() != 0;
	return (hull < minimumHull || (!crew && needsCrew));
}



bool Ship::IsBoarding() const
{
	return isBoarding;
}



bool Ship::IsLanding() const
{
	return landingPlanet;
}



bool Ship::IsFleeing() const
{
	return isFleeing;
}



// Check if this ship is currently able to begin landing on its target.
bool Ship::CanLand() const
{
	if(!GetTargetStellar() || !GetTargetStellar()->GetPlanet() || isDisabled || IsDestroyed())
		return false;

	if(!GetTargetStellar()->GetPlanet()->CanLand(*this))
		return false;

	Point distance = GetTargetStellar()->Position() - position;
	double speed = velocity.Length();

	return (speed < 1. && distance.Length() < GetTargetStellar()->Radius());
}



bool Ship::CannotAct() const
{
	return (zoom != 1.f || isDisabled || hyperspaceCount || pilotError || cloak);
}



double Ship::Cloaking() const
{
	return isInvisible ? 1. : cloak;
}



bool Ship::IsEnteringHyperspace() const
{
	return hyperspaceSystem;
}



bool Ship::IsHyperspacing() const
{
	return hyperspaceCount != 0;
}



// Check if this ship is hyperspacing, specifically via a jump drive.
bool Ship::IsUsingJumpDrive() const
{
	return (hyperspaceSystem || hyperspaceCount) && isUsingJumpDrive;
}



// Check if this ship is currently able to enter hyperspace to its target.
bool Ship::IsReadyToJump(bool waitingIsReady) const
{
	// Ships can't jump while waiting for someone else, carried, or if already jumping.
	if(IsDisabled() || (!waitingIsReady && commands.Has(Command::WAIT))
			|| hyperspaceCount || !targetSystem || !currentSystem)
		return false;

	// Check if the target system is valid and there is enough fuel to jump.
	pair<JumpType, double> jumpUsed = navigation.GetCheapestJumpType(targetSystem);
	double fuelCost = jumpUsed.second;
	if(!fuelCost || fuel < fuelCost)
		return false;

	Point direction = targetSystem->Position() - currentSystem->Position();
	bool isJump = (jumpUsed.first == JumpType::JUMP_DRIVE);
	double scramThreshold = attributes.Get("scram drive");

	// If the system has a departure distance the ship is only allowed to leave the system
	// if it is beyond this distance.
	double departure = isJump ?
		currentSystem->JumpDepartureDistance() * currentSystem->JumpDepartureDistance()
		: currentSystem->HyperDepartureDistance() * currentSystem->HyperDepartureDistance();
	if(position.LengthSquared() <= departure)
		return false;


	// The ship can only enter hyperspace if it is traveling slowly enough
	// and pointed in the right direction.
	if(!isJump && scramThreshold)
	{
		double deviation = fabs(direction.Unit().Cross(velocity));
		if(deviation > scramThreshold)
			return false;
	}
	else if(velocity.Length() > attributes.Get("jump speed"))
		return false;

	if(!isJump)
	{
		// Figure out if we're within one turn step of facing this system.
		bool left = direction.Cross(angle.Unit()) < 0.;
		Angle turned = angle + TurnRate() * (left - !left);
		bool stillLeft = direction.Cross(turned.Unit()) < 0.;

		if(left == stillLeft)
			return false;
	}

	return true;
}



// Get this ship's custom swizzle.
int Ship::CustomSwizzle() const
{
	return customSwizzle;
}


// Check if the ship is thrusting. If so, the engine sound should be played.
bool Ship::IsThrusting() const
{
	return isThrusting;
}



bool Ship::IsReversing() const
{
	return isReversing;
}



bool Ship::IsSteering() const
{
	return isSteering;
}



double Ship::SteeringDirection() const
{
	return steeringDirection;
}



// Get the points from which engine flares should be drawn.
const vector<Ship::EnginePoint> &Ship::EnginePoints() const
{
	return enginePoints;
}



const vector<Ship::EnginePoint> &Ship::ReverseEnginePoints() const
{
	return reverseEnginePoints;
}



const vector<Ship::EnginePoint> &Ship::SteeringEnginePoints() const
{
	return steeringEnginePoints;
}



// Reduce a ship's hull to low enough to disable it. This is so a ship can be
// created as a derelict.
void Ship::Disable()
{
	shields = 0.;
	hull = min(hull, .5 * MinimumHull());
	isDisabled = true;
}



// Mark a ship as destroyed.
void Ship::Destroy()
{
	hull = -1.;
}



// Trigger the death of this ship.
void Ship::SelfDestruct()
{
	Destroy();
	explosionRate = 1024;
}



void Ship::Restore()
{
	hull = 0.;
	explosionCount = 0;
	explosionRate = 0;
	UnmarkForRemoval();
	Recharge();
}



// Check if this ship has been destroyed.
bool Ship::IsDestroyed() const
{
	return (hull < 0.);
}



// Recharge and repair this ship (e.g. because it has landed).
void Ship::Recharge(int rechargeType, bool hireCrew)
{
	if(IsDestroyed())
		return;
<<<<<<< HEAD
	
	if(hireCrew)
		crew = min<int>(max(crew, RequiredCrew()), attributes.Get("bunks"));
	pilotError = 0;
	pilotOkay = 0;
	
	if((rechargeType & Port::RechargeType::Shields) || attributes.Get("shield generation"))
=======

	if(atSpaceport)
		crew = min<int>(max(crew, RequiredCrew()), attributes.Get("bunks"));
	pilotError = 0;
	pilotOkay = 0;

	if(atSpaceport || attributes.Get("shield generation"))
>>>>>>> db28a8b1
		shields = attributes.Get("shields");
	if((rechargeType & Port::RechargeType::Hull) || attributes.Get("hull repair rate"))
		hull = attributes.Get("hull");
	if((rechargeType & Port::RechargeType::Energy) || attributes.Get("energy generation"))
		energy = attributes.Get("energy capacity");
	if((rechargeType & Port::RechargeType::Fuel) || attributes.Get("fuel generation"))
		fuel = attributes.Get("fuel capacity");

	heat = IdleHeat();
	ionization = 0.;
	disruption = 0.;
	slowness = 0.;
	discharge = 0.;
	corrosion = 0.;
	leakage = 0.;
	burning = 0.;
	shieldDelay = 0;
	hullDelay = 0;
}



bool Ship::CanRefuel(const Ship &other) const
{
	return (fuel - navigation.JumpFuel(targetSystem) >= other.JumpFuelMissing());
}



double Ship::TransferFuel(double amount, Ship *to)
{
	amount = max(fuel - attributes.Get("fuel capacity"), amount);
	if(to)
	{
		amount = min(to->attributes.Get("fuel capacity") - to->fuel, amount);
		to->fuel += amount;
	}
	fuel -= amount;
	return amount;
}



// Convert this ship from one government to another, as a result of boarding
// actions (if the player is capturing) or player death (poor decision-making).
// Returns the number of crew transferred from the capturer.
int Ship::WasCaptured(const shared_ptr<Ship> &capturer)
{
	// Repair up to the point where this ship is just barely not disabled.
	hull = min(max(hull, MinimumHull() * 1.5), attributes.Get("hull"));
	isDisabled = false;

	// Set the new government.
	government = capturer->GetGovernment();

	// Transfer some crew over. Only transfer the bare minimum unless even that
	// is not possible, in which case, share evenly.
	int totalRequired = capturer->RequiredCrew() + RequiredCrew();
	int transfer = RequiredCrew() - crew;
	if(transfer > 0)
	{
		if(totalRequired > capturer->Crew() + crew)
			transfer = max(crew ? 0 : 1, (capturer->Crew() * transfer) / totalRequired);
		capturer->AddCrew(-transfer);
		AddCrew(transfer);
	}

	// Clear this ship's previous targets.
	ClearTargetsAndOrders();
	// Set the capturer as this ship's parent.
	SetParent(capturer);

	// This ship behaves like its new parent does.
	isSpecial = capturer->isSpecial;
	isYours = capturer->isYours;
	personality = capturer->personality;

	// Fighters should flee a disabled ship, but if the player manages to capture
	// the ship before they flee, the fighters are captured, too.
	for(const Bay &bay : bays)
		if(bay.ship)
			bay.ship->WasCaptured(capturer);
	// If a flagship is captured, its escorts become independent.
	for(const auto &it : escorts)
	{
		shared_ptr<Ship> escort = it.lock();
		if(escort)
			escort->parent.reset();
	}
	// This ship should not care about its now-unallied escorts.
	escorts.clear();

	return transfer;
}



// Clear all orders and targets this ship has (after capture or transfer of control).
void Ship::ClearTargetsAndOrders()
{
	commands.Clear();
	firingCommands.Clear();
	SetTargetShip(shared_ptr<Ship>());
	SetTargetStellar(nullptr);
	SetTargetSystem(nullptr);
	shipToAssist.reset();
	targetAsteroid.reset();
	targetFlotsam.reset();
	hyperspaceSystem = nullptr;
	landingPlanet = nullptr;
}



// Get characteristics of this ship, as a fraction between 0 and 1.
double Ship::Shields() const
{
	double maximum = attributes.Get("shields");
	return maximum ? min(1., shields / maximum) : 0.;
}



double Ship::Hull() const
{
	double maximum = attributes.Get("hull");
	return maximum ? min(1., hull / maximum) : 1.;
}



double Ship::Fuel() const
{
	double maximum = attributes.Get("fuel capacity");
	return maximum ? min(1., fuel / maximum) : 0.;
}



double Ship::Energy() const
{
	double maximum = attributes.Get("energy capacity");
	return maximum ? min(1., energy / maximum) : (hull > 0.) ? 1. : 0.;
}



// Allow returning a heat value greater than 1 (i.e. conveying how overheated
// this ship has become).
double Ship::Heat() const
{
	double maximum = MaximumHeat();
	return maximum ? heat / maximum : 1.;
}



// Get the ship's "health," where <=0 is disabled and 1 means full health.
double Ship::Health() const
{
	double minimumHull = MinimumHull();
	double hullDivisor = attributes.Get("hull") - minimumHull;
	double divisor = attributes.Get("shields") + hullDivisor;
	// This should not happen, but just in case.
	if(divisor <= 0. || hullDivisor <= 0.)
		return 0.;

	double spareHull = hull - minimumHull;
	// Consider hull-only and pooled health, compensating for any reductions by disruption damage.
	return min(spareHull / hullDivisor, (spareHull + shields / (1. + disruption * .01)) / divisor);
}



// Get the hull fraction at which this ship is disabled.
double Ship::DisabledHull() const
{
	double hull = attributes.Get("hull");
	double minimumHull = MinimumHull();

	return (hull > 0. ? minimumHull / hull : 0.);
}



// Get the actual shield level of the ship.
double Ship::ShieldLevel() const
{
	return shields;
}



// Get how disrupted this ship's shields are.
double Ship::DisruptionLevel() const
{
	return disruption;
}



// Get the (absolute) amount of hull that needs to be damaged until the
// ship becomes disabled. Returns 0 if the ships hull is already below the
// disabled threshold.
double Ship::HullUntilDisabled() const
{
	// Ships become disabled when they surpass their minimum hull threshold,
	// not when they are directly on it, so account for this by adding a small amount
	// of hull above the current hull level.
	return max(0., hull + 0.25 - MinimumHull());
}



const ShipJumpNavigation &Ship::JumpNavigation() const
{
	return navigation;
}



void Ship::RecalibrateJumpNavigation()
{
	navigation.Recalibrate(*this);
}



int Ship::JumpsRemaining(bool followParent) const
{
	// Make sure this ship has some sort of hyperdrive, and if so return how
	// many jumps it can make.
	double jumpFuel = 0.;
	if(!targetSystem && followParent)
	{
		// If this ship has no destination, the parent's substitutes for it,
		// but only if the location is reachable.
		auto p = GetParent();
		if(p)
			jumpFuel = navigation.JumpFuel(p->GetTargetSystem());
	}
	if(!jumpFuel)
		jumpFuel = navigation.JumpFuel(targetSystem);
	return jumpFuel ? fuel / jumpFuel : 0.;
}



bool Ship::NeedsFuel(bool followParent) const
{
	double jumpFuel = 0.;
	if(!targetSystem && followParent)
	{
		// If this ship has no destination, the parent's substitutes for it,
		// but only if the location is reachable.
		auto p = GetParent();
		if(p)
			jumpFuel = navigation.JumpFuel(p->GetTargetSystem());
	}
	if(!jumpFuel)
		jumpFuel = navigation.JumpFuel(targetSystem);
	return (fuel < jumpFuel) && (attributes.Get("fuel capacity") >= jumpFuel);
}



double Ship::JumpFuelMissing() const
{
	// Used for smart refueling: transfer only as much as really needed
	// includes checking if fuel cap is high enough at all
	double jumpFuel = navigation.JumpFuel(targetSystem);
	if(!jumpFuel || fuel > jumpFuel || jumpFuel > attributes.Get("fuel capacity"))
		return 0.;

	return jumpFuel - fuel;
}



// Get the heat level at idle.
double Ship::IdleHeat() const
{
	// This ship's cooling ability:
	double coolingEfficiency = CoolingEfficiency();
	double cooling = coolingEfficiency * attributes.Get("cooling");
	double activeCooling = coolingEfficiency * attributes.Get("active cooling");

	// Idle heat is the heat level where:
	// heat = heat * diss + heatGen - cool - activeCool * heat / (100 * mass)
	// heat = heat * (diss - activeCool / (100 * mass)) + (heatGen - cool)
	// heat * (1 - diss + activeCool / (100 * mass)) = (heatGen - cool)
	double production = max(0., attributes.Get("heat generation") - cooling);
	double dissipation = HeatDissipation() + activeCooling / MaximumHeat();
	if(!dissipation) return production ? numeric_limits<double>::max() : 0;
	return production / dissipation;
}



// Get the heat dissipation, in heat units per heat unit per frame.
double Ship::HeatDissipation() const
{
	return .001 * attributes.Get("heat dissipation");
}



// Get the maximum heat level, in heat units (not temperature).
double Ship::MaximumHeat() const
{
	return MAXIMUM_TEMPERATURE * (cargo.Used() + attributes.Mass() + attributes.Get("heat capacity"));
}



// Calculate the multiplier for cooling efficiency.
double Ship::CoolingEfficiency() const
{
	// This is an S-curve where the efficiency is 100% if you have no outfits
	// that create "cooling inefficiency", and as that value increases the
	// efficiency stays high for a while, then drops off, then approaches 0.
	double x = attributes.Get("cooling inefficiency");
	return 2. + 2. / (1. + exp(x / -2.)) - 4. / (1. + exp(x / -4.));
}



int Ship::Crew() const
{
	return crew;
}



// Calculate drag, accounting for drag reduction.
double Ship::Drag() const
{
	return attributes.Get("drag") / (1. + attributes.Get("drag reduction"));
}



int Ship::RequiredCrew() const
{
	if(attributes.Get("automaton"))
		return 0;

	// Drones do not need crew, but all other ships need at least one.
	return max<int>(1, attributes.Get("required crew"));
}



int Ship::CrewValue() const
{
	return max(Crew(), RequiredCrew()) + attributes.Get("crew equivalent");
}



void Ship::AddCrew(int count)
{
	crew = min<int>(crew + count, attributes.Get("bunks"));
}



// Check if this is a ship that can be used as a flagship.
bool Ship::CanBeFlagship() const
{
	return RequiredCrew() && Crew() && !IsDisabled();
}



double Ship::Mass() const
{
	return carriedMass + cargo.Used() + attributes.Mass();
}



// Account for inertia reduction, which affects movement but has no effect on the ship's heat capacity.
double Ship::InertialMass() const
{
	return Mass() / (1. + attributes.Get("inertia reduction"));
}



double Ship::TurnRate() const
{
	return attributes.Get("turn") / InertialMass();
}



double Ship::Acceleration() const
{
	double thrust = attributes.Get("thrust");
	return (thrust ? thrust : attributes.Get("afterburner thrust")) / InertialMass();
}



double Ship::MaxVelocity() const
{
	// v * drag / mass == thrust / mass
	// v * drag == thrust
	// v = thrust / drag
	double thrust = attributes.Get("thrust");
	return (thrust ? thrust : attributes.Get("afterburner thrust")) / Drag();
}



double Ship::MaxReverseVelocity() const
{
	return attributes.Get("reverse thrust") / Drag();
}



// This ship just got hit by a weapon. Take damage according to the
// DamageDealt from that weapon. The return value is a ShipEvent type,
// which may be a combination of PROVOKED, DISABLED, and DESTROYED.
// Create any target effects as sparks.
int Ship::TakeDamage(vector<Visual> &visuals, const DamageDealt &damage, const Government *sourceGovernment)
{
	bool wasDisabled = IsDisabled();
	bool wasDestroyed = IsDestroyed();

	shields -= damage.Shield();
	if(damage.Shield() && !isDisabled)
	{
		int disabledDelay = attributes.Get("depleted shield delay");
		shieldDelay = max<int>(shieldDelay, (shields <= 0. && disabledDelay)
			? disabledDelay : attributes.Get("shield delay"));
	}
	hull -= damage.Hull();
	if(damage.Hull() && !isDisabled)
		hullDelay = max(hullDelay, static_cast<int>(attributes.Get("repair delay")));

	energy -= damage.Energy();
	heat += damage.Heat();
	fuel -= damage.Fuel();

	discharge += damage.Discharge();
	corrosion += damage.Corrosion();
	ionization += damage.Ion();
	burning += damage.Burn();
	leakage += damage.Leak();

	disruption += damage.Disruption();
	slowness += damage.Slowing();

	if(damage.HitForce())
		ApplyForce(damage.HitForce(), damage.GetWeapon().IsGravitational());

	// Prevent various stats from reaching unallowable values.
	hull = min(hull, attributes.Get("hull"));
	shields = min(shields, attributes.Get("shields"));
	// Weapons are allowed to overcharge a ship's energy or fuel, but code in Ship::DoGeneration()
	// will clamp it to a maximum value at the beginning of the next frame.
	energy = max(0., energy);
	fuel = max(0., fuel);
	heat = max(0., heat);

	// Recalculate the disabled ship check.
	isDisabled = true;
	isDisabled = IsDisabled();

	// Report what happened to this ship from this weapon.
	int type = 0;
	if(!wasDisabled && isDisabled)
	{
		type |= ShipEvent::DISABLE;
		hullDelay = max(hullDelay, static_cast<int>(attributes.Get("disabled repair delay")));
	}
	if(!wasDestroyed && IsDestroyed())
		type |= ShipEvent::DESTROY;

	// Inflicted heat damage may also disable a ship, but does not trigger a "DISABLE" event.
	if(heat > MaximumHeat())
	{
		isOverheated = true;
		isDisabled = true;
	}
	else if(heat < .9 * MaximumHeat())
		isOverheated = false;

	// If this ship did not consider itself an enemy of the ship that hit it,
	// it is now "provoked" against that government.
	if(sourceGovernment && !sourceGovernment->IsEnemy(government)
			&& !personality.IsPacifist() && (!personality.IsForbearing()
				|| ((damage.Shield() || damage.Discharge()) && Shields() < .9)
				|| ((damage.Hull() || damage.Corrosion()) && Hull() < .9)
				|| ((damage.Heat() || damage.Burn()) && isOverheated)
				|| ((damage.Energy() || damage.Ion()) && Energy() < 0.5)
				|| ((damage.Fuel() || damage.Leak()) && fuel < navigation.JumpFuel() * 2.)
				|| (damage.Ion() && CalculateJamChance(Energy(), ionization) > 0.1)
				|| (damage.Slowing() && slowness > 10.)
				|| (damage.Disruption() && disruption > 100.)))
		type |= ShipEvent::PROVOKE;

	// Create target effect visuals, if there are any.
	for(const auto &effect : damage.GetWeapon().TargetEffects())
		CreateSparks(visuals, effect.first, effect.second * damage.Scaling());

	return type;
}



// Apply a force to this ship, accelerating it. This might be from a weapon
// impact, or from firing a weapon, for example.
void Ship::ApplyForce(const Point &force, bool gravitational)
{
	if(gravitational)
	{
		// Treat all ships as if they have a mass of 400. This prevents
		// gravitational hit force values from needing to be extremely
		// small in order to have a reasonable effect.
		acceleration += force / 400.;
		return;
	}

	double currentMass = InertialMass();
	if(!currentMass)
		return;

	acceleration += force / currentMass;
}



bool Ship::HasBays() const
{
	return !bays.empty();
}



// Check how many bays are not occupied at present. This does not check whether
// one of your escorts plans to use that bay.
int Ship::BaysFree(const string &category) const
{
	int count = 0;
	for(const Bay &bay : bays)
		count += (bay.category == category) && !bay.ship;
	return count;
}



// Check how many bays this ship has of a given category.
int Ship::BaysTotal(const string &category) const
{
	int count = 0;
	for(const Bay &bay : bays)
		count += (bay.category == category);
	return count;
}



// Check if this ship has a bay free for the given ship, and the bay is
// not reserved for one of its existing escorts.
bool Ship::CanCarry(const Ship &ship) const
{
	if(!HasBays() || !ship.CanBeCarried() || (IsYours() && !ship.IsYours()))
		return false;
	// Check only for the category that we are interested in.
	const string &category = ship.attributes.Category();

	int free = BaysTotal(category);
	if(!free)
		return false;

	for(const auto &it : escorts)
	{
		auto escort = it.lock();
		if(!escort)
			continue;
		if(escort == ship.shared_from_this())
			break;
		if(escort->attributes.Category() == category && !escort->IsDestroyed() &&
				(!IsYours() || (IsYours() && escort->IsYours())))
			--free;
		if(!free)
			break;
	}
	return (free > 0);
}



bool Ship::CanBeCarried() const
{
	return canBeCarried;
}



bool Ship::Carry(const shared_ptr<Ship> &ship)
{
	if(!ship || !ship->CanBeCarried() || ship->IsDisabled())
		return false;

	// Check only for the category that we are interested in.
	const string &category = ship->attributes.Category();

	for(Bay &bay : bays)
		if((bay.category == category) && !bay.ship)
		{
			bay.ship = ship;
			ship->SetSystem(nullptr);
			ship->SetPlanet(nullptr);
			ship->SetTargetSystem(nullptr);
			ship->SetTargetStellar(nullptr);
			ship->SetParent(shared_from_this());
			ship->isThrusting = false;
			ship->isReversing = false;
			ship->isSteering = false;
			ship->commands.Clear();

			// If this fighter collected anything in space, try to store it
			// (unless this is a player-owned ship).
			if(!isYours && cargo.Free() && !ship->Cargo().IsEmpty())
				ship->Cargo().TransferAll(cargo);

			// Return unused fuel and ammunition to the carrier, so they may
			// be used by the carrier or other fighters.
			ship->TransferFuel(ship->fuel, this);

			// Determine the ammunition the fighter can supply.
			auto restockable = ship->GetArmament().RestockableAmmo();
			auto toRestock = map<const Outfit *, int>{};
			for(auto &&ammo : restockable)
			{
				int count = ship->OutfitCount(ammo);
				if(count > 0)
					toRestock.emplace(ammo, count);
			}
			TransferAmmo(toRestock, *ship, *this);

			// Update the cached mass of the mothership.
			carriedMass += ship->Mass();
			return true;
		}
	return false;
}



void Ship::UnloadBays()
{
	for(Bay &bay : bays)
		if(bay.ship)
		{
			carriedMass -= bay.ship->Mass();
			bay.ship->SetSystem(currentSystem);
			bay.ship->SetPlanet(landingPlanet);
			bay.ship->UnmarkForRemoval();
			bay.ship.reset();
		}
}



const vector<Ship::Bay> &Ship::Bays() const
{
	return bays;
}



// Adjust the positions and velocities of any visible carried fighters or
// drones. If any are visible, return true.
bool Ship::PositionFighters() const
{
	bool hasVisible = false;
	for(const Bay &bay : bays)
		if(bay.ship && bay.side)
		{
			hasVisible = true;
			bay.ship->position = angle.Rotate(bay.point) * Zoom() + position;
			bay.ship->velocity = velocity;
			bay.ship->angle = angle + bay.facing;
			bay.ship->zoom = zoom;
		}
	return hasVisible;
}



CargoHold &Ship::Cargo()
{
	return cargo;
}



const CargoHold &Ship::Cargo() const
{
	return cargo;
}



// Display box effects from jettisoning this much cargo.
void Ship::Jettison(const string &commodity, int tons, bool wasAppeasing)
{
	cargo.Remove(commodity, tons);
	// Removing cargo will have changed the ship's mass, so the
	// jump navigation info may be out of date. Only do this for
	// player ships as to display correct information on the map.
	// Non-player ships will recalibrate before they jump.
	if(isYours)
		navigation.Recalibrate(*this);

	// Jettisoned cargo must carry some of the ship's heat with it. Otherwise
	// jettisoning cargo would increase the ship's temperature.
	heat -= tons * MAXIMUM_TEMPERATURE * Heat();

	const Government *notForGov = wasAppeasing ? GetGovernment() : nullptr;

	for( ; tons > 0; tons -= Flotsam::TONS_PER_BOX)
		jettisoned.emplace_back(new Flotsam(commodity, (Flotsam::TONS_PER_BOX < tons)
			? Flotsam::TONS_PER_BOX : tons, notForGov));
}



void Ship::Jettison(const Outfit *outfit, int count, bool wasAppeasing)
{
	if(count < 0)
		return;

	cargo.Remove(outfit, count);
	// Removing cargo will have changed the ship's mass, so the
	// jump navigation info may be out of date. Only do this for
	// player ships as to display correct information on the map.
	// Non-player ships will recalibrate before they jump.
	if(isYours)
		navigation.Recalibrate(*this);

	// Jettisoned cargo must carry some of the ship's heat with it. Otherwise
	// jettisoning cargo would increase the ship's temperature.
	double mass = outfit->Mass();
	heat -= count * mass * MAXIMUM_TEMPERATURE * Heat();

	const Government *notForGov = wasAppeasing ? GetGovernment() : nullptr;

	const int perBox = (mass <= 0.) ? count : (mass > Flotsam::TONS_PER_BOX)
		? 1 : static_cast<int>(Flotsam::TONS_PER_BOX / mass);
	while(count > 0)
	{
		jettisoned.emplace_back(new Flotsam(outfit, (perBox < count)
			? perBox : count, notForGov));
		count -= perBox;
	}
}



const Outfit &Ship::Attributes() const
{
	return attributes;
}



const Outfit &Ship::BaseAttributes() const
{
	return baseAttributes;
}



// Get outfit information.
const map<const Outfit *, int> &Ship::Outfits() const
{
	return outfits;
}



int Ship::OutfitCount(const Outfit *outfit) const
{
	auto it = outfits.find(outfit);
	return (it == outfits.end()) ? 0 : it->second;
}



// Add or remove outfits. (To remove, pass a negative number.)
void Ship::AddOutfit(const Outfit *outfit, int count)
{
	if(outfit && count)
	{
		auto it = outfits.find(outfit);
		int before = outfits.count(outfit);
		if(it == outfits.end())
			outfits[outfit] = count;
		else
		{
			it->second += count;
			if(!it->second)
				outfits.erase(it);
		}
		int after = outfits.count(outfit);
		attributes.Add(*outfit, count);
		if(outfit->IsWeapon())
		{
			armament.Add(outfit, count);
			// Only the player's ships make use of attraction and deterrence.
			if(isYours)
				deterrence = CalculateDeterrence();
		}

		if(outfit->Get("cargo space"))
		{
			cargo.SetSize(attributes.Get("cargo space"));
			// Only the player's ships make use of attraction and deterrence.
			if(isYours)
				attraction = CalculateAttraction();
		}
		if(outfit->Get("hull"))
			hull += outfit->Get("hull") * count;
		// If the added or removed outfit is a hyperdrive or jump drive, recalculate this
		// ship's jump navigation. Hyperdrives and jump drives of the same type don't stack,
		// so only do this if the outfit is either completely new or has been completely removed.
		if((outfit->Get("hyperdrive") || outfit->Get("jump drive")) && (!before || !after))
			navigation.Calibrate(*this);
		// Navigation may still need to be recalibrated depending on the drives a ship has.
		// Only do this for player ships as to display correct information on the map.
		// Non-player ships will recalibrate before they jump.
		else if(isYours)
			navigation.Recalibrate(*this);
	}
}



// Get the list of weapons.
Armament &Ship::GetArmament()
{
	return armament;
}



const vector<Hardpoint> &Ship::Weapons() const
{
	return armament.Get();
}



// Check if we are able to fire the given weapon (i.e. there is enough
// energy, ammo, and fuel to fire it).
bool Ship::CanFire(const Weapon *weapon) const
{
	if(!weapon || !weapon->IsWeapon())
		return false;

	if(weapon->Ammo())
	{
		auto it = outfits.find(weapon->Ammo());
		if(it == outfits.end() || it->second < weapon->AmmoUsage())
			return false;
	}

	if(energy < weapon->FiringEnergy() + weapon->RelativeFiringEnergy() * attributes.Get("energy capacity"))
		return false;
	if(fuel < weapon->FiringFuel() + weapon->RelativeFiringFuel() * attributes.Get("fuel capacity"))
		return false;
	// We do check hull, but we don't check shields. Ships can survive with all shields depleted.
	// Ships should not disable themselves, so we check if we stay above minimumHull.
	if(hull - MinimumHull() < weapon->FiringHull() + weapon->RelativeFiringHull() * attributes.Get("hull"))
		return false;

	// If a weapon requires heat to fire, (rather than generating heat), we must
	// have enough heat to spare.
	if(heat < -(weapon->FiringHeat() + (!weapon->RelativeFiringHeat()
			? 0. : weapon->RelativeFiringHeat() * MaximumHeat())))
		return false;
	// Repeat this for various effects which shouldn't drop below 0.
	if(ionization < -weapon->FiringIon())
		return false;
	if(disruption < -weapon->FiringDisruption())
		return false;
	if(slowness < -weapon->FiringSlowing())
		return false;

	return true;
}



// Fire the given weapon (i.e. deduct whatever energy, ammo, hull, shields
// or fuel it uses and add whatever heat it generates. Assume that CanFire()
// is true.
void Ship::ExpendAmmo(const Weapon &weapon)
{
	// Compute this ship's initial capacities, in case the consumption of the ammunition outfit(s)
	// modifies them, so that relative costs are calculated based on the pre-firing state of the ship.
	const double relativeEnergyChange = weapon.RelativeFiringEnergy() * attributes.Get("energy capacity");
	const double relativeFuelChange = weapon.RelativeFiringFuel() * attributes.Get("fuel capacity");
	const double relativeHeatChange = !weapon.RelativeFiringHeat() ? 0. : weapon.RelativeFiringHeat() * MaximumHeat();
	const double relativeHullChange = weapon.RelativeFiringHull() * attributes.Get("hull");
	const double relativeShieldChange = weapon.RelativeFiringShields() * attributes.Get("shields");

	if(const Outfit *ammo = weapon.Ammo())
	{
		// Some amount of the ammunition mass to be removed from the ship carries thermal energy.
		// A realistic fraction applicable to all cases cannot be computed, so assume 50%.
		heat -= weapon.AmmoUsage() * .5 * ammo->Mass() * MAXIMUM_TEMPERATURE * Heat();
		AddOutfit(ammo, -weapon.AmmoUsage());
		// Only the player's ships make use of attraction and deterrence.
		if(isYours && !OutfitCount(ammo) && ammo->AmmoUsage())
			deterrence = CalculateDeterrence();
	}

	energy -= weapon.FiringEnergy() + relativeEnergyChange;
	fuel -= weapon.FiringFuel() + relativeFuelChange;
	heat += weapon.FiringHeat() + relativeHeatChange;
	shields -= weapon.FiringShields() + relativeShieldChange;

	// Since weapons fire from within the shields, hull and "status" damages are dealt in full.
	hull -= weapon.FiringHull() + relativeHullChange;
	ionization += weapon.FiringIon();
	disruption += weapon.FiringDisruption();
	slowness += weapon.FiringSlowing();
	discharge += weapon.FiringDischarge();
	corrosion += weapon.FiringCorrosion();
	leakage += weapon.FiringLeak();
	burning += weapon.FiringBurn();
}



// Each ship can have a target system (to travel to), a target planet (to
// land on) and a target ship (to move to, and attack if hostile).
shared_ptr<Ship> Ship::GetTargetShip() const
{
	return targetShip.lock();
}



shared_ptr<Ship> Ship::GetShipToAssist() const
{
	return shipToAssist.lock();
}



const StellarObject *Ship::GetTargetStellar() const
{
	return targetPlanet;
}



const System *Ship::GetTargetSystem() const
{
	return (targetSystem == currentSystem) ? nullptr : targetSystem;
}



// Mining target.
shared_ptr<Minable> Ship::GetTargetAsteroid() const
{
	return targetAsteroid.lock();
}



shared_ptr<Flotsam> Ship::GetTargetFlotsam() const
{
	return targetFlotsam.lock();
}



void Ship::SetFleeing(bool fleeing)
{
	isFleeing = fleeing;
}



// Set this ship's targets.
void Ship::SetTargetShip(const shared_ptr<Ship> &ship)
{
	if(ship != GetTargetShip())
	{
		targetShip = ship;
		// When you change targets, clear your scanning records.
		cargoScan = 0.;
		outfitScan = 0.;
	}
	targetAsteroid.reset();
}



void Ship::SetShipToAssist(const shared_ptr<Ship> &ship)
{
	shipToAssist = ship;
}



void Ship::SetTargetStellar(const StellarObject *object)
{
	targetPlanet = object;
}



void Ship::SetTargetSystem(const System *system)
{
	targetSystem = system;
}



// Mining target.
void Ship::SetTargetAsteroid(const shared_ptr<Minable> &asteroid)
{
	targetAsteroid = asteroid;
	targetShip.reset();
}



void Ship::SetTargetFlotsam(const shared_ptr<Flotsam> &flotsam)
{
	targetFlotsam = flotsam;
}



void Ship::SetParent(const shared_ptr<Ship> &ship)
{
	shared_ptr<Ship> oldParent = parent.lock();
	if(oldParent)
		oldParent->RemoveEscort(*this);

	parent = ship;
	if(ship)
		ship->AddEscort(*this);
}



shared_ptr<Ship> Ship::GetParent() const
{
	return parent.lock();
}



const vector<weak_ptr<Ship>> &Ship::GetEscorts() const
{
	return escorts;
}



// Add escorts to this ship. Escorts look to the parent ship for movement
// cues and try to stay with it when it lands or goes into hyperspace.
void Ship::AddEscort(Ship &ship)
{
	escorts.push_back(ship.shared_from_this());
}



void Ship::RemoveEscort(const Ship &ship)
{
	auto it = escorts.begin();
	for( ; it != escorts.end(); ++it)
		if(it->lock().get() == &ship)
		{
			escorts.erase(it);
			return;
		}
}



double Ship::MinimumHull() const
{
	if(neverDisabled)
		return 0.;

	double maximumHull = attributes.Get("hull");
	double absoluteThreshold = attributes.Get("absolute threshold");
	if(absoluteThreshold > 0.)
		return absoluteThreshold;

	double thresholdPercent = attributes.Get("threshold percentage");
	double transition = 1 / (1 + 0.0005 * maximumHull);
	double minimumHull = maximumHull * (thresholdPercent > 0.
		? min(thresholdPercent, 1.) : 0.1 * (1. - transition) + 0.5 * transition);

	return max(0., floor(minimumHull + attributes.Get("hull threshold")));
}



void Ship::CreateExplosion(vector<Visual> &visuals, bool spread)
{
	if(!HasSprite() || !GetMask().IsLoaded() || explosionEffects.empty())
		return;

	// Bail out if this loops enough times, just in case.
	for(int i = 0; i < 10; ++i)
	{
		Point point((Random::Real() - .5) * Width(),
			(Random::Real() - .5) * Height());
		if(GetMask().Contains(point, Angle()))
		{
			// Pick an explosion.
			int type = Random::Int(explosionTotal);
			auto it = explosionEffects.begin();
			for( ; it != explosionEffects.end(); ++it)
			{
				type -= it->second;
				if(type < 0)
					break;
			}
			Point effectVelocity = velocity;
			if(spread)
			{
				double scale = .04 * (Width() + Height());
				effectVelocity += Angle::Random().Unit() * (scale * Random::Real());
			}
			visuals.emplace_back(*it->first, angle.Rotate(point) + position, std::move(effectVelocity), angle);
			++explosionCount;
			return;
		}
	}
}



// Place a "spark" effect, like ionization or disruption.
void Ship::CreateSparks(vector<Visual> &visuals, const string &name, double amount)
{
	CreateSparks(visuals, GameData::Effects().Get(name), amount);
}



void Ship::CreateSparks(vector<Visual> &visuals, const Effect *effect, double amount)
{
	if(forget)
		return;

	// Limit the number of sparks, depending on the size of the sprite.
	amount = min(amount, Width() * Height() * .0006);
	// Preallocate capacity, in case we're adding a non-trivial number of sparks.
	visuals.reserve(visuals.size() + static_cast<int>(amount));

	while(true)
	{
		amount -= Random::Real();
		if(amount <= 0.)
			break;

		Point point((Random::Real() - .5) * Width(),
			(Random::Real() - .5) * Height());
		if(GetMask().Contains(point, Angle()))
			visuals.emplace_back(*effect, angle.Rotate(point) + position, velocity, angle);
	}
}



double Ship::CalculateAttraction() const
{
	return max(0., .4 * sqrt(attributes.Get("cargo space")) - 1.8);
}



double Ship::CalculateDeterrence() const
{
	double tempDeterrence = 0.;
	for(const Hardpoint &hardpoint : Weapons())
		if(hardpoint.GetOutfit())
		{
			const Outfit *weapon = hardpoint.GetOutfit();
			if(weapon->Ammo() && weapon->AmmoUsage() && !OutfitCount(weapon->Ammo()))
				continue;
			double strength = weapon->ShieldDamage() + weapon->HullDamage()
				+ (weapon->RelativeShieldDamage() * attributes.Get("shields"))
				+ (weapon->RelativeHullDamage() * attributes.Get("hull"));
			tempDeterrence += .12 * strength / weapon->Reload();
		}
	return tempDeterrence;
}<|MERGE_RESOLUTION|>--- conflicted
+++ resolved
@@ -748,13 +748,8 @@
 	// If this ship is being instantiated for the first time, make sure its
 	// crew, fuel, etc. are all refilled.
 	if(isNewInstance)
-<<<<<<< HEAD
 		Recharge();
-	
-=======
-		Recharge(true);
-
->>>>>>> db28a8b1
+
 	// Ensure that all defined bays are of a valid category. Remove and warn about any
 	// invalid bays. Add a default "launch effect" to any remaining internal bays if
 	// this ship is crewed (i.e. pressurized).
@@ -3054,23 +3049,13 @@
 {
 	if(IsDestroyed())
 		return;
-<<<<<<< HEAD
-	
+
 	if(hireCrew)
 		crew = min<int>(max(crew, RequiredCrew()), attributes.Get("bunks"));
 	pilotError = 0;
 	pilotOkay = 0;
-	
+
 	if((rechargeType & Port::RechargeType::Shields) || attributes.Get("shield generation"))
-=======
-
-	if(atSpaceport)
-		crew = min<int>(max(crew, RequiredCrew()), attributes.Get("bunks"));
-	pilotError = 0;
-	pilotOkay = 0;
-
-	if(atSpaceport || attributes.Get("shield generation"))
->>>>>>> db28a8b1
 		shields = attributes.Get("shields");
 	if((rechargeType & Port::RechargeType::Hull) || attributes.Get("hull repair rate"))
 		hull = attributes.Get("hull");
