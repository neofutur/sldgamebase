--- conflicted
+++ resolved
@@ -4054,16 +4054,6 @@
 		}
 		if(outfit->Get("hull"))
 			hull += outfit->Get("hull") * count;
-<<<<<<< HEAD
-		// If the added or removed outfit is a jump drive, recalculate
-		// and cache this ship's jump range.
-		if(outfit->Get("jump drive"))
-			jumpRange = JumpRange(false);
-
-		// If any drone bay modifications were made then update ship drone bays.
-		if(outfit->IsWeapon() && outfit->IsBay())
-			UpdateBaysFromOutfits();
-=======
 		// If the added or removed outfit is a hyperdrive or jump drive, recalculate this
 		// ship's jump navigation. Hyperdrives and jump drives of the same type don't stack,
 		// so only do this if the outfit is either completely new or has been completely removed.
@@ -4074,7 +4064,10 @@
 		// Non-player ships will recalibrate before they jump.
 		else if(isYours)
 			navigation.Recalibrate(*this);
->>>>>>> e77b88aa
+
+		// If any drone bay modifications were made then update ship drone bays.
+		if(outfit->IsWeapon() && outfit->IsBay())
+			UpdateBaysFromOutfits();
 	}
 }
 
