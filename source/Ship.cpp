--- conflicted
+++ resolved
@@ -2271,11 +2271,7 @@
 	double maxHull = attributes.Get("hull");
 	hull = min(hull, maxHull);
 
-<<<<<<< HEAD
 	isDisabled = CalculateIsDisabled();
-=======
-	isDisabled = hull < MinimumHull() || (!crew && RequiredCrew());
->>>>>>> a0c306f3
 
 	// Whenever not actively scanning, the amount of scan information the ship
 	// has "decays" over time. For a scanner with a speed of 1, one second of
