/* Ship.h
Copyright (c) 2014 by Michael Zahniser

Endless Sky is free software: you can redistribute it and/or modify it under the
terms of the GNU General Public License as published by the Free Software
Foundation, either version 3 of the License, or (at your option) any later version.

Endless Sky is distributed in the hope that it will be useful, but WITHOUT ANY
WARRANTY; without even the implied warranty of MERCHANTABILITY or FITNESS FOR A
PARTICULAR PURPOSE.  See the GNU General Public License for more details.
*/

#ifndef SHIP_H_
#define SHIP_H_

#include "Angle.h"
#include "Animation.h"
#include "Armament.h"
#include "CargoHold.h"
#include "Command.h"
#include "Outfit.h"
#include "Personality.h"
#include "Point.h"

#include <map>
#include <memory>
#include <string>
#include <vector>

class DataNode;
class DataWriter;
class Government;
class Phrase;
class Planet;
class Projectile;
class StellarObject;
class System;



// Class representing a ship (either a model for sale or an instance of it). A
// ship's information can be saved to a file, so that it can later be read back
// in exactly the same state. The same class is used for the player's ship as
// for all other ships, so their capabilities are exactly the same  within the
// limits of what the AI knows how to command them to do.
class Ship : public std::enable_shared_from_this<Ship> {
public:
	// These are all the possible category strings for ships.
	static const std::vector<std::string> CATEGORIES;
	
	class Bay {
	public:
		Bay(double x, double y, bool isFighter) : point(x * .5, y * .5), isFighter(isFighter) {}
		// Copying a bay does not copy the ship inside it.
		Bay(const Bay &b) : point(b.point), isFighter(b.isFighter), isOver(b.isOver), isUnder(b.isUnder) {}
		
		Point point;
		std::shared_ptr<Ship> ship;
		bool isFighter = false;
		bool isOver = false;
		bool isUnder = false;
	};
	
public:
	// Load data for a type of ship:
	void Load(const DataNode &node);
	// When loading a ship, some of the outfits it lists may not have been
	// loaded yet. So, wait until everything has been loaded, then call this.
	void FinishLoading();
	// Save a full description of this ship, as currently configured.
	void Save(DataWriter &out) const;
	
	// Get information on this particular ship, for displaying it.
	const Animation &GetSprite() const;
	// Get the ship's government.
	const Government *GetGovernment() const;
	// Get this ship's zoom factor (due to landing on a planet).
	double Zoom() const;
	// Get the name of this particular ship.
	const std::string &Name() const;
	
	// Get the name of this model of ship.
	const std::string &ModelName() const;
	// Get this ship's description.
	const std::string &Description() const;
	// Get this ship's cost.
	int64_t Cost() const;
	// Get the licenses needed to buy or operate this ship.
	const std::vector<std::string> &Licenses() const;
	
	// When creating a new ship, you must set the following:
	void Place(Point position = Point(), Point velocity = Point(), Angle angle = Angle());
	void SetName(const std::string &name);
	void SetSystem(const System *system);
	void SetPlanet(const Planet *planet);
	void SetGovernment(const Government *government);
	void SetIsSpecial(bool special = true);
	bool IsSpecial() const;
	
	// If a ship belongs to the player, the player can give it commands.
	void SetIsYours(bool yours = true);
	bool IsYours() const;
	// A parked ship stays on a planet and requires no daily salary payments.
	void SetIsParked(bool parked = true);
	bool IsParked() const;
	
	// Access the ship's personality, which affects how the AI behaves.
	const Personality &GetPersonality() const;
	void SetPersonality(const Personality &other);
	// Get a random hail message, or set the object used to generate them. If no
	// object is given the government's default will be used.
	void SetHail(const Phrase &phrase);
	std::string GetHail() const;
	
	// Set the commands for this ship to follow this timestep.
	void SetCommands(const Command &command);
	const Command &Commands() const;
	// Move this ship. A ship may create effects as it moves, in particular if
	// it is in the process of blowing up. If this returns false, the ship
	// should be deleted.
	bool Move(std::list<Effect> &effects);
	// Launch any ships that are ready to launch.
	void Launch(std::list<std::shared_ptr<Ship>> &ships);
	// Check if this ship is boarding another ship. If it is, it either plunders
	// it or, if this is a player ship, returns the ship it is plundering so a
	// plunder dialog can be displayed.
	std::shared_ptr<Ship> Board(bool autoPlunder = true);
	// Scan the target, if able and commanded to. Return a ShipEvent bitmask
	// giving the types of scan that succeeded.
	int Scan() const;
	
	// Fire any weapons that are ready to fire. If an anti-missile is ready,
	// instead of firing here this function returns true and it can be fired if
	// collision detection finds a missile in range.
	bool Fire(std::list<Projectile> &projectiles, std::list<Effect> &effects);
	// Fire an anti-missile. Returns true if the missile was killed.
	bool FireAntiMissile(const Projectile &projectile, std::list<Effect> &effects);
	
	// Get the system this ship is in.
	const System *GetSystem() const;
	// If the ship is landed, get the planet it has landed on.
	const Planet *GetPlanet() const;
	
	// Check the status of this ship.
	bool IsTargetable() const;
	bool IsOverheated() const;
	bool IsDisabled() const;
	bool IsBoarding() const;
	bool IsLanding() const;
	// Check if this ship is currently able to begin landing on its target.
	bool CanLand() const;
	// Get the degree to which this ship is cloaked. 1 means invisible and
	// impossible to hit or target; 0 means fully visible.
	double Cloaking() const;
	// Check if this ship is entering (rather than leaving) hyperspace.
	bool IsEnteringHyperspace() const;
	// Check if this ship is entering or leaving hyperspace.
	bool IsHyperspacing() const;
	// Check if this ship is currently able to enter hyperspace to it target.
	int CheckHyperspace() const;
	// Check what type of hyperspce jump this ship is making (0 = not allowed,
	// 100 = hyperdrive, 150 = scram drive, 200 = jump drive).
	int HyperspaceType() const;
	
	// Check if the ship is thrusting. If so, the engine sound should be played.
	bool IsThrusting() const;
	// Get the points from which engine flares should be drawn.
	const std::vector<Point> &EnginePoints() const;
	
	// Get the position, velocity, and heading of this ship.
	const Point &Position() const;
	const Point &Velocity() const;
	const Angle &Facing() const;
	// Get the facing unit vector times the zoom factor.
	Point Unit() const;
	
	// Mark a ship as destroyed, or bring back a destroyed ship.
	void Destroy();
	void SelfDestruct();
	void Restore();
	// Check if this ship has been destroyed.
	bool IsDestroyed() const;
	// Recharge and repair this ship (e.g. because it has landed).
	void Recharge(bool atSpaceport = true);
	// Check if this ship is able to give the given ship enough fuel to jump.
	bool CanRefuel(const Ship &other) const;
	// Give the other ship enough fuel for it to jump.
	double TransferFuel(double amount, Ship *to);
	// Mark this ship as property of the given ship.
	void WasCaptured(const std::shared_ptr<Ship> &capturer);
	
	// Get characteristics of this ship, as a fraction between 0 and 1.
	double Shields() const;
	double Hull() const;
	double Energy() const;
	double Heat() const;
	double Fuel() const;
	// Get the number of jumps this ship can make before running out of fuel.
	// This depends on how much fuel it has and what sort of hyperdrive it uses.
	int JumpsRemaining() const;
	// Get the amount of fuel expended per jump.
	double JumpFuel() const;
	
	// Access how many crew members this ship has or needs.
	int Crew() const;
	int RequiredCrew() const;
	void AddCrew(int count);
	
	// Get this ship's movement characteristics.
	double Mass() const;
	double TurnRate() const;
	double Acceleration() const;
	double MaxVelocity() const;
	
	// This ship just got hit by the given projectile. Take damage according to
	// what sort of weapon the projectile it. The return value is a ShipEvent
	// type, which may be a combination of PROVOKED, DISABLED, and DESTROYED.
	// If isBlast, this ship was caught in the blast radius of a weapon but was
	// not necessarily its primary target.
	int TakeDamage(const Projectile &projectile, bool isBlast = false);
	// Apply a force to this ship, accelerating it. This might be from a weapon
	// impact, or from firing a weapon, for example.
	void ApplyForce(const Point &force);
	
	// Check if this ship has fighter or drone bays.
	bool HasBays() const;
	// Check how many fighter and drone bays are not occupied at present. This
	// does not check whether one of your escorts plans to use that bay.
	int BaysFree(bool isFighter) const;
	// Check if this ship has a bay free for the given fighter, and the bay is
	// not reserved for one of its existing escorts.
	bool CanCarry(const Ship &ship) const;
	// Check if this is a ship of a type that can be carried (fighter or drone).
	bool CanBeCarried() const;
	// Move the given ship into one of the fighter or drone bays, if possible.
	bool Carry(const std::shared_ptr<Ship> &ship);
	// Empty the fighter bays. If the fighters are not special ships that are
	// saved in the player data, they will be deleted. Otherwise, they become
	// visible as ships landed on the same planet as their parent.
	void UnloadBays();
	// Get a list of any ships this ship is carrying.
	const std::vector<Bay> &Bays() const;
	
	// Get cargo information.
	CargoHold &Cargo();
	const CargoHold &Cargo() const;
	// Display box effects from jettisoning this much cargo.
	void Jettison(int tons);
	
	// Get the current attributes of this ship.
	const Outfit &Attributes() const;
	// Get the attributes of this ship chassis before any outfits were added.
	const Outfit &BaseAttributes() const;
	// Get the list of all outfits installed in this ship.
	const std::map<const Outfit *, int> &Outfits() const;
	// Find out how many outfits of the given type this ship contains.
	int OutfitCount(const Outfit *outfit) const;
	// Add or remove outfits. (To remove, pass a negative number.)
	void AddOutfit(const Outfit *outfit, int count);
	
	// Get the list of weapons.
	Armament &GetArmament();
	const std::vector<Armament::Weapon> &Weapons() const;
	// Check if we are able to fire the given weapon (i.e. there is enough
	// energy, ammo, and fuel to fire it).
	bool CanFire(const Outfit *outfit) const;
	// Fire the given weapon (i.e. deduct whatever energy, ammo, or fuel it uses
	// and add whatever heat it generates. Assume that CanFire() is true.
	void ExpendAmmo(const Outfit *outfit);
	
	// Each ship can have a target system (to travel to), a target planet (to
	// land on) and a target ship (to move to, and attack if hostile).
	std::shared_ptr<Ship> GetTargetShip() const;
	std::shared_ptr<Ship> GetShipToAssist() const;
	const StellarObject *GetTargetPlanet() const;
	const System *GetTargetSystem() const;
	const Planet *GetDestination() const;
	
	// Set this ship's targets.
	void SetTargetShip(const std::shared_ptr<Ship> &ship);
	void SetShipToAssist(const std::shared_ptr<Ship> &ship);
	void SetTargetPlanet(const StellarObject *object);
	void SetTargetSystem(const System *system);
	void SetDestination(const Planet *planet);
	
	// Manage escorts. When you set this ship's parent, it will automatically
	// register itself as an escort of that ship, and unregister itself from any
	// previous parent it had.
	void SetParent(const std::shared_ptr<Ship> &ship);
	std::shared_ptr<Ship> GetParent() const;
	const std::vector<std::weak_ptr<const Ship>> &GetEscorts() const;
	
	
private:
	// Add or remove a ship from this ship's list of escorts.
	void AddEscort(const Ship &ship);
	void RemoveEscort(const Ship &ship);
	// Check if some condition is keeping this ship from acting. (That is, it is
	// landing, hyperspacing, cloaking, disabled, or under-crewed.)
	bool CannotAct() const;
	// Get the hull amount at which this ship is disabled.
	double MinimumHull() const;
	// Get the heat level at idle.
	double IdleHeat() const;
	// Create one of this ship's explosions, within its mask. The explosions can
	// either stay over the ship, or spread out if this is the final explosion.
	void CreateExplosion(std::list<Effect> &effects, bool spread = false);
	// Place a "spark" effect, like ionization or disruption.
	void CreateSparks(std::list<Effect> &effects, const std::string &name, double amount);
	
	
private:
	// Characteristics of the chassis:
	const Ship *base = nullptr;
	std::string modelName;
	std::string description;
	Animation sprite;
	// Characteristics of this particular ship:
	std::string name;
	const Government *government = nullptr;
	
	// Licenses needed to operate this ship.
	std::vector<std::string> licenses;
	
	int forget = 0;
	bool isInSystem = true;
	// "Special" ships cannot be forgotten, and if they land on a planet, they
	// continue to exist and refuel instead of being deleted.
	bool isSpecial = false;
	bool isYours = false;
	bool isParked = false;
	bool isOverheated = false;
	bool isDisabled = false;
	bool isBoarding = false;
	bool hasBoarded = false;
	bool neverDisabled = false;
	double cloak = 0.;
	int jettisoned = 0;
	
	Command commands;
	
	Personality personality;
	const Phrase *hail = nullptr;
	
	// Installed outfits, cargo, etc.:
	Outfit attributes;
	Outfit baseAttributes;
	const Outfit *explosionWeapon = nullptr;
	std::map<const Outfit *, int> outfits;
	CargoHold cargo;
	
	std::vector<Bay> bays;
	
	std::vector<Point> enginePoints;
	Armament armament;
	// While loading, keep track of which outfits already have been equipped.
	// (That is, they were specified as linked to a given gun or turret point.)
	std::map<const Outfit *, int> equipped;
	
	// Various energy levels:
	double shields = 0.;
	double hull = 0.;
	double minimumHull = 0.;
	double fuel = 0.;
	double energy = 0.;
	double heat = 0.;
	double heatDissipation = .999;
	double ionization = 0.;
<<<<<<< HEAD
	double mass = 0.;
=======
	double disruption = 0.;
	double slowness = 0.;
>>>>>>> 04921283
	
	int crew = 0;
	int requiredCrew = 0;
	int pilotError = 0;
	int pilotOkay = 0;
	
	// Current status of this particular ship:
	const System *currentSystem = nullptr;
	Point position;
	Point velocity;
	Angle angle;
	
	// A Ship can be locked into one of three special states: landing,
	// hyperspacing, and exploding. Each one must track some special counters:
	double zoom = 1.;
	const Planet *landingPlanet = nullptr;
	
	int hyperspaceCount = 0;
	const System *hyperspaceSystem = nullptr;
	int hyperspaceType = 0;
	Point hyperspaceOffset;
	
	std::map<const Effect *, int> explosionEffects;
	unsigned explosionRate = 0;
	unsigned explosionCount = 0;
	unsigned explosionTotal = 0;
	std::map<const Effect *, int> finalExplosions;
	
	// Target ships, planets, systems, etc.
	std::weak_ptr<Ship> targetShip;
	std::weak_ptr<Ship> shipToAssist;
	const StellarObject *targetPlanet = nullptr;
	const System *targetSystem = nullptr;
	const Planet *destination = nullptr;
	
	// Links between escorts and parents.
	std::vector<std::weak_ptr<const Ship>> escorts;
	std::weak_ptr<Ship> parent;
};



#endif<|MERGE_RESOLUTION|>--- conflicted
+++ resolved
@@ -366,12 +366,9 @@
 	double heat = 0.;
 	double heatDissipation = .999;
 	double ionization = 0.;
-<<<<<<< HEAD
-	double mass = 0.;
-=======
 	double disruption = 0.;
 	double slowness = 0.;
->>>>>>> 04921283
+	double mass = 0.;
 	
 	int crew = 0;
 	int requiredCrew = 0;
