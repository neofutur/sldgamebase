/* Ship.h
Copyright (c) 2014 by Michael Zahniser

Endless Sky is free software: you can redistribute it and/or modify it under the
terms of the GNU General Public License as published by the Free Software
Foundation, either version 3 of the License, or (at your option) any later version.

Endless Sky is distributed in the hope that it will be useful, but WITHOUT ANY
WARRANTY; without even the implied warranty of MERCHANTABILITY or FITNESS FOR A
PARTICULAR PURPOSE. See the GNU General Public License for more details.

You should have received a copy of the GNU General Public License along with
this program. If not, see <https://www.gnu.org/licenses/>.
*/

#ifndef SHIP_H_
#define SHIP_H_

#include "Body.h"

#include "Angle.h"
#include "Armament.h"
#include "CargoHold.h"
#include "Command.h"
#include "EsUuid.h"
#include "FireCommand.h"
#include "Outfit.h"
#include "Personality.h"
#include "Point.h"
#include "Port.h"
#include "ship/ShipAICache.h"
#include "ShipJumpNavigation.h"

#include <list>
#include <map>
#include <memory>
#include <set>
#include <string>
#include <vector>

class DamageDealt;
class DataNode;
class DataWriter;
class Effect;
class Flotsam;
class Government;
class Minable;
class Phrase;
class Planet;
class PlayerInfo;
class Projectile;
class StellarObject;
class System;
class Visual;



// Class representing a ship (either a model for sale or an instance of it). A
// ship's information can be saved to a file, so that it can later be read back
// in exactly the same state. The same class is used for the player's ship as
// for all other ships, so their capabilities are exactly the same  within the
// limits of what the AI knows how to command them to do.
class Ship : public Body, public std::enable_shared_from_this<Ship> {
public:
	class Bay {
	public:
		Bay(double x, double y, std::string category) : point(x * .5, y * .5), category(std::move(category)) {}
		Bay(Bay &&) = default;
		Bay &operator=(Bay &&) = default;
		~Bay() = default;

		// Copying a bay does not copy the ship inside it.
		Bay(const Bay &b) : point(b.point), category(b.category), side(b.side),
			facing(b.facing), launchEffects(b.launchEffects) {}
		Bay &operator=(const Bay &b) { return *this = Bay(b); }

		Point point;
		std::shared_ptr<Ship> ship;
		std::string category;

		uint8_t side = 0;
		static const uint8_t INSIDE = 0;
		static const uint8_t OVER = 1;
		static const uint8_t UNDER = 2;

		// The angle at which the carried ship will depart, relative to the carrying ship.
		Angle facing;

		// The launch effect(s) to be simultaneously played when the bay's ship launches.
		std::vector<const Effect *> launchEffects;
	};

	class EnginePoint : public Point {
	public:
		EnginePoint(double x, double y, double zoom) : Point(x, y), zoom(zoom) {}

		uint8_t side = 0;
		static const uint8_t UNDER = 0;
		static const uint8_t OVER = 1;

		uint8_t steering = 0;
		static const uint8_t NONE = 0;
		static const uint8_t LEFT = 1;
		static const uint8_t RIGHT = 2;

		double zoom;
		Angle facing;
		Angle gimbal;
	};


public:
	// Functions provided by the Body base class:
	// bool HasSprite() const;
	// const Sprite *GetSprite() const;
	// int Width() const;
	// int Height() const;
	// int GetSwizzle() const;
	// Frame GetFrame(int step = -1) const;
	// const Mask &GetMask(int step = -1) const;
	// const Point &Position() const;
	// const Point &Velocity() const;
	// const Angle &Facing() const;
	// Point Unit() const;
	// double Zoom() const;
	// const Government *GetGovernment() const;

	Ship() = default;
	// Construct and Load() at the same time.
	Ship(const DataNode &node);

	// Load data for a type of ship:
	void Load(const DataNode &node);
	// When loading a ship, some of the outfits it lists may not have been
	// loaded yet. So, wait until everything has been loaded, then call this.
	void FinishLoading(bool isNewInstance);
	// Check that this ship model and all its outfits have been loaded.
	bool IsValid() const;
	// Save a full description of this ship, as currently configured.
	void Save(DataWriter &out) const;

	const EsUuid &UUID() const noexcept;
	// Explicitly set this ship's ID.
	void SetUUID(const EsUuid &id);

	// Get the name of this particular ship.
	const std::string &Name() const;

	// Set / Get the name of this model of ship.
	void SetTrueModelName(const std::string &model);
	const std::string &TrueModelName() const;
	const std::string &DisplayModelName() const;
	const std::string &PluralModelName() const;
	// Get the name of this ship as a variant.
	const std::string &VariantName() const;
	// Get the generic noun (e.g. "ship") to be used when describing this ship.
	const std::string &Noun() const;
	// Get this ship's description.
	const std::string &Description() const;
	// Get the shipyard thumbnail for this ship.
	const Sprite *Thumbnail() const;
	// Get this ship's cost.
	int64_t Cost() const;
	int64_t ChassisCost() const;
	int64_t Strength() const;
	// Get the attraction and deterrence of this ship, for pirate raids.
	// This is only useful for the player's ships.
	double Attraction() const;
	double Deterrence() const;

	// Check if this ship is configured in such a way that it would be difficult
	// or impossible to fly.
	std::vector<std::string> FlightCheck() const;

	void SetPosition(Point position);
	// When creating a new ship, you must set the following:
	void Place(Point position = Point(), Point velocity = Point(), Angle angle = Angle(), bool isDeparting = true);
	void SetName(const std::string &name);
	void SetSystem(const System *system);
	void SetPlanet(const Planet *planet);
	void SetGovernment(const Government *government);
	void SetIsSpecial(bool special = true);
	bool IsSpecial() const;

	// If a ship belongs to the player, the player can give it commands.
	void SetIsYours(bool yours = true);
	bool IsYours() const;
	// A parked ship stays on a planet and requires no daily salary payments.
	void SetIsParked(bool parked = true);
	bool IsParked() const;
	// The player can selectively deploy their carried ships, rather than just all / none.
	void SetDeployOrder(bool shouldDeploy = true);
	bool HasDeployOrder() const;

	// Access the ship's personality, which affects how the AI behaves.
	const Personality &GetPersonality() const;
	void SetPersonality(const Personality &other);
	// Get a random hail message, or set the object used to generate them. If no
	// object is given the government's default will be used.
	const Phrase *GetHailPhrase() const;
	void SetHailPhrase(const Phrase &phrase);
	std::string GetHail(std::map<std::string, std::string> &&subs) const;
	bool CanSendHail(const PlayerInfo &player, bool allowUntranslated = false) const;

	// Access the ship's AI cache, containing the range and expected AI behavior for this ship.
	ShipAICache &GetAICache();
	void UpdateCaches();

	// Set the commands for this ship to follow this timestep.
	void SetCommands(const Command &command);
	void SetCommands(const FireCommand &firingCommand);
	const Command &Commands() const;
	const FireCommand &FiringCommands() const noexcept;
	// Move this ship. A ship may create effects as it moves, in particular if
	// it is in the process of blowing up.
	void Move(std::vector<Visual> &visuals, std::list<std::shared_ptr<Flotsam>> &flotsam);

	// Launch any ships that are ready to launch.
	void Launch(std::list<std::shared_ptr<Ship>> &ships, std::vector<Visual> &visuals);
	// Check if this ship is boarding another ship. If it is, it either plunders
	// it or, if this is a player ship, returns the ship it is plundering so a
	// plunder dialog can be displayed.
	std::shared_ptr<Ship> Board(bool autoPlunder, bool nonDocking);
	// Scan the target, if able and commanded to. Return a ShipEvent bitmask
	// giving the types of scan that succeeded.
	int Scan(const PlayerInfo &player);
	// Find out what fraction of the scan is complete.
	double CargoScanFraction() const;
	double OutfitScanFraction() const;

	// Fire any primary or secondary weapons that are ready to fire. Determines
	// if any special weapons (e.g. anti-missile, tractor beam) are ready to fire.
	// The firing of special weapons is handled separately.
	void Fire(std::vector<Projectile> &projectiles, std::vector<Visual> &visuals);
	// Return true if any anti-missile or tractor beam systems are ready to fire.
	bool HasAntiMissile() const;
	bool HasTractorBeam() const;
	// Fire an anti-missile at the given missile. Returns true if the missile was killed.
	bool FireAntiMissile(const Projectile &projectile, std::vector<Visual> &visuals);
	// Fire tractor beams at the given flotsam. Returns a Point representing the net
	// pull on the flotsam from this ship's tractor beams.
	Point FireTractorBeam(const Flotsam &flotsam, std::vector<Visual> &visuals);

	// Get the system this ship is in. Set to nullptr if the ship is being carried.
	const System *GetSystem() const;
	// Get the system this ship is in. If being carried, gets the parent's system.
	const System *GetActualSystem() const;
	// If the ship is landed, get the planet it has landed on.
	const Planet *GetPlanet() const;

	// Check the status of this ship.
	bool IsCapturable() const;
	bool IsTargetable() const;
	bool IsOverheated() const;
	bool IsDisabled() const;
	bool IsBoarding() const;
	bool IsLanding() const;
	bool IsFleeing() const;
	// Check if this ship is currently able to begin landing on its target.
	bool CanLand() const;
	// Check if some condition is keeping this ship from acting. (That is, it is
	// landing, hyperspacing, cloaking, disabled, or under-crewed.)
	bool CannotAct() const;
	// Get the degree to which this ship is cloaked. 1 means invisible and
	// impossible to hit or target; 0 means fully visible.
	double Cloaking() const;
	// Check if this ship is entering (rather than leaving) hyperspace.
	bool IsEnteringHyperspace() const;
	// Check if this ship is entering or leaving hyperspace.
	bool IsHyperspacing() const;
	int GetHyperspacePercentage() const;
	// Check if this ship is hyperspacing, specifically via a jump drive.
	bool IsUsingJumpDrive() const;
	// Check if this ship is currently able to enter hyperspace to it target.
	bool IsReadyToJump(bool waitingIsReady = false) const;
	// Check if this ship is allowed to land on this planet, accounting for its personality.
	bool IsRestrictedFrom(const Planet &planet) const;
	// Check if this ship is allowed to enter this system, accounting for its personality.
	bool IsRestrictedFrom(const System &system) const;
	// Get this ship's custom swizzle.
	int CustomSwizzle() const;

	// Check if the ship is thrusting. If so, the engine sound should be played.
	bool IsThrusting() const;
	bool IsReversing() const;
	bool IsSteering() const;
	// The direction that the ship is steering. If positive, the ship is steering right.
	// If negative, the ship is steering left.
	double SteeringDirection() const;
	// Get the points from which engine flares should be drawn.
	const std::vector<EnginePoint> &EnginePoints() const;
	const std::vector<EnginePoint> &ReverseEnginePoints() const;
	const std::vector<EnginePoint> &SteeringEnginePoints() const;

	// Make a ship disabled or destroyed, or bring back a destroyed ship.
	void Disable();
	void Destroy();
	void SelfDestruct();
	void Restore();
	bool IsDamaged() const;
	// Check if this ship has been destroyed.
	bool IsDestroyed() const;
	// Recharge and repair this ship (e.g. because it has landed).
	void Recharge(int rechargeType = Port::RechargeType::All, bool hireCrew = true);
	// Check if this ship is able to give the given ship enough fuel to jump.
	bool CanRefuel(const Ship &other) const;
	// Give the other ship enough fuel for it to jump.
	double TransferFuel(double amount, Ship *to);
	// Give the other ship energy if it is disabled.
	double TransferEnergy(double amount, Ship *to);
	// Mark this ship as property of the given ship. Returns the number of crew transferred from the capturer.
	int WasCaptured(const std::shared_ptr<Ship> &capturer);
	// Clear all orders and targets this ship has (after capture or transfer of control).
	void ClearTargetsAndOrders();

	// Get characteristics of this ship, as a fraction between 0 and 1.
	double Shields() const;
	double Hull() const;
	double Fuel() const;
	double Energy() const;
	double MaxCarriedShipFuel() const;
	// A ship's heat is generally between 0 and 1, but if it receives
	// heat damage the value can increase above 1.
	double Heat() const;
	// Get the ship's "health," where <=0 is disabled and 1 means full health.
	double Health() const;
	// Get the hull fraction at which this ship is disabled.
	double DisabledHull() const;
	// Get the maximum shield and hull values of the ship, accounting for multipliers.
	double MaxShields() const;
	double MaxHull() const;
	// Get the actual shield level of the ship.
	double ShieldLevel() const;
	// Get how disrupted this ship's shields are.
	double DisruptionLevel() const;
	// Get the (absolute) amount of hull that needs to be damaged until the
	// ship becomes disabled. Returns 0 if the ships hull is already below the
	// disabled threshold.
	double HullUntilDisabled() const;
	// Returns the remaining damage timer, for the damage overlay.
	int DamageOverlayTimer() const;
	// Get this ship's jump navigation, which contains information about how
	// much it costs for this ship to jump, how far it can jump, and its possible
	// jump methods.
	const ShipJumpNavigation &JumpNavigation() const;
	// Get the number of jumps this ship can make before running out of fuel.
	// This depends on how much fuel it has and what sort of hyperdrive it uses.
	// This does not show accurate number of jumps remaining beyond 1.
	// If followParent is false, this ship will not follow the parent.
	int JumpsRemaining(bool followParent = true) const;
	bool NeedsFuel(bool followParent = true) const;
	// Get the amount of fuel missing for the next jump (smart refueling)
	double JumpFuelMissing() const;
	// Get the heat level at idle.
	double IdleHeat() const;
	// Get the heat dissipation, in heat units per heat unit per frame.
	double HeatDissipation() const;
	// Get the maximum heat level, in heat units (not temperature).
	double MaximumHeat() const;
	// Calculate the multiplier for cooling efficiency.
	double CoolingEfficiency() const;
	// Calculate the drag on this ship. The drag can be no greater than the mass.
	double Drag() const;
	// Calculate the drag force that this ship experiences. The drag force is the drag
	// divided by the mass, up to a value of 1.
	double DragForce() const;

	// Access how many crew members this ship has or needs.
	int Crew() const;
	int RequiredCrew() const;
	// Get the reputational value of this ship's crew, which depends
	// on its crew size and "crew equivalent" attribute.
	int CrewValue() const;
	void AddCrew(int count);
	// Check if this is a ship that can be used as a flagship.
	bool CanBeFlagship() const;

	// Get this ship's movement characteristics.
	double Mass() const;
	double InertialMass() const;
	double TurnRate() const;
	double Acceleration() const;
	double MaxVelocity() const;
	double ReverseAcceleration() const;
	double MaxReverseVelocity() const;

	// This ship just got hit by a weapon. Take damage according to the
	// DamageDealt from that weapon. The return value is a ShipEvent type,
	// which may be a combination of PROVOKED, DISABLED, and DESTROYED.
	// Create any target effects as sparks.
	int TakeDamage(std::vector<Visual> &visuals, const DamageDealt &damage, const Government *sourceGovernment);
	// Apply a force to this ship, accelerating it. This might be from a weapon
	// impact, or from firing a weapon, for example.
	void ApplyForce(const Point &force, bool gravitational = false);

	// Check if this ship has bays to carry other ships.
	bool HasBays() const;
	// Check how many bays are not occupied at present. This does not check
	// whether one of your escorts plans to use that bay.
	int BaysFree(const std::string &category) const;
	// Check how many bays this ship has of a given category.
	int BaysTotal(const std::string &category) const;
	// Check if this ship has a bay free for the given other ship, and the
	// bay is not reserved for one of its existing escorts.
	bool CanCarry(const Ship &ship) const;
	// Check if this is a ship of a type that can be carried.
	bool CanBeCarried() const;
	// Move the given ship into one of the bays, if possible.
	bool Carry(const std::shared_ptr<Ship> &ship);
	// Empty the bays. If the carried ships are not special ships that are
	// saved in the player data, they will be deleted. Otherwise, they become
	// visible as ships landed on the same planet as their parent.
	void UnloadBays();
	// Get a list of any ships this ship is carrying.
	const std::vector<Bay> &Bays() const;
	// Adjust the positions and velocities of any visible carried fighters or
	// drones. If any are visible, return true.
	bool PositionFighters() const;

	// Get cargo information.
	CargoHold &Cargo();
	const CargoHold &Cargo() const;
	// Display box effects from jettisoning this much cargo.
	void Jettison(const std::string &commodity, int tons, bool wasAppeasing = false);
	void Jettison(const Outfit *outfit, int count, bool wasAppeasing = false);

	// Get the current attributes of this ship.
	const Outfit &Attributes() const;
	// Get the attributes of this ship chassis before any outfits were added.
	const Outfit &BaseAttributes() const;
	// Get the list of all outfits installed in this ship.
	const std::map<const Outfit *, int> &Outfits() const;
	// Find out how many outfits of the given type this ship contains.
	int OutfitCount(const Outfit *outfit) const;
	// Add or remove outfits. (To remove, pass a negative number.)
	void AddOutfit(const Outfit *outfit, int count);

	// Get the list of weapons.
	Armament &GetArmament();
	const std::vector<Hardpoint> &Weapons() const;
	// Check if we are able to fire the given weapon (i.e. there is enough
	// energy, ammo, and fuel to fire it).
	bool CanFire(const Weapon *weapon) const;
	// Fire the given weapon (i.e. deduct whatever energy, ammo, or fuel it uses
	// and add whatever heat it generates). Assume that CanFire() is true.
	void ExpendAmmo(const Weapon &weapon);

	// Each ship can have a target system (to travel to), a target planet (to
	// land on) and a target ship (to move to, and attack if hostile).
	std::shared_ptr<Ship> GetTargetShip() const;
	std::shared_ptr<Ship> GetShipToAssist() const;
	const StellarObject *GetTargetStellar() const;
	// Get ship's target system (it should always be one jump / wormhole pass away).
	const System *GetTargetSystem() const;
	// Mining target.
	std::shared_ptr<Minable> GetTargetAsteroid() const;
	std::shared_ptr<Flotsam> GetTargetFlotsam() const;
	const std::set<const Flotsam *> &GetTractorFlotsam() const;

	// Mark this ship as fleeing.
	void SetFleeing(bool fleeing = true);

	// Set this ship's targets.
	void SetTargetShip(const std::shared_ptr<Ship> &ship);
	void SetShipToAssist(const std::shared_ptr<Ship> &ship);
	void SetTargetStellar(const StellarObject *object);
	// Set ship's target system (it should always be one jump / wormhole pass away).
	void SetTargetSystem(const System *system);
	// Mining target.
	void SetTargetAsteroid(const std::shared_ptr<Minable> &asteroid);
	void SetTargetFlotsam(const std::shared_ptr<Flotsam> &flotsam);

	bool CanPickUp(const Flotsam &flotsam) const;

	// Manage escorts. When you set this ship's parent, it will automatically
	// register itself as an escort of that ship, and unregister itself from any
	// previous parent it had.
	void SetParent(const std::shared_ptr<Ship> &ship);
	std::shared_ptr<Ship> GetParent() const;
	const std::vector<std::weak_ptr<Ship>> &GetEscorts() const;

<<<<<<< HEAD
	// Helper functions for information display and ship behavior calculations.
	bool IsArmed() const;
	bool IsArmed(bool includingAntiMissile) const;
	bool IsEnemyInEscortSystem() const;
	bool IsEnergyLow() const;
	bool IsEscortsFullOfFuel() const;
	bool IsOutOfEnergy() const;
	bool IsFuelLow() const;
	bool IsFuelLow(double compareTo) const;
	bool IsRefueledByRamscoop() const;
	bool IsTankerCarrier() const;
	double GetSecondsToEmpty() const;
	double GetSecondsToFullCharge() const;
	double GetCurrentEnergy() const;
	double GetEnergyConsumptionPerFrame() const;
	double GetFiringEnergyPerFrame() const;
	double GetHullEnergyPerFrame() const;
	double GetIdleEnergyPerFrame() const;
	double GetMaxWeaponRange() const;
	double GetMinWeaponRange() const;
	double GetMovingEnergyPerFrame() const;
	double GetMovingTotalEnergyPerFrame() const;
	double GetPotentialIonEnergyLoss() const;
	double GetRamscoopRegenPerFrame() const;
	double GetRegenEnergyPerFrame() const;
	double GetShieldEnergyPerFrame() const;
	double GetSolarScale() const;
	double GetSpareEnergy() const;
	bool MayRequestHelp() const;
	void UpdateEscortsState();
	void UpdateEscortsState(std::shared_ptr<Ship> flagship, const std::vector<std::weak_ptr<Ship>> allEscorts);
	void UpdateEscortsState(std::shared_ptr<Ship> carriedShip);
=======
	// How many AI steps has this ship been lingering?
	int GetLingerSteps() const;
	// The AI wants the ship to linger for one AI step.
	void Linger();
>>>>>>> 6805c10f


private:
	// Various steps of Ship::Move:

	// Check if this ship has been in a different system from the player for so
	// long that it should be "forgotten." Also eliminate ships that have no
	// system set because they just entered a fighter bay. Clear the hyperspace
	// targets of ships that can't enter hyperspace.
	bool StepFlags();
	// Step ship destruction logic. Returns 1 if the ship has been destroyed, -1 if it is being
	// destroyed, or 0 otherwise.
	int StepDestroyed(std::vector<Visual> &visuals, std::list<std::shared_ptr<Flotsam>> &flotsam);
	void DoGeneration();
	void DoPassiveEffects(std::vector<Visual> &visuals, std::list<std::shared_ptr<Flotsam>> &flotsam);
	void DoJettison(std::list<std::shared_ptr<Flotsam>> &flotsam);
	void DoCloakDecision();
	// Step hyperspace enter/exit logic. Returns true if ship is hyperspacing in or out.
	bool DoHyperspaceLogic(std::vector<Visual> &visuals);
	// Step landing logic. Returns true if the ship is landing or departing.
	bool DoLandingLogic();
	void DoInitializeMovement();
	void StepPilot();
	void DoMovement(bool &isUsingAfterburner);
	void StepTargeting();
	void DoEngineVisuals(std::vector<Visual> &visuals, bool isUsingAfterburner);


	// Add or remove a ship from this ship's list of escorts.
	void AddEscort(Ship &ship);
	void RemoveEscort(const Ship &ship);
	// Get the hull amount at which this ship is disabled.
	double MinimumHull() const;
	// Create one of this ship's explosions, within its mask. The explosions can
	// either stay over the ship, or spread out if this is the final explosion.
	void CreateExplosion(std::vector<Visual> &visuals, bool spread = false);
	// Place a "spark" effect, like ionization or disruption.
	void CreateSparks(std::vector<Visual> &visuals, const std::string &name, double amount);
	void CreateSparks(std::vector<Visual> &visuals, const Effect *effect, double amount);
	// Functions to calculate and cache values
	bool CalculateIsDisabled() const;
	double CalculateMaximumHeat() const;
	double CalculateMinimumHull() const;
	int CalculateRequiredCrew() const;
	void CalculateBatteryChargeDischargeTime();

	// Calculate the attraction and deterrence of this ship, for pirate raids.
	// This is only useful for the player's ships.
	double CalculateAttraction() const;
	double CalculateDeterrence() const;


private:
	// Protected member variables of the Body class:
	// Point position;
	// Point velocity;
	// Angle angle;
	// double zoom;
	// int swizzle;
	// const Government *government;

	// Characteristics of the chassis:
	bool isDefined = false;
	const Ship *base = nullptr;
	std::string trueModelName;
	std::string displayModelName;
	std::string pluralModelName;
	std::string variantName;
	std::string noun;
	std::string description;
	const Sprite *thumbnail = nullptr;
	// Characteristics of this particular ship:
	EsUuid uuid;
	std::string name;
	bool canBeCarried = false;

	int forget = 0;
	bool isInSystem = true;
	// "Special" ships cannot be forgotten, and if they land on a planet, they
	// continue to exist and refuel instead of being deleted.
	bool isSpecial = false;
	bool isYours = false;
	bool isParked = false;
	bool shouldDeploy = false;
	bool isOverheated = false;
	bool isDisabled = false;
	bool isBoarding = false;
	bool hasBoarded = false;
	bool isFleeing = false;
	bool isThrusting = false;
	bool isReversing = false;
	bool isSteering = false;
	// Tanker Carriers refuel other ships in a fleet.
	bool isTankerCarrier = false;
	// Used by AI and ship launch to toggle Tanker Carrier refueling.
	bool isEscortsFullOfFuel = true;
	// Used by CanRefuel to determine refueling other ships.
	bool escortsHaveOneJump = false;
	// Used by CanRefuel to determine refueling other ships.
	bool refuelMissionNpcEscort = false;
	// Variables for armaments
	bool hasAntiMissile = false;
	double minWeaponRange = 0.;
	double maxWeaponRange = 0.;
	bool isEnemyInEscortSystem = false;
	double steeringDirection = 0.;
	bool neverDisabled = false;
	bool isCapturable = true;
	bool isInvisible = false;
	int customSwizzle = -1;
	double cloak = 0.;
	double cloakDisruption = 0.;
<<<<<<< HEAD
	// Variables for battery powered ships
	double secondsToEmpty = std::numeric_limits<double>::infinity();
	double secondsToFullCharge = 0.;
	// Cached values for figuring out when anti-missile is in range.
=======
	// Cached values for figuring out when anti-missiles or tractor beams are in range.
>>>>>>> 6805c10f
	double antiMissileRange = 0.;
	double tractorBeamRange = 0.;
	double weaponRadius = 0.;
	// Cargo and outfit scanning takes time.
	double cargoScan = 0.;
	double outfitScan = 0.;
	// Number of seconds a battery powered ship or fighter should be able to
	// operate minimally.
	double minimumOperatingTime = 10.;
	double lowOperatingTime = 15.;
	double minimumHull = 0.;
	double maximumHeat = std::numeric_limits<double>::infinity();
	int requiredCrew = 0;
	// The highest fueled fighter or drone.  This is the Fuel() ratio across all
	// carried ships in the fleet which are not helping other ships.
	double maxCarriedShipFuel = 1.;

	double attraction = 0.;
	double deterrence = 0.;

	// Number of AI steps this ship has spent lingering
	int lingerSteps = 0;

	Command commands;
	FireCommand firingCommands;

	Personality personality;
	const Phrase *hail = nullptr;
	ShipAICache aiCache;

	// Installed outfits, cargo, etc.:
	Outfit attributes;
	Outfit baseAttributes;
	bool addAttributes = false;
	const Outfit *explosionWeapon = nullptr;
	std::map<const Outfit *, int> outfits;
	CargoHold cargo;
	std::list<std::shared_ptr<Flotsam>> jettisoned;

	std::vector<Bay> bays;
	// Cache the mass of carried ships to avoid repeatedly recomputing it.
	double carriedMass = 0.;

	std::vector<EnginePoint> enginePoints;
	std::vector<EnginePoint> reverseEnginePoints;
	std::vector<EnginePoint> steeringEnginePoints;
	Armament armament;

	// Various energy levels:
	double shields = 0.;
	double hull = 0.;
	double fuel = 0.;
	double energy = 0.;
	double heat = 0.;
	// Accrued "ion damage" that will affect this ship's energy over time.
	double ionization = 0.;
	// Accrued "scrambling damage" that will affect this ship's weaponry over time.
	double scrambling = 0.;
	// Accrued "disruption damage" that will affect this ship's shield effectiveness over time.
	double disruption = 0.;
	// Accrued "slowing damage" that will affect this ship's movement over time.
	double slowness = 0.;
	// Accrued "discharge damage" that will affect this ship's shields over time.
	double discharge = 0.;
	// Accrued "corrosion damage" that will affect this ship's hull over time.
	double corrosion = 0.;
	// Accrued "leak damage" that will affect this ship's fuel over time.
	double leakage = 0.;
	// Accrued "burn damage" that will affect this ship's heat over time.
	double burning = 0.;
	// Delays for shield generation and hull repair.
	int shieldDelay = 0;
	int hullDelay = 0;
	// Number of frames the damage overlay should be displayed, if any.
	int damageOverlayTimer = 0;
	// Acceleration can be created by engines, firing weapons, or weapon impacts.
	Point acceleration;

	int crew = 0;
	int pilotError = 0;
	int pilotOkay = 0;

	// Current status of this particular ship:
	const System *currentSystem = nullptr;
	// A Ship can be locked into one of three special states: landing,
	// hyperspacing, and exploding. Each one must track some special counters:
	const Planet *landingPlanet = nullptr;

	ShipJumpNavigation navigation;
	int hyperspaceCount = 0;
	const System *hyperspaceSystem = nullptr;
	bool isUsingJumpDrive = false;
	double hyperspaceFuelCost = 0.;
	Point hyperspaceOffset;

	// The hull may spring a "leak" (venting atmosphere, flames, blood, etc.)
	// when the ship is dying.
	class Leak {
	public:
		Leak(const Effect *effect = nullptr) : effect(effect) {}

		const Effect *effect = nullptr;
		Point location;
		Angle angle;
		int openPeriod = 60;
		int closePeriod = 60;
	};
	std::vector<Leak> leaks;
	std::vector<Leak> activeLeaks;

	// Explosions that happen when the ship is dying:
	std::map<const Effect *, int> explosionEffects;
	unsigned explosionRate = 0;
	unsigned explosionCount = 0;
	unsigned explosionTotal = 0;
	std::map<const Effect *, int> finalExplosions;

	// Target ships, planets, systems, etc.
	std::weak_ptr<Ship> targetShip;
	std::weak_ptr<Ship> shipToAssist;
	const StellarObject *targetPlanet = nullptr;
	const System *targetSystem = nullptr;
	std::weak_ptr<Minable> targetAsteroid;
	std::weak_ptr<Flotsam> targetFlotsam;
	std::set<const Flotsam *> tractorFlotsam;

	// Links between escorts and parents.
	std::vector<std::weak_ptr<Ship>> escorts;
	std::weak_ptr<Ship> parent;

	bool removeBays = false;
};



#endif<|MERGE_RESOLUTION|>--- conflicted
+++ resolved
@@ -479,7 +479,11 @@
 	std::shared_ptr<Ship> GetParent() const;
 	const std::vector<std::weak_ptr<Ship>> &GetEscorts() const;
 
-<<<<<<< HEAD
+	// How many AI steps has this ship been lingering?
+	int GetLingerSteps() const;
+	// The AI wants the ship to linger for one AI step.
+	void Linger();
+
 	// Helper functions for information display and ship behavior calculations.
 	bool IsArmed() const;
 	bool IsArmed(bool includingAntiMissile) const;
@@ -512,12 +516,6 @@
 	void UpdateEscortsState();
 	void UpdateEscortsState(std::shared_ptr<Ship> flagship, const std::vector<std::weak_ptr<Ship>> allEscorts);
 	void UpdateEscortsState(std::shared_ptr<Ship> carriedShip);
-=======
-	// How many AI steps has this ship been lingering?
-	int GetLingerSteps() const;
-	// The AI wants the ship to linger for one AI step.
-	void Linger();
->>>>>>> 6805c10f
 
 
 private:
@@ -619,7 +617,7 @@
 	// Used by CanRefuel to determine refueling other ships.
 	bool refuelMissionNpcEscort = false;
 	// Variables for armaments
-	bool hasAntiMissile = false;
+	bool hasSpecialWeapon = false;
 	double minWeaponRange = 0.;
 	double maxWeaponRange = 0.;
 	bool isEnemyInEscortSystem = false;
@@ -630,14 +628,10 @@
 	int customSwizzle = -1;
 	double cloak = 0.;
 	double cloakDisruption = 0.;
-<<<<<<< HEAD
 	// Variables for battery powered ships
 	double secondsToEmpty = std::numeric_limits<double>::infinity();
 	double secondsToFullCharge = 0.;
-	// Cached values for figuring out when anti-missile is in range.
-=======
 	// Cached values for figuring out when anti-missiles or tractor beams are in range.
->>>>>>> 6805c10f
 	double antiMissileRange = 0.;
 	double tractorBeamRange = 0.;
 	double weaponRadius = 0.;
