/* Ship.h
Copyright (c) 2014 by Michael Zahniser

Endless Sky is free software: you can redistribute it and/or modify it under the
terms of the GNU General Public License as published by the Free Software
Foundation, either version 3 of the License, or (at your option) any later version.

Endless Sky is distributed in the hope that it will be useful, but WITHOUT ANY
WARRANTY; without even the implied warranty of MERCHANTABILITY or FITNESS FOR A
PARTICULAR PURPOSE.  See the GNU General Public License for more details.
*/

#ifndef SHIP_H_
#define SHIP_H_

#include "Body.h"

#include "Angle.h"
#include "Armament.h"
#include "CargoHold.h"
#include "Command.h"
#include "EsUuid.h"
#include "Outfit.h"
#include "Personality.h"
#include "Point.h"

#include <list>
#include <map>
#include <memory>
#include <set>
#include <string>
#include <vector>

class DataNode;
class DataWriter;
class Effect;
class Flotsam;
class Government;
class Minable;
class Phrase;
class Planet;
class PlayerInfo;
class Projectile;
class StellarObject;
class System;
class Visual;



// Class representing a ship (either a model for sale or an instance of it). A
// ship's information can be saved to a file, so that it can later be read back
// in exactly the same state. The same class is used for the player's ship as
// for all other ships, so their capabilities are exactly the same  within the
// limits of what the AI knows how to command them to do.
class Ship : public Body, public std::enable_shared_from_this<Ship> {
public:
	class Bay {
	public:
		Bay(double x, double y, std::string category) : point(x * .5, y * .5), category(category) {}
		Bay(Bay &&) = default;
		Bay &operator=(Bay &&) = default;
		~Bay() = default;

		// Copying a bay does not copy the ship inside it.
		Bay(const Bay &b) : point(b.point), category(b.category), side(b.side), facing(b.facing), launchEffects(b.launchEffects) {}
		Bay &operator=(const Bay &b) { return *this = Bay(b); }

		Point point;
		std::shared_ptr<Ship> ship;
		std::string category;

		uint8_t side = 0;
		static const uint8_t INSIDE = 0;
		static const uint8_t OVER = 1;
		static const uint8_t UNDER = 2;

		// The angle at which the carried ship will depart, relative to the carrying ship.
		Angle facing;

		// The launch effect(s) to be simultaneously played when the bay's ship launches.
		std::vector<const Effect *> launchEffects;
	};

	class EnginePoint : public Point {
	public:
		EnginePoint(double x, double y, double zoom) : Point(x, y), zoom(zoom) {}

		uint8_t side = 0;
		static const uint8_t UNDER = 0;
		static const uint8_t OVER = 1;

		uint8_t steering = 0;
		static const uint8_t NONE = 0;
		static const uint8_t LEFT = 1;
		static const uint8_t RIGHT = 2;

		double zoom;
		Angle facing;
	};


public:
	/* Functions provided by the Body base class:
	bool HasSprite() const;
	const Sprite *GetSprite() const;
	int Width() const;
	int Height() const;
	int GetSwizzle() const;
	Frame GetFrame(int step = -1) const;
	const Mask &GetMask(int step = -1) const;
	const Point &Position() const;
	const Point &Velocity() const;
	const Angle &Facing() const;
	Point Unit() const;
	double Zoom() const;
	const Government *GetGovernment() const;
	*/

	Ship() = default;
	// Construct and Load() at the same time.
	Ship(const DataNode &node);

	// Load data for a type of ship:
	void Load(const DataNode &node);
	// When loading a ship, some of the outfits it lists may not have been
	// loaded yet. So, wait until everything has been loaded, then call this.
	void FinishLoading(bool isNewInstance);
	// Check that this ship model and all its outfits have been loaded.
	bool IsValid() const;
	// Save a full description of this ship, as currently configured.
	void Save(DataWriter &out) const;

	const EsUuid &UUID() const noexcept;
	// Explicitly set this ship's ID.
	void SetUUID(const EsUuid &id);

	// Get the name of this particular ship.
	const std::string &Name() const;

	// Set / Get the name of this model of ship.
	void SetModelName(const std::string &model);
	const std::string &ModelName() const;
	const std::string &PluralModelName() const;
	// Get the name of this ship as a variant.
	const std::string &VariantName() const;
	// Get the generic noun (e.g. "ship") to be used when describing this ship.
	const std::string &Noun() const;
	// Get this ship's description.
	const std::string &Description() const;
	// Get the shipyard thumbnail for this ship.
	const Sprite *Thumbnail() const;
	// Get this ship's cost.
	int64_t Cost() const;
	int64_t ChassisCost() const;

	// Check if this ship is configured in such a way that it would be difficult
	// or impossible to fly.
	std::vector<std::string> FlightCheck() const;

	void SetPosition(Point position);
	// When creating a new ship, you must set the following:
	void Place(Point position = Point(), Point velocity = Point(), Angle angle = Angle(), bool isDeparting = true);
	void SetName(const std::string &name);
	void SetSystem(const System *system);
	void SetPlanet(const Planet *planet);
	void SetGovernment(const Government *government);
	void SetIsSpecial(bool special = true);
	bool IsSpecial() const;

	// If a ship belongs to the player, the player can give it commands.
	void SetIsYours(bool yours = true);
	bool IsYours() const;
	// A parked ship stays on a planet and requires no daily salary payments.
	void SetIsParked(bool parked = true);
	bool IsParked() const;
	// The player can selectively deploy their carried ships, rather than just all / none.
	void SetDeployOrder(bool shouldDeploy = true);
	bool HasDeployOrder() const;

	// Access the ship's personality, which affects how the AI behaves.
	const Personality &GetPersonality() const;
	void SetPersonality(const Personality &other);
	// Get a random hail message, or set the object used to generate them. If no
	// object is given the government's default will be used.
	void SetHail(const Phrase &phrase);
	std::string GetHail(const PlayerInfo &player) const;

	// Set the commands for this ship to follow this timestep.
	void SetCommands(const Command &command);
	const Command &Commands() const;
	// Move this ship. A ship may create effects as it moves, in particular if
	// it is in the process of blowing up.
	void Move(std::vector<Visual> &visuals, std::list<std::shared_ptr<Flotsam>> &flotsam);
	// Generate energy, heat, etc. (This is called by Move().)
	void DoGeneration();
	// Launch any ships that are ready to launch.
	void Launch(std::list<std::shared_ptr<Ship>> &ships, std::vector<Visual> &visuals);
	// Check if this ship is boarding another ship. If it is, it either plunders
	// it or, if this is a player ship, returns the ship it is plundering so a
	// plunder dialog can be displayed.
	std::shared_ptr<Ship> Board(bool autoPlunder = true);
	// Scan the target, if able and commanded to. Return a ShipEvent bitmask
	// giving the types of scan that succeeded.
	int Scan();
	// Find out what fraction of the scan is complete.
	double CargoScanFraction() const;
	double OutfitScanFraction() const;

	// Fire any weapons that are ready to fire. If an anti-missile is ready,
	// instead of firing here this function returns true and it can be fired if
	// collision detection finds a missile in range.
	bool Fire(std::vector<Projectile> &projectiles, std::vector<Visual> &visuals);
	// Fire an anti-missile. Returns true if the missile was killed.
	bool FireAntiMissile(const Projectile &projectile, std::vector<Visual> &visuals);

	// Get the system this ship is in.
	const System *GetSystem() const;
	// If the ship is landed, get the planet it has landed on.
	const Planet *GetPlanet() const;

	// Check the status of this ship.
	bool IsCapturable() const;
	bool IsTargetable() const;
	bool IsOverheated() const;
	bool IsDisabled() const;
	bool IsBoarding() const;
	bool IsLanding() const;
	// Check if this ship is currently able to begin landing on its target.
	bool CanLand() const;
	// Check if some condition is keeping this ship from acting. (That is, it is
	// landing, hyperspacing, cloaking, disabled, or under-crewed.)
	bool CannotAct() const;
	// Get the degree to which this ship is cloaked. 1 means invisible and
	// impossible to hit or target; 0 means fully visible.
	double Cloaking() const;
	// Check if this ship is entering (rather than leaving) hyperspace.
	bool IsEnteringHyperspace() const;
	// Check if this ship is entering or leaving hyperspace.
	bool IsHyperspacing() const;
	// Check if this ship is hyperspacing, specifically via a jump drive.
	bool IsUsingJumpDrive() const;
	// Check if this ship is currently able to enter hyperspace to it target.
	bool IsReadyToJump(bool waitingIsReady = false) const;
	// Get this ship's custom swizzle.
	int CustomSwizzle() const;

	// Check if the ship is thrusting. If so, the engine sound should be played.
	bool IsThrusting() const;
	bool IsReversing() const;
	bool IsSteering() const;
	// The direction that the ship is steering. If positive, the ship is steering right.
	// If negative, the ship is steering left.
	double SteeringDirection() const;
	// Get the points from which engine flares should be drawn.
	const std::vector<EnginePoint> &EnginePoints() const;
	const std::vector<EnginePoint> &ReverseEnginePoints() const;
	const std::vector<EnginePoint> &SteeringEnginePoints() const;

	// Make a ship disabled or destroyed, or bring back a destroyed ship.
	void Disable();
	void Destroy();
	void SelfDestruct();
	void Restore();
	// Check if this ship has been destroyed.
	bool IsDestroyed() const;
	// Recharge and repair this ship (e.g. because it has landed).
	void Recharge(bool atSpaceport = true);
	// Check if this ship is able to give the given ship enough fuel to jump.
	bool CanRefuel(const Ship &other) const;
	// Give the other ship enough fuel for it to jump.
	double TransferFuel(double amount, Ship *to);
	// Mark this ship as property of the given ship.
	void WasCaptured(const std::shared_ptr<Ship> &capturer);

	// Get characteristics of this ship, as a fraction between 0 and 1.
	double Shields() const;
	double Hull() const;
	double Fuel() const;
	double Energy() const;
	// A ship's heat is generally between 0 and 1, but if it receives
	// heat damage the value can increase above 1.
	double Heat() const;
	// Get the ship's "health," where <=0 is disabled and 1 means full health.
	double Health() const;
	// Get the hull fraction at which this ship is disabled.
	double DisabledHull() const;
	// Get the number of jumps this ship can make before running out of fuel.
	// This depends on how much fuel it has and what sort of hyperdrive it uses.
	// If followParent is false, this ship will not follow the parent.
	int JumpsRemaining(bool followParent = true) const;
	// Get the amount of fuel expended per jump.
	double JumpFuel(const System *destination = nullptr) const;
	// Get the distance that this ship can jump.
	double JumpRange(bool getCached = true) const;
	// Get the cost of making a jump of the given type (if possible).
	double HyperdriveFuel() const;
	double JumpDriveFuel(double jumpDistance = 0.) const;
	// Get the amount of fuel missing for the next jump (smart refuelling)
	double JumpFuelMissing() const;
	// Get the heat level at idle.
	double IdleHeat() const;
	// Get the heat dissipation, in heat units per heat unit per frame.
	double HeatDissipation() const;
	// Get the maximum heat level, in heat units (not temperature).
	double MaximumHeat() const;
	// Calculate the multiplier for cooling efficiency.
	double CoolingEfficiency() const;

	// Access how many crew members this ship has or needs.
	int Crew() const;
	int RequiredCrew() const;
	// Get the reputational value of this ship's crew, which depends
	// on its crew size and "crew equivalent" attribute.
	int CrewValue() const;
	void AddCrew(int count);
	// Check if this is a ship that can be used as a flagship.
	bool CanBeFlagship() const;

	// Get this ship's movement characteristics.
	double Mass() const;
	double TurnRate() const;
	double Acceleration() const;
	double MaxVelocity() const;
	double MaxReverseVelocity() const;
<<<<<<< HEAD
	double CruiseVelocity() const;
	
=======

>>>>>>> c9cc144b
	// This ship just got hit by a projectile or hazard. Take damage according to
	// what sort of weapon the projectile or hazard has. The return value is a ShipEvent
	// type, which may be a combination of PROVOKED, DISABLED, and DESTROYED.
	// If isBlast, this ship was caught in the blast radius of a weapon but was
	// not necessarily its primary target.
	// Blast damage is dependent on the distance to the damage source.
	// Create any target effects as sparks.
	int TakeDamage(std::vector<Visual> &visuals, const Weapon &weapon, double damageScaling,
		double distanceTraveled, const Point &damagePosition, const Government *sourceGovernment, bool isBlast = false);
	// Apply a force to this ship, accelerating it. This might be from a weapon
	// impact, or from firing a weapon, for example.
	void ApplyForce(const Point &force, bool gravitational = false);

	// Check if this ship has bays to carry other ships.
	bool HasBays() const;
	// Check how many bays are not occupied at present. This does not check
	// whether one of your escorts plans to use that bay.
	int BaysFree(const std::string &category) const;
	// Check how many bays this ship has of a given category.
	int BaysTotal(const std::string &category) const;
	// Check if this ship has a bay free for the given other ship, and the
	// bay is not reserved for one of its existing escorts.
	bool CanCarry(const Ship &ship) const;
	// Change whether this ship can be carried. If false, the ship cannot be
	// carried. If true, the ship can be carried if its category allows it.
	void AllowCarried(bool allowCarried);
	// Check if this is a ship of a type that can be carried.
	bool CanBeCarried() const;
	// Move the given ship into one of the bays, if possible.
	bool Carry(const std::shared_ptr<Ship> &ship);
	// Empty the bays. If the carried ships are not special ships that are
	// saved in the player data, they will be deleted. Otherwise, they become
	// visible as ships landed on the same planet as their parent.
	void UnloadBays();
	// Get a list of any ships this ship is carrying.
	const std::vector<Bay> &Bays() const;
	// Adjust the positions and velocities of any visible carried fighters or
	// drones. If any are visible, return true.
	bool PositionFighters() const;

	// Get cargo information.
	CargoHold &Cargo();
	const CargoHold &Cargo() const;
	// Display box effects from jettisoning this much cargo.
	void Jettison(const std::string &commodity, int tons, bool wasAppeasing = false);
	void Jettison(const Outfit *outfit, int count, bool wasAppeasing = false);

	// Get the current attributes of this ship.
	const Outfit &Attributes() const;
	// Get the attributes of this ship chassis before any outfits were added.
	const Outfit &BaseAttributes() const;
	// Get the list of all outfits installed in this ship.
	const std::map<const Outfit *, int> &Outfits() const;
	// Find out how many outfits of the given type this ship contains.
	int OutfitCount(const Outfit *outfit) const;
	// Add or remove outfits. (To remove, pass a negative number.)
	void AddOutfit(const Outfit *outfit, int count);

	// Get the list of weapons.
	Armament &GetArmament();
	const std::vector<Hardpoint> &Weapons() const;
	// Check if we are able to fire the given weapon (i.e. there is enough
	// energy, ammo, and fuel to fire it).
	bool CanFire(const Weapon *weapon) const;
	// Fire the given weapon (i.e. deduct whatever energy, ammo, or fuel it uses
	// and add whatever heat it generates. Assume that CanFire() is true.
	void ExpendAmmo(const Weapon &weapon);

	// Each ship can have a target system (to travel to), a target planet (to
	// land on) and a target ship (to move to, and attack if hostile).
	std::shared_ptr<Ship> GetTargetShip() const;
	std::shared_ptr<Ship> GetShipToAssist() const;
	const StellarObject *GetTargetStellar() const;
	const System *GetTargetSystem() const;
	// Mining target.
	std::shared_ptr<Minable> GetTargetAsteroid() const;
	std::shared_ptr<Flotsam> GetTargetFlotsam() const;

	// Set this ship's targets.
	void SetTargetShip(const std::shared_ptr<Ship> &ship);
	void SetShipToAssist(const std::shared_ptr<Ship> &ship);
	void SetTargetStellar(const StellarObject *object);
	void SetTargetSystem(const System *system);
	// Mining target.
	void SetTargetAsteroid(const std::shared_ptr<Minable> &asteroid);
	void SetTargetFlotsam(const std::shared_ptr<Flotsam> &flotsam);

	// Manage escorts. When you set this ship's parent, it will automatically
	// register itself as an escort of that ship, and unregister itself from any
	// previous parent it had.
	void SetParent(const std::shared_ptr<Ship> &ship);
	std::shared_ptr<Ship> GetParent() const;
	const std::vector<std::weak_ptr<Ship>> &GetEscorts() const;


private:
	// Add or remove a ship from this ship's list of escorts.
	void AddEscort(Ship &ship);
	void RemoveEscort(const Ship &ship);
	// Cache relevant data for all escorts or the given escort.
	void TuneForEscorts();
	void TuneForEscort(std::shared_ptr<Ship> &ship);
	// Get the hull amount at which this ship is disabled.
	double MinimumHull() const;
	// Find out how much fuel is consumed by the hyperdrive of the given type.
	double BestFuel(const std::string &type, const std::string &subtype, double defaultFuel, double jumpDistance = 0.) const;
	// Create one of this ship's explosions, within its mask. The explosions can
	// either stay over the ship, or spread out if this is the final explosion.
	void CreateExplosion(std::vector<Visual> &visuals, bool spread = false);
	// Place a "spark" effect, like ionization or disruption.
	void CreateSparks(std::vector<Visual> &visuals, const std::string &name, double amount);
	void CreateSparks(std::vector<Visual> &visuals, const Effect *effect, double amount);


private:
	/* Protected member variables of the Body class:
	Point position;
	Point velocity;
	Angle angle;
	double zoom;
	int swizzle;
	const Government *government;
	*/

	// Characteristics of the chassis:
	bool isDefined = false;
	const Ship *base = nullptr;
	std::string modelName;
	std::string pluralModelName;
	std::string variantName;
	std::string noun;
	std::string description;
	const Sprite *thumbnail = nullptr;
	// Characteristics of this particular ship:
	EsUuid uuid;
	std::string name;
	bool canBeCarried = false;

	int forget = 0;
	bool isInSystem = true;
	// "Special" ships cannot be forgotten, and if they land on a planet, they
	// continue to exist and refuel instead of being deleted.
	bool isSpecial = false;
	bool isYours = false;
	bool isParked = false;
	bool shouldDeploy = false;
	bool isOverheated = false;
	bool isDisabled = false;
	bool isBoarding = false;
	bool hasBoarded = false;
	bool isThrusting = false;
	bool isReversing = false;
	bool isSteering = false;
	double steeringDirection = 0.;
	bool neverDisabled = false;
	bool isCapturable = true;
	bool isInvisible = false;
	int customSwizzle = -1;
	double cloak = 0.;
	double cloakDisruption = 0.;
	// Cached values for figuring out when anti-missile is in range.
	double antiMissileRange = 0.;
	double weaponRadius = 0.;
	// Cargo and outfit scanning takes time.
	double cargoScan = 0.;
	double outfitScan = 0.;

	Command commands;

	Personality personality;
	const Phrase *hail = nullptr;

	// Installed outfits, cargo, etc.:
	Outfit attributes;
	Outfit baseAttributes;
	bool addAttributes = false;
	const Outfit *explosionWeapon = nullptr;
	std::map<const Outfit *, int> outfits;
	CargoHold cargo;
	std::list<std::shared_ptr<Flotsam>> jettisoned;

	std::vector<Bay> bays;
	// Cache the mass of carried ships to avoid repeatedly recomputing it.
	double carriedMass = 0.;

	std::vector<EnginePoint> enginePoints;
	std::vector<EnginePoint> reverseEnginePoints;
	std::vector<EnginePoint> steeringEnginePoints;
	Armament armament;
	// While loading, keep track of which outfits already have been equipped.
	// (That is, they were specified as linked to a given gun or turret point.)
	std::map<const Outfit *, int> equipped;

	// Various energy levels:
	double shields = 0.;
	double hull = 0.;
	double fuel = 0.;
	double energy = 0.;
	double heat = 0.;
 	// Accrued "ion damage" that will affect this ship's energy over time.
 	double ionization = 0.;
 	// Accrued "disruption damage" that will affect this ship's shield effectiveness over time.
 	double disruption = 0.;
 	// Accrued "slowing damage" that will affect this ship's movement over time.
 	double slowness = 0.;
 	// Accrued "discharge damage" that will affect this ship's shields over time.
 	double discharge = 0.;
 	// Accrued "corrosion damage" that will affect this ship's hull over time.
 	double corrosion = 0.;
 	// Accrued "leak damage" that will affect this ship's fuel over time.
 	double leakage = 0.;
 	// Accrued "burn damage" that will affect this ship's heat over time.
 	double burning = 0.;
	// Delays for shield generation and hull repair.
	int shieldDelay = 0;
	int hullDelay = 0;
	// Acceleration can be created by engines, firing weapons, or weapon impacts.
	Point acceleration;

	int crew = 0;
	int pilotError = 0;
	int pilotOkay = 0;

	// Current status of this particular ship:
	const System *currentSystem = nullptr;
	// A Ship can be locked into one of three special states: landing,
	// hyperspacing, and exploding. Each one must track some special counters:
	const Planet *landingPlanet = nullptr;

	int hyperspaceCount = 0;
	const System *hyperspaceSystem = nullptr;
	bool isUsingJumpDrive = false;
	double hyperspaceFuelCost = 0.;
	Point hyperspaceOffset;

	double jumpRange = 0.;

	// The hull may spring a "leak" (venting atmosphere, flames, blood, etc.)
	// when the ship is dying.
	class Leak {
	public:
		Leak(const Effect *effect = nullptr) : effect(effect) {}

		const Effect *effect = nullptr;
		Point location;
		Angle angle;
		int openPeriod = 60;
		int closePeriod = 60;
	};
	std::vector<Leak> leaks;
	std::vector<Leak> activeLeaks;

	// Explosions that happen when the ship is dying:
	std::map<const Effect *, int> explosionEffects;
	unsigned explosionRate = 0;
	unsigned explosionCount = 0;
	unsigned explosionTotal = 0;
	std::map<const Effect *, int> finalExplosions;

	// Target ships, planets, systems, etc.
	std::weak_ptr<Ship> targetShip;
	std::weak_ptr<Ship> shipToAssist;
	const StellarObject *targetPlanet = nullptr;
	const System *targetSystem = nullptr;
	std::weak_ptr<Minable> targetAsteroid;
	std::weak_ptr<Flotsam> targetFlotsam;

	// Links between escorts and parents.
	std::vector<std::weak_ptr<Ship>> escorts;
	std::weak_ptr<Ship> parent;
	
	// Cached data from escorts; like the minimum of all maximum speeds of all escorts.
	std::weak_ptr<Ship> slowestEscort;
	double escortsVelocity = -1.;
};



#endif<|MERGE_RESOLUTION|>--- conflicted
+++ resolved
@@ -322,12 +322,8 @@
 	double Acceleration() const;
 	double MaxVelocity() const;
 	double MaxReverseVelocity() const;
-<<<<<<< HEAD
 	double CruiseVelocity() const;
-	
-=======
-
->>>>>>> c9cc144b
+
 	// This ship just got hit by a projectile or hazard. Take damage according to
 	// what sort of weapon the projectile or hazard has. The return value is a ShipEvent
 	// type, which may be a combination of PROVOKED, DISABLED, and DESTROYED.
@@ -598,7 +594,7 @@
 	// Links between escorts and parents.
 	std::vector<std::weak_ptr<Ship>> escorts;
 	std::weak_ptr<Ship> parent;
-	
+
 	// Cached data from escorts; like the minimum of all maximum speeds of all escorts.
 	std::weak_ptr<Ship> slowestEscort;
 	double escortsVelocity = -1.;
