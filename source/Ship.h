--- conflicted
+++ resolved
@@ -277,10 +277,7 @@
 	// The direction that the ship is steering. If positive, the ship is steering right.
 	// If negative, the ship is steering left.
 	double SteeringDirection() const;
-<<<<<<< HEAD
-=======
 	// If negative, the ship is thrusting left, if positive, the ship is thrusting right.
->>>>>>> 6aade1df
 	double LateralDirection() const;
 	// Get the points from which engine flares should be drawn.
 	const std::vector<EnginePoint> &EnginePoints() const;
@@ -540,11 +537,7 @@
 	bool isSteering = false;
 	double thrustMagnitude = 0.;
 	double steeringDirection = 0.;
-<<<<<<< HEAD
-	// double lateralDirection = 0.;
-=======
 	double lateralDirection = 0.;
->>>>>>> 6aade1df
 	bool neverDisabled = false;
 	bool isCapturable = true;
 	bool isInvisible = false;
