--- conflicted
+++ resolved
@@ -355,12 +355,9 @@
 	// ship is carrying fighters, add to them as well.
 	double AddHull(double rate);
 	double AddShields(double rate);
-<<<<<<< HEAD
 	double AddSkirmisherShields(double rate);
-=======
 	// Find out how much fuel is consumed by the hyperdrive of the given type.
 	double BestFuel(const std::string &type, const std::string &subtype, double defaultFuel) const;
->>>>>>> 5876436f
 	// Create one of this ship's explosions, within its mask. The explosions can
 	// either stay over the ship, or spread out if this is the final explosion.
 	void CreateExplosion(std::list<Effect> &effects, bool spread = false);
