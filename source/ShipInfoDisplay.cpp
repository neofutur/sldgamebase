/* ShipInfoDisplay.cpp
Copyright (c) 2014 by Michael Zahniser

Endless Sky is free software: you can redistribute it and/or modify it under the
terms of the GNU General Public License as published by the Free Software
Foundation, either version 3 of the License, or (at your option) any later version.

Endless Sky is distributed in the hope that it will be useful, but WITHOUT ANY
WARRANTY; without even the implied warranty of MERCHANTABILITY or FITNESS FOR A
PARTICULAR PURPOSE.  See the GNU General Public License for more details.
*/

#include "ShipInfoDisplay.h"

#include "Color.h"
#include "FillShader.h"
#include "Format.h"
#include "GameData.h"
#include "Outfit.h"
#include "Ship.h"
#include "Table.h"

#include <algorithm>
#include <map>

using namespace std;



ShipInfoDisplay::ShipInfoDisplay(const Ship &ship)
{
	Update(ship);
}



// Call this every time the ship changes.
void ShipInfoDisplay::Update(const Ship &ship)
{
	UpdateDescription(ship);
	UpdateAttributes(ship);
	UpdateOutfits(ship);
	
	maximumHeight = max(descriptionHeight, max(attributesHeight, outfitsHeight));
}



int ShipInfoDisplay::OutfitsHeight() const
{
	return outfitsHeight;
}



// Draw each of the panels.
void ShipInfoDisplay::DrawAttributes(const Point &topLeft) const
{
	Point point = Draw(topLeft, attributeLabels, attributeValues);
	
	// Get standard colors to draw with.
	Color labelColor = *GameData::Colors().Get("medium");
	Color valueColor = *GameData::Colors().Get("bright");
	
	Table table;
	table.AddColumn(10, Table::LEFT);
	table.AddColumn(WIDTH - 90, Table::RIGHT);
	table.AddColumn(WIDTH - 10, Table::RIGHT);
	table.DrawAt(point);
	table.DrawGap(10.);
	
	table.Advance();
	table.Draw("energy", labelColor);
	table.Draw("heat", labelColor);
	
	for(unsigned i = 0; i < tableLabels.size(); ++i)
	{
		table.Draw(tableLabels[i], labelColor);
		table.Draw(energyTable[i], valueColor);
		table.Draw(heatTable[i], valueColor);
	}
}



void ShipInfoDisplay::DrawOutfits(const Point &topLeft) const
{
	Draw(topLeft, outfitLabels, outfitValues);
}



<<<<<<< HEAD
=======
void ShipInfoDisplay::DrawSale(const Point &topLeft) const
{
	Draw(topLeft, saleLabels, saleValues);
	
	Color color = *GameData::Colors().Get("medium");
	FillShader::Fill(topLeft + Point(.5 * WIDTH, saleHeight + 8.), Point(WIDTH - 20., 1.), color);
}



>>>>>>> 1f4b6530
void ShipInfoDisplay::UpdateDescription(const Ship &ship)
{
	string text = "Hull Model: " + ship.ModelName() + "\n" + ship.Description();

	const vector<string> &licenses = ship.Licenses();
	if(!licenses.empty())
	{
		text += "\tTo purchase this ship you must have ";
		for(unsigned i = 0; i < licenses.size(); ++i)
		{
			if(i)
			{
				if(licenses.size() > 2)
					text += ", ";
				else
					text += " ";
			}
			if(i && i == licenses.size() - 1)
				text += "and ";
			text += "a " + licenses[i] + " License";
		}
		text += ".";
	}
	
	ItemInfoDisplay::UpdateDescription(text);
}



void ShipInfoDisplay::UpdateAttributes(const Ship &ship)
{
	bool isGeneric = ship.Name().empty() || ship.GetPlanet();
	
	attributeLabels.clear();
	attributeValues.clear();
	attributesHeight = 20;
	
	const Outfit &attributes = ship.Attributes();
	
	attributeLabels.push_back("cost new:");
	attributeValues.push_back(Format::Number(ship.BaseCost()));
	attributesHeight += 20;
		
	if (ship.Cost() != ship.BaseCost())
	{
		attributeLabels.push_back("actual cost:");
		attributeValues.push_back(Format::Number(ship.Cost()));
		attributesHeight += 20;
	}
	
	attributeLabels.push_back("hull/outfit cost:");
	attributeValues.push_back(Format::Number(ship.Cost()-ship.Outfits().GetTotalCost()) + "/" +
		Format::Number(ship.Outfits().GetTotalCost()));
	attributesHeight += 20;
	
	attributeLabels.push_back(string());
	attributeValues.push_back(string());
	attributesHeight += 10;
	if(attributes.Get("shield generation"))
	{
		attributeLabels.push_back("shields charge / max:");
		attributeValues.push_back(Format::Number(60. * attributes.Get("shield generation"))
			+ " / " + Format::Number(attributes.Get("shields")));
	}
	else
	{
		attributeLabels.push_back("shields:");
		attributeValues.push_back(Format::Number(attributes.Get("shields")));
	}
	attributesHeight += 20;
	if(attributes.Get("hull repair rate"))
	{
		attributeLabels.push_back("hull repair / max:");
		attributeValues.push_back(Format::Number(60. * attributes.Get("hull repair rate"))
			+ " / " + Format::Number(attributes.Get("hull")));
	}
	else
	{
		attributeLabels.push_back("hull:");
		attributeValues.push_back(Format::Number(attributes.Get("hull")));
	}
	attributesHeight += 20;
	double emptyMass = ship.Mass();
	attributeLabels.push_back(isGeneric ? "mass with no cargo:" : "mass:");
	attributeValues.push_back(Format::Number(emptyMass));
	attributesHeight += 20;
	attributeLabels.push_back(isGeneric ? "cargo space:" : "cargo:");
	if(isGeneric)
		attributeValues.push_back(Format::Number(attributes.Get("cargo space")));
	else
		attributeValues.push_back(Format::Number(ship.Cargo().Used())
			+ " / " + Format::Number(attributes.Get("cargo space")));
	attributesHeight += 20;
	attributeLabels.push_back("required crew / bunks:");
	attributeValues.push_back(Format::Number(ship.RequiredCrew())
		+ " / " + Format::Number(attributes.Get("bunks")));
	attributesHeight += 20;
	attributeLabels.push_back(isGeneric ? "fuel capacity:" : "fuel:");
	double fuelCapacity = attributes.Get("fuel capacity");
	if(isGeneric)
		attributeValues.push_back(Format::Number(fuelCapacity));
	else
		attributeValues.push_back(Format::Number(ship.Fuel() * fuelCapacity)
			+ " / " + Format::Number(fuelCapacity));
	attributesHeight += 20;
	
	double fullMass = emptyMass + (isGeneric ? attributes.Get("cargo space") : ship.Cargo().Used());
	isGeneric &= (fullMass != emptyMass);
	attributeLabels.push_back(string());
	attributeValues.push_back(string());
	attributesHeight += 10;
	attributeLabels.push_back(isGeneric ? "movement, full / no cargo:" : "movement:");
	attributeValues.push_back(string());
	attributesHeight += 20;
	attributeLabels.push_back("max speed:");
	attributeValues.push_back(Format::Number(60. * attributes.Get("thrust") / attributes.Get("drag")));
	attributesHeight += 20;
	
	attributeLabels.push_back("acceleration:");
	if(!isGeneric)
		attributeValues.push_back(Format::Number(3600. * attributes.Get("thrust") / fullMass));
	else
		attributeValues.push_back(Format::Number(3600. * attributes.Get("thrust") / fullMass)
			+ " / " + Format::Number(3600. * attributes.Get("thrust") / emptyMass));
	attributesHeight += 20;
	
	attributeLabels.push_back("turning:");
	if(!isGeneric)
		attributeValues.push_back(Format::Number(60. * attributes.Get("turn") / fullMass));
	else
		attributeValues.push_back(Format::Number(60. * attributes.Get("turn") / fullMass)
			+ " / " + Format::Number(60. * attributes.Get("turn") / emptyMass));
	attributesHeight += 20;
	
	// Find out how much outfit, engine, and weapon space the chassis has.
	map<string, double> chassis;
	static const string names[] = {
		"outfit space free:", "outfit space",
		"    weapon capacity:", "weapon capacity",
		"    engine capacity:", "engine capacity",
		"guns ports free:", "gun ports",
		"turret mounts free:", "turret mounts"
	};
	static const int NAMES =  sizeof(names) / sizeof(names[0]);
	for(int i = 1; i < NAMES; i += 2)
		chassis[names[i]] = attributes.Get(names[i]);
	for(const auto &it : ship.Outfits())
		for(auto &cit : chassis)
			cit.second -= it.GetQuantity() * it.GetOutfit()->Get(cit.first);
	
	attributeLabels.push_back(string());
	attributeValues.push_back(string());
	attributesHeight += 10;
	for(int i = 0; i < NAMES; i += 2)
	{
		attributeLabels.push_back(names[i]);
		attributeValues.push_back(Format::Number(attributes.Get(names[i + 1]))
			+ " / " + Format::Number(chassis[names[i + 1]]));
		attributesHeight += 20;
	}
	
	if(ship.BaysFree(false))
	{
		attributeLabels.push_back("drone bays:");
		attributeValues.push_back(to_string(ship.BaysFree(false)));
		attributesHeight += 20;
	}
	if(ship.BaysFree(true))
	{
		attributeLabels.push_back("fighter bays:");
		attributeValues.push_back(to_string(ship.BaysFree(true)));
		attributesHeight += 20;
	}
	
	tableLabels.clear();
	energyTable.clear();
	heatTable.clear();
	// Skip a spacer and the table header.
	attributesHeight += 30;
	
	tableLabels.push_back("idle:");
	energyTable.push_back(Format::Number(
		60. * (attributes.Get("energy generation")
			+ attributes.Get("solar collection"))));
	heatTable.push_back(Format::Number(
		60. * (attributes.Get("heat generation") - attributes.Get("cooling"))));
	attributesHeight += 20;
	tableLabels.push_back("moving:");
	energyTable.push_back(Format::Number(
		-60. * (attributes.Get("thrusting energy")
			+ attributes.Get("reverse thrusting energy")
			+ attributes.Get("turning energy"))));
	heatTable.push_back(Format::Number(
		60. * (attributes.Get("thrusting heat")
			+ attributes.Get("reverse thrusting heat")
			+ attributes.Get("turning heat"))));
	attributesHeight += 20;
	double firingEnergy = 0.;
	double firingHeat = 0.;
	for(const auto &it : ship.Outfits())
		if(it.GetOutfit()->IsWeapon() && it.GetOutfit()->Reload())
		{
			firingEnergy += it.GetQuantity() * it.GetOutfit()->FiringEnergy() / it.GetOutfit()->Reload();
			firingHeat += it.GetQuantity() * it.GetOutfit()->FiringHeat() / it.GetOutfit()->Reload();
		}
	tableLabels.push_back("firing:");
	energyTable.push_back(Format::Number(-60. * firingEnergy));
	heatTable.push_back(Format::Number(60. * firingHeat));
	attributesHeight += 20;
	double shieldEnergy = attributes.Get("shield energy");
	double hullEnergy = attributes.Get("hull energy");
	tableLabels.push_back((shieldEnergy && hullEnergy) ? "shields / hull:" :
		hullEnergy ? "repairing hull:" : "charging shields:");
	energyTable.push_back(Format::Number(-60. * (shieldEnergy + hullEnergy)));
	double shieldHeat = attributes.Get("shield heat");
	double hullHeat = attributes.Get("hull heat");
	heatTable.push_back(Format::Number(60. * (shieldHeat + hullHeat)));
	attributesHeight += 20;
	tableLabels.push_back("max:");
	energyTable.push_back(Format::Number(attributes.Get("energy capacity")));
	heatTable.push_back(Format::Number(60. * emptyMass * .1 * attributes.Get("heat dissipation")));
	// Pad by 10 pixels on the top and bottom.
	attributesHeight += 30;
}



void ShipInfoDisplay::UpdateOutfits(const Ship &ship)
{
	outfitLabels.clear();
	outfitValues.clear();
	outfitsHeight = 20;
	
	map<string, map<string, int>> listing;
	for(const auto &it : ship.Outfits())
	{
		listing[it.GetOutfit()->Category()][it.GetOutfit()->Name()] += it.GetQuantity();
	}
	
	for(const auto &cit : listing)
	{
		// Pad by 10 pixels before each category.
		if(&cit != &*listing.begin())
		{
			outfitLabels.push_back(string());
			outfitValues.push_back(string());
			outfitsHeight += 10;
		}
				
		outfitLabels.push_back(cit.first + ':');
		outfitValues.push_back(string());
		outfitsHeight += 20;
		
		for(const auto &it : cit.second)
		{
			outfitLabels.push_back(it.first);
			outfitValues.push_back(to_string(it.second));
			outfitsHeight += 20;
		}
	}
<<<<<<< HEAD
=======
	
	
	saleLabels.clear();
	saleValues.clear();
	saleHeight = 20;
	int totalValue = ship.Attributes().Cost();
	
	saleLabels.push_back("This ship will sell for:");
	saleValues.push_back(string());
	saleHeight += 20;
	saleLabels.push_back("empty hull:");
	saleValues.push_back(Format::Number(totalValue - outfitsValue));
	saleHeight += 20;
	saleLabels.push_back("  + outfits:");
	saleValues.push_back(Format::Number(outfitsValue));
	saleHeight += 5;
>>>>>>> 1f4b6530
}
<|MERGE_RESOLUTION|>--- conflicted
+++ resolved
@@ -90,19 +90,6 @@
 
 
 
-<<<<<<< HEAD
-=======
-void ShipInfoDisplay::DrawSale(const Point &topLeft) const
-{
-	Draw(topLeft, saleLabels, saleValues);
-	
-	Color color = *GameData::Colors().Get("medium");
-	FillShader::Fill(topLeft + Point(.5 * WIDTH, saleHeight + 8.), Point(WIDTH - 20., 1.), color);
-}
-
-
-
->>>>>>> 1f4b6530
 void ShipInfoDisplay::UpdateDescription(const Ship &ship)
 {
 	string text = "Hull Model: " + ship.ModelName() + "\n" + ship.Description();
@@ -363,23 +350,4 @@
 			outfitsHeight += 20;
 		}
 	}
-<<<<<<< HEAD
-=======
-	
-	
-	saleLabels.clear();
-	saleValues.clear();
-	saleHeight = 20;
-	int totalValue = ship.Attributes().Cost();
-	
-	saleLabels.push_back("This ship will sell for:");
-	saleValues.push_back(string());
-	saleHeight += 20;
-	saleLabels.push_back("empty hull:");
-	saleValues.push_back(Format::Number(totalValue - outfitsValue));
-	saleHeight += 20;
-	saleLabels.push_back("  + outfits:");
-	saleValues.push_back(Format::Number(outfitsValue));
-	saleHeight += 5;
->>>>>>> 1f4b6530
-}
+}
