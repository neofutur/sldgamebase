--- conflicted
+++ resolved
@@ -332,13 +332,7 @@
 	
 	map<string, map<string, int>> listing;
 	for(const auto &it : ship.Outfits())
-<<<<<<< HEAD
-	{
 		listing[it.GetOutfit()->Category()][it.GetOutfit()->Name()] += it.GetQuantity();
-	}
-=======
-		listing[it.first->Category()][it.first->Name()] += it.second;
->>>>>>> 3a3b8e29
 	
 	for(const auto &cit : listing)
 	{
@@ -361,24 +355,4 @@
 			outfitsHeight += 20;
 		}
 	}
-<<<<<<< HEAD
-=======
-	
-	
-	int64_t totalCost = ship.Cost();
-	int64_t chassisCost = ship.ChassisCost();
-	saleLabels.clear();
-	saleValues.clear();
-	saleHeight = 20;
-	
-	saleLabels.push_back("This ship will sell for:");
-	saleValues.push_back(string());
-	saleHeight += 20;
-	saleLabels.push_back("empty hull:");
-	saleValues.push_back(Format::Number(chassisCost));
-	saleHeight += 20;
-	saleLabels.push_back("  + outfits:");
-	saleValues.push_back(Format::Number(totalCost - chassisCost));
-	saleHeight += 5;
->>>>>>> 3a3b8e29
-}
+}
