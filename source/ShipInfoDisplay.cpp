--- conflicted
+++ resolved
@@ -328,13 +328,6 @@
 	heatTable.push_back(Format::Number(60. * idleHeatPerFrame));
 
 	attributesHeight += 20;
-<<<<<<< HEAD
-=======
-	const double movingEnergyPerFrame =
-		max(attributes.Get("thrusting energy"), attributes.Get("reverse thrusting energy"))
-		+ attributes.Get("turning energy")
-		+ attributes.Get("afterburner energy");
->>>>>>> db89370e
 	const double movingHeatPerFrame = max(attributes.Get("thrusting heat"), attributes.Get("reverse thrusting heat"))
 		+ attributes.Get("turning heat")
 		+ attributes.Get("afterburner heat");
