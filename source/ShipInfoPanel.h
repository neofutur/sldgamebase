/* ShipInfoPanel.h
Copyright (c) 2017 by Michael Zahniser

Endless Sky is free software: you can redistribute it and/or modify it under the
terms of the GNU General Public License as published by the Free Software
Foundation, either version 3 of the License, or (at your option) any later version.

Endless Sky is distributed in the hope that it will be useful, but WITHOUT ANY
WARRANTY; without even the implied warranty of MERCHANTABILITY or FITNESS FOR A
PARTICULAR PURPOSE. See the GNU General Public License for more details.

You should have received a copy of the GNU General Public License along with
this program. If not, see <https://www.gnu.org/licenses/>.
*/

#ifndef SHIP_INFO_PANEL_H_
#define SHIP_INFO_PANEL_H_

#include "Panel.h"

#include "ClickZone.h"
#include "InfoPanelState.h"
#include "Point.h"
#include "ShipInfoDisplay.h"

#include <map>
#include <memory>
#include <set>
#include <string>
#include <vector>

class Color;
class Hardpoint;
class Outfit;
class PlayerInfo;
class Rectangle;



// This panel displays detailed information about one of the player's ships. If
// they are landed on a planet, it also allows the player to change weapon
// hardpoints. In flight, this panel allows them to jettison cargo.
class ShipInfoPanel : public Panel {
public:
	explicit ShipInfoPanel(PlayerInfo &player);
	explicit ShipInfoPanel(PlayerInfo &player, InfoPanelState state);

	virtual void Step() override;
	virtual void Draw() override;


protected:
	// Only override the ones you need; the default action is to return false.
	virtual bool KeyDown(SDL_Keycode key, Uint16 mod, const Command &command, bool isNewPress) override;
	virtual bool Click(int x, int y, int clicks) override;
	virtual bool Hover(int x, int y) override;
	virtual bool Drag(double dx, double dy) override;
	virtual bool Release(int x, int y) override;


private:
	// Handle a change to what ship is shown.
	void UpdateInfo();
	void ClearZones();

	// Draw the ship tab (and its subsections).
	void DrawShipStats(const Rectangle &bounds);
	void DrawOutfits(const Rectangle &bounds, Rectangle &cargoBounds);
	void DrawWeapons(const Rectangle &bounds);
	void DrawCargo(const Rectangle &bounds);

	// Helper functions.
	void DrawLine(const Point &from, const Point &to, const Color &color) const;
	bool Hover(const Point &point);
	void Rename(const std::string &name);
	bool CanDump() const;
	void Dump();
	void DumpPlunder(int count);
	void DumpCommodities(int count);
	void Disown();


private:
	PlayerInfo &player;
	// This is the currently selected ship.
	std::vector<std::shared_ptr<Ship>>::const_iterator shipIt;

	// Information about the currently selected ship.
	ShipInfoDisplay info;
	std::map<std::string, std::vector<const Outfit *>> outfits;

	// Track all the clickable parts of the UI (other than the buttons).
	std::vector<ClickZone<int>> zonesRight;
	std::vector<ClickZone<int>> zonesLeft;
<<<<<<< HEAD
	std::vector<const Hardpoint*> weaponsRight;
	std::vector<int> indicesRight;
	std::vector<const Hardpoint*> weaponsLeft;
	std::vector<int> indicesLeft;
	bool hoverRight = false;
	bool dragRight = false;
	Point nextHardpoint = Point(0.0, 0.0);
	Point previousHardpoint = Point(0.0, 0.0);
=======
	std::vector<const Hardpoint *> weaponsRight;
	std::vector<int> indecesRight;
	std::vector<const Hardpoint *> weaponsLeft;
	std::vector<int> indecesLeft;
	bool hoverRight = false;
	bool dragRight = false;
	Point nextHardpoint;
	Point previousHardpoint;
	bool nextHover = false;
>>>>>>> 9b77e0f9

	std::vector<ClickZone<std::string>> commodityZones;
	std::vector<ClickZone<const Outfit *>> plunderZones;
	// Keep track of which item the mouse is hovering over and which item is
	// currently being dragged.
	int hoverIndex = -1;
	int draggingIndex = -1;
	int pages = 1;
	int pageIndex = 1;
	InfoPanelState panelState;

	// Track the current mouse location.
	Point hoverPoint;
	// Track whether a commodity or plundered outfit is selected to jettison.
	std::string selectedCommodity;
	const Outfit *selectedPlunder = nullptr;
};



#endif<|MERGE_RESOLUTION|>--- conflicted
+++ resolved
@@ -92,26 +92,14 @@
 	// Track all the clickable parts of the UI (other than the buttons).
 	std::vector<ClickZone<int>> zonesRight;
 	std::vector<ClickZone<int>> zonesLeft;
-<<<<<<< HEAD
-	std::vector<const Hardpoint*> weaponsRight;
+	std::vector<const Hardpoint *> weaponsRight;
 	std::vector<int> indicesRight;
-	std::vector<const Hardpoint*> weaponsLeft;
+	std::vector<const Hardpoint *> weaponsLeft;
 	std::vector<int> indicesLeft;
 	bool hoverRight = false;
 	bool dragRight = false;
 	Point nextHardpoint = Point(0.0, 0.0);
 	Point previousHardpoint = Point(0.0, 0.0);
-=======
-	std::vector<const Hardpoint *> weaponsRight;
-	std::vector<int> indecesRight;
-	std::vector<const Hardpoint *> weaponsLeft;
-	std::vector<int> indecesLeft;
-	bool hoverRight = false;
-	bool dragRight = false;
-	Point nextHardpoint;
-	Point previousHardpoint;
-	bool nextHover = false;
->>>>>>> 9b77e0f9
 
 	std::vector<ClickZone<std::string>> commodityZones;
 	std::vector<ClickZone<const Outfit *>> plunderZones;
