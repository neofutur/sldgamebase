--- conflicted
+++ resolved
@@ -144,12 +144,6 @@
 				allSelected.insert(other.get());
 		}
 	}
-<<<<<<< HEAD
-=======
-	// Plain click changes selection to only clicked ship.
-	else if(!control)
-		allSelected.clear();
->>>>>>> b83fd081
 	// If control is down, try and deselect the ship (otherwise we're selecting it).
 	else if(control)
 	{
@@ -160,7 +154,7 @@
 			return false;
 		}
 	}
-	// Don't clear selection if we click on it.
+	// Don't clear selection if we click on it, as that's actually the start of a drag.
 	else if(!Has(ship))
 		allSelected.clear();
 
