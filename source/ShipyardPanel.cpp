/* ShipyardPanel.cpp
Copyright (c) 2014 by Michael Zahniser

Endless Sky is free software: you can redistribute it and/or modify it under the
terms of the GNU General Public License as published by the Free Software
Foundation, either version 3 of the License, or (at your option) any later version.

Endless Sky is distributed in the hope that it will be useful, but WITHOUT ANY
WARRANTY; without even the implied warranty of MERCHANTABILITY or FITNESS FOR A
PARTICULAR PURPOSE.  See the GNU General Public License for more details.
*/

#include "ShipyardPanel.h"

#include "Color.h"
#include "Dialog.h"
#include "FillShader.h"
#include "Font.h"
#include "FontSet.h"
#include "Format.h"
#include "GameData.h"
#include "InfoPanel.h"
#include "Planet.h"
#include "PlayerInfo.h"
#include "Point.h"
#include "Screen.h"
#include "Ship.h"
#include "ShipInfoDisplay.h"
#include "System.h"
#include "UI.h"

using namespace std;

namespace {
	string JUNKYARD_SHIP_SUFFIX = " (Empty Hull)";
}

ShipyardPanel::ShipyardPanel(PlayerInfo &player)
<<<<<<< HEAD
	: ShopPanel(player, Ship::CATEGORIES), used(player.UsedShips()), junkyard(player.JunkyardShips())
{	
=======
	: ShopPanel(player, Ship::CATEGORIES), modifier(0)
{
>>>>>>> 4e07187e
	for(const auto &it : GameData::Ships())
		catalog[it.second.Attributes().Category()].insert(it.first);
	
	// Put in the junkyard category at the bottom.
	for(auto it : player.JunkyardShips())
		if (it)
			catalog[Ship::JUNKYARD_CATEGORY_NAME].insert(it->ModelName() + JUNKYARD_SHIP_SUFFIX);
	
	if(player.GetPlanet())
		shipyard = player.GetPlanet()->Shipyard();
}



int ShipyardPanel::TileSize() const
{
	return SHIP_SIZE;
}



int ShipyardPanel::DrawPlayerShipInfo(const Point &point) const
{
	Point drawPoint = point;
	ShipInfoDisplay info(*playerShip);

	// This should look good in a side-by-side comparison with a ship from the shipyard.
	info.DrawAttributes(drawPoint);
	drawPoint.Y() += info.AttributesHeight();
	
	FillShader::Fill(drawPoint + Point(DETAILS_WIDTH/2,0), Point(DETAILS_WIDTH, 1), COLOR_DIVIDERS);
	
	info.DrawOutfits(drawPoint);
	drawPoint.Y() += info.OutfitsHeight();

	FillShader::Fill(drawPoint + Point(DETAILS_WIDTH/2,0), Point(DETAILS_WIDTH, 1), COLOR_DIVIDERS);
	
	info.DrawDescription(drawPoint);
	drawPoint.Y() += info.DescriptionHeight();
	
	return drawPoint.Y() - point.Y();
}



int ShipyardPanel::DrawCargoHoldInfo(const Point &point) const
{
	Point drawPoint = point + Point(10,0);
	
	drawPoint.Y() += InfoPanel::DrawCargoHold(player.Cargo(), drawPoint , Point(DETAILS_WIDTH - 20, 20), 0, nullptr);	
	
	return drawPoint.Y() - point.Y();
}



bool ShipyardPanel::HasItem(const string &name) const
{
	string modelName = name;
	bool isJunkyard = false;
	if (Format::EndsWith(name, Ship::JUNKYARD_SHIP_SUFFIX))
	{
		modelName = name.substr(0, name.size() - Ship::JUNKYARD_SHIP_SUFFIX.size());
		isJunkyard = true;
	}
	const Ship *newShip = GameData::Ships().Get(modelName);
	const Ship *usedShip = MostUsedModel(isJunkyard ? junkyard : used, modelName);
	
	if(!shipyard.Has(newShip) && !usedShip)
		return false;
	return true;
}



int ShipyardPanel::DrawItem(const string &name, const Point &point, int scrollY) const
{
	string modelName = name;
	bool isJunkyard = false;
	if (Format::EndsWith(name, Ship::JUNKYARD_SHIP_SUFFIX))
	{
		modelName = name.substr(0, name.size() - Ship::JUNKYARD_SHIP_SUFFIX.size());
		isJunkyard = true;
	}
	const Ship *newShip = GameData::Ships().Get(modelName);
	const Ship *usedShip = MostUsedModel(isJunkyard ? junkyard : used, modelName);
	const Ship *shipToDraw = usedShip ? usedShip : newShip;
	
	if(!shipyard.Has(newShip) && !usedShip)
		return NOT_DRAWN;
	
	// The ship we put into "zones" will become the "selectedShip" when this zone is clicked.
	zones.emplace_back(point, Point(SHIP_SIZE-2, SHIP_SIZE-2), shipToDraw, scrollY);
	// If it's the same as "selectedShip" then this tile is selected.
	int retVal = (selectedShip && shipToDraw == selectedShip) ? SELECTED : DRAWN;
	
	if(point.Y() + SHIP_SIZE / 2 < Screen::Top() || point.Y() - SHIP_SIZE / 2 > Screen::Bottom())
		return retVal;
	
	DrawShip(*shipToDraw, point, retVal == SELECTED);
	
	// If we're drawing a used ship, draw the sale tag.
	if (usedShip)
	{
		Font saleFont = FontSet::Get(18);
		const Color &bright = *GameData::Colors().Get("bright");
		string saleLabel = (isJunkyard?"[EMPTY HULL! ":"[SALE! ") + Format::Percent(1 - OutfitGroup::CostFunction(usedShip->GetWear())) + " OFF!]";
		Point pos = point + Point(-saleFont.Width(saleLabel) / 2, -OUTFIT_SIZE / 2 );
		saleFont.Draw(saleLabel, pos, bright);
	}
	
	return retVal;
}



int ShipyardPanel::DividerOffset() const
{
	return 121;
}



int ShipyardPanel::DetailWidth() const
{
	return (detailsInWithMain ? 3 : 1) * ShipInfoDisplay::PanelWidth();
}



int ShipyardPanel::DrawDetails(const Point &center) const
{
	ShipInfoDisplay info(*selectedShip);
	
	Point offset(info.PanelWidth(), 0.);

	if (detailsInWithMain)
	{
		Point offset(info.PanelWidth(), 0.);
		info.DrawDescription(center - offset * 1.5);
		info.DrawAttributes(center - offset * .5);
		info.DrawOutfits(center + offset * .5);
	}
	else
	{
		Point drawPoint = Point(Screen::Right() - SideWidth() - PlayerShipWidth() - info.PanelWidth(), Screen::Top() + 10. - detailsScroll);
		
		const Font &font = FontSet::Get(14);
		Color bright = *GameData::Colors().Get("bright");
		static const string label = "Details:";
		font.Draw(label, drawPoint + Point(DetailWidth()/2 - font.Width(label)/2 ,0) , bright);
		drawPoint.Y() += 30;
		
		DrawShip(*selectedShip, drawPoint + Point(DetailsWidth()/2, TileSize()/2), true);
		drawPoint.Y() += TileSize();
		
		info.DrawAttributes(drawPoint);
		drawPoint.Y() += info.AttributesHeight() + 10;
		
		FillShader::Fill(drawPoint + Point(DETAILS_WIDTH/2,0), Point(DETAILS_WIDTH, 1), COLOR_DIVIDERS);		
		
		info.DrawOutfits(drawPoint);
		drawPoint += Point(0, info.OutfitsHeight() + 10);
		
		FillShader::Fill(drawPoint + Point(DETAILS_WIDTH/2,0), Point(DETAILS_WIDTH, 1), COLOR_DIVIDERS);
		
		info.DrawDescription(drawPoint);
		drawPoint += Point(0, info.DescriptionHeight() + 10);
		
		maxDetailsScroll = max(0, TileSize() + info.AttributesHeight() + info.OutfitsHeight() + info.DescriptionHeight() + 30 - Screen::Height());
	}
	
	return detailsInWithMain ? info.MaximumHeight() : 0;
}



bool ShipyardPanel::CanBuy() const
{
	if(!selectedShip)
		return false;
	
	int cost = selectedShip->Cost();
	
	// Check that the player has any necessary licenses.
	int64_t licenseCost = LicenseCost();
	if(licenseCost < 0)
		return false;
	cost += licenseCost;
	
	return (player.Accounts().Credits() >= cost);
}



void ShipyardPanel::Buy()
{
	int64_t licenseCost = LicenseCost();
	if(licenseCost < 0)
		return;
	
	modifier = Modifier();
	string message;
	if(licenseCost)
		message = "Note: you will need to pay " + Format::Number(licenseCost)
			+ " credits for the licenses required to operate this ship, in addition to its cost."
			" If that is okay with you, go ahead and enter a name for your brand new ";
	else
		message = "Enter a name for your brand new "; //TODO: Don't call it "brand new" if it's not.
	message += selectedShip->ModelName() + "!";
	GetUI()->Push(new Dialog(this, &ShipyardPanel::BuyShip, message));
}



void ShipyardPanel::FailBuy()
{
	if(!selectedShip)
		return;
	
	int64_t cost = selectedShip->Cost();
	
	// Check that the player has any necessary licenses.
	int64_t licenseCost = LicenseCost();
	if(licenseCost < 0)
	{
		GetUI()->Push(new Dialog("Buying this ship requires a special license. "
			"You will probably need to complete some sort of mission to get one."));
		return;
	}
	
	cost += licenseCost;
	if(player.Accounts().Credits() < cost)
	{
		for(const auto &it : player.Ships())
			cost -= it->Cost();
		if(player.Accounts().Credits() < cost)
			GetUI()->Push(new Dialog("You do not have enough credits to buy this ship. "
				"Consider checking if the bank will offer you a loan."));
		else
		{
			string ship = (player.Ships().size() == 1) ? "your current ship" : "one of your ships";
			GetUI()->Push(new Dialog("You do not have enough credits to buy this ship. "
				"If you want to buy it, you must sell " + ship + " first."));
		}
		return;
	}
}



bool ShipyardPanel::CanSell() const
{
	return playerShip;
}



void ShipyardPanel::Sell()
{
	static const int MAX_LIST = 20;
	
	int count = playerShips.size();
	string message = "Sell ";
	if(count == 1)
		message += playerShip->Name();
	else if(count <= MAX_LIST)
	{
		auto it = playerShips.begin();
		message += (*it++)->Name();
		--count;
		
		if(count == 1)
			message += " and ";
		else
		{
			while(count-- > 1)
				message += ",\n" + (*it++)->Name();
			message += ",\nand ";
		}
		message += (*it)->Name();
	}
	else
	{
		auto it = playerShips.begin();
		for(int i = 0; i < MAX_LIST - 1; ++i)
			message += (*it++)->Name() + ",\n";
		
		message += "and " + Format::Number(count - (MAX_LIST - 1)) + " other ships";
	}
	message += "?";
	
	double totalCost = 0;
	for (auto it : playerShips)
		totalCost += it->Cost();
	
	message += "\nYou will receive " + Format::Number(totalCost) + " credits.";
	
	GetUI()->Push(new Dialog(this, &ShipyardPanel::SellShip, message));
}



bool ShipyardPanel::FlightCheck()
{
	// The shipyard does not perform any flight checks.
	return true;
}



bool ShipyardPanel::CanSellMultiple() const
{
	return false;
}



void ShipyardPanel::BuyShip(const string &name)
{
	int64_t licenseCost = LicenseCost();
	if(licenseCost)
	{
		player.Accounts().AddCredits(-licenseCost);
		for(const string &name : selectedShip->Licenses())
			if(player.GetCondition("license: " + name) <= 0)
				player.Conditions()["license: " + name] = true;
	}
	
	string shipName = name;
	if(shipName.empty())
		shipName = player.FirstName() + "'s " + selectedShip->ModelName();
	if(modifier > 1)
		shipName += ' ';
	
	string modelName = selectedShip->ModelName();
	bool isJunkyard = selectedShip == MostUsedModel(junkyard, modelName);
	bool parkedShipMessage = false;
	for(int i = 1; i <= modifier; ++i)
	{
		auto shipToBuy = MostUsedModel(isJunkyard ? junkyard : used, modelName);
		if (!shipToBuy && isJunkyard)
			break; // No more empty hulls of this type available.
		if (!shipToBuy)
			shipToBuy = GameData::Ships().Get(modelName); // No more used available - buy new.
			
		if(modifier > 1)
			player.BuyShip(shipToBuy, shipName + to_string(i));
		else
			player.BuyShip(shipToBuy, shipName);
		
		if(!shipToBuy->PassesFlightCheck())
			parkedShipMessage = true;
		
		used.remove(shipToBuy);			
		junkyard.remove(shipToBuy);
	}
	
	UpdateJunkyardCatalog();
	
	playerShip = &*player.Ships().back();
	playerShips.clear();
	playerShips.insert(playerShip);
	
	if (parkedShipMessage)
		GetUI()->Push(new Dialog("The \"ship\" you just bought doesn't even have the hardware it needs to pass a basic flight check. You decide to park it until you can give it some attention at the outfitter."));
}



void ShipyardPanel::SellShip()
{
	for(Ship *ship : playerShips)
		player.SellShip(ship);

	playerShips.clear();
	playerShip = nullptr;
	for(shared_ptr<Ship> ship : player.Ships())
		if(ShipIsHere(ship))
		{
			playerShip = ship.get();
			break;
		}
	if(playerShip)
		playerShips.insert(playerShip);
<<<<<<< HEAD
		
	UpdateJunkyardCatalog();
=======
	player.UpdateCargoCapacities();
>>>>>>> 4e07187e
}



int64_t ShipyardPanel::LicenseCost() const
{
	int64_t cost = 0;
	for(const string &name : selectedShip->Licenses())
		if(player.GetCondition("license: " + name) <= 0)
		{
			const Outfit *outfit = GameData::Outfits().Get(name + " License");
			if(!outfit->Cost())
				return -1;
			cost += outfit->Cost();
		}
	return cost;
}



const Ship* ShipyardPanel::MostUsedModel(std::list<const Ship*> listToSearch, const string& modelName) const 
{
	const Ship* retVal = nullptr;
	for (auto it : listToSearch)
	{
		if(it && it->ModelName() == modelName && (!retVal || it->GetWear() > retVal->GetWear()))
			retVal = it;
	}
	return retVal;
}



void ShipyardPanel::UpdateJunkyardCatalog() 
{
	// Put in the junkyard category at the bottom.
	catalog[Ship::JUNKYARD_CATEGORY_NAME].clear();
	for(auto it : junkyard)
		if (it)
			catalog[Ship::JUNKYARD_CATEGORY_NAME].insert(it->ModelName() + JUNKYARD_SHIP_SUFFIX);	
}<|MERGE_RESOLUTION|>--- conflicted
+++ resolved
@@ -36,13 +36,8 @@
 }
 
 ShipyardPanel::ShipyardPanel(PlayerInfo &player)
-<<<<<<< HEAD
-	: ShopPanel(player, Ship::CATEGORIES), used(player.UsedShips()), junkyard(player.JunkyardShips())
+	: ShopPanel(player, Ship::CATEGORIES), used(player.UsedShips()), junkyard(player.JunkyardShips()), modifier(0)
 {	
-=======
-	: ShopPanel(player, Ship::CATEGORIES), modifier(0)
-{
->>>>>>> 4e07187e
 	for(const auto &it : GameData::Ships())
 		catalog[it.second.Attributes().Category()].insert(it.first);
 	
@@ -428,12 +423,9 @@
 		}
 	if(playerShip)
 		playerShips.insert(playerShip);
-<<<<<<< HEAD
 		
 	UpdateJunkyardCatalog();
-=======
 	player.UpdateCargoCapacities();
->>>>>>> 4e07187e
 }
 
 
