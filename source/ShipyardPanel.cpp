/* ShipyardPanel.cpp
Copyright (c) 2014 by Michael Zahniser

Endless Sky is free software: you can redistribute it and/or modify it under the
terms of the GNU General Public License as published by the Free Software
Foundation, either version 3 of the License, or (at your option) any later version.

Endless Sky is distributed in the hope that it will be useful, but WITHOUT ANY
WARRANTY; without even the implied warranty of MERCHANTABILITY or FITNESS FOR A
PARTICULAR PURPOSE. See the GNU General Public License for more details.

You should have received a copy of the GNU General Public License along with
this program. If not, see <https://www.gnu.org/licenses/>.
*/

#include "ShipyardPanel.h"

#include "text/alignment.hpp"
#include "ClickZone.h"
#include "Color.h"
#include "Dialog.h"
#include "text/DisplayText.h"
#include "text/Font.h"
#include "text/FontSet.h"
#include "text/Format.h"
#include "GameData.h"
#include "Government.h"
#include "Mission.h"
#include "Phrase.h"
#include "Planet.h"
#include "PlayerInfo.h"
#include "Point.h"
#include "PointerShader.h"
#include "Screen.h"
#include "Ship.h"
#include "Sprite.h"
#include "SpriteSet.h"
#include "SpriteShader.h"
#include "text/truncate.hpp"
#include "UI.h"

class System;

using namespace std;

namespace {
	// The name entry dialog should include a "Random" button to choose a random
	// name using the civilian ship name generator.
	class NameDialog : public Dialog {
	public:
		NameDialog(ShipyardPanel *panel, void (ShipyardPanel::*fun)(const string &), const string &message)
			: Dialog(panel, fun, message) {}

		virtual void Draw() override
		{
			Dialog::Draw();

			randomPos = cancelPos - Point(80., 0.);
			SpriteShader::Draw(SpriteSet::Get("ui/dialog cancel"), randomPos);

			const Font &font = FontSet::Get(14);
			static const string label = "Random";
			Point labelPos = randomPos - .5 * Point(font.Width(label), font.Height());
			font.Draw(label, labelPos, *GameData::Colors().Get("medium"));
		}

	protected:
		virtual bool Click(int x, int y, int clicks) override
		{
			Point off = Point(x, y) - randomPos;
			if(fabs(off.X()) < 40. && fabs(off.Y()) < 20.)
			{
				input = GameData::Phrases().Get("civilian")->Get();
				return true;
			}
			return Dialog::Click(x, y, clicks);
		}

	private:
		Point randomPos;
	};
}



ShipyardPanel::ShipyardPanel(PlayerInfo &player)
	: ShopPanel(player, false), modifier(0)
{
	for(const auto &it : GameData::Ships())
		catalog[it.second.Attributes().Category()].insert(it.first);

	if(player.GetPlanet())
		shipyard = player.GetPlanet()->Shipyard();
}



void ShipyardPanel::Step()
{
	ShopPanel::Step();
	ShopPanel::CheckForMissions(Mission::SHIPYARD);
}



int ShipyardPanel::TileSize() const
{
	return SHIP_SIZE;
}



int ShipyardPanel::DrawPlayerShipInfo(const Point &point)
{
	shipInfo.Update(*playerShip, player.FleetDepreciation(), player.GetDate().DaysSinceEpoch());
	shipInfo.DrawAttributes(point, true);

	return shipInfo.GetAttributesHeight(true);
}



bool ShipyardPanel::HasItem(const string &name) const
{
	const Ship *ship = GameData::Ships().Get(name);
	return shipyard.Has(ship);
}



void ShipyardPanel::DrawItem(const string &name, const Point &point, int scrollY)
{
	const Ship *ship = GameData::Ships().Get(name);
	zones.emplace_back(point, Point(SHIP_SIZE, SHIP_SIZE), ship, scrollY);
	if(point.Y() + SHIP_SIZE / 2 < Screen::Top() || point.Y() - SHIP_SIZE / 2 > Screen::Bottom())
		return;

	DrawShip(*ship, point, ship == selectedShip);
}



int ShipyardPanel::DividerOffset() const
{
	return 121;
}



int ShipyardPanel::DetailWidth() const
{
	return 3 * shipInfo.PanelWidth();
}



int ShipyardPanel::DrawDetails(const Point &center)
{
	string selectedItem = "No Ship Selected";
	const Font &font = FontSet::Get(14);
	const Color &bright = *GameData::Colors().Get("bright");
	const Color &dim = *GameData::Colors().Get("medium");
	const Sprite *collapsedArrow = SpriteSet::Get("ui/collapsed");

	int heightOffset = 20;

	if(selectedShip)
	{
		shipInfo.Update(*selectedShip, player.StockDepreciation(), player.GetDate().DaysSinceEpoch());
		selectedItem = selectedShip->ModelName();

		const Sprite *background = SpriteSet::Get("ui/shipyard selected");
		const Sprite *shipSprite = selectedShip->GetSprite();
		float spriteScale = shipSprite
			? min(1.f, (INFOBAR_WIDTH - 20.f) / max(shipSprite->Width(), shipSprite->Height()))
			: 1.f;

		int swizzle = selectedShip->CustomSwizzle() >= 0
			? selectedShip->CustomSwizzle() : GameData::PlayerGovernment()->GetSwizzle();

		Point spriteCenter(center.X(), center.Y() + 20 + TileSize() / 2);
		Point startPoint(center.X() - INFOBAR_WIDTH / 2 + 20, center.Y() + 20 + TileSize());

		double descriptionOffset = 35.;
		Point descCenter(Screen::Right() - SIDE_WIDTH + INFOBAR_WIDTH / 2, startPoint.Y() + 20.);

		// Maintenance note: This can be replaced with collapsed.contains() in C++20
		if(!collapsed.count("description"))
		{
			descriptionOffset = shipInfo.DescriptionHeight();
			shipInfo.DrawDescription(startPoint);
		}
		else
		{
			std::string label = "description";
			font.Draw(label, startPoint + Point(35., 12.), dim);
			SpriteShader::Draw(collapsedArrow, startPoint + Point(20., 20.));
		}

		// Calculate the new ClickZone for the description.
		Point descDimensions(INFOBAR_WIDTH, descriptionOffset + 10.);
		ClickZone<std::string> collapseDescription = ClickZone<std::string>(
			descCenter, descDimensions, std::string("description"));

		// Find the old zone, and replace it with the new zone.
		for(auto it = categoryZones.begin(); it != categoryZones.end(); ++it)
		{
			if(it->Value() == "description")
			{
				categoryZones.erase(it);
				break;
			}
		}
		categoryZones.emplace_back(collapseDescription);

		Point attrPoint(startPoint.X(), startPoint.Y() + descriptionOffset);
		Point outfPoint(startPoint.X(), attrPoint.Y() + shipInfo.AttributesHeight());

		SpriteShader::Draw(background, spriteCenter);
		if(shipSprite)
			SpriteShader::Draw(shipSprite, spriteCenter, spriteScale, swizzle);

		shipInfo.DrawAttributes(attrPoint);
		shipInfo.DrawOutfits(outfPoint);

		heightOffset = outfPoint.Y() + shipInfo.OutfitsHeight();
	}

	// Draw this string representing the selected ship (if any), centered in the details side panel
	Point selectedPoint(center.X() - INFOBAR_WIDTH / 2, center.Y());
	font.Draw({selectedItem, {INFOBAR_WIDTH - 20, Alignment::CENTER, Truncate::MIDDLE}},
		selectedPoint, bright);

	return heightOffset;
}



bool ShipyardPanel::CanBuy(bool checkAlreadyOwned) const
{
	if(!selectedShip)
		return false;

	int64_t cost = player.StockDepreciation().Value(*selectedShip, day);

	// Check that the player has any necessary licenses.
	int64_t licenseCost = LicenseCost(&selectedShip->Attributes());
	if(licenseCost < 0)
		return false;
	cost += licenseCost;

	return (player.Accounts().Credits() >= cost);
}



void ShipyardPanel::Buy(bool alreadyOwned)
{
	int64_t licenseCost = LicenseCost(&selectedShip->Attributes());
	if(licenseCost < 0)
		return;

	modifier = Modifier();
	string message;
	if(licenseCost)
		message = "Note: you will need to pay " + Format::CreditString(licenseCost)
			+ " for the licenses required to operate this ship, in addition to its cost."
			" If that is okay with you, go ahead and enter a name for your brand new ";
	else
		message = "Enter a name for your brand new ";

	if(modifier == 1)
		message += selectedShip->ModelName() + "! (Or leave it blank to use a randomly chosen name.)";
	else
		message += selectedShip->PluralModelName() + "! (Or leave it blank to use randomly chosen names.)";

	GetUI()->Push(new NameDialog(this, &ShipyardPanel::BuyShip, message));
}



void ShipyardPanel::FailBuy() const
{
	if(!selectedShip)
		return;

	int64_t cost = player.StockDepreciation().Value(*selectedShip, day);

	// Check that the player has any necessary licenses.
	int64_t licenseCost = LicenseCost(&selectedShip->Attributes());
	if(licenseCost < 0)
	{
		GetUI()->Push(new Dialog("Buying this ship requires a special license. "
			"You will probably need to complete some sort of mission to get one."));
		return;
	}

	cost += licenseCost;
	if(player.Accounts().Credits() < cost)
	{
		for(const auto &it : player.Ships())
			cost -= player.FleetDepreciation().Value(*it, day);
		if(player.Accounts().Credits() < cost)
			GetUI()->Push(new Dialog("You do not have enough credits to buy this ship. "
				"Consider checking if the bank will offer you a loan."));
		else
		{
			string ship = (player.Ships().size() == 1) ? "your current ship" : "one of your ships";
			GetUI()->Push(new Dialog("You do not have enough credits to buy this ship. "
				"If you want to buy it, you must sell " + ship + " first."));
		}
		return;
	}
}



bool ShipyardPanel::CanSell(bool toStorage) const
{
	return playerShip;
}



void ShipyardPanel::Sell(bool toStorage)
{
	static const int MAX_LIST = 20;

	int count = playerShips.size();
	int initialCount = count;
	string message;
	if(!toStorage)
		message = "Sell the ";
	else if(count == 1)
		message = "Sell the hull of ";
	else
		message = "Sell the hulls of ";
	if(count == 1)
		message += playerShip->Name();
	else if(count <= MAX_LIST)
	{
		auto it = playerShips.begin();
		message += (*it++)->Name();
		--count;

		if(count == 1)
			message += " and ";
		else
		{
			while(count-- > 1)
				message += ",\n" + (*it++)->Name();
			message += ",\nand ";
		}
		message += (*it)->Name();
	}
	else
	{
		auto it = playerShips.begin();
		message += (*it++)->Name() + ",\n";
		for(int i = 1; i < MAX_LIST - 1; ++i)
			message += (*it++)->Name() + ",\n";

		message += "and " + to_string(count - (MAX_LIST - 1)) + " other ships";
	}
	// To allow calculating the sale price of all the ships in the list,
	// temporarily copy into a shared_ptr vector:
	vector<shared_ptr<Ship>> toSell;
	for(const auto &it : playerShips)
		toSell.push_back(it->shared_from_this());
	int64_t total = player.FleetDepreciation().Value(toSell, day, toStorage);

<<<<<<< HEAD
	message += ((initialCount > 2) ? "\nfor " : " for ") + Format::Credits(total) + " credits?";

	if(toStorage)
		message += " Any outfits will be placed in storage.";

	sellShipOutfitsToStorage = toStorage;
=======
	message += ((initialCount > 2) ? "\nfor " : " for ") + Format::CreditString(total) + "?";
>>>>>>> a0fa9c54
	GetUI()->Push(new Dialog(this, &ShipyardPanel::SellShip, message, Truncate::MIDDLE));
}



bool ShipyardPanel::CanSellMultiple() const
{
	return false;
}



void ShipyardPanel::BuyShip(const string &name)
{
	int64_t licenseCost = LicenseCost(&selectedShip->Attributes());
	auto &playerConditions = player.Conditions();
	if(licenseCost)
	{
		player.Accounts().AddCredits(-licenseCost);
		for(const string &licenseName : selectedShip->Attributes().Licenses())
			if(playerConditions.Get("license: " + licenseName) <= 0)
				playerConditions["license: " + licenseName] = true;
	}

	for(int i = 1; i <= modifier; ++i)
	{
		// If no name is given, choose a random name. Otherwise, if buying
		// multiple ships, append a number to the given ship name.
		string shipName = name;
		if(name.empty())
			shipName = GameData::Phrases().Get("civilian")->Get();
		else if(modifier > 1)
			shipName += " " + to_string(i);

		player.BuyShip(selectedShip, shipName);
	}

	playerShip = &*player.Ships().back();
	playerShips.clear();
	playerShips.insert(playerShip);
}



void ShipyardPanel::SellShip()
{
	for(Ship *ship : playerShips)
		player.SellShip(ship, sellShipOutfitsToStorage);
	playerShips.clear();
	playerShip = nullptr;
	for(const shared_ptr<Ship> &ship : player.Ships())
		if(ship->GetSystem() == player.GetSystem() && !ship->IsDisabled())
		{
			playerShip = ship.get();
			break;
		}
	if(playerShip)
		playerShips.insert(playerShip);
	player.UpdateCargoCapacities();
	sellShipOutfitsToStorage = false;
}<|MERGE_RESOLUTION|>--- conflicted
+++ resolved
@@ -369,16 +369,12 @@
 		toSell.push_back(it->shared_from_this());
 	int64_t total = player.FleetDepreciation().Value(toSell, day, toStorage);
 
-<<<<<<< HEAD
-	message += ((initialCount > 2) ? "\nfor " : " for ") + Format::Credits(total) + " credits?";
+	message += ((initialCount > 2) ? "\nfor " : " for ") + Format::CreditString(total) + "?";
 
 	if(toStorage)
 		message += " Any outfits will be placed in storage.";
 
 	sellShipOutfitsToStorage = toStorage;
-=======
-	message += ((initialCount > 2) ? "\nfor " : " for ") + Format::CreditString(total) + "?";
->>>>>>> a0fa9c54
 	GetUI()->Push(new Dialog(this, &ShipyardPanel::SellShip, message, Truncate::MIDDLE));
 }
 
