--- conflicted
+++ resolved
@@ -242,12 +242,7 @@
 	
 	int count = playerShips.size();
 	int initialCount = count;
-<<<<<<< HEAD
-	string message = "Sell ";
-=======
 	string message = "Sell the ";
-	const Font &font = FontSet::Get(14);
->>>>>>> 69042390
 	if(count == 1)
 		message += playerShip->Name();
 	else if(count <= MAX_LIST)
