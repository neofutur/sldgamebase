/* ShipyardPanel.cpp
Copyright (c) 2014 by Michael Zahniser

Endless Sky is free software: you can redistribute it and/or modify it under the
terms of the GNU General Public License as published by the Free Software
Foundation, either version 3 of the License, or (at your option) any later version.

Endless Sky is distributed in the hope that it will be useful, but WITHOUT ANY
WARRANTY; without even the implied warranty of MERCHANTABILITY or FITNESS FOR A
PARTICULAR PURPOSE. See the GNU General Public License for more details.

You should have received a copy of the GNU General Public License along with
this program. If not, see <https://www.gnu.org/licenses/>.
*/

#include "ShipyardPanel.h"

#include "text/alignment.hpp"
#include "comparators/BySeriesAndIndex.h"
#include "ClickZone.h"
#include "Color.h"
#include "Dialog.h"
#include "text/DisplayText.h"
#include "text/Font.h"
#include "text/FontSet.h"
#include "text/Format.h"
#include "GameData.h"
#include "Government.h"
#include "Mission.h"
#include "Phrase.h"
#include "Planet.h"
#include "PlayerInfo.h"
#include "Point.h"
#include "PointerShader.h"
#include "Screen.h"
#include "Ship.h"
#include "Sprite.h"
#include "SpriteSet.h"
#include "SpriteShader.h"
#include "text/truncate.hpp"
#include "UI.h"

#include <algorithm>

class System;

using namespace std;

namespace {
	// The name entry dialog should include a "Random" button to choose a random
	// name using the civilian ship name generator.
	class NameDialog : public Dialog {
	public:
		NameDialog(ShipyardPanel *panel, void (ShipyardPanel::*fun)(const string &), const string &message)
			: Dialog(panel, fun, message) {}

		virtual void Draw() override
		{
			Dialog::Draw();

			randomPos = cancelPos - Point(80., 0.);
			SpriteShader::Draw(SpriteSet::Get("ui/dialog cancel"), randomPos);

			const Font &font = FontSet::Get(14);
			static const string label = "Random";
			Point labelPos = randomPos - .5 * Point(font.Width(label), font.Height());
			font.Draw(label, labelPos, *GameData::Colors().Get("medium"));
		}

	protected:
		virtual bool Click(int x, int y, int clicks) override
		{
			Point off = Point(x, y) - randomPos;
			if(fabs(off.X()) < 40. && fabs(off.Y()) < 20.)
			{
				input = GameData::Phrases().Get("civilian")->Get();
				return true;
			}
			return Dialog::Click(x, y, clicks);
		}

	private:
		Point randomPos;
	};
}



ShipyardPanel::ShipyardPanel(PlayerInfo &player)
	: ShopPanel(player, false), modifier(0)
{
	for(const auto &it : GameData::Ships())
		catalog[it.second.Attributes().Category()].push_back(it.first);

	for(pair<const string, vector<string>> &it : catalog)
		sort(it.second.begin(), it.second.end(), BySeriesAndIndex<Ship>());

	if(player.GetPlanet())
		shipyard = player.GetPlanet()->Shipyard();
}



void ShipyardPanel::Step()
{
	ShopPanel::Step();
	ShopPanel::CheckForMissions(Mission::SHIPYARD);
}



int ShipyardPanel::TileSize() const
{
	return SHIP_SIZE;
}



int ShipyardPanel::DrawPlayerShipInfo(const Point &point)
{
	shipInfo.Update(*playerShip, player, collapsed.count("description"), true);
	shipInfo.DrawAttributes(point, true);
	const int attributesHeight = shipInfo.GetAttributesHeight(true);
	shipInfo.DrawOutfits(Point(point.X(), point.Y() + attributesHeight));

	return attributesHeight + shipInfo.OutfitsHeight();
}



bool ShipyardPanel::HasItem(const string &name) const
{
	const Ship *ship = GameData::Ships().Get(name);
	return shipyard.Has(ship);
}



void ShipyardPanel::DrawItem(const string &name, const Point &point, int scrollY)
{
	const Ship *ship = GameData::Ships().Get(name);
	zones.emplace_back(point, Point(SHIP_SIZE, SHIP_SIZE), ship, scrollY);
	if(point.Y() + SHIP_SIZE / 2 < Screen::Top() || point.Y() - SHIP_SIZE / 2 > Screen::Bottom())
		return;

	DrawShip(*ship, point, ship == selectedShip);
}



int ShipyardPanel::DividerOffset() const
{
	return 121;
}



int ShipyardPanel::DetailWidth() const
{
	return 3 * shipInfo.PanelWidth();
}



int ShipyardPanel::DrawDetails(const Point &center)
{
	string selectedItem = "No Ship Selected";
	const Font &font = FontSet::Get(14);
	const Color &bright = *GameData::Colors().Get("bright");
	const Color &dim = *GameData::Colors().Get("medium");
	const Sprite *collapsedArrow = SpriteSet::Get("ui/collapsed");

	int heightOffset = 20;

	if(selectedShip)
	{
<<<<<<< HEAD
		shipInfo.Update(*selectedShip, player, collapsed.count("description"), true);
		selectedItem = selectedShip->ModelName();
=======
		shipInfo.Update(*selectedShip, player, collapsed.count("description"));
		selectedItem = selectedShip->DisplayModelName();
>>>>>>> 3f1b4aa6

		const Sprite *background = SpriteSet::Get("ui/shipyard selected");
		const Sprite *shipSprite = selectedShip->GetSprite();
		float spriteScale = shipSprite
			? min(1.f, (INFOBAR_WIDTH - 20.f) / max(shipSprite->Width(), shipSprite->Height()))
			: 1.f;

		int swizzle = selectedShip->CustomSwizzle() >= 0
			? selectedShip->CustomSwizzle() : GameData::PlayerGovernment()->GetSwizzle();

		Point spriteCenter(center.X(), center.Y() + 20 + TileSize() / 2);
		Point startPoint(center.X() - INFOBAR_WIDTH / 2 + 20, center.Y() + 20 + TileSize());

		double descriptionOffset = 35.;
		Point descCenter(Screen::Right() - SIDE_WIDTH + INFOBAR_WIDTH / 2, startPoint.Y() + 20.);

		// Maintenance note: This can be replaced with collapsed.contains() in C++20
		if(!collapsed.count("description"))
		{
			descriptionOffset = shipInfo.DescriptionHeight();
			shipInfo.DrawDescription(startPoint);
		}
		else
		{
			std::string label = "description";
			font.Draw(label, startPoint + Point(35., 12.), dim);
			SpriteShader::Draw(collapsedArrow, startPoint + Point(20., 20.));
		}

		// Calculate the new ClickZone for the description.
		Point descDimensions(INFOBAR_WIDTH, descriptionOffset + 10.);
		ClickZone<std::string> collapseDescription = ClickZone<std::string>(
			descCenter, descDimensions, std::string("description"));

		// Find the old zone, and replace it with the new zone.
		for(auto it = categoryZones.begin(); it != categoryZones.end(); ++it)
		{
			if(it->Value() == "description")
			{
				categoryZones.erase(it);
				break;
			}
		}
		categoryZones.emplace_back(collapseDescription);

		Point attrPoint(startPoint.X(), startPoint.Y() + descriptionOffset);
		Point outfPoint(startPoint.X(), attrPoint.Y() + shipInfo.AttributesHeight());

		SpriteShader::Draw(background, spriteCenter);
		if(shipSprite)
			SpriteShader::Draw(shipSprite, spriteCenter, spriteScale, swizzle);

		shipInfo.DrawAttributes(attrPoint);
		shipInfo.DrawOutfits(outfPoint);

		heightOffset = outfPoint.Y() + shipInfo.OutfitsHeight();
	}

	// Draw this string representing the selected ship (if any), centered in the details side panel
	Point selectedPoint(center.X() - INFOBAR_WIDTH / 2, center.Y());
	font.Draw({selectedItem, {INFOBAR_WIDTH - 20, Alignment::CENTER, Truncate::MIDDLE}},
		selectedPoint, bright);

	return heightOffset;
}



ShopPanel::BuyResult ShipyardPanel::CanBuy(bool onlyOwned) const
{
	if(!selectedShip)
		return false;

	int64_t cost = player.StockDepreciation().Value(*selectedShip, day);

	// Check that the player has any necessary licenses.
	int64_t licenseCost = LicenseCost(&selectedShip->Attributes());
	if(licenseCost < 0)
		return "Buying this ship requires a special license. "
			"You will probably need to complete some sort of mission to get one.";

	// Check if the player can't pay.
	cost += licenseCost;
	if(player.Accounts().Credits() < cost)
	{
		// Check if ships could be sold to pay for the new ship.
		for(const auto &it : player.Ships())
			cost -= player.FleetDepreciation().Value(*it, day);

		if(player.Accounts().Credits() >= cost)
		{
			string ship = (player.Ships().size() == 1) ? "your current ship" : "some of your ships";
			return "You do not have enough credits to buy this ship. "
				"If you want to buy it, you must sell " + ship + " first.";
		}

		// Check if the license cost is the tipping point.
		if(player.Accounts().Credits() >= cost - licenseCost)
			return "You do not have enough credits to buy this ship, "
				"because it will cost you an extra " + Format::Credits(licenseCost) +
				" credits to buy the necessary licenses. "
				"Consider checking if the bank will offer you a loan.";

		return "You do not have enough credits to buy this ship. "
				"Consider checking if the bank will offer you a loan.";
	}
	return true;
}



void ShipyardPanel::Buy(bool onlyOwned)
{
	int64_t licenseCost = LicenseCost(&selectedShip->Attributes());
	if(licenseCost < 0)
		return;

	modifier = Modifier();
	string message;
	if(licenseCost)
		message = "Note: you will need to pay " + Format::CreditString(licenseCost)
			+ " for the licenses required to operate this ship, in addition to its cost."
			" If that is okay with you, go ahead and enter a name for your brand new ";
	else
		message = "Enter a name for your brand new ";

	if(modifier == 1)
		message += selectedShip->DisplayModelName() + "! (Or leave it blank to use a randomly chosen name.)";
	else
		message += selectedShip->PluralModelName() + "! (Or leave it blank to use randomly chosen names.)";

	GetUI()->Push(new NameDialog(this, &ShipyardPanel::BuyShip, message));
}



bool ShipyardPanel::CanSell(bool toStorage) const
{
	return playerShip;
}



void ShipyardPanel::Sell(bool toStorage)
{
	static const int MAX_LIST = 20;

	int count = playerShips.size();
	int initialCount = count;
	string message = "Sell the ";
	if(count == 1)
		message += playerShip->Name();
	else if(count <= MAX_LIST)
	{
		auto it = playerShips.begin();
		message += (*it++)->Name();
		--count;

		if(count == 1)
			message += " and ";
		else
		{
			while(count-- > 1)
				message += ",\n" + (*it++)->Name();
			message += ",\nand ";
		}
		message += (*it)->Name();
	}
	else
	{
		auto it = playerShips.begin();
		message += (*it++)->Name() + ",\n";
		for(int i = 1; i < MAX_LIST - 1; ++i)
			message += (*it++)->Name() + ",\n";

		message += "and " + to_string(count - (MAX_LIST - 1)) + " other ships";
	}
	// To allow calculating the sale price of all the ships in the list,
	// temporarily copy into a shared_ptr vector:
	vector<shared_ptr<Ship>> toSell;
	for(const auto &it : playerShips)
		toSell.push_back(it->shared_from_this());
	int64_t total = player.FleetDepreciation().Value(toSell, day);

	message += ((initialCount > 2) ? "\nfor " : " for ") + Format::CreditString(total) + "?";
	GetUI()->Push(new Dialog(this, &ShipyardPanel::SellShip, message, Truncate::MIDDLE));
}



bool ShipyardPanel::CanSellMultiple() const
{
	return false;
}



void ShipyardPanel::BuyShip(const string &name)
{
	int64_t licenseCost = LicenseCost(&selectedShip->Attributes());
	if(licenseCost)
	{
		player.Accounts().AddCredits(-licenseCost);
		for(const string &licenseName : selectedShip->Attributes().Licenses())
			if(!player.HasLicense(licenseName))
				player.AddLicense(licenseName);
	}

	for(int i = 1; i <= modifier; ++i)
	{
		// If no name is given, choose a random name. Otherwise, if buying
		// multiple ships, append a number to the given ship name.
		string shipName = name;
		if(name.empty())
			shipName = GameData::Phrases().Get("civilian")->Get();
		else if(modifier > 1)
			shipName += " " + to_string(i);

		player.BuyShip(selectedShip, shipName);
	}

	playerShip = &*player.Ships().back();
	playerShips.clear();
	playerShips.insert(playerShip);
}



void ShipyardPanel::SellShip()
{
	for(Ship *ship : playerShips)
		player.SellShip(ship);
	playerShips.clear();
	playerShip = nullptr;
	for(const shared_ptr<Ship> &ship : player.Ships())
		if(ship->GetSystem() == player.GetSystem() && !ship->IsDisabled())
		{
			playerShip = ship.get();
			break;
		}
	if(playerShip)
		playerShips.insert(playerShip);
	player.UpdateCargoCapacities();
}<|MERGE_RESOLUTION|>--- conflicted
+++ resolved
@@ -174,13 +174,8 @@
 
 	if(selectedShip)
 	{
-<<<<<<< HEAD
-		shipInfo.Update(*selectedShip, player, collapsed.count("description"), true);
-		selectedItem = selectedShip->ModelName();
-=======
 		shipInfo.Update(*selectedShip, player, collapsed.count("description"));
 		selectedItem = selectedShip->DisplayModelName();
->>>>>>> 3f1b4aa6
 
 		const Sprite *background = SpriteSet::Get("ui/shipyard selected");
 		const Sprite *shipSprite = selectedShip->GetSprite();
