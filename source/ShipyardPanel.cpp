--- conflicted
+++ resolved
@@ -415,25 +415,11 @@
 
 void ShipyardPanel::SellShip(bool toStorage)
 {
-<<<<<<< HEAD
 	for(Ship *ship : shipSelection.AllSelected())
 		player.SellShip(ship);
 	player.UpdateCargoCapacities();
 	shipSelection.Reset();
 	isDraggingShips = false;
-=======
-	for(Ship *ship : playerShips)
-		player.SellShip(ship, toStorage);
-	playerShips.clear();
-	playerShip = nullptr;
-	for(const shared_ptr<Ship> &ship : player.Ships())
-		if(ship->GetSystem() == player.GetSystem() && !ship->IsDisabled())
-		{
-			playerShip = ship.get();
-			break;
-		}
-	if(playerShip)
-		playerShips.insert(playerShip);
 }
 
 int ShipyardPanel::FindItem(const string &text) const
@@ -454,5 +440,4 @@
 		}
 	}
 	return bestItem;
->>>>>>> 8ed075ce
 }