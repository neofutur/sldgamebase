--- conflicted
+++ resolved
@@ -39,12 +39,8 @@
 protected:
 	virtual int TileSize() const override;
 	virtual int DrawPlayerShipInfo(const Point &point) const override;
-<<<<<<< HEAD
+	virtual bool HasItem(const std::string &name) const override;
 	virtual int DrawItem(const std::string &name, const Point &point, int scrollY) const override;
-=======
-	virtual bool HasItem(const std::string &name) const override;
-	virtual void DrawItem(const std::string &name, const Point &point, int scrollY) const override;
->>>>>>> 1f4b6530
 	virtual int DividerOffset() const override;
 	virtual int DetailWidth() const override;
 	virtual int DrawDetails(const Point &center) const override;
