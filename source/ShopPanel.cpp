--- conflicted
+++ resolved
@@ -120,19 +120,12 @@
 	// Recalculate shipsHere
 	shipsHere = 0;
 	for(shared_ptr<Ship> ship : player.Ships())
-<<<<<<< HEAD
 		shipsHere += ShipIsHere(ship);
-=======
-		shipsHere += !(ship->GetSystem() != player.GetSystem() || ship->IsDisabled());
-	if(shipsHere < 4)
-		point.X() += .5 * ICON_TILE * (4 - shipsHere);
->>>>>>> 13830156
 	
 	static const Color selected(.8, 1.);
 	static const Color unselected(.4, 1.);
 	for(shared_ptr<Ship> ship : player.Ships())
 	{
-<<<<<<< HEAD
 		static const Color selected(.8, 1.);
 		static const Color unselected(.6, 1.);
 		static const Color parked(.25, 1.);
@@ -229,30 +222,6 @@
 			point.Y() += 20;
 		}
 		point.Y() += ICON_TILE/2;
-=======
-		// Skip any ships that are "absent" for whatever reason.
-		if(ship->GetSystem() != player.GetSystem() || ship->IsDisabled())
-			continue;
-	
-		if(point.X() > Screen::Right())
-		{
-			point.X() -= ICON_TILE * ICON_COLS;
-			point.Y() += ICON_TILE;
-		}
-		
-		bool isSelected = playerShips.count(ship.get());
-		const Sprite *background = SpriteSet::Get(isSelected ? "ui/icon selected" : "ui/icon unselected");
-		SpriteShader::Draw(background, point);
-		
-		const Sprite *sprite = ship->GetSprite().GetSprite();
-		double scale = ICON_SIZE / max(sprite->Width(), sprite->Height());
-		Point size(sprite->Width() * scale, sprite->Height() * scale);
-		OutlineShader::Draw(sprite, point, size, isSelected ? selected : unselected);
-		
-		zones.emplace_back(point, Point(ICON_TILE, ICON_TILE), ship.get());
-		
-		point.X() += ICON_TILE;
->>>>>>> 13830156
 	}
 	point.Y() += ICON_TILE;
 	
@@ -304,7 +273,6 @@
 	}
 	else 
 	{
-<<<<<<< HEAD
 		Point playerShipPoint(Screen::Right() - SideWidth() - PlayerShipWidth() / 2, Screen::Top() + SHIP_SIZE / 2 + 40 - playerShipScroll);
 		int playerShipDetailsHeight;
 		if (playerShip) 
@@ -316,15 +284,6 @@
 			playerShipDetailsHeight = DrawCargoHoldInfo(playerShipPoint + Point(PlayerShipWidth() / -2, SHIP_SIZE / -2));
 		// Update max scroll for this panel.
 		maxPlayerShipScroll = max(0, 40 + SHIP_SIZE + playerShipDetailsHeight - Screen::Height());
-=======
-		point.X() = Screen::Right() - SIDE_WIDTH + 10;
-		font.Draw("cargo space:", point, medium);
-		
-		string space = Format::Number(player.Cargo().Free()) + " / " + Format::Number(player.Cargo().Size());
-		Point right(Screen::Right() - font.Width(space) - 10, point.Y());
-		font.Draw(space, right, bright);
-		point.Y() += 20.;
->>>>>>> 13830156
 	}
 
 	
