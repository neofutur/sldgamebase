--- conflicted
+++ resolved
@@ -483,13 +483,8 @@
 
 	// What amount would mainScroll have to equal to make nextY equal the
 	// bottom of the screen? (Also leave space for the "key" at the bottom.)
-<<<<<<< HEAD
 	maxMainScroll = max(0., nextY + mainScroll - Screen::Height() / 2 - TILE_SIZE / 2 + VisiblityCheckboxesSize());
-	
-=======
-	maxMainScroll = max(0., nextY + mainScroll - Screen::Height() / 2 - TILE_SIZE / 2 + 40.);
-
->>>>>>> c5f19aae
+
 	PointerShader::Draw(Point(Screen::Right() - 10 - SIDE_WIDTH, Screen::Top() + 10),
 		Point(0., -1.), 10.f, 10.f, 5.f, Color(mainScroll > 0 ? .8f : .2f, 0.f));
 	PointerShader::Draw(Point(Screen::Right() - 10 - SIDE_WIDTH, Screen::Bottom() - 10),
