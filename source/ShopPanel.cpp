/* ShopPanel.cpp
Copyright (c) 2014 by Michael Zahniser

Endless Sky is free software: you can redistribute it and/or modify it under the
terms of the GNU General Public License as published by the Free Software
Foundation, either version 3 of the License, or (at your option) any later version.

Endless Sky is distributed in the hope that it will be useful, but WITHOUT ANY
WARRANTY; without even the implied warranty of MERCHANTABILITY or FITNESS FOR A
PARTICULAR PURPOSE. See the GNU General Public License for more details.

You should have received a copy of the GNU General Public License along with
this program. If not, see <https://www.gnu.org/licenses/>.
*/

#include "ShopPanel.h"

#include "text/alignment.hpp"
#include "CategoryTypes.h"
#include "Color.h"
#include "Dialog.h"
#include "text/DisplayText.h"
#include "FillShader.h"
#include "text/Font.h"
#include "text/FontSet.h"
#include "text/Format.h"
#include "GameData.h"
#include "Government.h"
#include "MapOutfitterPanel.h"
#include "MapShipyardPanel.h"
#include "Mission.h"
#include "OutlineShader.h"
#include "Planet.h"
#include "PlayerInfo.h"
#include "PointerShader.h"
#include "Preferences.h"
#include "Sale.h"
#include "Screen.h"
#include "Ship.h"
#include "Sprite.h"
#include "SpriteSet.h"
#include "SpriteShader.h"
#include "text/truncate.hpp"
#include "UI.h"
#include "text/WrappedText.h"

#include "opengl.h"
#include <SDL2/SDL.h>

#include <algorithm>

using namespace std;

namespace {
	const string SHIP_OUTLINES = "Ship outlines in shops";

	constexpr int ICON_TILE = 62;
	constexpr int ICON_COLS = 4;
	constexpr float ICON_SIZE = ICON_TILE - 8;

	bool CanShowInSidebar(const Ship &ship, const Planet *here)
	{
		return ship.GetPlanet() == here;
	}

	// Update smooth scroll towards scroll.
	void UpdateSmoothScroll(const double scroll, double &smoothScroll)
	{
		const double dy = scroll - smoothScroll;
		if(dy)
		{
			// Handle small increments.
			if(fabs(dy) < 6 && fabs(dy) > 1)
				smoothScroll += copysign(1., dy);
			// Keep scroll value an integer to prevent odd text artifacts.
			else
				smoothScroll = round(smoothScroll + dy * 0.2);
		}
	}
}



ShopPanel::ShopPanel(PlayerInfo &player, Mission::Location location)
	: LandedOfferPanel(player, location), day(player.GetDate().DaysSinceEpoch()),
	planet(player.GetPlanet()), isOutfitter(location == Mission::OUTFITTER), playerShip(player.Flagship()),
	categories(GameData::GetCategory(isOutfitter ? CategoryType::OUTFIT : CategoryType::SHIP)),
	collapsed(player.Collapsed(isOutfitter ? "outfitter" : "shipyard"))
{
	if(playerShip)
		playerShips.insert(playerShip);
	SetIsFullScreen(true);
	SetInterruptible(false);
}



void ShopPanel::Step()
{
	LandedOfferPanel::Step();
	if(TimeToLeaveOrDie())
	{
		GetUI()->Pop(this);
		return;
	}

	// If the player has acquired a second ship for the first time, explain to
	// them how to reorder the ships in their fleet.
	if(player.Ships().size() > 1)
		DoHelp("multiple ships");
}



void ShopPanel::Draw()
{
<<<<<<< HEAD
	if(player.IsDead())
		return;

	const double oldSelectedTopY = selectedTopY;

=======
>>>>>>> f0fe6660
	glClear(GL_COLOR_BUFFER_BIT);

	// These get added by both DrawMain and DrawDetailsSidebar, so clear them here.
	categoryZones.clear();
	DrawMain();
	DrawShipsSidebar();
	DrawDetailsSidebar();
	DrawButtons();
	DrawKey();

	shipInfo.DrawTooltips();
	outfitInfo.DrawTooltips();

	if(!warningType.empty())
	{
		constexpr int WIDTH = 250;
		constexpr int PAD = 10;
		const string &text = GameData::Tooltip(warningType);
		WrappedText wrap(FontSet::Get(14));
		wrap.SetWrapWidth(WIDTH - 2 * PAD);
		wrap.Wrap(text);

		bool isError = (warningType.back() == '!');
		const Color &textColor = *GameData::Colors().Get("medium");
		const Color &backColor = *GameData::Colors().Get(isError ? "error back" : "warning back");

		Point size(WIDTH, wrap.Height() + 2 * PAD);
		Point anchor = Point(warningPoint.X(), min<double>(warningPoint.Y() + size.Y(), Screen::Bottom()));
		FillShader::Fill(anchor - .5 * size, size, backColor);
		wrap.Draw(anchor - size + Point(PAD, PAD), textColor);
	}

	if(dragShip && isDraggingShip && dragShip->GetSprite())
	{
		const Sprite *sprite = dragShip->GetSprite();
		float scale = ICON_SIZE / max(sprite->Width(), sprite->Height());
		if(Preferences::Has(SHIP_OUTLINES))
		{
			static const Color selected(.8f, 1.f);
			Point size(sprite->Width() * scale, sprite->Height() * scale);
			OutlineShader::Draw(sprite, dragPoint, size, selected);
		}
		else
		{
			int swizzle = dragShip->CustomSwizzle() >= 0
				? dragShip->CustomSwizzle() : GameData::PlayerGovernment()->GetSwizzle();
			SpriteShader::Draw(sprite, dragPoint, scale, swizzle);
		}
	}

	// Check to see if we need to scroll things onto the screen.
	if(delayedAutoScroll)
	{
		delayedAutoScroll = false;
		const auto selected = Selected();
		if(selected != zones.end())
			MainAutoScroll(selected);
	}
	if(mainScroll > maxMainScroll)
		mainScroll = maxMainScroll;
	if(infobarScroll > maxInfobarScroll)
		infobarScroll = maxInfobarScroll;
	if(sidebarScroll > maxSidebarScroll)
		sidebarScroll = maxSidebarScroll;
}



void ShopPanel::DrawShip(const Ship &ship, const Point &center, bool isSelected)
{
	const Sprite *back = SpriteSet::Get(
		isSelected ? "ui/shipyard selected" : "ui/shipyard unselected");
	SpriteShader::Draw(back, center);

	const Sprite *thumbnail = ship.Thumbnail();
	const Sprite *sprite = ship.GetSprite();
	int swizzle = ship.CustomSwizzle() >= 0 ? ship.CustomSwizzle() : GameData::PlayerGovernment()->GetSwizzle();
	if(thumbnail)
		SpriteShader::Draw(thumbnail, center + Point(0., 10.), 1., swizzle);
	else if(sprite)
	{
		// Make sure the ship sprite leaves 10 pixels padding all around.
		const float zoomSize = SHIP_SIZE - 60.f;
		float zoom = min(1.f, zoomSize / max(sprite->Width(), sprite->Height()));
		SpriteShader::Draw(sprite, center, zoom, swizzle);
	}

	// Draw the ship name.
	const Font &font = FontSet::Get(14);
	const string &name = ship.Name().empty() ? ship.DisplayModelName() : ship.Name();
	Point offset(-SIDEBAR_WIDTH / 2, -.5f * SHIP_SIZE + 10.f);
	font.Draw({name, {SIDEBAR_WIDTH, Alignment::CENTER, Truncate::MIDDLE}},
		center + offset, *GameData::Colors().Get("bright"));
}



void ShopPanel::FailSell(bool toStorage) const
{
}



bool ShopPanel::CanSellMultiple() const
{
	return true;
}



// Helper function for UI buttons to determine if the selected item is
// already owned. Affects if "Install" is shown for already owned items
// or if "Buy" is shown for items not yet owned.
//
// If we are buying into cargo, then items in cargo don't count as already
// owned, but they count as "already installed" in cargo.
bool ShopPanel::IsAlreadyOwned() const
{
	return (playerShip && selectedOutfit && player.Cargo().Get(selectedOutfit))
		|| player.Storage().Get(selectedOutfit);
}



bool ShopPanel::ShouldHighlight(const Ship *ship)
{
	return (hoverButton == 's');
}



void ShopPanel::DrawKey()
{
}



int ShopPanel::VisibilityCheckboxesSize() const
{
	return 0;
}



void ShopPanel::ToggleForSale()
{
	CheckSelection();
	delayedAutoScroll = true;
}



void ShopPanel::ToggleStorage()
{
	CheckSelection();
	delayedAutoScroll = true;
}



void ShopPanel::ToggleCargo()
{
	CheckSelection();
	delayedAutoScroll = true;
}



// Only override the ones you need; the default action is to return false.
bool ShopPanel::KeyDown(SDL_Keycode key, Uint16 mod, const Command &command, bool isNewPress)
{
	bool toStorage = planet && planet->HasOutfitter() && (key == 'r' || key == 'u');
	if(key == 'l' || key == 'd' || key == SDLK_ESCAPE
			|| (key == 'w' && (mod & (KMOD_CTRL | KMOD_GUI))))
	{
		if(!isOutfitter)
			player.UpdateCargoCapacities();
		GetUI()->Pop(this);
	}
	else if(command.Has(Command::HELP))
	{
		if(player.Ships().size() > 1)
			DoHelp("multiple ships", true);
		if(isOutfitter)
		{
			DoHelp("uninstalling and storage", true);
			DoHelp("cargo management", true);
			DoHelp("outfitter", true);
		}
	}
	else if(command.Has(Command::MAP))
	{
		if(isOutfitter)
			GetUI()->Push(new MapOutfitterPanel(player));
		else
			GetUI()->Push(new MapShipyardPanel(player));
	}
	else if(key == 'b' || key == 'i' || key == 'c')
	{
		const auto result = CanBuy(key == 'i' || key == 'c');
		if(result)
		{
			Buy(key == 'i' || key == 'c');
			// Ship-based updates to cargo are handled when leaving.
			// Ship-based selection changes are asynchronous, and handled by ShipyardPanel.
			if(isOutfitter)
			{
				player.UpdateCargoCapacities();
				CheckSelection();
			}
		}
		else if(result.HasMessage())
			GetUI()->Push(new Dialog(result.Message()));
	}
	else if(key == 's' || toStorage)
	{
		if(!CanSell(toStorage))
			FailSell(toStorage);
		else
		{
			int modifier = CanSellMultiple() ? Modifier() : 1;
			for(int i = 0; i < modifier && CanSell(toStorage); ++i)
				Sell(toStorage);
			if(isOutfitter)
			{
				player.UpdateCargoCapacities();
				CheckSelection();
			}
		}
	}
	else if(key == SDLK_LEFT)
	{
		if(activePane != ShopPane::Sidebar)
			MainLeft();
		else
			SideSelect(-1);
		return true;
	}
	else if(key == SDLK_RIGHT)
	{
		if(activePane != ShopPane::Sidebar)
			MainRight();
		else
			SideSelect(1);
		return true;
	}
	else if(key == SDLK_UP)
	{
		if(activePane != ShopPane::Sidebar)
			MainUp();
		else
			SideSelect(-4);
		return true;
	}
	else if(key == SDLK_DOWN)
	{
		if(activePane != ShopPane::Sidebar)
			MainDown();
		else
			SideSelect(4);
		return true;
	}
	else if(key == SDLK_PAGEUP)
		return DoScroll(Screen::Bottom());
	else if(key == SDLK_PAGEDOWN)
		return DoScroll(Screen::Top());
	else if(key == SDLK_HOME)
		return SetScrollToTop();
	else if(key == SDLK_END)
		return SetScrollToBottom();
	else if(key >= '0' && key <= '9')
	{
		int group = key - '0';
		if(mod & (KMOD_CTRL | KMOD_GUI))
			player.SetGroup(group, &playerShips);
		else if(mod & KMOD_SHIFT)
		{
			// If every single ship in this group is already selected, shift
			// plus the group number means to deselect all those ships.
			set<Ship *> added = player.GetGroup(group);
			bool allWereSelected = true;
			for(Ship *ship : added)
				allWereSelected &= playerShips.erase(ship);

			if(allWereSelected)
				added.clear();

			const Planet *here = player.GetPlanet();
			for(Ship *ship : added)
				if(CanShowInSidebar(*ship, here))
					playerShips.insert(ship);

			if(!playerShips.count(playerShip))
				playerShip = playerShips.empty() ? nullptr : *playerShips.begin();
		}
		else
		{
			// Change the selection to the desired ships, if they are landed here.
			playerShips.clear();
			set<Ship *> wanted = player.GetGroup(group);

			const Planet *here = player.GetPlanet();
			for(Ship *ship : wanted)
				if(CanShowInSidebar(*ship, here))
					playerShips.insert(ship);

			if(!playerShips.count(playerShip))
				playerShip = playerShips.empty() ? nullptr : *playerShips.begin();
		}
	}
	else if(key == SDLK_TAB)
		activePane = (activePane == ShopPane::Main ? ShopPane::Sidebar : ShopPane::Main);
	else
		return false;

	return true;
}



bool ShopPanel::Click(int x, int y, int /* clicks */)
{
	dragShip = nullptr;
	// Handle clicks on the buttons.
	char button = CheckButton(x, y);
	if(button)
		return DoKey(button);

	// Check for clicks on the ShipsSidebar pane arrows.
	if(x >= Screen::Right() - 20)
	{
		if(y < Screen::Top() + 20)
			return Scroll(0, 4);
		if(y < Screen::Bottom() - BUTTON_HEIGHT && y >= Screen::Bottom() - BUTTON_HEIGHT - 20)
			return Scroll(0, -4);
	}
	// Check for clicks on the DetailsSidebar pane arrows.
	else if(x >= Screen::Right() - SIDEBAR_WIDTH - 20 && x < Screen::Right() - SIDEBAR_WIDTH)
	{
		if(y < Screen::Top() + 20)
			return Scroll(0, 4);
		if(y >= Screen::Bottom() - 20)
			return Scroll(0, -4);
	}
	// Check for clicks on the Main pane arrows.
	else if(x >= Screen::Right() - SIDE_WIDTH - 20 && x < Screen::Right() - SIDE_WIDTH)
	{
		if(y < Screen::Top() + 20)
			return Scroll(0, 4);
		if(y >= Screen::Bottom() - 20)
			return Scroll(0, -4);
	}

	const Point clickPoint(x, y);

	// Check for clicks in the category labels.
	for(const ClickZone<string> &zone : categoryZones)
		if(zone.Contains(clickPoint))
		{
			bool toggleAll = (SDL_GetModState() & KMOD_SHIFT);
			auto it = collapsed.find(zone.Value());
			if(it == collapsed.end())
			{
				if(toggleAll)
				{
					selectedShip = nullptr;
					selectedOutfit = nullptr;
					for(const auto &category : categories)
						collapsed.insert(category.Name());
				}
				else
				{
					collapsed.insert(zone.Value());
					CategoryAdvance(zone.Value());
				}
			}
			else
			{
				if(toggleAll)
					collapsed.clear();
				else
					collapsed.erase(it);
			}
			return true;
		}

	// Check for clicks in the main zones.
	for(const Zone &zone : zones)
		if(zone.Contains(clickPoint))
		{
			if(zone.GetShip())
				selectedShip = zone.GetShip();
			else
				selectedOutfit = zone.GetOutfit();

			return true;
		}

	// Check for clicks in the sidebar zones.
	for(const ClickZone<const Ship *> &zone : shipZones)
		if(zone.Contains(clickPoint))
		{
			const Ship *clickedShip = zone.Value();
			for(const shared_ptr<Ship> &ship : player.Ships())
				if(ship.get() == clickedShip)
				{
					dragShip = ship.get();
					dragPoint.Set(x, y);
					SideSelect(dragShip);
					break;
				}

			return true;
		}


	return true;
}



bool ShopPanel::Hover(int x, int y)
{
	Point point(x, y);
	// Check that the point is not in the button area.
	hoverButton = CheckButton(x, y);
	if(hoverButton)
	{
		shipInfo.ClearHover();
		outfitInfo.ClearHover();
	}
	else
	{
		shipInfo.Hover(point);
		outfitInfo.Hover(point);
	}

	activePane = ShopPane::Main;
	if(x > Screen::Right() - SIDEBAR_WIDTH)
		activePane = ShopPane::Sidebar;
	else if(x > Screen::Right() - SIDE_WIDTH)
		activePane = ShopPane::Info;
	return true;
}



bool ShopPanel::Drag(double dx, double dy)
{
	if(dragShip)
	{
		isDraggingShip = true;
		dragPoint += Point(dx, dy);
		for(const ClickZone<const Ship *> &zone : shipZones)
			if(zone.Contains(dragPoint))
				if(zone.Value() != dragShip)
				{
					int dragIndex = -1;
					int dropIndex = -1;
					for(unsigned i = 0; i < player.Ships().size(); ++i)
					{
						const Ship *ship = &*player.Ships()[i];
						if(ship == dragShip)
							dragIndex = i;
						if(ship == zone.Value())
							dropIndex = i;
					}
					if(dragIndex >= 0 && dropIndex >= 0)
						player.ReorderShip(dragIndex, dropIndex);
				}
	}
	else
		DoScroll(dy);

	return true;
}



bool ShopPanel::Release(int x, int y)
{
	dragShip = nullptr;
	isDraggingShip = false;
	return true;
}



bool ShopPanel::Scroll(double dx, double dy)
{
	return DoScroll(dy * 2.5 * Preferences::ScrollSpeed());
}



int64_t ShopPanel::LicenseCost(const Outfit *outfit, bool onlyOwned) const
{
	// If the player is attempting to install an outfit from cargo, storage, or that they just
	// sold to the shop, then ignore its license requirement, if any. (Otherwise there
	// would be no way to use or transfer license-restricted outfits between ships.)
	bool owned = (player.Cargo().Get(outfit) && playerShip) || player.Storage().Get(outfit);
	if((owned && onlyOwned) || player.Stock(outfit) > 0)
		return 0;

	const Sale<Outfit> &available = player.GetPlanet()->Outfitter();

	int64_t cost = 0;
	for(const string &name : outfit->Licenses())
		if(!player.HasLicense(name))
		{
			const Outfit *license = GameData::Outfits().Find(name + " License");
			if(!license || !license->Cost() || !available.Has(license))
				return -1;
			cost += license->Cost();
		}
	return cost;
}



ShopPanel::Zone::Zone(Point center, Point size, const Ship *ship)
	: ClickZone(center, size, ship)
{
}



ShopPanel::Zone::Zone(Point center, Point size, const Outfit *outfit)
	: ClickZone(center, size, nullptr), outfit(outfit)
{
}



const Ship *ShopPanel::Zone::GetShip() const
{
	return Value();
}



const Outfit *ShopPanel::Zone::GetOutfit() const
{
	return outfit;
}



void ShopPanel::DrawShipsSidebar()
{
	const Font &font = FontSet::Get(14);
	const Color &medium = *GameData::Colors().Get("medium");
	const Color &bright = *GameData::Colors().Get("bright");

	UpdateSmoothScroll(sidebarScroll, sidebarSmoothScroll);

	// Fill in the background.
	FillShader::Fill(
		Point(Screen::Right() - SIDEBAR_WIDTH / 2, 0.),
		Point(SIDEBAR_WIDTH, Screen::Height()),
		*GameData::Colors().Get("panel background"));
	FillShader::Fill(
		Point(Screen::Right() - SIDEBAR_WIDTH, 0.),
		Point(1, Screen::Height()),
		*GameData::Colors().Get("shop side panel background"));

	// Draw this string, centered in the side panel:
	static const string YOURS = "Your Ships:";
	Point yoursPoint(Screen::Right() - SIDEBAR_WIDTH, Screen::Top() + 10 - sidebarSmoothScroll);
	font.Draw({YOURS, {SIDEBAR_WIDTH, Alignment::CENTER}}, yoursPoint, bright);

	// Start below the "Your Ships" label, and draw them.
	Point point(
		Screen::Right() - SIDEBAR_WIDTH / 2 - 93,
		Screen::Top() + SIDEBAR_WIDTH / 2 - sidebarSmoothScroll + 40 - 93);

	const Planet *here = player.GetPlanet();
	int shipsHere = 0;
	for(const shared_ptr<Ship> &ship : player.Ships())
		shipsHere += CanShowInSidebar(*ship, here);
	if(shipsHere < 4)
		point.X() += .5 * ICON_TILE * (4 - shipsHere);

	// Check whether flight check tooltips should be shown.
	const auto flightChecks = player.FlightCheck();
	Point mouse = UI::GetMouse();
	warningType.clear();
	shipZones.clear();

	static const Color selected(.8f, 1.f);
	static const Color unselected(.4f, 1.f);
	for(const shared_ptr<Ship> &ship : player.Ships())
	{
		// Skip any ships that are "absent" for whatever reason.
		if(!CanShowInSidebar(*ship, here))
			continue;

		if(point.X() > Screen::Right())
		{
			point.X() -= ICON_TILE * ICON_COLS;
			point.Y() += ICON_TILE;
		}

		bool isSelected = playerShips.count(ship.get());
		const Sprite *background = SpriteSet::Get(isSelected ? "ui/icon selected" : "ui/icon unselected");
		SpriteShader::Draw(background, point);
		// If this is one of the selected ships, check if the currently hovered
		// button (if any) applies to it. If so, brighten the background.
		if(isSelected && ShouldHighlight(ship.get()))
			SpriteShader::Draw(background, point);

		const Sprite *sprite = ship->GetSprite();
		if(sprite)
		{
			float scale = ICON_SIZE / max(sprite->Width(), sprite->Height());
			if(Preferences::Has(SHIP_OUTLINES))
			{
				Point size(sprite->Width() * scale, sprite->Height() * scale);
				OutlineShader::Draw(sprite, point, size, isSelected ? selected : unselected);
			}
			else
			{
				int swizzle = ship->CustomSwizzle() >= 0 ? ship->CustomSwizzle() : GameData::PlayerGovernment()->GetSwizzle();
				SpriteShader::Draw(sprite, point, scale, swizzle);
			}
		}

		shipZones.emplace_back(point, Point(ICON_TILE, ICON_TILE), ship.get());

		const auto checkIt = flightChecks.find(ship);
		if(checkIt != flightChecks.end())
		{
			const string &check = (*checkIt).second.front();
			const Sprite *icon = SpriteSet::Get(check.back() == '!' ? "ui/error" : "ui/warning");
			SpriteShader::Draw(icon, point + .5 * Point(ICON_TILE - icon->Width(), ICON_TILE - icon->Height()));
			if(shipZones.back().Contains(mouse))
			{
				warningType = check;
				warningPoint = shipZones.back().TopLeft();
			}
		}

		if(isSelected && playerShips.size() > 1 && ship->OutfitCount(selectedOutfit))
			PointerShader::Draw(Point(point.X() - static_cast<int>(ICON_TILE / 3), point.Y()),
				Point(1., 0.), 14.f, 12.f, 0., Color(.9f, .9f, .9f, .2f));

		point.X() += ICON_TILE;
	}
	point.Y() += ICON_TILE;

	if(playerShip)
	{
		point.Y() += SHIP_SIZE / 2;
		point.X() = Screen::Right() - SIDEBAR_WIDTH / 2;
		DrawShip(*playerShip, point, true);

		Point offset(SIDEBAR_WIDTH / -2, SHIP_SIZE / 2);
		const int detailHeight = DrawPlayerShipInfo(point + offset);
		point.Y() += detailHeight + SHIP_SIZE / 2;
	}
	else if(player.Cargo().Size())
	{
		point.X() = Screen::Right() - SIDEBAR_WIDTH + 10;
		font.Draw("cargo space:", point, medium);

		string space = Format::Number(player.Cargo().Free()) + " / " + Format::Number(player.Cargo().Size());
		font.Draw({space, {SIDEBAR_WIDTH - 20, Alignment::RIGHT}}, point, bright);
		point.Y() += 20.;
	}
	maxSidebarScroll = max(0., point.Y() + sidebarSmoothScroll - Screen::Bottom() + BUTTON_HEIGHT);

	PointerShader::Draw(Point(Screen::Right() - 10, Screen::Top() + 10),
		Point(0., -1.), 10.f, 10.f, 5.f, Color(sidebarScroll > 0 ? .8f : .2f, 0.f));
	PointerShader::Draw(Point(Screen::Right() - 10, Screen::Bottom() - 80),
		Point(0., 1.), 10.f, 10.f, 5.f, Color(sidebarScroll < maxSidebarScroll ? .8f : .2f, 0.f));
}



void ShopPanel::DrawDetailsSidebar()
{
	// Fill in the background.
	const Color &line = *GameData::Colors().Get("dim");
	const Color &back = *GameData::Colors().Get("shop info panel background");

	UpdateSmoothScroll(infobarScroll, infobarSmoothScroll);

	FillShader::Fill(
		Point(Screen::Right() - SIDEBAR_WIDTH - INFOBAR_WIDTH, 0.),
		Point(1., Screen::Height()),
		line);
	FillShader::Fill(
		Point(Screen::Right() - SIDEBAR_WIDTH - INFOBAR_WIDTH / 2, 0.),
		Point(INFOBAR_WIDTH - 1., Screen::Height()),
		back);

	Point point(
		Screen::Right() - SIDE_WIDTH + INFOBAR_WIDTH / 2,
		Screen::Top() + 10 - infobarSmoothScroll);

	int heightOffset = DrawDetails(point);

	maxInfobarScroll = max(0., heightOffset + infobarSmoothScroll - Screen::Bottom());

	PointerShader::Draw(Point(Screen::Right() - SIDEBAR_WIDTH - 10, Screen::Top() + 10),
		Point(0., -1.), 10.f, 10.f, 5.f, Color(infobarScroll > 0 ? .8f : .2f, 0.f));
	PointerShader::Draw(Point(Screen::Right() - SIDEBAR_WIDTH - 10, Screen::Bottom() - 10),
		Point(0., 1.), 10.f, 10.f, 5.f, Color(infobarScroll < maxInfobarScroll ? .8f : .2f, 0.f));
}



void ShopPanel::DrawButtons()
{
	// The last 70 pixels on the end of the side panel are for the buttons:
	Point buttonSize(SIDEBAR_WIDTH, BUTTON_HEIGHT);
	FillShader::Fill(Screen::BottomRight() - .5 * buttonSize, buttonSize,
		*GameData::Colors().Get("shop side panel background"));
	FillShader::Fill(
		Point(Screen::Right() - SIDEBAR_WIDTH / 2, Screen::Bottom() - BUTTON_HEIGHT),
		Point(SIDEBAR_WIDTH, 1), *GameData::Colors().Get("shop side panel footer"));

	const Font &font = FontSet::Get(14);
	const Color &bright = *GameData::Colors().Get("bright");
	const Color &dim = *GameData::Colors().Get("medium");
	const Color &back = *GameData::Colors().Get("panel background");

	const Point creditsPoint(
		Screen::Right() - SIDEBAR_WIDTH + 10,
		Screen::Bottom() - 65);
	font.Draw("You have:", creditsPoint, dim);

	const auto credits = Format::CreditString(player.Accounts().Credits());
	font.Draw({credits, {SIDEBAR_WIDTH - 20, Alignment::RIGHT}}, creditsPoint, bright);

	const Font &bigFont = FontSet::Get(18);
	const Color &hover = *GameData::Colors().Get("hover");
	const Color &active = *GameData::Colors().Get("active");
	const Color &inactive = *GameData::Colors().Get("inactive");

	const Point buyCenter = Screen::BottomRight() - Point(210, 25);
	FillShader::Fill(buyCenter, Point(60, 30), back);
	bool isOwned = IsAlreadyOwned();
	const Color *buyTextColor;
	if(!CanBuy(isOwned))
		buyTextColor = &inactive;
	else if(hoverButton == (isOwned ? 'i' : 'b'))
		buyTextColor = &hover;
	else
		buyTextColor = &active;
	string BUY = isOwned ? (playerShip ? "_Install" : "_Cargo") : "_Buy";
	bigFont.Draw(BUY,
		buyCenter - .5 * Point(bigFont.Width(BUY), bigFont.Height()),
		*buyTextColor);

	const Point sellCenter = Screen::BottomRight() - Point(130, 25);
	FillShader::Fill(sellCenter, Point(60, 30), back);
	static const string SELL = "_Sell";
	bigFont.Draw(SELL,
		sellCenter - .5 * Point(bigFont.Width(SELL), bigFont.Height()),
		CanSell() ? hoverButton == 's' ? hover : active : inactive);

	const Point leaveCenter = Screen::BottomRight() - Point(45, 25);
	FillShader::Fill(leaveCenter, Point(70, 30), back);
	static const string LEAVE = "_Leave";
	bigFont.Draw(LEAVE,
		leaveCenter - .5 * Point(bigFont.Width(LEAVE), bigFont.Height()),
		hoverButton == 'l' ? hover : active);

	int modifier = Modifier();
	if(modifier > 1)
	{
		string mod = "x " + to_string(modifier);
		int modWidth = font.Width(mod);
		font.Draw(mod, buyCenter + Point(-.5 * modWidth, 10.), dim);
		if(CanSellMultiple())
			font.Draw(mod, sellCenter + Point(-.5 * modWidth, 10.), dim);
	}
}



void ShopPanel::DrawMain()
{
	const Font &bigFont = FontSet::Get(18);
	const Color &dim = *GameData::Colors().Get("medium");
	const Color &bright = *GameData::Colors().Get("bright");

	const Sprite *collapsedArrow = SpriteSet::Get("ui/collapsed");
	const Sprite *expandedArrow = SpriteSet::Get("ui/expanded");

	UpdateSmoothScroll(mainScroll, mainSmoothScroll);

	// Draw all the available items.
	// First, figure out how many columns we can draw.
	const int TILE_SIZE = TileSize();
	const int mainWidth = (Screen::Width() - SIDE_WIDTH - 1);
	// If the user horizontally compresses the window too far, draw nothing.
	if(mainWidth < TILE_SIZE)
		return;
	const int columns = mainWidth / TILE_SIZE;
	const int columnWidth = mainWidth / columns;

	const Point begin(
		(Screen::Width() - columnWidth) / -2,
		(Screen::Height() - TILE_SIZE) / -2 - mainSmoothScroll);
	Point point = begin;
	const float endX = Screen::Right() - (SIDE_WIDTH + 1);
	double nextY = begin.Y() + TILE_SIZE;
	zones.clear();
	for(const auto &cat : categories)
	{
		const string &category = cat.Name();
		map<string, vector<string>>::const_iterator it = catalog.find(category);
		if(it == catalog.end())
			continue;

		// This should never happen, but bail out if we don't know what planet
		// we are on (meaning there's no way to know what items are for sale).
		if(!planet)
			break;

		Point side(Screen::Left() + 5., point.Y() - TILE_SIZE / 2 + 10);
		point.Y() += bigFont.Height() + 20;
		nextY += bigFont.Height() + 20;

		bool isCollapsed = collapsed.count(category);
		bool isEmpty = true;
		for(const string &name : it->second)
		{
			if(!HasItem(name))
				continue;
			isEmpty = false;
			if(isCollapsed)
				break;

			DrawItem(name, point);

			point.X() += columnWidth;
			if(point.X() >= endX)
			{
				point.X() = begin.X();
				point.Y() = nextY;
				nextY += TILE_SIZE;
			}
		}

		if(!isEmpty)
		{
			Point size(bigFont.Width(category) + 25., bigFont.Height());
			categoryZones.emplace_back(Point(Screen::Left(), side.Y()) + .5 * size, size, category);
			SpriteShader::Draw(isCollapsed ? collapsedArrow : expandedArrow, side + Point(10., 10.));
			bigFont.Draw(category, side + Point(25., 0.), isCollapsed ? dim : bright);

			if(point.X() != begin.X())
			{
				point.X() = begin.X();
				point.Y() = nextY;
				nextY += TILE_SIZE;
			}
			point.Y() += 40;
			nextY += 40;
		}
		else
		{
			point.Y() -= bigFont.Height() + 20;
			nextY -= bigFont.Height() + 20;
		}
	}
	// This is how much Y space was actually used.
	nextY -= 40 + TILE_SIZE;

	// What amount would mainScroll have to equal to make nextY equal the
	// bottom of the screen? (Also leave space for the "key" at the bottom.)
	maxMainScroll = max(0., nextY + mainSmoothScroll - Screen::Height() / 2 - TILE_SIZE / 2 +
		VisibilityCheckboxesSize() + 40.);

	PointerShader::Draw(Point(Screen::Right() - 10 - SIDE_WIDTH, Screen::Top() + 10),
		Point(0., -1.), 10.f, 10.f, 5.f, Color(mainScroll > 0 ? .8f : .2f, 0.f));
	PointerShader::Draw(Point(Screen::Right() - 10 - SIDE_WIDTH, Screen::Bottom() - 10),
		Point(0., 1.), 10.f, 10.f, 5.f, Color(mainScroll < maxMainScroll ? .8f : .2f, 0.f));
}



int ShopPanel::DrawPlayerShipInfo(const Point &point)
{
	shipInfo.Update(*playerShip, player, collapsed.count("description"), true);
	shipInfo.DrawAttributes(point, !isOutfitter);
	const int attributesHeight = shipInfo.GetAttributesHeight(!isOutfitter);
	shipInfo.DrawOutfits(Point(point.X(), point.Y() + attributesHeight));

	return attributesHeight + shipInfo.OutfitsHeight();
}



bool ShopPanel::DoScroll(double dy)
{
	if(activePane == ShopPane::Info)
		infobarScroll = max(0., min(maxInfobarScroll, infobarScroll - dy));
	else if(activePane == ShopPane::Sidebar)
		sidebarScroll = max(0., min(maxSidebarScroll, sidebarScroll - dy));
	else
		mainScroll = max(0., min(maxMainScroll, mainScroll - dy));

	return true;
}



bool ShopPanel::SetScrollToTop()
{
	if(activePane == ShopPane::Info)
		infobarScroll = 0.;
	else if(activePane == ShopPane::Sidebar)
		sidebarScroll = 0.;
	else
		mainScroll = 0.;

	return true;
}



bool ShopPanel::SetScrollToBottom()
{
	if(activePane == ShopPane::Info)
		infobarScroll = maxInfobarScroll;
	else if(activePane == ShopPane::Sidebar)
		sidebarScroll = maxSidebarScroll;
	else
		mainScroll = maxMainScroll;

	return true;
}



void ShopPanel::SideSelect(int count)
{
	// Find the currently selected ship in the list.
	vector<shared_ptr<Ship>>::const_iterator it = player.Ships().begin();
	for( ; it != player.Ships().end(); ++it)
		if((*it).get() == playerShip)
			break;

	// Bail out if there are no ships to choose from.
	if(it == player.Ships().end())
	{
		playerShips.clear();
		playerShip = player.Flagship();
		if(playerShip)
			playerShips.insert(playerShip);

		CheckSelection();
		return;
	}


	const Planet *here = player.GetPlanet();
	if(count < 0)
	{
		while(count)
		{
			if(it == player.Ships().begin())
				it = player.Ships().end();
			--it;

			if(CanShowInSidebar(**it, here))
				++count;
		}
	}
	else
	{
		while(count)
		{
			++it;
			if(it == player.Ships().end())
				it = player.Ships().begin();

			if(CanShowInSidebar(**it, here))
				--count;
		}
	}
	SideSelect(&**it);
}



void ShopPanel::SideSelect(Ship *ship)
{
	bool shift = (SDL_GetModState() & KMOD_SHIFT);
	bool control = (SDL_GetModState() & (KMOD_CTRL | KMOD_GUI));

	if(shift)
	{
		bool on = false;
		const Planet *here = player.GetPlanet();
		for(const shared_ptr<Ship> &other : player.Ships())
		{
			// Skip any ships that are "absent" for whatever reason.
			if(!CanShowInSidebar(*other, here))
				continue;

			if(other.get() == ship || other.get() == playerShip)
				on = !on;
			else if(on)
				playerShips.insert(other.get());
		}
	}
	else if(!control)
		playerShips.clear();
	else if(playerShips.count(ship))
	{
		playerShips.erase(ship);
		if(playerShip == ship)
			playerShip = playerShips.empty() ? nullptr : *playerShips.begin();
		CheckSelection();
		return;
	}

	playerShip = ship;
	playerShips.insert(playerShip);
	CheckSelection();
}



// If selected item is offscreen, scroll just enough to put it on.
void ShopPanel::MainAutoScroll(const vector<Zone>::const_iterator &selected)
{
	const int TILE_SIZE = TileSize();
	const int topY = selected->Center().Y() - TILE_SIZE / 2;
	const int offTop = topY + Screen::Bottom();
	if(offTop < 0)
		mainScroll += offTop;
	else
	{
		const int offBottom = topY + TILE_SIZE - Screen::Bottom();
		if(offBottom > 0)
			mainScroll += offBottom;
	}
}



void ShopPanel::MainLeft()
{
	if(zones.empty())
		return;

	vector<Zone>::const_iterator it = Selected();

	if(it == zones.end() || it == zones.begin())
	{
		it = zones.end();
		--it;
		mainScroll = maxMainScroll;
		mainSmoothScroll = maxMainScroll;
	}
	else
	{
		--it;
		MainAutoScroll(it);
	}

	selectedShip = it->GetShip();
	selectedOutfit = it->GetOutfit();
}



void ShopPanel::MainRight()
{
	if(zones.empty())
		return;

	vector<Zone>::const_iterator it = Selected();

	if(it == zones.end() || ++it == zones.end())
	{
		it = zones.begin();
		mainScroll = 0;
		mainSmoothScroll = 0;
	}
	else
		MainAutoScroll(it);

	selectedShip = it->GetShip();
	selectedOutfit = it->GetOutfit();
}



void ShopPanel::MainUp()
{
	if(zones.empty())
		return;

	vector<Zone>::const_iterator it = Selected();
	// Special case: nothing is selected.  Start from the first item.
	if(it == zones.end())
		it = zones.begin();

	const double previousX = it->Center().X();
	const double previousY = it->Center().Y();
	while(it != zones.begin() && it->Center().Y() == previousY)
		--it;
	if(it == zones.begin() && it->Center().Y() == previousY)
	{
		it = zones.end();
		--it;
		mainScroll = maxMainScroll;
		mainSmoothScroll = maxMainScroll;
	}
	else
		MainAutoScroll(it);

	while(it->Center().X() > previousX)
		--it;

	selectedShip = it->GetShip();
	selectedOutfit = it->GetOutfit();
}



void ShopPanel::MainDown()
{
	if(zones.empty())
		return;

	vector<Zone>::const_iterator it = Selected();
	// Special case: nothing is selected. Select the first item.
	if(it == zones.end())
	{
		mainScroll = 0;
		mainSmoothScroll = 0;
		selectedShip = zones.begin()->GetShip();
		selectedOutfit = zones.begin()->GetOutfit();
		return;
	}

	const double previousX = it->Center().X();
	const double previousY = it->Center().Y();
	++it;
	while(it != zones.end() && it->Center().Y() == previousY)
		++it;
	if(it == zones.end())
	{
		it = zones.begin();
		mainScroll = 0;
		mainSmoothScroll = 0;
	}
	else
		MainAutoScroll(it);

	// Overshoot by one in case this line is shorter than the previous one.
	const double newY = it->Center().Y();
	++it;
	while(it != zones.end() && it->Center().X() <= previousX && it->Center().Y() == newY)
		++it;
	--it;

	selectedShip = it->GetShip();
	selectedOutfit = it->GetOutfit();
}



// If the selected item is no longer displayed, advance selection until we find something that is.
void ShopPanel::CheckSelection()
{
	if((!selectedOutfit && !selectedShip) ||
			(selectedShip && HasItem(selectedShip->VariantName())) ||
			(selectedOutfit && HasItem(selectedOutfit->TrueName())))
		return;

	vector<Zone>::const_iterator it = Selected();
	if(it == zones.end())
		return;
	const vector<Zone>::const_iterator oldIt = it;

	// Advance to find next valid selection.
	for( ; it != zones.end(); ++it)
	{
		const Ship *ship = it->GetShip();
		const Outfit *outfit = it->GetOutfit();
		if((ship && HasItem(ship->VariantName())) || (outfit && HasItem(outfit->TrueName())))
			break;
	}

	// If that didn't work, try the other direction.
	if(it == zones.end())
	{
		it = oldIt;
		while(it != zones.begin())
		{
			--it;
			const Ship *ship = it->GetShip();
			const Outfit *outfit = it->GetOutfit();
			if((ship && HasItem(ship->VariantName())) || (outfit && HasItem(outfit->TrueName())))
			{
				++it;
				break;
			}
		}

		if(it == zones.begin())
		{
			// No displayed objects, apparently.
			selectedShip = nullptr;
			selectedOutfit = nullptr;
			return;
		}
		--it;
	}

	selectedShip = it->GetShip();
	selectedOutfit = it->GetOutfit();
	MainAutoScroll(it);
}



// The selected item's category has collapsed, to advance to next displayed item.
void ShopPanel::CategoryAdvance(const string &category)
{
	vector<Zone>::const_iterator it = Selected();
	if(it == zones.end())
		return;
	const vector<Zone>::const_iterator oldIt = it;

	// Advance to find next valid selection.
	for( ; it != zones.end(); ++it)
	{
		const Ship *ship = it->GetShip();
		const Outfit *outfit = it->GetOutfit();
		if((ship && ship->Attributes().Category() != category) || (outfit && outfit->Category() != category))
			break;
	}

	// If that didn't work, try the other direction.
	if(it == zones.end())
	{
		it = oldIt;
		while(it != zones.begin())
		{
			--it;
			const Ship *ship = it->GetShip();
			const Outfit *outfit = it->GetOutfit();
			if((ship && ship->Attributes().Category() != category) || (outfit && outfit->Category() != category))
			{
				++it;
				break;
			}
		}

		if(it == zones.begin())
		{
			// No displayed objects, apparently.
			selectedShip = nullptr;
			selectedOutfit = nullptr;
			return;
		}
		--it;
	}

	selectedShip = it->GetShip();
	selectedOutfit = it->GetOutfit();
}



// Find the currently selected item.
vector<ShopPanel::Zone>::const_iterator ShopPanel::Selected() const
{
	vector<Zone>::const_iterator it = zones.begin();
	for( ; it != zones.end(); ++it)
		if(it->GetShip() == selectedShip && it->GetOutfit() == selectedOutfit)
			break;

	return it;
}



// Check if the given point is within the button zone, and if so return the
// letter of the button (or ' ' if it's not on a button).
char ShopPanel::CheckButton(int x, int y)
{
	if(x < Screen::Right() - SIDEBAR_WIDTH || y < Screen::Bottom() - BUTTON_HEIGHT)
		return '\0';

	if(y < Screen::Bottom() - 40 || y >= Screen::Bottom() - 10)
		return ' ';

	x -= Screen::Right() - SIDEBAR_WIDTH;
	if(x > 9 && x < 70)
	{
		if(!IsAlreadyOwned())
			return 'b';
		else
			return 'i';
	}
	else if(x > 89 && x < 150)
		return 's';
	else if(x > 169 && x < 240)
		return 'l';

	return ' ';
}<|MERGE_RESOLUTION|>--- conflicted
+++ resolved
@@ -114,14 +114,9 @@
 
 void ShopPanel::Draw()
 {
-<<<<<<< HEAD
 	if(player.IsDead())
 		return;
 
-	const double oldSelectedTopY = selectedTopY;
-
-=======
->>>>>>> f0fe6660
 	glClear(GL_COLOR_BUFFER_BIT);
 
 	// These get added by both DrawMain and DrawDetailsSidebar, so clear them here.
