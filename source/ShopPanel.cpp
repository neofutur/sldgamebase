--- conflicted
+++ resolved
@@ -201,16 +201,9 @@
 			// Make the click-zone: 
 			zones.emplace_back(point, Point(ICON_TILE-2, ICON_TILE-2), ship.get());
 		
-<<<<<<< HEAD
 			point.X() += ICON_TILE;
 		}
 		point.Y() += ICON_TILE/2;
-=======
-		const Sprite *sprite = ship->GetSprite();
-		double scale = ICON_SIZE / max(sprite->Width(), sprite->Height());
-		Point size(sprite->Width() * scale, sprite->Height() * scale);
-		OutlineShader::Draw(sprite, point, size, isSelected ? selected : unselected);
->>>>>>> b5aee26a
 		
 		if (shipsHere > 1)
 		{
