/* ShopPanel.cpp
Copyright (c) 2014 by Michael Zahniser

Endless Sky is free software: you can redistribute it and/or modify it under the
terms of the GNU General Public License as published by the Free Software
Foundation, either version 3 of the License, or (at your option) any later version.

Endless Sky is distributed in the hope that it will be useful, but WITHOUT ANY
WARRANTY; without even the implied warranty of MERCHANTABILITY or FITNESS FOR A
PARTICULAR PURPOSE.  See the GNU General Public License for more details.
*/

#include "ShopPanel.h"

#include "text/alignment.hpp"
#include "CategoryTypes.h"
#include "Color.h"
#include "text/DisplayText.h"
#include "FillShader.h"
#include "text/Font.h"
#include "text/FontSet.h"
#include "text/Format.h"
#include "GameData.h"
#include "Government.h"
#include "OutlineShader.h"
#include "Planet.h"
#include "PlayerInfo.h"
#include "PointerShader.h"
#include "Preferences.h"
#include "Sale.h"
#include "Screen.h"
#include "Ship.h"
#include "Sprite.h"
#include "SpriteSet.h"
#include "SpriteShader.h"
#include "text/truncate.hpp"
#include "UI.h"
#include "text/WrappedText.h"

#include "opengl.h"
#include <SDL2/SDL.h>

#include <algorithm>

using namespace std;

namespace {
	const string SHIP_OUTLINES = "Ship outlines in shops";

	constexpr int ICON_TILE = 62;
	constexpr int ICON_COLS = 4;
	constexpr float ICON_SIZE = ICON_TILE - 8;

	bool CanShowInSidebar(const Ship &ship, const System *here)
	{
		return ship.GetSystem() == here && !ship.IsDisabled();
	}
}



ShopPanel::ShopPanel(PlayerInfo &player, bool isOutfitter)
	: player(player), day(player.GetDate().DaysSinceEpoch()),
	planet(player.GetPlanet()), playerShip(player.Flagship()),
	categories(GameData::Category(isOutfitter ? CategoryType::OUTFIT : CategoryType::SHIP)),
	collapsed(player.Collapsed(isOutfitter ? "outfitter" : "shipyard"))
{
	if(playerShip)
		playerShips.insert(playerShip);
	SetIsFullScreen(true);
	SetInterruptible(false);
}



void ShopPanel::Step()
{
	// If the player has acquired a second ship for the first time, explain to
	// them how to reorder the ships in their fleet.
	if(player.Ships().size() > 1)
		DoHelp("multiple ships");
	// Perform autoscroll to bring item details into view.
	if(scrollDetailsIntoView && mainDetailHeight > 0)
	{
		int mainTopY = Screen::Top();
		int mainBottomY = Screen::Bottom() - 40;
		double selectedBottomY = selectedTopY + TileSize() + mainDetailHeight;
		// Scroll up until the bottoms match.
		if(selectedBottomY > mainBottomY)
			DoScroll(max(-30., mainBottomY - selectedBottomY));
		// Scroll down until the bottoms or the tops match.
		else if(selectedBottomY < mainBottomY && (mainBottomY - mainTopY < selectedBottomY - selectedTopY && selectedTopY < mainTopY))
			DoScroll(min(30., min(mainTopY - selectedTopY, mainBottomY - selectedBottomY)));
		// Details are in view.
		else
			scrollDetailsIntoView = false;
	}
}



void ShopPanel::Draw(double deltaTime)
{
	const double oldSelectedTopY = selectedTopY;

	glClear(GL_COLOR_BUFFER_BIT);

	// Clear the list of clickable zones.
	zones.clear();
	categoryZones.clear();
<<<<<<< HEAD
	
	DrawShipsSidebar(deltaTime);
	DrawDetailsSidebar(deltaTime);
	DrawButtons();
	DrawMain();
	DrawKey();
	
	shipInfo.DrawTooltips(deltaTime);
	outfitInfo.DrawTooltips(deltaTime);
	
=======

	DrawShipsSidebar();
	DrawDetailsSidebar();
	DrawButtons();
	DrawMain();
	DrawKey();

	shipInfo.DrawTooltips();
	outfitInfo.DrawTooltips();

>>>>>>> b1b1a78a
	if(!warningType.empty())
	{
		constexpr int WIDTH = 250;
		constexpr int PAD = 10;
		const string &text = GameData::Tooltip(warningType);
		WrappedText wrap(FontSet::Get(14));
		wrap.SetWrapWidth(WIDTH - 2 * PAD);
		wrap.Wrap(text);

		bool isError = (warningType.back() == '!');
		const Color &textColor = *GameData::Colors().Get("medium");
		const Color &backColor = *GameData::Colors().Get(isError ? "error back" : "warning back");

		Point size(WIDTH, wrap.Height() + 2 * PAD);
		Point anchor = Point(warningPoint.X(), min<double>(warningPoint.Y() + size.Y(), Screen::Bottom()));
		FillShader::Fill(anchor - .5 * size, size, backColor);
		wrap.Draw(anchor - size + Point(PAD, PAD), textColor);
	}

	if(dragShip && isDraggingShip && dragShip->GetSprite())
	{
		const Sprite *sprite = dragShip->GetSprite();
		float scale = ICON_SIZE / max(sprite->Width(), sprite->Height());
		if(Preferences::Has(SHIP_OUTLINES))
		{
			static const Color selected(.8f, 1.f);
			Point size(sprite->Width() * scale, sprite->Height() * scale);
			OutlineShader::Draw(sprite, dragPoint, size, selected);
		}
		else
		{
			int swizzle = dragShip->CustomSwizzle() >= 0 ? dragShip->CustomSwizzle() : GameData::PlayerGovernment()->GetSwizzle();
			SpriteShader::Draw(sprite, dragPoint, scale, swizzle);
		}
	}

	if(sameSelectedTopY)
	{
		sameSelectedTopY = false;
		if(selectedTopY != oldSelectedTopY)
		{
			// Redraw with the same selected top (item in the same place).
			mainScroll = max(0., min(maxMainScroll, mainScroll + selectedTopY - oldSelectedTopY));
			Draw(deltaTime);
		}
	}
	mainScroll = min(mainScroll, maxMainScroll);
}



void ShopPanel::DrawShipsSidebar(double deltaTime)
{
	const Font &font = FontSet::Get(14);
	const Color &medium = *GameData::Colors().Get("medium");
	const Color &bright = *GameData::Colors().Get("bright");
	sideDetailHeight = 0;

	// Fill in the background.
	FillShader::Fill(
		Point(Screen::Right() - SIDEBAR_WIDTH / 2, 0.),
		Point(SIDEBAR_WIDTH, Screen::Height()),
		*GameData::Colors().Get("panel background"));
	FillShader::Fill(
		Point(Screen::Right() - SIDEBAR_WIDTH, 0.),
		Point(1, Screen::Height()),
		*GameData::Colors().Get("shop side panel background"));

	// Draw this string, centered in the side panel:
	static const string YOURS = "Your Ships:";
	Point yoursPoint(Screen::Right() - SIDEBAR_WIDTH, Screen::Top() + 10 - sidebarScroll);
	font.Draw({YOURS, {SIDEBAR_WIDTH, Alignment::CENTER}}, yoursPoint, bright);

	// Start below the "Your Ships" label, and draw them.
	Point point(
		Screen::Right() - SIDEBAR_WIDTH / 2 - 93,
		Screen::Top() + SIDEBAR_WIDTH / 2 - sidebarScroll + 40 - 93);

	const System *here = player.GetSystem();
	int shipsHere = 0;
	for(const shared_ptr<Ship> &ship : player.Ships())
		shipsHere += CanShowInSidebar(*ship, here);
	if(shipsHere < 4)
		point.X() += .5 * ICON_TILE * (4 - shipsHere);

	// Check whether flight check tooltips should be shown.
	const auto flightChecks = player.FlightCheck();
	Point mouse = GetUI()->GetMouse();
	warningType.clear();

	static const Color selected(.8f, 1.f);
	static const Color unselected(.4f, 1.f);
	for(const shared_ptr<Ship> &ship : player.Ships())
	{
		// Skip any ships that are "absent" for whatever reason.
		if(!CanShowInSidebar(*ship, here))
			continue;

		if(point.X() > Screen::Right())
		{
			point.X() -= ICON_TILE * ICON_COLS;
			point.Y() += ICON_TILE;
		}

		bool isSelected = playerShips.count(ship.get());
		const Sprite *background = SpriteSet::Get(isSelected ? "ui/icon selected" : "ui/icon unselected");
		SpriteShader::Draw(background, point);
		// If this is one of the selected ships, check if the currently hovered
		// button (if any) applies to it. If so, brighten the background.
		if(isSelected && ShouldHighlight(ship.get()))
			SpriteShader::Draw(background, point);

		const Sprite *sprite = ship->GetSprite();
		if(sprite)
		{
			float scale = ICON_SIZE / max(sprite->Width(), sprite->Height());
			if(Preferences::Has(SHIP_OUTLINES))
			{
				Point size(sprite->Width() * scale, sprite->Height() * scale);
				OutlineShader::Draw(sprite, point, size, isSelected ? selected : unselected);
			}
			else
			{
				int swizzle = ship->CustomSwizzle() >= 0 ? ship->CustomSwizzle() : GameData::PlayerGovernment()->GetSwizzle();
				SpriteShader::Draw(sprite, point, scale, swizzle);
			}
		}

		zones.emplace_back(point, Point(ICON_TILE, ICON_TILE), ship.get());

		const auto checkIt = flightChecks.find(ship);
		if(checkIt != flightChecks.end())
		{
			const string &check = (*checkIt).second.front();
			const Sprite *icon = SpriteSet::Get(check.back() == '!' ? "ui/error" : "ui/warning");
			SpriteShader::Draw(icon, point + .5 * Point(ICON_TILE - icon->Width(), ICON_TILE - icon->Height()));
			if(zones.back().Contains(mouse))
			{
				warningType = check;
				warningPoint = zones.back().TopLeft();
			}
		}

		point.X() += ICON_TILE;
	}
	point.Y() += ICON_TILE;

	if(playerShip)
	{
		point.Y() += SHIP_SIZE / 2;
		point.X() = Screen::Right() - SIDEBAR_WIDTH / 2;
		DrawShip(*playerShip, point, true);

		Point offset(SIDEBAR_WIDTH / -2, SHIP_SIZE / 2);
		sideDetailHeight = DrawPlayerShipInfo(deltaTime, point + offset);
		point.Y() += sideDetailHeight + SHIP_SIZE / 2;
	}
	else if(player.Cargo().Size())
	{
		point.X() = Screen::Right() - SIDEBAR_WIDTH + 10;
		font.Draw("cargo space:", point, medium);

		string space = Format::Number(player.Cargo().Free()) + " / " + Format::Number(player.Cargo().Size());
		font.Draw({space, {SIDEBAR_WIDTH - 20, Alignment::RIGHT}}, point, bright);
		point.Y() += 20.;
	}
	maxSidebarScroll = max(0., point.Y() + sidebarScroll - Screen::Bottom() + BUTTON_HEIGHT);

	PointerShader::Draw(Point(Screen::Right() - 10, Screen::Top() + 10),
		Point(0., -1.), 10.f, 10.f, 5.f, Color(sidebarScroll > 0 ? .8f : .2f, 0.f));
	PointerShader::Draw(Point(Screen::Right() - 10, Screen::Bottom() - 80),
		Point(0., 1.), 10.f, 10.f, 5.f, Color(sidebarScroll < maxSidebarScroll ? .8f : .2f, 0.f));
}



void ShopPanel::DrawDetailsSidebar(double deltaTime)
{
	// Fill in the background.
	const Color &line = *GameData::Colors().Get("dim");
	const Color &back = *GameData::Colors().Get("shop info panel background");
	FillShader::Fill(
		Point(Screen::Right() - SIDEBAR_WIDTH - INFOBAR_WIDTH, 0.),
		Point(1., Screen::Height()),
		line);
	FillShader::Fill(
		Point(Screen::Right() - SIDEBAR_WIDTH - INFOBAR_WIDTH / 2, 0.),
		Point(INFOBAR_WIDTH - 1., Screen::Height()),
		back);

	Point point(
		Screen::Right() - SIDE_WIDTH + INFOBAR_WIDTH / 2,
		Screen::Top() + 10 - infobarScroll);
<<<<<<< HEAD
	
	int heightOffset = DrawDetails(deltaTime, point);
	
=======

	int heightOffset = DrawDetails(point);

>>>>>>> b1b1a78a
	maxInfobarScroll = max(0., heightOffset + infobarScroll - Screen::Bottom());

	PointerShader::Draw(Point(Screen::Right() - SIDEBAR_WIDTH - 10, Screen::Top() + 10),
		Point(0., -1.), 10.f, 10.f, 5.f, Color(infobarScroll > 0 ? .8f : .2f, 0.f));
	PointerShader::Draw(Point(Screen::Right() - SIDEBAR_WIDTH - 10, Screen::Bottom() - 10),
		Point(0., 1.), 10.f, 10.f, 5.f, Color(infobarScroll < maxInfobarScroll ? .8f : .2f, 0.f));
}



void ShopPanel::DrawButtons()
{
	// The last 70 pixels on the end of the side panel are for the buttons:
	Point buttonSize(SIDEBAR_WIDTH, BUTTON_HEIGHT);
	FillShader::Fill(Screen::BottomRight() - .5 * buttonSize, buttonSize, *GameData::Colors().Get("shop side panel background"));
	FillShader::Fill(
		Point(Screen::Right() - SIDEBAR_WIDTH / 2, Screen::Bottom() - BUTTON_HEIGHT),
		Point(SIDEBAR_WIDTH, 1), *GameData::Colors().Get("shop side panel footer"));

	const Font &font = FontSet::Get(14);
	const Color &bright = *GameData::Colors().Get("bright");
	const Color &dim = *GameData::Colors().Get("medium");
	const Color &back = *GameData::Colors().Get("panel background");

	const Point creditsPoint(
		Screen::Right() - SIDEBAR_WIDTH + 10,
		Screen::Bottom() - 65);
	font.Draw("You have:", creditsPoint, dim);

	const auto credits = Format::Credits(player.Accounts().Credits()) + " credits";
	font.Draw({credits, {SIDEBAR_WIDTH - 20, Alignment::RIGHT}}, creditsPoint, bright);

	const Font &bigFont = FontSet::Get(18);
	const Color &hover = *GameData::Colors().Get("hover");
	const Color &active = *GameData::Colors().Get("active");
	const Color &inactive = *GameData::Colors().Get("inactive");

	const Point buyCenter = Screen::BottomRight() - Point(210, 25);
	FillShader::Fill(buyCenter, Point(60, 30), back);
	string BUY = IsAlreadyOwned() ? (playerShip ? "_Install" : "_Cargo") : "_Buy";
	bigFont.Draw(BUY,
		buyCenter - .5 * Point(bigFont.Width(BUY), bigFont.Height()),
		CanBuy() ? hoverButton == 'b' ? hover : active : inactive);

	const Point sellCenter = Screen::BottomRight() - Point(130, 25);
	FillShader::Fill(sellCenter, Point(60, 30), back);
	static const string SELL = "_Sell";
	bigFont.Draw(SELL,
		sellCenter - .5 * Point(bigFont.Width(SELL), bigFont.Height()),
		CanSell() ? hoverButton == 's' ? hover : active : inactive);

	const Point leaveCenter = Screen::BottomRight() - Point(45, 25);
	FillShader::Fill(leaveCenter, Point(70, 30), back);
	static const string LEAVE = "_Leave";
	bigFont.Draw(LEAVE,
		leaveCenter - .5 * Point(bigFont.Width(LEAVE), bigFont.Height()),
		hoverButton == 'l' ? hover : active);

	int modifier = Modifier();
	if(modifier > 1)
	{
		string mod = "x " + to_string(modifier);
		int modWidth = font.Width(mod);
		font.Draw(mod, buyCenter + Point(-.5 * modWidth, 10.), dim);
		if(CanSellMultiple())
			font.Draw(mod, sellCenter + Point(-.5 * modWidth, 10.), dim);
	}
}



void ShopPanel::DrawMain()
{
	const Font &bigFont = FontSet::Get(18);
	const Color &dim = *GameData::Colors().Get("medium");
	const Color &bright = *GameData::Colors().Get("bright");
	mainDetailHeight = 0;

	const Sprite *collapsedArrow = SpriteSet::Get("ui/collapsed");
	const Sprite *expandedArrow = SpriteSet::Get("ui/expanded");

	// Draw all the available items.
	// First, figure out how many columns we can draw.
	const int TILE_SIZE = TileSize();
	const int mainWidth = (Screen::Width() - SIDE_WIDTH - 1);
	// If the user horizontally compresses the window too far, draw nothing.
	if(mainWidth < TILE_SIZE)
		return;
	const int columns = mainWidth / TILE_SIZE;
	const int columnWidth = mainWidth / columns;

	const Point begin(
		(Screen::Width() - columnWidth) / -2,
		(Screen::Height() - TILE_SIZE) / -2 - mainScroll);
	Point point = begin;
	const float endX = Screen::Right() - (SIDE_WIDTH + 1);
	double nextY = begin.Y() + TILE_SIZE;
	int scrollY = 0;
	for(const string &category : categories)
	{
		map<string, set<string>>::const_iterator it = catalog.find(category);
		if(it == catalog.end())
			continue;

		// This should never happen, but bail out if we don't know what planet
		// we are on (meaning there's no way to know what items are for sale).
		if(!planet)
			break;

		Point side(Screen::Left() + 5., point.Y() - TILE_SIZE / 2 + 10);
		point.Y() += bigFont.Height() + 20;
		nextY += bigFont.Height() + 20;

		bool isCollapsed = collapsed.count(category);
		bool isEmpty = true;
		for(const string &name : it->second)
		{
			bool isSelected = (selectedShip && GameData::Ships().Get(name) == selectedShip)
				|| (selectedOutfit && GameData::Outfits().Get(name) == selectedOutfit);

			if(isSelected)
				selectedTopY = point.Y() - TILE_SIZE / 2;

			if(!HasItem(name))
				continue;
			isEmpty = false;
			if(isCollapsed)
				break;

			DrawItem(name, point, scrollY);

			point.X() += columnWidth;
			if(point.X() >= endX)
			{
				point.X() = begin.X();
				point.Y() = nextY;
				nextY += TILE_SIZE;
				scrollY = -mainDetailHeight;
			}
		}

		if(!isEmpty)
		{
			Point size(bigFont.Width(category) + 25., bigFont.Height());
			categoryZones.emplace_back(Point(Screen::Left(), side.Y()) + .5 * size, size, category);
			SpriteShader::Draw(isCollapsed ? collapsedArrow : expandedArrow, side + Point(10., 10.));
			bigFont.Draw(category, side + Point(25., 0.), isCollapsed ? dim : bright);

			if(point.X() != begin.X())
			{
				point.X() = begin.X();
				point.Y() = nextY;
				nextY += TILE_SIZE;
				scrollY = -mainDetailHeight;
			}
			point.Y() += 40;
			nextY += 40;
		}
		else
		{
			point.Y() -= bigFont.Height() + 20;
			nextY -= bigFont.Height() + 20;
		}
	}
	// This is how much Y space was actually used.
	nextY -= 40 + TILE_SIZE;

	// What amount would mainScroll have to equal to make nextY equal the
	// bottom of the screen? (Also leave space for the "key" at the bottom.)
	maxMainScroll = max(0., nextY + mainScroll - Screen::Height() / 2 - TILE_SIZE / 2 + 40.);

	PointerShader::Draw(Point(Screen::Right() - 10 - SIDE_WIDTH, Screen::Top() + 10),
		Point(0., -1.), 10.f, 10.f, 5.f, Color(mainScroll > 0 ? .8f : .2f, 0.f));
	PointerShader::Draw(Point(Screen::Right() - 10 - SIDE_WIDTH, Screen::Bottom() - 10),
		Point(0., 1.), 10.f, 10.f, 5.f, Color(mainScroll < maxMainScroll ? .8f : .2f, 0.f));
}



void ShopPanel::DrawShip(const Ship &ship, const Point &center, bool isSelected)
{
	const Sprite *back = SpriteSet::Get(
		isSelected ? "ui/shipyard selected" : "ui/shipyard unselected");
	SpriteShader::Draw(back, center);

	// Draw the ship name.
	const Font &font = FontSet::Get(14);
	const string &name = ship.Name().empty() ? ship.ModelName() : ship.Name();
	Point offset(-SIDEBAR_WIDTH / 2, -.5f * SHIP_SIZE + 10.f);
	font.Draw({name, {SIDEBAR_WIDTH, Alignment::CENTER, Truncate::MIDDLE}},
		center + offset, *GameData::Colors().Get("bright"));

	const Sprite *thumbnail = ship.Thumbnail();
	const Sprite *sprite = ship.GetSprite();
	int swizzle = ship.CustomSwizzle() >= 0 ? ship.CustomSwizzle() : GameData::PlayerGovernment()->GetSwizzle();
	if(thumbnail)
		SpriteShader::Draw(thumbnail, center + Point(0., 10.), 1., swizzle);
	else if(sprite)
	{
		// Make sure the ship sprite leaves 10 pixels padding all around.
		const float zoomSize = SHIP_SIZE - 60.f;
		float zoom = min(1.f, zoomSize / max(sprite->Width(), sprite->Height()));
		SpriteShader::Draw(sprite, center, zoom, swizzle);
	}
}



void ShopPanel::FailSell(bool toStorage) const
{
}



bool ShopPanel::CanSellMultiple() const
{
	return true;
}



// Helper function for UI buttons to determine if the selected item is
// already owned. Affects if "Install" is shown for already owned items
// or if "Buy" is shown for items not yet owned.
//
// If we are buying into cargo, then items in cargo don't count as already
// owned, but they count as "already installed" in cargo.
bool ShopPanel::IsAlreadyOwned() const
{
	return (playerShip && selectedOutfit && player.Cargo().Get(selectedOutfit))
		|| (player.Storage() && player.Storage()->Get(selectedOutfit));
}



bool ShopPanel::ShouldHighlight(const Ship *ship)
{
	return (hoverButton == 's');
}



void ShopPanel::DrawKey()
{
}



void ShopPanel::ToggleForSale()
{
	sameSelectedTopY = true;
}



void ShopPanel::ToggleCargo()
{
	sameSelectedTopY = true;
}



// Only override the ones you need; the default action is to return false.
bool ShopPanel::KeyDown(SDL_Keycode key, Uint16 mod, const Command &command, bool isNewPress)
{
	scrollDetailsIntoView = false;
	bool toStorage = selectedOutfit && (key == 'r' || key == 'u');
	if(key == 'l' || key == 'd' || key == SDLK_ESCAPE
			|| (key == 'w' && (mod & (KMOD_CTRL | KMOD_GUI))))
	{
		player.UpdateCargoCapacities();
		GetUI()->Pop(this);
	}
	else if(key == 'b' || ((key == 'i' || key == 'c') && selectedOutfit && (player.Cargo().Get(selectedOutfit)
			|| (player.Storage() && player.Storage()->Get(selectedOutfit)))))
	{
		if(!CanBuy(key == 'i' || key == 'c'))
			FailBuy();
		else
		{
			Buy(key == 'i' || key == 'c');
			player.UpdateCargoCapacities();
		}
	}
	else if(key == 's' || toStorage)
	{
		if(!CanSell(toStorage))
			FailSell(toStorage);
		else
		{
			int modifier = CanSellMultiple() ? Modifier() : 1;
			for(int i = 0; i < modifier && CanSell(toStorage); ++i)
				Sell(toStorage);
			player.UpdateCargoCapacities();
		}
	}
	else if(key == SDLK_LEFT)
	{
		if(activePane != ShopPane::Sidebar)
			MainLeft();
		else
			SideSelect(-1);
		return true;
	}
	else if(key == SDLK_RIGHT)
	{
		if(activePane != ShopPane::Sidebar)
			MainRight();
		else
			SideSelect(1);
		return true;
	}
	else if(key == SDLK_UP)
	{
		if(activePane != ShopPane::Sidebar)
			MainUp();
		else
			SideSelect(-4);
		return true;
	}
	else if(key == SDLK_DOWN)
	{
		if(activePane != ShopPane::Sidebar)
			MainDown();
		else
			SideSelect(4);
		return true;
	}
	else if(key == SDLK_PAGEUP)
		return DoScroll(Screen::Bottom());
	else if(key == SDLK_PAGEDOWN)
		return DoScroll(Screen::Top());
	else if(key >= '0' && key <= '9')
	{
		int group = key - '0';
		if(mod & (KMOD_CTRL | KMOD_GUI))
			player.SetGroup(group, &playerShips);
		else if(mod & KMOD_SHIFT)
		{
			// If every single ship in this group is already selected, shift
			// plus the group number means to deselect all those ships.
			set<Ship *> added = player.GetGroup(group);
			bool allWereSelected = true;
			for(Ship *ship : added)
				allWereSelected &= playerShips.erase(ship);

			if(allWereSelected)
				added.clear();

			const System *here = player.GetSystem();
			for(Ship *ship : added)
				if(CanShowInSidebar(*ship, here))
					playerShips.insert(ship);

			if(!playerShips.count(playerShip))
				playerShip = playerShips.empty() ? nullptr : *playerShips.begin();
		}
		else
		{
			// Change the selection to the desired ships, if they are landed here.
			playerShips.clear();
			set<Ship *> wanted = player.GetGroup(group);

			const System *here = player.GetSystem();
			for(Ship *ship : wanted)
				if(CanShowInSidebar(*ship, here))
					playerShips.insert(ship);

			if(!playerShips.count(playerShip))
				playerShip = playerShips.empty() ? nullptr : *playerShips.begin();
		}
	}
	else if(key == SDLK_TAB)
		activePane = (activePane == ShopPane::Main ? ShopPane::Sidebar : ShopPane::Main);
	else
		return false;

	return true;
}



bool ShopPanel::Click(int x, int y, int /* clicks */)
{
	dragShip = nullptr;
	// Handle clicks on the buttons.
	char button = CheckButton(x, y);
	if(button)
		return DoKey(button);

	// Check for clicks in the scroll arrows.
	if(x >= Screen::Right() - 20)
	{
		if(y < Screen::Top() + 20)
			return Scroll(0, 4);
		if(y < Screen::Bottom() - BUTTON_HEIGHT && y >= Screen::Bottom() - BUTTON_HEIGHT - 20)
			return Scroll(0, -4);
	}
	else if(x >= Screen::Right() - SIDE_WIDTH - 20 && x < Screen::Right() - SIDE_WIDTH)
	{
		if(y < Screen::Top() + 20)
			return Scroll(0, 4);
		if(y >= Screen::Bottom() - 20)
			return Scroll(0, -4);
	}

	const Point clickPoint(x, y);

	// Check for clicks in the category labels.
	for(const ClickZone<string> &zone : categoryZones)
		if(zone.Contains(clickPoint))
		{
			bool toggleAll = (SDL_GetModState() & KMOD_SHIFT);
			auto it = collapsed.find(zone.Value());
			if(it == collapsed.end())
			{
				if(toggleAll)
				{
					selectedShip = nullptr;
					selectedOutfit = nullptr;
					for(const string &category : categories)
						collapsed.insert(category);
				}
				else
				{
					collapsed.insert(zone.Value());
					if(selectedShip && selectedShip->Attributes().Category() == zone.Value())
						selectedShip = nullptr;
					if(selectedOutfit && selectedOutfit->Category() == zone.Value())
						selectedOutfit = nullptr;
				}
			}
			else
			{
				if(toggleAll)
					collapsed.clear();
				else
					collapsed.erase(it);
			}
			return true;
		}

	// Handle clicks anywhere else by checking if they fell into any of the
	// active click zones (main panel or side panel).
	for(const Zone &zone : zones)
		if(zone.Contains(clickPoint))
		{
			if(zone.GetShip())
			{
				// Is the ship that was clicked one of the player's?
				for(const shared_ptr<Ship> &ship : player.Ships())
					if(ship.get() == zone.GetShip())
					{
						dragShip = ship.get();
						dragPoint.Set(x, y);
						SideSelect(dragShip);
						return true;
					}

				selectedShip = zone.GetShip();
			}
			else
				selectedOutfit = zone.GetOutfit();

			// Scroll details into view in Step() when the height is known.
			scrollDetailsIntoView = true;
			mainDetailHeight = 0;
			mainScroll = max(0., mainScroll + zone.ScrollY());
			return true;
		}

	return true;
}



bool ShopPanel::Hover(int x, int y)
{
	Point point(x, y);
	// Check that the point is not in the button area.
	hoverButton = CheckButton(x, y);
	if(hoverButton)
	{
		shipInfo.ClearHover();
		outfitInfo.ClearHover();
	}
	else
	{
		shipInfo.Hover(point);
		outfitInfo.Hover(point);
	}

	activePane = ShopPane::Main;
	if(x > Screen::Right() - SIDEBAR_WIDTH)
		activePane = ShopPane::Sidebar;
	else if(x > Screen::Right() - SIDE_WIDTH)
		activePane = ShopPane::Info;
	return true;
}



bool ShopPanel::Drag(double dx, double dy)
{
	if(dragShip)
	{
		isDraggingShip = true;
		dragPoint += Point(dx, dy);
		for(const Zone &zone : zones)
			if(zone.Contains(dragPoint))
				if(zone.GetShip() && zone.GetShip()->IsYours() && zone.GetShip() != dragShip)
				{
					int dragIndex = -1;
					int dropIndex = -1;
					for(unsigned i = 0; i < player.Ships().size(); ++i)
					{
						const Ship *ship = &*player.Ships()[i];
						if(ship == dragShip)
							dragIndex = i;
						if(ship == zone.GetShip())
							dropIndex = i;
					}
					if(dragIndex >= 0 && dropIndex >= 0)
						player.ReorderShip(dragIndex, dropIndex);
				}
	}
	else
	{
		scrollDetailsIntoView = false;
		DoScroll(dy);
	}

	return true;
}



bool ShopPanel::Release(int x, int y)
{
	dragShip = nullptr;
	isDraggingShip = false;
	return true;
}



bool ShopPanel::Scroll(double dx, double dy)
{
	scrollDetailsIntoView = false;
	return DoScroll(dy * 2.5 * Preferences::ScrollSpeed());
}



int64_t ShopPanel::LicenseCost(const Outfit *outfit) const
{
	// If the player is attempting to install an outfit from cargo, storage, or that they just
	// sold to the shop, then ignore its license requirement, if any. (Otherwise there
	// would be no way to use or transfer license-restricted outfits between ships.)
	if((player.Cargo().Get(outfit) && playerShip) || player.Stock(outfit) > 0 ||
			(player.Storage() && player.Storage()->Get(outfit)))
		return 0;

	const Sale<Outfit> &available = player.GetPlanet()->Outfitter();

	int64_t cost = 0;
	for(const string &name : outfit->Licenses())
		if(!player.GetCondition("license: " + name))
		{
			const Outfit *license = GameData::Outfits().Find(name + " License");
			if(!license || !license->Cost() || !available.Has(license))
				return -1;
			cost += license->Cost();
		}
	return cost;
}



ShopPanel::Zone::Zone(Point center, Point size, const Ship *ship, double scrollY)
	: ClickZone(center, size, ship), scrollY(scrollY)
{
}



ShopPanel::Zone::Zone(Point center, Point size, const Outfit *outfit, double scrollY)
	: ClickZone(center, size, nullptr), scrollY(scrollY), outfit(outfit)
{
}



const Ship *ShopPanel::Zone::GetShip() const
{
	return Value();
}



const Outfit *ShopPanel::Zone::GetOutfit() const
{
	return outfit;
}



double ShopPanel::Zone::ScrollY() const
{
	return scrollY;
}



bool ShopPanel::DoScroll(double dy)
{
	double *scroll = &mainScroll;
	double maximum = maxMainScroll;
	if(activePane == ShopPane::Info)
	{
		scroll = &infobarScroll;
		maximum = maxInfobarScroll;
	}
	else if(activePane == ShopPane::Sidebar)
	{
		scroll = &sidebarScroll;
		maximum = maxSidebarScroll;
	}

	*scroll = max(0., min(maximum, *scroll - dy));

	return true;
}



void ShopPanel::SideSelect(int count)
{
	// Find the currently selected ship in the list.
	vector<shared_ptr<Ship>>::const_iterator it = player.Ships().begin();
	for( ; it != player.Ships().end(); ++it)
		if((*it).get() == playerShip)
			break;

	// Bail out if there are no ships to choose from.
	if(it == player.Ships().end())
	{
		playerShips.clear();
		playerShip = player.Flagship();
		if(playerShip)
			playerShips.insert(playerShip);

		return;
	}


	const System *here = player.GetSystem();
	if(count < 0)
	{
		while(count)
		{
			if(it == player.Ships().begin())
				it = player.Ships().end();
			--it;

			if(CanShowInSidebar(**it, here))
				++count;
		}
	}
	else
	{
		while(count)
		{
			++it;
			if(it == player.Ships().end())
				it = player.Ships().begin();

			if(CanShowInSidebar(**it, here))
				--count;
		}
	}
	SideSelect(&**it);
}



void ShopPanel::SideSelect(Ship *ship)
{
	bool shift = (SDL_GetModState() & KMOD_SHIFT);
	bool control = (SDL_GetModState() & (KMOD_CTRL | KMOD_GUI));

	if(shift)
	{
		bool on = false;
		const System *here = player.GetSystem();
		for(const shared_ptr<Ship> &other : player.Ships())
		{
			// Skip any ships that are "absent" for whatever reason.
			if(!CanShowInSidebar(*other, here))
				continue;

			if(other.get() == ship || other.get() == playerShip)
				on = !on;
			else if(on)
				playerShips.insert(other.get());
		}
	}
	else if(!control)
		playerShips.clear();
	else if(playerShips.count(ship))
	{
		playerShips.erase(ship);
		if(playerShip == ship)
			playerShip = playerShips.empty() ? nullptr : *playerShips.begin();
		return;
	}

	playerShip = ship;
	playerShips.insert(playerShip);
	sameSelectedTopY = true;
}



void ShopPanel::MainLeft()
{
	vector<Zone>::const_iterator start = MainStart();
	if(start == zones.end())
		return;

	vector<Zone>::const_iterator it = Selected();
	// Special case: nothing is selected. Go to the last item.
	if(it == zones.end())
	{
		--it;
		mainScroll = maxMainScroll;
		selectedShip = it->GetShip();
		selectedOutfit = it->GetOutfit();
		return;
	}

	if(it == start)
	{
		mainScroll = 0;
		selectedShip = nullptr;
		selectedOutfit = nullptr;
	}
	else
	{
		int previousY = it->Center().Y();
		--it;
		mainScroll += it->Center().Y() - previousY;
		if(mainScroll < 0)
			mainScroll = 0;
		selectedShip = it->GetShip();
		selectedOutfit = it->GetOutfit();
	}
}



void ShopPanel::MainRight()
{
	vector<Zone>::const_iterator start = MainStart();
	if(start == zones.end())
		return;

	vector<Zone>::const_iterator it = Selected();
	// Special case: nothing is selected. Select the first item.
	if(it == zones.end())
	{
		// Already at mainScroll = 0, no scrolling needed.
		selectedShip = start->GetShip();
		selectedOutfit = start->GetOutfit();
		return;
	}

	int previousY = it->Center().Y();
	++it;
	if(it == zones.end())
	{
		mainScroll = 0;
		selectedShip = nullptr;
		selectedOutfit = nullptr;
	}
	else
	{
		if(it->Center().Y() != previousY)
			mainScroll += it->Center().Y() - previousY - mainDetailHeight;
		if(mainScroll > maxMainScroll)
			mainScroll = maxMainScroll;
		selectedShip = it->GetShip();
		selectedOutfit = it->GetOutfit();
	}
}



void ShopPanel::MainUp()
{
	vector<Zone>::const_iterator start = MainStart();
	if(start == zones.end())
		return;

	vector<Zone>::const_iterator it = Selected();
	// Special case: nothing is selected. Go to the last item.
	if(it == zones.end())
	{
		--it;
		mainScroll = maxMainScroll;
		selectedShip = it->GetShip();
		selectedOutfit = it->GetOutfit();
		return;
	}

	int previousX = it->Center().X();
	int previousY = it->Center().Y();
	while(it != start && it->Center().Y() == previousY)
		--it;
	while(it != start && it->Center().X() > previousX)
		--it;

	if(it == start && it->Center().Y() == previousY)
	{
		mainScroll = 0;
		selectedShip = nullptr;
		selectedOutfit = nullptr;
	}
	else
	{
		mainScroll += it->Center().Y() - previousY;
		if(mainScroll < 0)
			mainScroll = 0;
		selectedShip = it->GetShip();
		selectedOutfit = it->GetOutfit();
	}
}



void ShopPanel::MainDown()
{
	vector<Zone>::const_iterator start = MainStart();
	if(start == zones.end())
		return;

	vector<Zone>::const_iterator it = Selected();
	// Special case: nothing is selected. Select the first item.
	if(it == zones.end())
	{
		// Already at mainScroll = 0, no scrolling needed.
		selectedShip = start->GetShip();
		selectedOutfit = start->GetOutfit();
		return;
	}

	int previousX = it->Center().X();
	int previousY = it->Center().Y();
	while(it != zones.end() && it->Center().Y() == previousY)
		++it;
	if(it == zones.end())
	{
		mainScroll = 0;
		selectedShip = nullptr;
		selectedOutfit = nullptr;
		return;
	}

	int newY = it->Center().Y();
	while(it != zones.end() && it->Center().X() <= previousX && it->Center().Y() == newY)
		++it;
	--it;

	mainScroll = min(mainScroll + it->Center().Y() - previousY - mainDetailHeight, maxMainScroll);
	selectedShip = it->GetShip();
	selectedOutfit = it->GetOutfit();
}



vector<ShopPanel::Zone>::const_iterator ShopPanel::Selected() const
{
	// Find the object that was clicked on.
	vector<Zone>::const_iterator it = MainStart();
	for( ; it != zones.end(); ++it)
		if(it->GetShip() == selectedShip && it->GetOutfit() == selectedOutfit)
			break;

	return it;
}



vector<ShopPanel::Zone>::const_iterator ShopPanel::MainStart() const
{
	// Find the first non-player-ship click zone.
	int margin = Screen::Right() - SHIP_SIZE;
	vector<Zone>::const_iterator start = zones.begin();
	while(start != zones.end() && start->Center().X() > margin)
		++start;

	return start;
}



// Check if the given point is within the button zone, and if so return the
// letter of the button (or ' ' if it's not on a button).
char ShopPanel::CheckButton(int x, int y)
{
	if(x < Screen::Right() - SIDEBAR_WIDTH || y < Screen::Bottom() - BUTTON_HEIGHT)
		return '\0';

	if(y < Screen::Bottom() - 40 || y >= Screen::Bottom() - 10)
		return ' ';

	x -= Screen::Right() - SIDEBAR_WIDTH;
	if(x > 9 && x < 70)
	{
		if(!IsAlreadyOwned())
			return 'b';
		else
			return 'i';
	}
	else if(x > 89 && x < 150)
		return 's';
	else if(x > 169 && x < 240)
		return 'l';

	return ' ';
}<|MERGE_RESOLUTION|>--- conflicted
+++ resolved
@@ -108,29 +108,16 @@
 	// Clear the list of clickable zones.
 	zones.clear();
 	categoryZones.clear();
-<<<<<<< HEAD
-	
+
 	DrawShipsSidebar(deltaTime);
 	DrawDetailsSidebar(deltaTime);
 	DrawButtons();
 	DrawMain();
 	DrawKey();
-	
+
 	shipInfo.DrawTooltips(deltaTime);
 	outfitInfo.DrawTooltips(deltaTime);
-	
-=======
-
-	DrawShipsSidebar();
-	DrawDetailsSidebar();
-	DrawButtons();
-	DrawMain();
-	DrawKey();
-
-	shipInfo.DrawTooltips();
-	outfitInfo.DrawTooltips();
-
->>>>>>> b1b1a78a
+
 	if(!warningType.empty())
 	{
 		constexpr int WIDTH = 250;
@@ -324,15 +311,9 @@
 	Point point(
 		Screen::Right() - SIDE_WIDTH + INFOBAR_WIDTH / 2,
 		Screen::Top() + 10 - infobarScroll);
-<<<<<<< HEAD
-	
+
 	int heightOffset = DrawDetails(deltaTime, point);
-	
-=======
-
-	int heightOffset = DrawDetails(point);
-
->>>>>>> b1b1a78a
+
 	maxInfobarScroll = max(0., heightOffset + infobarScroll - Screen::Bottom());
 
 	PointerShader::Draw(Point(Screen::Right() - SIDEBAR_WIDTH - 10, Screen::Top() + 10),
