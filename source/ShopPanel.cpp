/* ShopPanel.cpp
Copyright (c) 2014 by Michael Zahniser

Endless Sky is free software: you can redistribute it and/or modify it under the
terms of the GNU General Public License as published by the Free Software
Foundation, either version 3 of the License, or (at your option) any later version.

Endless Sky is distributed in the hope that it will be useful, but WITHOUT ANY
WARRANTY; without even the implied warranty of MERCHANTABILITY or FITNESS FOR A
PARTICULAR PURPOSE. See the GNU General Public License for more details.

You should have received a copy of the GNU General Public License along with
this program. If not, see <https://www.gnu.org/licenses/>.
*/

#include "ShopPanel.h"

#include "text/alignment.hpp"
#include "CategoryTypes.h"
#include "Color.h"
#include "Dialog.h"
#include "text/DisplayText.h"
#include "FillShader.h"
#include "text/Font.h"
#include "text/FontSet.h"
#include "text/Format.h"
#include "GameData.h"
#include "Government.h"
#include "Mission.h"
#include "OutlineShader.h"
#include "Planet.h"
#include "PlayerInfo.h"
#include "PointerShader.h"
#include "Preferences.h"
#include "Sale.h"
#include "Screen.h"
#include "Ship.h"
#include "Sprite.h"
#include "SpriteSet.h"
#include "SpriteShader.h"
#include "text/truncate.hpp"
#include "UI.h"
#include "text/WrappedText.h"

#include "opengl.h"
#include <SDL2/SDL.h>

#include <algorithm>

using namespace std;

namespace {
	const string SHIP_OUTLINES = "Ship outlines in shops";

	constexpr int ICON_TILE = 62;
	constexpr int ICON_COLS = 4;
	constexpr float ICON_SIZE = ICON_TILE - 8;

	bool CanShowInSidebar(const Ship &ship, const System *here)
	{
		return ship.GetSystem() == here && !ship.IsDisabled();
	}
}



ShopPanel::ShopPanel(PlayerInfo &player, bool isOutfitter)
	: player(player), day(player.GetDate().DaysSinceEpoch()),
	planet(player.GetPlanet()), isOutfitter(isOutfitter),
	playerShip((isOutfitter ? planet->HasOutfitter() : true) ? player.Flagship() : nullptr),
	categories(GameData::GetCategory(isOutfitter ? CategoryType::OUTFIT : CategoryType::SHIP)),
	collapsed(player.Collapsed(isOutfitter ? "outfitter" : "shipyard"))
{
	if(playerShip)
		playerShips.insert(playerShip);
	SetIsFullScreen(true);
	SetInterruptible(false);
}



void ShopPanel::Step()
{
	// If the player has acquired a second ship for the first time, explain to
	// them how to reorder the ships in their fleet.
	if(player.Ships().size() > 1)
		DoHelp("multiple ships");
	// Perform autoscroll to bring item details into view.
	if(scrollDetailsIntoView && mainDetailHeight > 0)
	{
		int mainTopY = Screen::Top();
		int mainBottomY = Screen::Bottom() - 40;
		double selectedBottomY = selectedTopY + TileSize() + mainDetailHeight;
		// Scroll up until the bottoms match.
		if(selectedBottomY > mainBottomY)
			DoScroll(max(-30., mainBottomY - selectedBottomY));
		// Scroll down until the bottoms or the tops match.
		else if(selectedBottomY < mainBottomY
			&& (mainBottomY - mainTopY < selectedBottomY - selectedTopY && selectedTopY < mainTopY))
			DoScroll(min(30., min(mainTopY - selectedTopY, mainBottomY - selectedBottomY)));
		// Details are in view.
		else
			scrollDetailsIntoView = false;
	}
}



void ShopPanel::Draw()
{
	const double oldSelectedTopY = selectedTopY;

	glClear(GL_COLOR_BUFFER_BIT);

	// Clear the list of clickable zones.
	zones.clear();
	categoryZones.clear();

	DrawShipsSidebar();
	DrawDetailsSidebar();
	DrawButtons();
	DrawMain();
	DrawKey();

	shipInfo.DrawTooltips();
	outfitInfo.DrawTooltips();

	if(!warningType.empty())
	{
		constexpr int WIDTH = 250;
		constexpr int PAD = 10;
		const string &text = GameData::Tooltip(warningType);
		WrappedText wrap(FontSet::Get(14));
		wrap.SetWrapWidth(WIDTH - 2 * PAD);
		wrap.Wrap(text);

		bool isError = (warningType.back() == '!');
		const Color &textColor = *GameData::Colors().Get("medium");
		const Color &backColor = *GameData::Colors().Get(isError ? "error back" : "warning back");

		Point size(WIDTH, wrap.Height() + 2 * PAD);
		Point anchor = Point(warningPoint.X(), min<double>(warningPoint.Y() + size.Y(), Screen::Bottom()));
		FillShader::Fill(anchor - .5 * size, size, backColor);
		wrap.Draw(anchor - size + Point(PAD, PAD), textColor);
	}

	if(dragShip && isDraggingShip && dragShip->GetSprite())
	{
		const Sprite *sprite = dragShip->GetSprite();
		float scale = ICON_SIZE / max(sprite->Width(), sprite->Height());
		if(Preferences::Has(SHIP_OUTLINES))
		{
			static const Color selected(.8f, 1.f);
			Point size(sprite->Width() * scale, sprite->Height() * scale);
			OutlineShader::Draw(sprite, dragPoint, size, selected);
		}
		else
		{
			int swizzle = dragShip->CustomSwizzle() >= 0
				? dragShip->CustomSwizzle() : GameData::PlayerGovernment()->GetSwizzle();
			SpriteShader::Draw(sprite, dragPoint, scale, swizzle);
		}
	}

	if(sameSelectedTopY)
	{
		sameSelectedTopY = false;
		if(selectedTopY != oldSelectedTopY)
		{
			// Redraw with the same selected top (item in the same place).
			mainScroll = max(0., min(maxMainScroll, mainScroll + selectedTopY - oldSelectedTopY));
			Draw();
		}
	}
	mainScroll = min(mainScroll, maxMainScroll);
}



void ShopPanel::DrawShipsSidebar()
{
	const Font &font = FontSet::Get(14);
	const Color &medium = *GameData::Colors().Get("medium");
	const Color &bright = *GameData::Colors().Get("bright");
	sideDetailHeight = 0;

	// Fill in the background.
	FillShader::Fill(
		Point(Screen::Right() - SIDEBAR_WIDTH / 2, 0.),
		Point(SIDEBAR_WIDTH, Screen::Height()),
		*GameData::Colors().Get("panel background"));
	FillShader::Fill(
		Point(Screen::Right() - SIDEBAR_WIDTH, 0.),
		Point(1, Screen::Height()),
		*GameData::Colors().Get("shop side panel background"));

	Point point(
			Screen::Right() - SIDEBAR_WIDTH + 10,
			Screen::Top() + 10);

	font.Draw("Storage space:", point, medium);
	string space = planet->AllowsStorage() ? planet->StorageLimit() ?
			Format::Number(planet->StorageLimit() - player.Storage(true)->UsedPrecise())
			+ " / " + Format::Number(planet->StorageLimit()) : "unlimited" : "none";
	font.Draw({space, {SIDEBAR_WIDTH - 20, Alignment::RIGHT}}, point, bright);
	point.Y() += 30.;

	if(isOutfitter ? planet->HasOutfitter() : true)
	{
		// Draw this string, centered in the side panel:
		static const string YOURS = "Your Ships:";
		Point yoursPoint(Screen::Right() - SIDEBAR_WIDTH, point.Y() - sidebarScroll);
		font.Draw({YOURS, {SIDEBAR_WIDTH, Alignment::CENTER}}, yoursPoint, bright);

		// Start below the "Your Ships" label, and draw them.
		point = Point(
			Screen::Right() - SIDEBAR_WIDTH / 2 - 93,
			yoursPoint.Y() + 50);

		const System *here = player.GetSystem();
		int shipsHere = 0;
		for(const shared_ptr<Ship> &ship : player.Ships())
			shipsHere += CanShowInSidebar(*ship, here);
		if(shipsHere < 4)
			point.X() += .5 * ICON_TILE * (4 - shipsHere);

		// Check whether flight check tooltips should be shown.
		const auto flightChecks = player.FlightCheck();
		Point mouse = GetUI()->GetMouse();
		warningType.clear();

		static const Color selected(.8f, 1.f);
		static const Color unselected(.4f, 1.f);
		for(const shared_ptr<Ship> &ship : player.Ships())
		{
			// Skip any ships that are "absent" for whatever reason.
			if(!CanShowInSidebar(*ship, here))
				continue;

			if(point.X() > Screen::Right())
			{
				point.X() -= ICON_TILE * ICON_COLS;
				point.Y() += ICON_TILE;
			}

			bool isSelected = playerShips.count(ship.get());
			const Sprite *background = SpriteSet::Get(isSelected ? "ui/icon selected" : "ui/icon unselected");
			SpriteShader::Draw(background, point);
			// If this is one of the selected ships, check if the currently hovered
			// button (if any) applies to it. If so, brighten the background.
			if(isSelected && ShouldHighlight(ship.get()))
				SpriteShader::Draw(background, point);

			const Sprite *sprite = ship->GetSprite();
			if(sprite)
			{
				float scale = ICON_SIZE / max(sprite->Width(), sprite->Height());
				if(Preferences::Has(SHIP_OUTLINES))
				{
					Point size(sprite->Width() * scale, sprite->Height() * scale);
					OutlineShader::Draw(sprite, point, size, isSelected ? selected : unselected);
				}
				else
				{
					int swizzle = ship->CustomSwizzle() >= 0 ? ship->CustomSwizzle() : GameData::PlayerGovernment()->GetSwizzle();
					SpriteShader::Draw(sprite, point, scale, swizzle);
				}
			}

			zones.emplace_back(point, Point(ICON_TILE, ICON_TILE), ship.get());

			const auto checkIt = flightChecks.find(ship);
			if(checkIt != flightChecks.end())
			{
				const string &check = (*checkIt).second.front();
				const Sprite *icon = SpriteSet::Get(check.back() == '!' ? "ui/error" : "ui/warning");
				SpriteShader::Draw(icon, point + .5 * Point(ICON_TILE - icon->Width(), ICON_TILE - icon->Height()));
				if(zones.back().Contains(mouse))
				{
					warningType = check;
					warningPoint = zones.back().TopLeft();
				}
			}

			point.X() += ICON_TILE;
		}
		point.Y() += ICON_TILE;

<<<<<<< HEAD
		if(playerShip)
		{
			point.Y() += SHIP_SIZE / 2.5;
			point.X() = Screen::Right() - SIDEBAR_WIDTH / 2;
			DrawShip(*playerShip, point, true);
=======
		if(isSelected && playerShips.size() > 1 && ship->OutfitCount(selectedOutfit))
			PointerShader::Draw(Point(point.X() - static_cast<int>(ICON_TILE / 3), point.Y()),
				Point(1., 0.), 14.f, 12.f, 0., Color(.9f, .9f, .9f, .2f));

		point.X() += ICON_TILE;
	}
	point.Y() += ICON_TILE;
>>>>>>> 8ae7a0c3

			Point offset(SIDEBAR_WIDTH / -2, SHIP_SIZE / 2);
			sideDetailHeight = DrawPlayerShipInfo(point + offset);
			point.Y() += sideDetailHeight + SHIP_SIZE / 2;
		}
		else if(player.Cargo().Size())
		{
			point.X() = Screen::Right() - SIDEBAR_WIDTH + 10;
			font.Draw("cargo space:", point, medium);

			space = Format::Number(player.Cargo().Free()) + " / " + Format::Number(player.Cargo().Size());
			font.Draw({space, {SIDEBAR_WIDTH - 20, Alignment::RIGHT}}, point, bright);
			point.Y() += 20.;
		}
		maxSidebarScroll = max(0., point.Y() + sidebarScroll - Screen::Bottom() + BUTTON_HEIGHT);

		PointerShader::Draw(Point(Screen::Right() - 10, Screen::Top() + 10),
			Point(0., -1.), 10.f, 10.f, 5.f, Color(sidebarScroll > 0 ? .8f : .2f, 0.f));
		PointerShader::Draw(Point(Screen::Right() - 10, Screen::Bottom() - 80),
			Point(0., 1.), 10.f, 10.f, 5.f, Color(sidebarScroll < maxSidebarScroll ? .8f : .2f, 0.f));
	}
	else
	{
		point.X() = Screen::Right() - SIDEBAR_WIDTH + 10;
		font.Draw("Cargo space:", point, medium);

		space = Format::Number(player.Cargo().Free()) + " / " + Format::Number(player.Cargo().Size());
		font.Draw({space, {SIDEBAR_WIDTH - 20, Alignment::RIGHT}}, point, bright);
	}
}



void ShopPanel::DrawDetailsSidebar()
{
	// Fill in the background.
	const Color &line = *GameData::Colors().Get("dim");
	const Color &back = *GameData::Colors().Get("shop info panel background");
	FillShader::Fill(
		Point(Screen::Right() - SIDEBAR_WIDTH - INFOBAR_WIDTH, 0.),
		Point(1., Screen::Height()),
		line);
	FillShader::Fill(
		Point(Screen::Right() - SIDEBAR_WIDTH - INFOBAR_WIDTH / 2, 0.),
		Point(INFOBAR_WIDTH - 1., Screen::Height()),
		back);

	Point point(
		Screen::Right() - SIDE_WIDTH + INFOBAR_WIDTH / 2,
		Screen::Top() + 10 - infobarScroll);

	int heightOffset = DrawDetails(point);

	maxInfobarScroll = max(0., heightOffset + infobarScroll - Screen::Bottom());

	PointerShader::Draw(Point(Screen::Right() - SIDEBAR_WIDTH - 10, Screen::Top() + 10),
		Point(0., -1.), 10.f, 10.f, 5.f, Color(infobarScroll > 0 ? .8f : .2f, 0.f));
	PointerShader::Draw(Point(Screen::Right() - SIDEBAR_WIDTH - 10, Screen::Bottom() - 10),
		Point(0., 1.), 10.f, 10.f, 5.f, Color(infobarScroll < maxInfobarScroll ? .8f : .2f, 0.f));
}



void ShopPanel::DrawButtons()
{
	// The last 70 pixels on the end of the side panel are for the buttons:
	Point buttonSize(SIDEBAR_WIDTH, BUTTON_HEIGHT);
	FillShader::Fill(Screen::BottomRight() - .5 * buttonSize, buttonSize,
		*GameData::Colors().Get("shop side panel background"));
	FillShader::Fill(
		Point(Screen::Right() - SIDEBAR_WIDTH / 2, Screen::Bottom() - BUTTON_HEIGHT),
		Point(SIDEBAR_WIDTH, 1), *GameData::Colors().Get("shop side panel footer"));

	const Font &font = FontSet::Get(14);
	const Color &bright = *GameData::Colors().Get("bright");
	const Color &dim = *GameData::Colors().Get("medium");
	const Color &back = *GameData::Colors().Get("panel background");

	const Point creditsPoint(
		Screen::Right() - SIDEBAR_WIDTH + 10,
		Screen::Bottom() - 65);
	font.Draw("You have:", creditsPoint, dim);

	const auto credits = Format::CreditString(player.Accounts().Credits());
	font.Draw({credits, {SIDEBAR_WIDTH - 20, Alignment::RIGHT}}, creditsPoint, bright);

	const Font &bigFont = FontSet::Get(18);
	const Color &hover = *GameData::Colors().Get("hover");
	const Color &active = *GameData::Colors().Get("active");
	const Color &inactive = *GameData::Colors().Get("inactive");

	const Point buyCenter = Screen::BottomRight() - Point(210, 25);
	FillShader::Fill(buyCenter, Point(60, 30), back);
	bool isOwned = IsAlreadyOwned();
	const Color *buyTextColor;
	if(!CanBuy(isOwned))
		buyTextColor = &inactive;
	else if(hoverButton == (isOwned ? 'i' : 'b'))
		buyTextColor = &hover;
	else
		buyTextColor = &active;
	string BUY = isOwned ? (playerShip ? "_Install" : "_Cargo") : "_Buy";
	bigFont.Draw(BUY,
		buyCenter - .5 * Point(bigFont.Width(BUY), bigFont.Height()),
		*buyTextColor);

	const Point sellCenter = Screen::BottomRight() - Point(130, 25);
	FillShader::Fill(sellCenter, Point(60, 30), back);
	static const string SELL = "_Sell";
	bigFont.Draw(SELL,
		sellCenter - .5 * Point(bigFont.Width(SELL), bigFont.Height()),
		CanSell() ? hoverButton == 's' ? hover : active : inactive);

	const Point leaveCenter = Screen::BottomRight() - Point(45, 25);
	FillShader::Fill(leaveCenter, Point(70, 30), back);
	static const string LEAVE = "_Leave";
	bigFont.Draw(LEAVE,
		leaveCenter - .5 * Point(bigFont.Width(LEAVE), bigFont.Height()),
		hoverButton == 'l' ? hover : active);

	int modifier = Modifier();
	if(modifier > 1)
	{
		string mod = "x " + to_string(modifier);
		int modWidth = font.Width(mod);
		font.Draw(mod, buyCenter + Point(-.5 * modWidth, 10.), dim);
		if(CanSellMultiple())
			font.Draw(mod, sellCenter + Point(-.5 * modWidth, 10.), dim);
	}
}



void ShopPanel::DrawMain()
{
	const Font &bigFont = FontSet::Get(18);
	const Color &dim = *GameData::Colors().Get("medium");
	const Color &bright = *GameData::Colors().Get("bright");
	mainDetailHeight = 0;

	const Sprite *collapsedArrow = SpriteSet::Get("ui/collapsed");
	const Sprite *expandedArrow = SpriteSet::Get("ui/expanded");

	// Draw all the available items.
	// First, figure out how many columns we can draw.
	const int TILE_SIZE = TileSize();
	const int mainWidth = (Screen::Width() - SIDE_WIDTH - 1);
	// If the user horizontally compresses the window too far, draw nothing.
	if(mainWidth < TILE_SIZE)
		return;
	const int columns = mainWidth / TILE_SIZE;
	const int columnWidth = mainWidth / columns;

	const Point begin(
		(Screen::Width() - columnWidth) / -2,
		(Screen::Height() - TILE_SIZE) / -2 - mainScroll);
	Point point = begin;
	const float endX = Screen::Right() - (SIDE_WIDTH + 1);
	double nextY = begin.Y() + TILE_SIZE;
	int scrollY = 0;
	for(const auto &cat : categories)
	{
		const string &category = cat.Name();
		map<string, vector<string>>::const_iterator it = catalog.find(category);
		if(it == catalog.end())
			continue;

		// This should never happen, but bail out if we don't know what planet
		// we are on (meaning there's no way to know what items are for sale).
		if(!planet)
			break;

		Point side(Screen::Left() + 5., point.Y() - TILE_SIZE / 2 + 10);
		point.Y() += bigFont.Height() + 20;
		nextY += bigFont.Height() + 20;

		bool isCollapsed = collapsed.count(category);
		bool isEmpty = true;
		for(const string &name : it->second)
		{
			bool isSelected = (selectedShip && GameData::Ships().Get(name) == selectedShip)
				|| (selectedOutfit && GameData::Outfits().Get(name) == selectedOutfit);

			if(isSelected)
				selectedTopY = point.Y() - TILE_SIZE / 2;

			if(!HasItem(name))
				continue;
			isEmpty = false;
			if(isCollapsed)
				break;

			DrawItem(name, point, scrollY);

			point.X() += columnWidth;
			if(point.X() >= endX)
			{
				point.X() = begin.X();
				point.Y() = nextY;
				nextY += TILE_SIZE;
				scrollY = -mainDetailHeight;
			}
		}

		if(!isEmpty)
		{
			Point size(bigFont.Width(category) + 25., bigFont.Height());
			categoryZones.emplace_back(Point(Screen::Left(), side.Y()) + .5 * size, size, category);
			SpriteShader::Draw(isCollapsed ? collapsedArrow : expandedArrow, side + Point(10., 10.));
			bigFont.Draw(category, side + Point(25., 0.), isCollapsed ? dim : bright);

			if(point.X() != begin.X())
			{
				point.X() = begin.X();
				point.Y() = nextY;
				nextY += TILE_SIZE;
				scrollY = -mainDetailHeight;
			}
			point.Y() += 40;
			nextY += 40;
		}
		else
		{
			point.Y() -= bigFont.Height() + 20;
			nextY -= bigFont.Height() + 20;
		}
	}
	// This is how much Y space was actually used.
	nextY -= 40 + TILE_SIZE;

	// What amount would mainScroll have to equal to make nextY equal the
	// bottom of the screen? (Also leave space for the "key" at the bottom.)
	maxMainScroll = max(0., nextY + mainScroll - Screen::Height() / 2 - TILE_SIZE / 2 + VisibilityCheckboxesSize() + 40.);

	PointerShader::Draw(Point(Screen::Right() - 10 - SIDE_WIDTH, Screen::Top() + 10),
		Point(0., -1.), 10.f, 10.f, 5.f, Color(mainScroll > 0 ? .8f : .2f, 0.f));
	PointerShader::Draw(Point(Screen::Right() - 10 - SIDE_WIDTH, Screen::Bottom() - 10),
		Point(0., 1.), 10.f, 10.f, 5.f, Color(mainScroll < maxMainScroll ? .8f : .2f, 0.f));
}



void ShopPanel::DrawShip(const Ship &ship, const Point &center, bool isSelected)
{
	const Sprite *back = SpriteSet::Get(
		isSelected ? "ui/shipyard selected" : "ui/shipyard unselected");
	SpriteShader::Draw(back, center);

	const Sprite *thumbnail = ship.Thumbnail();
	const Sprite *sprite = ship.GetSprite();
	int swizzle = ship.CustomSwizzle() >= 0 ? ship.CustomSwizzle() : GameData::PlayerGovernment()->GetSwizzle();
	if(thumbnail)
		SpriteShader::Draw(thumbnail, center + Point(0., 10.), 1., swizzle);
	else if(sprite)
	{
		// Make sure the ship sprite leaves 10 pixels padding all around.
		const float zoomSize = SHIP_SIZE - 60.f;
		float zoom = min(1.f, zoomSize / max(sprite->Width(), sprite->Height()));
		SpriteShader::Draw(sprite, center, zoom, swizzle);
	}

	// Draw the ship name.
	const Font &font = FontSet::Get(14);
	const string &name = ship.Name().empty() ? ship.ModelName() : ship.Name();
	Point offset(-SIDEBAR_WIDTH / 2, -.5f * SHIP_SIZE + 10.f);
	font.Draw({name, {SIDEBAR_WIDTH, Alignment::CENTER, Truncate::MIDDLE}},
		center + offset, *GameData::Colors().Get("bright"));
}



void ShopPanel::CheckForMissions(Mission::Location location)
{
	if(!GetUI()->IsTop(this))
		return;

	Mission *mission = player.MissionToOffer(location);
	if(mission)
		mission->Do(Mission::OFFER, player, GetUI());
	else
		player.HandleBlockedMissions(location, GetUI());
}



void ShopPanel::FailSell(bool toStorage) const
{
}



bool ShopPanel::CanSellMultiple() const
{
	return true;
}



// Helper function for UI buttons to determine if the selected item is
// already owned. Affects if "Install" is shown for already owned items
// or if "Buy" is shown for items not yet owned.
//
// If we are buying into cargo, then items in cargo don't count as already
// owned, but they count as "already installed" in cargo.
bool ShopPanel::IsAlreadyOwned() const
{
	return (playerShip && selectedOutfit && player.Cargo().Get(selectedOutfit))
		|| (player.Storage() && player.Storage()->Get(selectedOutfit));
}



bool ShopPanel::ShouldHighlight(const Ship *ship)
{
	return (hoverButton == 's');
}



void ShopPanel::DrawKey()
{
}



int ShopPanel::VisibilityCheckboxesSize() const
{
	return 0;
}



void ShopPanel::ToggleForSale()
{
	sameSelectedTopY = true;
}



void ShopPanel::ToggleStorage()
{
	sameSelectedTopY = true;
}



void ShopPanel::ToggleCargo()
{
	sameSelectedTopY = true;
}



// Only override the ones you need; the default action is to return false.
bool ShopPanel::KeyDown(SDL_Keycode key, Uint16 mod, const Command &command, bool isNewPress)
{
	scrollDetailsIntoView = false;
	bool toStorage = selectedOutfit && (key == 'r' || key == 'u');
	if(key == 'l' || key == 'd' || key == SDLK_ESCAPE
			|| (key == 'w' && (mod & (KMOD_CTRL | KMOD_GUI))))
	{
		player.UpdateCargoCapacities();
		GetUI()->Pop(this);
	}
	else if(key == 'b' || key == 'i' || key == 'c')
	{
		const auto result = CanBuy(key == 'i' || key == 'c');
		if(!result)
		{
			if(result.HasMessage())
				GetUI()->Push(new Dialog(result.Message()));
		}
		else
		{
			Buy(key == 'i' || key == 'c');
			player.UpdateCargoCapacities();
		}
	}
	else if(key == 's' || toStorage)
	{
		if(!CanSell(toStorage))
			FailSell(toStorage);
		else
		{
			int modifier = CanSellMultiple() ? Modifier() : 1;
			for(int i = 0; i < modifier && CanSell(toStorage); ++i)
				Sell(toStorage);
			player.UpdateCargoCapacities();
		}
	}
	else if(key == SDLK_LEFT)
	{
		if(activePane != ShopPane::Sidebar)
			MainLeft();
		else
			SideSelect(-1);
		return true;
	}
	else if(key == SDLK_RIGHT)
	{
		if(activePane != ShopPane::Sidebar)
			MainRight();
		else
			SideSelect(1);
		return true;
	}
	else if(key == SDLK_UP)
	{
		if(activePane != ShopPane::Sidebar)
			MainUp();
		else
			SideSelect(-4);
		return true;
	}
	else if(key == SDLK_DOWN)
	{
		if(activePane != ShopPane::Sidebar)
			MainDown();
		else
			SideSelect(4);
		return true;
	}
	else if(key == SDLK_PAGEUP)
		return DoScroll(Screen::Bottom());
	else if(key == SDLK_PAGEDOWN)
		return DoScroll(Screen::Top());
	else if(key == SDLK_HOME)
		return SetScrollToTop();
	else if(key == SDLK_END)
		return SetScrollToBottom();
	else if(key >= '0' && key <= '9' && isOutfitter ? planet->HasOutfitter() : true)
	{
		int group = key - '0';
		if(mod & (KMOD_CTRL | KMOD_GUI))
			player.SetGroup(group, &playerShips);
		else if(mod & KMOD_SHIFT)
		{
			// If every single ship in this group is already selected, shift
			// plus the group number means to deselect all those ships.
			set<Ship *> added = player.GetGroup(group);
			bool allWereSelected = true;
			for(Ship *ship : added)
				allWereSelected &= playerShips.erase(ship);

			if(allWereSelected)
				added.clear();

			const System *here = player.GetSystem();
			for(Ship *ship : added)
				if(CanShowInSidebar(*ship, here))
					playerShips.insert(ship);

			if(!playerShips.count(playerShip))
				playerShip = playerShips.empty() ? nullptr : *playerShips.begin();
		}
		else
		{
			// Change the selection to the desired ships, if they are landed here.
			playerShips.clear();
			set<Ship *> wanted = player.GetGroup(group);

			const System *here = player.GetSystem();
			for(Ship *ship : wanted)
				if(CanShowInSidebar(*ship, here))
					playerShips.insert(ship);

			if(!playerShips.count(playerShip))
				playerShip = playerShips.empty() ? nullptr : *playerShips.begin();
		}
	}
	else if(key == SDLK_TAB)
		activePane = (activePane == ShopPane::Main ? ShopPane::Sidebar : ShopPane::Main);
	else
		return false;

	return true;
}



bool ShopPanel::Click(int x, int y, int /* clicks */)
{
	dragShip = nullptr;
	// Handle clicks on the buttons.
	char button = CheckButton(x, y);
	if(button)
		return DoKey(button);

	// Check for clicks in the scroll arrows.
	if(x >= Screen::Right() - 20)
	{
		if(y < Screen::Top() + 20)
			return Scroll(0, 4);
		if(y < Screen::Bottom() - BUTTON_HEIGHT && y >= Screen::Bottom() - BUTTON_HEIGHT - 20)
			return Scroll(0, -4);
	}
	else if(x >= Screen::Right() - SIDE_WIDTH - 20 && x < Screen::Right() - SIDE_WIDTH)
	{
		if(y < Screen::Top() + 20)
			return Scroll(0, 4);
		if(y >= Screen::Bottom() - 20)
			return Scroll(0, -4);
	}

	const Point clickPoint(x, y);

	// Check for clicks in the category labels.
	for(const ClickZone<string> &zone : categoryZones)
		if(zone.Contains(clickPoint))
		{
			bool toggleAll = (SDL_GetModState() & KMOD_SHIFT);
			auto it = collapsed.find(zone.Value());
			if(it == collapsed.end())
			{
				if(toggleAll)
				{
					selectedShip = nullptr;
					selectedOutfit = nullptr;
					for(const auto &category : categories)
						collapsed.insert(category.Name());
				}
				else
				{
					collapsed.insert(zone.Value());
					if(selectedShip && selectedShip->Attributes().Category() == zone.Value())
						selectedShip = nullptr;
					if(selectedOutfit && selectedOutfit->Category() == zone.Value())
						selectedOutfit = nullptr;
				}
			}
			else
			{
				if(toggleAll)
					collapsed.clear();
				else
					collapsed.erase(it);
			}
			return true;
		}

	// Handle clicks anywhere else by checking if they fell into any of the
	// active click zones (main panel or side panel).
	for(const Zone &zone : zones)
		if(zone.Contains(clickPoint))
		{
			if(zone.GetShip())
			{
				// Is the ship that was clicked one of the player's?
				for(const shared_ptr<Ship> &ship : player.Ships())
					if(ship.get() == zone.GetShip())
					{
						dragShip = ship.get();
						dragPoint.Set(x, y);
						SideSelect(dragShip);
						return true;
					}

				selectedShip = zone.GetShip();
			}
			else
				selectedOutfit = zone.GetOutfit();

			// Scroll details into view in Step() when the height is known.
			scrollDetailsIntoView = true;
			mainDetailHeight = 0;
			mainScroll = max(0., mainScroll + zone.ScrollY());
			return true;
		}

	return true;
}



bool ShopPanel::Hover(int x, int y)
{
	Point point(x, y);
	// Check that the point is not in the button area.
	hoverButton = CheckButton(x, y);
	if(hoverButton)
	{
		shipInfo.ClearHover();
		outfitInfo.ClearHover();
	}
	else
	{
		shipInfo.Hover(point);
		outfitInfo.Hover(point);
	}

	activePane = ShopPane::Main;
	if(x > Screen::Right() - SIDEBAR_WIDTH)
		activePane = ShopPane::Sidebar;
	else if(x > Screen::Right() - SIDE_WIDTH)
		activePane = ShopPane::Info;
	return true;
}



bool ShopPanel::Drag(double dx, double dy)
{
	if(dragShip)
	{
		isDraggingShip = true;
		dragPoint += Point(dx, dy);
		for(const Zone &zone : zones)
			if(zone.Contains(dragPoint))
				if(zone.GetShip() && zone.GetShip()->IsYours() && zone.GetShip() != dragShip)
				{
					int dragIndex = -1;
					int dropIndex = -1;
					for(unsigned i = 0; i < player.Ships().size(); ++i)
					{
						const Ship *ship = &*player.Ships()[i];
						if(ship == dragShip)
							dragIndex = i;
						if(ship == zone.GetShip())
							dropIndex = i;
					}
					if(dragIndex >= 0 && dropIndex >= 0)
						player.ReorderShip(dragIndex, dropIndex);
				}
	}
	else
	{
		scrollDetailsIntoView = false;
		DoScroll(dy);
	}

	return true;
}



bool ShopPanel::Release(int x, int y)
{
	dragShip = nullptr;
	isDraggingShip = false;
	return true;
}



bool ShopPanel::Scroll(double dx, double dy)
{
	scrollDetailsIntoView = false;
	return DoScroll(dy * 2.5 * Preferences::ScrollSpeed());
}



int64_t ShopPanel::LicenseCost(const Outfit *outfit) const
{
	// If the player is attempting to install an outfit from cargo, storage, or that they just
	// sold to the shop, then ignore its license requirement, if any. (Otherwise there
	// would be no way to use or transfer license-restricted outfits between ships.)
	if((player.Cargo().Get(outfit) && playerShip) || player.Stock(outfit) > 0 ||
			(player.Storage() && player.Storage()->Get(outfit)))
		return 0;

	const Sale<Outfit> &available = player.GetPlanet()->Outfitter();

	int64_t cost = 0;
	for(const string &name : outfit->Licenses())
		if(!player.HasLicense(name))
		{
			const Outfit *license = GameData::Outfits().Find(name + " License");
			if(!license || !license->Cost() || !available.Has(license))
				return -1;
			cost += license->Cost();
		}
	return cost;
}



ShopPanel::Zone::Zone(Point center, Point size, const Ship *ship, double scrollY)
	: ClickZone(center, size, ship), scrollY(scrollY)
{
}



ShopPanel::Zone::Zone(Point center, Point size, const Outfit *outfit, double scrollY)
	: ClickZone(center, size, nullptr), scrollY(scrollY), outfit(outfit)
{
}



const Ship *ShopPanel::Zone::GetShip() const
{
	return Value();
}



const Outfit *ShopPanel::Zone::GetOutfit() const
{
	return outfit;
}



double ShopPanel::Zone::ScrollY() const
{
	return scrollY;
}



bool ShopPanel::DoScroll(double dy)
{
	double *scroll = &mainScroll;
	double maximum = maxMainScroll;
	if(activePane == ShopPane::Info)
	{
		scroll = &infobarScroll;
		maximum = maxInfobarScroll;
	}
	else if(activePane == ShopPane::Sidebar)
	{
		scroll = &sidebarScroll;
		maximum = maxSidebarScroll;
	}

	*scroll = max(0., min(maximum, *scroll - dy));

	return true;
}



bool ShopPanel::SetScrollToTop()
{
	if(activePane == ShopPane::Info)
		infobarScroll = 0.;
	else if(activePane == ShopPane::Sidebar)
		sidebarScroll = 0.;
	else
		mainScroll = 0.;

	return true;
}



bool ShopPanel::SetScrollToBottom()
{
	if(activePane == ShopPane::Info)
		infobarScroll = maxInfobarScroll;
	else if(activePane == ShopPane::Sidebar)
		sidebarScroll = maxSidebarScroll;
	else
		mainScroll = maxMainScroll;

	return true;
}



void ShopPanel::SideSelect(int count)
{
	// Find the currently selected ship in the list.
	vector<shared_ptr<Ship>>::const_iterator it = player.Ships().begin();
	for( ; it != player.Ships().end(); ++it)
		if((*it).get() == playerShip)
			break;

	// Bail out if there are no ships to choose from.
	if(it == player.Ships().end())
	{
		playerShips.clear();
		playerShip = player.Flagship();
		if(playerShip)
			playerShips.insert(playerShip);

		return;
	}


	const System *here = player.GetSystem();
	if(count < 0)
	{
		while(count)
		{
			if(it == player.Ships().begin())
				it = player.Ships().end();
			--it;

			if(CanShowInSidebar(**it, here))
				++count;
		}
	}
	else
	{
		while(count)
		{
			++it;
			if(it == player.Ships().end())
				it = player.Ships().begin();

			if(CanShowInSidebar(**it, here))
				--count;
		}
	}
	SideSelect(&**it);
}



void ShopPanel::SideSelect(Ship *ship)
{
	bool shift = (SDL_GetModState() & KMOD_SHIFT);
	bool control = (SDL_GetModState() & (KMOD_CTRL | KMOD_GUI));

	if(shift)
	{
		bool on = false;
		const System *here = player.GetSystem();
		for(const shared_ptr<Ship> &other : player.Ships())
		{
			// Skip any ships that are "absent" for whatever reason.
			if(!CanShowInSidebar(*other, here))
				continue;

			if(other.get() == ship || other.get() == playerShip)
				on = !on;
			else if(on)
				playerShips.insert(other.get());
		}
	}
	else if(!control)
		playerShips.clear();
	else if(playerShips.count(ship))
	{
		playerShips.erase(ship);
		if(playerShip == ship)
			playerShip = playerShips.empty() ? nullptr : *playerShips.begin();
		return;
	}

	playerShip = ship;
	playerShips.insert(playerShip);
	sameSelectedTopY = true;
}



void ShopPanel::MainLeft()
{
	vector<Zone>::const_iterator start = MainStart();
	if(start == zones.end())
		return;

	vector<Zone>::const_iterator it = Selected();
	// Special case: nothing is selected. Go to the last item.
	if(it == zones.end())
	{
		--it;
		mainScroll = maxMainScroll;
		selectedShip = it->GetShip();
		selectedOutfit = it->GetOutfit();
		return;
	}

	if(it == start)
	{
		mainScroll = 0;
		selectedShip = nullptr;
		selectedOutfit = nullptr;
	}
	else
	{
		int previousY = it->Center().Y();
		--it;
		mainScroll += it->Center().Y() - previousY;
		if(mainScroll < 0)
			mainScroll = 0;
		selectedShip = it->GetShip();
		selectedOutfit = it->GetOutfit();
	}
}



void ShopPanel::MainRight()
{
	vector<Zone>::const_iterator start = MainStart();
	if(start == zones.end())
		return;

	vector<Zone>::const_iterator it = Selected();
	// Special case: nothing is selected. Select the first item.
	if(it == zones.end())
	{
		// Already at mainScroll = 0, no scrolling needed.
		selectedShip = start->GetShip();
		selectedOutfit = start->GetOutfit();
		return;
	}

	int previousY = it->Center().Y();
	++it;
	if(it == zones.end())
	{
		mainScroll = 0;
		selectedShip = nullptr;
		selectedOutfit = nullptr;
	}
	else
	{
		if(it->Center().Y() != previousY)
			mainScroll += it->Center().Y() - previousY - mainDetailHeight;
		if(mainScroll > maxMainScroll)
			mainScroll = maxMainScroll;
		selectedShip = it->GetShip();
		selectedOutfit = it->GetOutfit();
	}
}



void ShopPanel::MainUp()
{
	vector<Zone>::const_iterator start = MainStart();
	if(start == zones.end())
		return;

	vector<Zone>::const_iterator it = Selected();
	// Special case: nothing is selected. Go to the last item.
	if(it == zones.end())
	{
		--it;
		mainScroll = maxMainScroll;
		selectedShip = it->GetShip();
		selectedOutfit = it->GetOutfit();
		return;
	}

	int previousX = it->Center().X();
	int previousY = it->Center().Y();
	while(it != start && it->Center().Y() == previousY)
		--it;
	while(it != start && it->Center().X() > previousX)
		--it;

	if(it == start && it->Center().Y() == previousY)
	{
		mainScroll = 0;
		selectedShip = nullptr;
		selectedOutfit = nullptr;
	}
	else
	{
		mainScroll += it->Center().Y() - previousY;
		if(mainScroll < 0)
			mainScroll = 0;
		selectedShip = it->GetShip();
		selectedOutfit = it->GetOutfit();
	}
}



void ShopPanel::MainDown()
{
	vector<Zone>::const_iterator start = MainStart();
	if(start == zones.end())
		return;

	vector<Zone>::const_iterator it = Selected();
	// Special case: nothing is selected. Select the first item.
	if(it == zones.end())
	{
		// Already at mainScroll = 0, no scrolling needed.
		selectedShip = start->GetShip();
		selectedOutfit = start->GetOutfit();
		return;
	}

	int previousX = it->Center().X();
	int previousY = it->Center().Y();
	while(it != zones.end() && it->Center().Y() == previousY)
		++it;
	if(it == zones.end())
	{
		mainScroll = 0;
		selectedShip = nullptr;
		selectedOutfit = nullptr;
		return;
	}

	int newY = it->Center().Y();
	while(it != zones.end() && it->Center().X() <= previousX && it->Center().Y() == newY)
		++it;
	--it;

	mainScroll = min(mainScroll + it->Center().Y() - previousY - mainDetailHeight, maxMainScroll);
	selectedShip = it->GetShip();
	selectedOutfit = it->GetOutfit();
}



vector<ShopPanel::Zone>::const_iterator ShopPanel::Selected() const
{
	// Find the object that was clicked on.
	vector<Zone>::const_iterator it = MainStart();
	for( ; it != zones.end(); ++it)
		if(it->GetShip() == selectedShip && it->GetOutfit() == selectedOutfit)
			break;

	return it;
}



vector<ShopPanel::Zone>::const_iterator ShopPanel::MainStart() const
{
	// Find the first non-player-ship click zone.
	int margin = Screen::Right() - SHIP_SIZE;
	vector<Zone>::const_iterator start = zones.begin();
	while(start != zones.end() && start->Center().X() > margin)
		++start;

	return start;
}



// Check if the given point is within the button zone, and if so return the
// letter of the button (or ' ' if it's not on a button).
char ShopPanel::CheckButton(int x, int y)
{
	if(x < Screen::Right() - SIDEBAR_WIDTH || y < Screen::Bottom() - BUTTON_HEIGHT)
		return '\0';

	if(y < Screen::Bottom() - 40 || y >= Screen::Bottom() - 10)
		return ' ';

	x -= Screen::Right() - SIDEBAR_WIDTH;
	if(x > 9 && x < 70)
	{
		if(!IsAlreadyOwned())
			return 'b';
		else
			return 'i';
	}
	else if(x > 89 && x < 150)
		return 's';
	else if(x > 169 && x < 240)
		return 'l';

	return ' ';
}<|MERGE_RESOLUTION|>--- conflicted
+++ resolved
@@ -282,25 +282,19 @@
 				}
 			}
 
+			if(isSelected && playerShips.size() > 1 && ship->OutfitCount(selectedOutfit))
+				PointerShader::Draw(Point(point.X() - static_cast<int>(ICON_TILE / 3), point.Y()),
+					Point(1., 0.), 14.f, 12.f, 0., Color(.9f, .9f, .9f, .2f));
+
 			point.X() += ICON_TILE;
 		}
 		point.Y() += ICON_TILE;
 
-<<<<<<< HEAD
 		if(playerShip)
 		{
 			point.Y() += SHIP_SIZE / 2.5;
 			point.X() = Screen::Right() - SIDEBAR_WIDTH / 2;
 			DrawShip(*playerShip, point, true);
-=======
-		if(isSelected && playerShips.size() > 1 && ship->OutfitCount(selectedOutfit))
-			PointerShader::Draw(Point(point.X() - static_cast<int>(ICON_TILE / 3), point.Y()),
-				Point(1., 0.), 14.f, 12.f, 0., Color(.9f, .9f, .9f, .2f));
-
-		point.X() += ICON_TILE;
-	}
-	point.Y() += ICON_TILE;
->>>>>>> 8ae7a0c3
 
 			Point offset(SIDEBAR_WIDTH / -2, SHIP_SIZE / 2);
 			sideDetailHeight = DrawPlayerShipInfo(point + offset);
