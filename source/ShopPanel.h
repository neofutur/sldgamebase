/* ShopPanel.h
Copyright (c) 2014 by Michael Zahniser

Endless Sky is free software: you can redistribute it and/or modify it under the
terms of the GNU General Public License as published by the Free Software
Foundation, either version 3 of the License, or (at your option) any later version.

Endless Sky is distributed in the hope that it will be useful, but WITHOUT ANY
WARRANTY; without even the implied warranty of MERCHANTABILITY or FITNESS FOR A
PARTICULAR PURPOSE. See the GNU General Public License for more details.

You should have received a copy of the GNU General Public License along with
this program. If not, see <https://www.gnu.org/licenses/>.
*/

#ifndef SHOP_PANEL_H_
#define SHOP_PANEL_H_

#include "Panel.h"

#include "CategoryList.h"
#include "ClickZone.h"
#include "Mission.h"
#include "OutfitInfoDisplay.h"
#include "Point.h"
#include "ShipInfoDisplay.h"

#include <map>
#include <set>
#include <string>
#include <vector>

class Outfit;
class Planet;
class PlayerInfo;
class Ship;



// Class representing the common elements of both the shipyard panel and the
// outfitter panel (e.g. the sidebar with the ships you own).
class ShopPanel : public Panel {
public:
	explicit ShopPanel(PlayerInfo &player, bool isOutfitter);

	virtual void Step() override;
	virtual void Draw() override;

	void UpdateShipInfo(const ShopPanel &panel);


protected:
	// BuyResult holds the result of an attempt to buy. It is implicitly
	// created from a string or boolean in code. Any string indicates failure.
	// True indicates success, of course, while false (without a string)
	// indicates failure, but no need to pop up a message about it.
	class BuyResult {
	public:
		BuyResult(const char *error) : success(false), message(error) {}
		BuyResult(std::string error) : success(false), message(std::move(error)) {}
		BuyResult(bool result) : success(result), message() {}

		explicit operator bool() const noexcept { return success; }

		bool HasMessage() const noexcept { return !message.empty(); }
		const std::string &Message() const noexcept { return message; }


	private:
		bool success = true;
		std::string message;
	};


protected:
<<<<<<< HEAD
	void DrawShipsSidebar();
	void DrawDetailsSidebar();
	void DrawDesignButtons();
	void DrawShopButtons();
	void DrawMain();

=======
>>>>>>> 42e7b96a
	void DrawShip(const Ship &ship, const Point &center, bool isSelected);

	void CheckForMissions(Mission::Location location);

	// These are for the individual shop panels to override.
	virtual int TileSize() const = 0;
	virtual int VisibilityCheckboxesSize() const;
	virtual bool HasItem(const std::string &name) const = 0;
	virtual void DrawItem(const std::string &name, const Point &point, int scrollY) = 0;
	virtual int DividerOffset() const = 0;
	virtual int DetailWidth() const = 0;
	virtual int DrawDetails(const Point &center) = 0;
	virtual BuyResult CanBuy(bool onlyOwned = false) const = 0;
	virtual void Buy(bool onlyOwned = false) = 0;
	virtual bool CanSell(bool toStorage = false) const = 0;
	virtual void Sell(bool toStorage = false) = 0;
	virtual void FailSell(bool toStorage = false) const;
	virtual bool CanSellMultiple() const;
	virtual bool IsAlreadyOwned() const;
	virtual bool ShouldHighlight(const Ship *ship);
	virtual void DrawKey();
	virtual void ToggleForSale();
	virtual void ToggleStorage();
	virtual void ToggleCargo();

	// Only override the ones you need; the default action is to return false.
	virtual bool KeyDown(SDL_Keycode key, Uint16 mod, const Command &command, bool isNewPress) override;
	virtual bool Click(int x, int y, int clicks) override;
	virtual bool Hover(int x, int y) override;
	virtual bool Drag(double dx, double dy) override;
	virtual bool Release(int x, int y) override;
	virtual bool Scroll(double dx, double dy) override;

	int64_t LicenseCost(const Outfit *outfit, bool onlyOwned = false) const;


protected:
	class Zone : public ClickZone<const Ship *> {
	public:
		explicit Zone(Point center, Point size, const Ship *ship, double scrollY = 0.);
		explicit Zone(Point center, Point size, const Outfit *outfit, double scrollY = 0.);

		const Ship *GetShip() const;
		const Outfit *GetOutfit() const;

		double ScrollY() const;

	private:
		double scrollY = 0.;
		const Outfit *outfit = nullptr;
	};

	enum class ShopPane : int {
		Main,
		Sidebar,
		Info
	};


protected:
	static const int SIDEBAR_WIDTH = 250;
	static const int INFOBAR_WIDTH = 300;
	static const int SIDE_WIDTH = SIDEBAR_WIDTH + INFOBAR_WIDTH;
	static const int BUTTON_HEIGHT = 70;
	static const int SHIP_SIZE = 250;
	static const int OUTFIT_SIZE = 183;


protected:
	PlayerInfo &player;
	// Remember the current day, for calculating depreciation.
	int day;
	const Planet *planet = nullptr;
	const bool isOutfitter;

	// The player-owned ship that was first selected in the sidebar (or most recently purchased).
	Ship *playerShip = nullptr;
	// The player-owned ship being reordered.
	Ship *dragShip = nullptr;
	bool isDraggingShip = false;
	Point dragPoint;
	// The group of all selected, player-owned ships.
	std::set<Ship *> playerShips;

	// The currently selected Ship, for the ShipyardPanel.
	const Ship *selectedShip = nullptr;
	// The currently selected Outfit, for the OutfitterPanel.
	const Outfit *selectedOutfit = nullptr;
	// (It may be worth moving the above pointers into the derived classes in the future.)

	double mainScroll = 0.;
	double sidebarScroll = 0.;
	double infobarScroll = 0.;
	double maxMainScroll = 0.;
	double maxSidebarScroll = 0.;
	double maxInfobarScroll = 0.;
	ShopPane activePane = ShopPane::Main;
	int mainDetailHeight = 0;
	int sideDetailHeight = 0;
	bool scrollDetailsIntoView = false;
	double selectedTopY = 0.;
	bool sameSelectedTopY = false;
	char hoverButton = '\0';

	std::vector<Zone> zones;
	std::vector<ClickZone<std::string>> categoryZones;

	std::map<std::string, std::vector<std::string>> catalog;
	const CategoryList &categories;
	std::set<std::string> &collapsed;

	ShipInfoDisplay shipInfo;
	OutfitInfoDisplay outfitInfo;

	mutable Point warningPoint;
	mutable std::string warningType;


private:
	void DrawShipsSidebar();
	void DrawDetailsSidebar();
	void DrawButtons();
	void DrawMain();

	int DrawPlayerShipInfo(const Point &point);

	bool DoScroll(double dy);
	bool SetScrollToTop();
	bool SetScrollToBottom();
	void SideSelect(int count);
	void SideSelect(Ship *ship);
	void MainLeft();
	void MainRight();
	void MainUp();
	void MainDown();
	std::vector<Zone>::const_iterator Selected() const;
	std::vector<Zone>::const_iterator MainStart() const;
	// Check if the given point is within the button zone, and if so return the
	// letter of the button (or ' ' if it's not on a button).
	char CheckButton(int x, int y);
};



#endif<|MERGE_RESOLUTION|>--- conflicted
+++ resolved
@@ -73,15 +73,6 @@
 
 
 protected:
-<<<<<<< HEAD
-	void DrawShipsSidebar();
-	void DrawDetailsSidebar();
-	void DrawDesignButtons();
-	void DrawShopButtons();
-	void DrawMain();
-
-=======
->>>>>>> 42e7b96a
 	void DrawShip(const Ship &ship, const Point &center, bool isSelected);
 
 	void CheckForMissions(Mission::Location location);
@@ -203,7 +194,8 @@
 private:
 	void DrawShipsSidebar();
 	void DrawDetailsSidebar();
-	void DrawButtons();
+	void DrawDesignButtons();
+	void DrawShopButtons();
 	void DrawMain();
 
 	int DrawPlayerShipInfo(const Point &point);
