--- conflicted
+++ resolved
@@ -39,13 +39,8 @@
 	explicit ShopPanel(PlayerInfo &player, bool isOutfitter);
 
 	virtual void Step() override;
-<<<<<<< HEAD
 	virtual void Draw(double deltaTime) override;
-	
-=======
-	virtual void Draw() override;
 
->>>>>>> b1b1a78a
 protected:
 	void DrawShipsSidebar(double deltaTime);
 	void DrawDetailsSidebar(double deltaTime);
