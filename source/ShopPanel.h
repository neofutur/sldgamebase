--- conflicted
+++ resolved
@@ -197,12 +197,8 @@
 	bool SetScrollToTop();
 	bool SetScrollToBottom();
 	void SideSelect(int count);
-<<<<<<< HEAD
 	bool SideSelect(Ship *ship);
-=======
-	void SideSelect(Ship *ship);
 	void MainAutoScroll(const std::vector<Zone>::const_iterator &selected);
->>>>>>> a5767442
 	void MainLeft();
 	void MainRight();
 	void MainUp();
