/* ShopPanel.h
Copyright (c) 2014 by Michael Zahniser

Endless Sky is free software: you can redistribute it and/or modify it under the
terms of the GNU General Public License as published by the Free Software
Foundation, either version 3 of the License, or (at your option) any later version.

Endless Sky is distributed in the hope that it will be useful, but WITHOUT ANY
WARRANTY; without even the implied warranty of MERCHANTABILITY or FITNESS FOR A
PARTICULAR PURPOSE. See the GNU General Public License for more details.

You should have received a copy of the GNU General Public License along with
this program. If not, see <https://www.gnu.org/licenses/>.
*/

#ifndef SHOP_PANEL_H_
#define SHOP_PANEL_H_

#include "Panel.h"

#include "CategoryList.h"
#include "ClickZone.h"
#include "Mission.h"
#include "OutfitInfoDisplay.h"
#include "Point.h"
#include "ShipInfoDisplay.h"

#include <map>
#include <set>
#include <string>
#include <vector>

class Outfit;
class Planet;
class PlayerInfo;
class Ship;



// Class representing the common elements of both the shipyard panel and the
// outfitter panel (e.g. the sidebar with the ships you own).
class ShopPanel : public Panel {
public:
	explicit ShopPanel(PlayerInfo &player, bool isOutfitter);

	virtual void Step() override;
	virtual void Draw() override;


protected:
	// BuyResult holds the result of an attempt to buy. It is implicitly
	// created from a string or boolean in code. Any string indicates failure.
	// True indicates success, of course, while false (without a string)
	// indicates failure, but no need to pop up a message about it.
	class BuyResult {
	public:
		BuyResult(const char *error) : success(false), message(error) {}
		BuyResult(std::string error) : success(false), message(std::move(error)) {}
		BuyResult(bool result) : success(result), message() {}

		explicit operator bool() const noexcept { return success; }

		bool HasMessage() const noexcept { return !message.empty(); }
		const std::string &Message() const noexcept { return message; }


	private:
		bool success = true;
		std::string message;
	};


protected:
	void DrawShipsSidebar();
	void DrawDetailsSidebar();
	void DrawButtons();
	void DrawMain();

	void DrawShip(const Ship &ship, const Point &center, bool isSelected);

	void CheckForMissions(Mission::Location location);

	// These are for the individual shop panels to override.
	virtual int TileSize() const = 0;
	virtual int VisibilityCheckboxesSize() const;
	virtual int DrawPlayerShipInfo(const Point &point) = 0;
	virtual bool HasItem(const std::string &name) const = 0;
	virtual void DrawItem(const std::string &name, const Point &point) = 0;
	virtual int DividerOffset() const = 0;
	virtual int DetailWidth() const = 0;
	virtual int DrawDetails(const Point &center) = 0;
	virtual BuyResult CanBuy(bool onlyOwned = false) const = 0;
	virtual void Buy(bool onlyOwned = false) = 0;
	virtual bool CanSell(bool toStorage = false) const = 0;
	virtual void Sell(bool toStorage = false) = 0;
	virtual void FailSell(bool toStorage = false) const;
	virtual bool CanSellMultiple() const;
	virtual bool IsAlreadyOwned() const;
	virtual bool ShouldHighlight(const Ship *ship);
	virtual void DrawKey();
	virtual void ToggleForSale();
	virtual void ToggleStorage();
	virtual void ToggleCargo();

	// Only override the ones you need; the default action is to return false.
	virtual bool KeyDown(SDL_Keycode key, Uint16 mod, const Command &command, bool isNewPress) override;
	virtual bool Click(int x, int y, int clicks) override;
	virtual bool Hover(int x, int y) override;
	virtual bool Drag(double dx, double dy) override;
	virtual bool Release(int x, int y) override;
	virtual bool Scroll(double dx, double dy) override;

	int64_t LicenseCost(const Outfit *outfit, bool onlyOwned = false) const;


protected:
	class Zone : public ClickZone<const Ship *> {
	public:
		explicit Zone(Point center, Point size, const Ship *ship);
		explicit Zone(Point center, Point size, const Outfit *outfit);

		const Ship *GetShip() const;
		const Outfit *GetOutfit() const;

	private:
		const Outfit *outfit = nullptr;
	};

	enum class ShopPane : int {
		Main,
		Sidebar,
		Info
	};


protected:
	static const int SIDEBAR_WIDTH = 250;
	static const int INFOBAR_WIDTH = 300;
	static const int SIDE_WIDTH = SIDEBAR_WIDTH + INFOBAR_WIDTH;
	static const int BUTTON_HEIGHT = 70;
	static const int SHIP_SIZE = 250;
	static const int OUTFIT_SIZE = 183;


protected:
	PlayerInfo &player;
	// Remember the current day, for calculating depreciation.
	int day;
	const Planet *planet = nullptr;

	// The player-owned ship that was first selected in the sidebar (or most recently purchased).
	Ship *playerShip = nullptr;
	// The player-owned ship being reordered.
	Ship *dragShip = nullptr;
	bool isDraggingShip = false;
	Point dragPoint;
	// The group of all selected, player-owned ships.
	std::set<Ship *> playerShips;

	// The currently selected Ship, for the ShipyardPanel.
	const Ship *selectedShip = nullptr;
	// The currently selected Outfit, for the OutfitterPanel.
	const Outfit *selectedOutfit = nullptr;
	// (It may be worth moving the above pointers into the derived classes in the future.)

	double mainScroll = 0.;
<<<<<<< HEAD
	double visualScroll = 0;
=======
	double mainSmoothScroll = 0;
>>>>>>> 951ba4bd
	double sidebarScroll = 0.;
	double sidebarSmoothScroll = 0.;
	double infobarScroll = 0.;
	double infobarSmoothScroll = 0.;
	double maxMainScroll = 0.;
	double maxSidebarScroll = 0.;
	double maxInfobarScroll = 0.;
	ShopPane activePane = ShopPane::Main;
	char hoverButton = '\0';

	std::vector<Zone> zones;
	std::vector<ClickZone<const Ship *>> shipZones;
	std::vector<ClickZone<std::string>> categoryZones;

	std::map<std::string, std::vector<std::string>> catalog;
	const CategoryList &categories;
	std::set<std::string> &collapsed;

	ShipInfoDisplay shipInfo;
	OutfitInfoDisplay outfitInfo;

	mutable Point warningPoint;
	mutable std::string warningType;


private:
	bool DoScroll(double dy);
	bool SetScrollToTop();
	bool SetScrollToBottom();
	void SideSelect(int count);
	void SideSelect(Ship *ship);
	void MainAutoScroll(const std::vector<Zone>::const_iterator &selected);
	void MainLeft();
	void MainRight();
	void MainUp();
	void MainDown();
	void CheckSelection();
	std::vector<Zone>::const_iterator Selected() const;
	// Check if the given point is within the button zone, and if so return the
	// letter of the button (or ' ' if it's not on a button).
	char CheckButton(int x, int y);


private:
	bool delayedAutoScroll = false;
};



#endif<|MERGE_RESOLUTION|>--- conflicted
+++ resolved
@@ -164,11 +164,7 @@
 	// (It may be worth moving the above pointers into the derived classes in the future.)
 
 	double mainScroll = 0.;
-<<<<<<< HEAD
-	double visualScroll = 0;
-=======
 	double mainSmoothScroll = 0;
->>>>>>> 951ba4bd
 	double sidebarScroll = 0.;
 	double sidebarSmoothScroll = 0.;
 	double infobarScroll = 0.;
