--- conflicted
+++ resolved
@@ -39,13 +39,8 @@
 	text.SetFont(FontSet::Get(14));
 	text.SetAlignment(Alignment::JUSTIFIED);
 	text.SetWrapWidth(480);
-<<<<<<< HEAD
 	text.Wrap(port.Description());
-	
-=======
-	text.Wrap(player.GetPlanet()->SpaceportDescription());
 
->>>>>>> db28a8b1
 	// Query the news interface to find out the wrap width.
 	// TODO: Allow Interface to handle wrapped text directly.
 	const Interface *newsUi = GameData::Interfaces().Get("news");
