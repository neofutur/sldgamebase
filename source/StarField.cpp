/* StarField.cpp
Copyright (c) 2014 by Michael Zahniser

Endless Sky is free software: you can redistribute it and/or modify it under the
terms of the GNU General Public License as published by the Free Software
Foundation, either version 3 of the License, or (at your option) any later version.

Endless Sky is distributed in the hope that it will be useful, but WITHOUT ANY
WARRANTY; without even the implied warranty of MERCHANTABILITY or FITNESS FOR A
PARTICULAR PURPOSE.  See the GNU General Public License for more details.
*/

#include "StarField.h"

#include "Angle.h"
#include "Body.h"
#include "DrawList.h"
#include "pi.h"
#include "Point.h"
#include "Preferences.h"
#include "Random.h"
#include "Screen.h"
#include "Sprite.h"
#include "SpriteSet.h"

#include <algorithm>
#include <cmath>
#include <numeric>

using namespace std;

namespace {
	const int TILE_SIZE = 256;
	// The star field tiles in 4000 pixel increments. Have the tiling of the haze
	// field be as different from that as possible. (Note: this may need adjusting
	// in the future if monitors larger than this width ever become commonplace.)
	const double HAZE_WRAP = 6627.;
	// Don't let two haze patches be closer to each other than this distance. This
	// avoids having very bright haze where several patches overlap.
	const double HAZE_DISTANCE = 1200.;
	// This is how many haze fields should be drawn.
	const size_t HAZE_COUNT = 16;
	// This is how fast the crossfading of previous haze and current haze is
	const double FADE_PER_FRAME = 0.01;
	
	void AddHaze(DrawList &drawList, const std::vector<Body> &haze, const Point &topLeft, const Point &bottomRight, double transparency)
	{
		for(auto &&it : haze)
		{
			// Figure out the position of the first instance of this haze that is to
			// the right of and below the top left corner of the screen.
			double startX = fmod(it.Position().X() - topLeft.X(), HAZE_WRAP);
			startX += topLeft.X() + HAZE_WRAP * (startX < 0.);
			double startY = fmod(it.Position().Y() - topLeft.Y(), HAZE_WRAP);
			startY += topLeft.Y() + HAZE_WRAP * (startY < 0.);

			// Draw any instances of this haze that are on screen.
			for(double y = startY; y < bottomRight.Y(); y += HAZE_WRAP)
				for(double x = startX; x < bottomRight.X(); x += HAZE_WRAP)
					drawList.Add(it, Point(x, y), transparency);
		}
	}
}



void StarField::Init(int stars, int width)
{
	SetUpGraphics();
	MakeStars(stars, width);
	
	lastSprite = SpriteSet::Get("_menu/haze");
	for(size_t i = 0; i < HAZE_COUNT; ++i)
	{
		Point next;
		bool overlaps = true;
		while(overlaps)
		{
			next = Point(Random::Real() * HAZE_WRAP, Random::Real() * HAZE_WRAP);
			overlaps = false;
			for(const Body &other : haze[0])
			{
				Point previous = other.Position();
				double dx = remainder(previous.X() - next.X(), HAZE_WRAP);
				double dy = remainder(previous.Y() - next.Y(), HAZE_WRAP);
				if(dx * dx + dy * dy < HAZE_DISTANCE * HAZE_DISTANCE)
				{
					overlaps = true;
					break;
				}
			}
		}
		haze[0].emplace_back(lastSprite, next, Point(), Angle::Random(), 8.);
	}
	haze[1].assign(haze[0].begin(), haze[0].end());
}



void StarField::SetHaze(const Sprite *sprite, bool allowAnimation)
{
	// If no sprite is given, set the default one.
	if(!sprite)
		sprite = SpriteSet::Get("_menu/haze");
	
	for(Body &body : haze[0])
		body.SetSprite(sprite);
	
	if(allowAnimation && sprite != lastSprite)
	{
		transparency = 1.;
		for(Body &body: haze[1])
			body.SetSprite(lastSprite);
	}
	lastSprite = sprite;
}



void StarField::Draw(const Point &pos, const Point &vel, double zoom) const
{
	double savedZoom = zoom;

	// Draw the starfield unless it is disabled in the preferences.
	if(Preferences::Has("Draw starfield"))
	{
		// Modify zoom for first parallax layer
		if(Preferences::Has("Parallax space"))
			zoom = savedZoom * Preferences::StarViewZoom();	
		glUseProgram(shader.Object());
		glBindVertexArray(vao);
		
		float length = vel.Length();
		Point unit = length ? vel.Unit() : Point(1., 0.);
		// Don't zoom the stars at the same rate as the field; otherwise, at the
		// farthest out zoom they are too small to draw well.
		unit /= pow(zoom, .75);
		
		float baseZoom = static_cast<float>(2. * zoom);
		GLfloat scale[2] = {baseZoom / Screen::Width(), -baseZoom / Screen::Height()};
		glUniform2fv(scaleI, 1, scale);
		
		GLfloat rotate[4] = {
			static_cast<float>(unit.Y()), static_cast<float>(-unit.X()),
			static_cast<float>(unit.X()), static_cast<float>(unit.Y())};
		glUniformMatrix2fv(rotateI, 1, false, rotate);
		
		glUniform1f(elongationI, length * zoom);
		glUniform1f(brightnessI, min(1., pow(zoom, .5)));
	
		// Stars this far beyond the border may still overlap the screen.
		double borderX = fabs(vel.X()) + 1.;
		double borderY = fabs(vel.Y()) + 1.;
		// Find the absolute bounds of the star field we must draw.
		int minX = pos.X() + (Screen::Left() - borderX) / zoom;
		int minY = pos.Y() + (Screen::Top() - borderY) / zoom;
		int maxX = pos.X() + (Screen::Right() + borderX) / zoom;
		int maxY = pos.Y() + (Screen::Bottom() + borderY) / zoom;
		// Round down to the start of the nearest tile.
		minX &= ~(TILE_SIZE - 1l);
		minY &= ~(TILE_SIZE - 1l);
		
		for(int gy = minY; gy < maxY; gy += TILE_SIZE)
			for(int gx = minX; gx < maxX; gx += TILE_SIZE)
			{
				Point off = Point(gx, gy) - pos;
				GLfloat translate[2] = {
					static_cast<float>(off.X()),
					static_cast<float>(off.Y())
				};
				glUniform2fv(translateI, 1, translate);
				
				int index = (gx & widthMod) / TILE_SIZE + ((gy & widthMod) / TILE_SIZE) * tileCols;
				int first = 6 * tileIndex[index];
				int count = 6 * tileIndex[index + 1] - first;
				glDrawArrays(GL_TRIANGLES, first, count);
			}
		
		glBindVertexArray(0);
		glUseProgram(0);
	}
	
	// Draw the background haze unless it is disabled in the preferences.
	if(!Preferences::Has("Draw background haze"))
		return;
	
	// Modify zoom for second parallax layer
	if(Preferences::Has("Parallax space"))
		zoom = savedZoom * Preferences::HazeViewZoom();
	
	DrawList drawList;
	drawList.Clear(0, zoom);
	drawList.SetCenter(pos);
	
<<<<<<< HEAD
	// Set zoom to max for haze, so they won't get culled prematurely
	zoom = .25;
=======
	if(transparency > FADE_PER_FRAME)
		transparency -= FADE_PER_FRAME;
	else
		transparency = 0.;
>>>>>>> 3cfedcd9
	
	// Any object within this range must be drawn. Some haze sprites may repeat
	// more than once if the view covers a very large area.
	Point size = Point(1., 1.) * haze[0].front().Radius();
	Point topLeft = pos + (Screen::TopLeft() - size) / zoom;
	Point bottomRight = pos + (Screen::BottomRight() + size) / zoom;
	if(transparency > 0.)
		AddHaze(drawList, haze[1], topLeft, bottomRight, 1 - transparency);
	AddHaze(drawList, haze[0], topLeft, bottomRight, transparency);
	
	drawList.Draw();
}



void StarField::SetUpGraphics()
{
	static const char *vertexCode =
		"// vertex starfield shader\n"
		"uniform mat2 rotate;\n"
		"uniform vec2 translate;\n"
		"uniform vec2 scale;\n"
		"uniform float elongation;\n"
		"uniform float brightness;\n"
		
		"in vec2 offset;\n"
		"in float size;\n"
		"in float corner;\n"
		"out float fragmentAlpha;\n"
		"out vec2 coord;\n"
		
		"void main() {\n"
		"  fragmentAlpha = brightness * (4. / (4. + elongation)) * size * .2 + .05;\n"
		"  coord = vec2(sin(corner), cos(corner));\n"
		"  vec2 elongated = vec2(coord.x * size, coord.y * (size + elongation));\n"
		"  gl_Position = vec4((rotate * elongated + translate + offset) * scale, 0, 1);\n"
		"}\n";
	
	static const char *fragmentCode =
		"// fragment starfield shader\n"
		"precision mediump float;\n"
		"in float fragmentAlpha;\n"
		"in vec2 coord;\n"
		"out vec4 finalColor;\n"
		
		"void main() {\n"
		"  float alpha = fragmentAlpha * (1. - abs(coord.x) - abs(coord.y));\n"
		"  finalColor = vec4(1, 1, 1, 1) * alpha;\n"
		"}\n";
	
	shader = Shader(vertexCode, fragmentCode);
	
	// make and bind the VAO
	glGenVertexArrays(1, &vao);
	glBindVertexArray(vao);
	
	// make and bind the VBO
	glGenBuffers(1, &vbo);
	glBindBuffer(GL_ARRAY_BUFFER, vbo);
	
	offsetI = shader.Attrib("offset");
	sizeI = shader.Attrib("size");
	cornerI = shader.Attrib("corner");
	
	scaleI = shader.Uniform("scale");
	rotateI = shader.Uniform("rotate");
	elongationI = shader.Uniform("elongation");
	translateI = shader.Uniform("translate");
	brightnessI = shader.Uniform("brightness");
}



void StarField::MakeStars(int stars, int width)
{
	// We can only work with power-of-two widths above 256.
	if(width < TILE_SIZE || (width & (width - 1)))
		return;
	
	widthMod = width - 1;
	
	tileCols = (width / TILE_SIZE);
	tileIndex.clear();
	tileIndex.resize(static_cast<size_t>(tileCols) * tileCols, 0);
	
	vector<int> off;
	static const int MAX_OFF = 50;
	static const int MAX_D = MAX_OFF * MAX_OFF;
	static const int MIN_D = MAX_D / 4;
	off.reserve(MAX_OFF * MAX_OFF * 5);
	for(int x = -MAX_OFF; x <= MAX_OFF; ++x)
		for(int y = -MAX_OFF; y <= MAX_OFF; ++y)
		{
			int d = x * x + y * y;
			if(d < MIN_D || d > MAX_D)
				continue;
			
			off.push_back(x);
			off.push_back(y);
		}
	
	// Generate random points in a temporary vector.
	// Keep track of how many fall into each tile, for sorting out later.
	vector<int> temp;
	temp.reserve(2 * stars);
	
	int x = Random::Int(width);
	int y = Random::Int(width);
	for(int i = 0; i < stars; ++i)
	{
		for(int j = 0; j < 10; ++j)
		{
			int index = Random::Int(static_cast<uint32_t>(off.size())) & ~1;
			x += off[index];
			y += off[index + 1];
			x &= widthMod;
			y &= widthMod;
		}
		temp.push_back(x);
		temp.push_back(y);
		int index = (x / TILE_SIZE) + (y / TILE_SIZE) * tileCols;
		++tileIndex[index];
	}
	
	// Accumulate item counts so that tileIndex[i] is the index in the array of
	// the first star that falls within tile i, and tileIndex.back() == stars.
	tileIndex.insert(tileIndex.begin(), 0);
	tileIndex.pop_back();
	partial_sum(tileIndex.begin(), tileIndex.end(), tileIndex.begin());
	
	// Each star consists of five vertices, each with four data elements.
	vector<GLfloat> data(6 * 4 * stars, 0.f);
	for(auto it = temp.begin(); it != temp.end(); )
	{
		// Figure out what tile this star is in.
		int x = *it++;
		int y = *it++;
		int index = (x / TILE_SIZE) + (y / TILE_SIZE) * tileCols;
		
		// Randomize its sub-pixel position and its size / brightness.
		int random = Random::Int(4096);
		float fx = (x & (TILE_SIZE - 1)) + (random & 15) * 0.0625f;
		float fy = (y & (TILE_SIZE - 1)) + (random >> 8) * 0.0625f;
		float size = (((random >> 4) & 15) + 20) * 0.0625f;
		
		// Fill in the data array.
		auto dataIt = data.begin() + 6 * 4 * tileIndex[index]++;
		const float CORNER[6] = {
			static_cast<float>(0. * PI),
			static_cast<float>(.5 * PI),
			static_cast<float>(1.5 * PI),
			static_cast<float>(.5 * PI),
			static_cast<float>(1.5 * PI),
			static_cast<float>(1. * PI)
		};
		for(float corner : CORNER)
		{
			*dataIt++ = fx;
			*dataIt++ = fy;
			*dataIt++ = size;
			*dataIt++ = corner;
		}
	}
	// Adjust the tile indices so that tileIndex[i] is the start of tile i.
	tileIndex.insert(tileIndex.begin(), 0);
	
	glBufferData(GL_ARRAY_BUFFER, sizeof(data.front()) * data.size(), data.data(), GL_STATIC_DRAW);
	
	// Connect the xy to the "vert" attribute of the vertex shader.
	constexpr auto stride = 4 * sizeof(GLfloat);
	glEnableVertexAttribArray(offsetI);
	glVertexAttribPointer(offsetI, 2, GL_FLOAT, GL_FALSE,
		stride, nullptr);
	
	glEnableVertexAttribArray(sizeI);
	glVertexAttribPointer(sizeI, 1, GL_FLOAT, GL_FALSE,
		stride, reinterpret_cast<const GLvoid *>(2 * sizeof(GLfloat)));
	
	glEnableVertexAttribArray(cornerI);
	glVertexAttribPointer(cornerI, 1, GL_FLOAT, GL_FALSE,
		stride, reinterpret_cast<const GLvoid *>(3 * sizeof(GLfloat)));
	
	// unbind the VBO and VAO
	glBindBuffer(GL_ARRAY_BUFFER, 0);
	glBindVertexArray(0);
}<|MERGE_RESOLUTION|>--- conflicted
+++ resolved
@@ -192,15 +192,12 @@
 	drawList.Clear(0, zoom);
 	drawList.SetCenter(pos);
 	
-<<<<<<< HEAD
 	// Set zoom to max for haze, so they won't get culled prematurely
 	zoom = .25;
-=======
 	if(transparency > FADE_PER_FRAME)
 		transparency -= FADE_PER_FRAME;
 	else
 		transparency = 0.;
->>>>>>> 3cfedcd9
 	
 	// Any object within this range must be drawn. Some haze sprites may repeat
 	// more than once if the view covers a very large area.
