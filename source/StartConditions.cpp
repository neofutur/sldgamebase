/* StartConditions.cpp
Copyright (c) 2014 by Michael Zahniser

Endless Sky is free software: you can redistribute it and/or modify it under the
terms of the GNU General Public License as published by the Free Software
Foundation, either version 3 of the License, or (at your option) any later version.

Endless Sky is distributed in the hope that it will be useful, but WITHOUT ANY
WARRANTY; without even the implied warranty of MERCHANTABILITY or FITNESS FOR A
PARTICULAR PURPOSE.  See the GNU General Public License for more details.
*/

#include "StartConditions.h"

#include "DataNode.h"
#include "DataWriter.h"
#include "GameData.h"
#include "Planet.h"
#include "Ship.h"
#include "SpriteSet.h"
#include "System.h"

using namespace std;



StartConditions::StartConditions(const DataNode &node)
{
	Load(node);
}



void StartConditions::Load(const DataNode &node)
{
	for(const DataNode &child : node)
	{
		if(child.Token(0) == "date" && child.Size() >= 4)
			date = Date(child.Value(1), child.Value(2), child.Value(3));
		else if(child.Token(0) == "system" && child.Size() >= 2)
			system = GameData::Systems().Get(child.Token(1));
		else if(child.Token(0) == "planet" && child.Size() >= 2)
			planet = GameData::Planets().Get(child.Token(1));
		else if(child.Token(0) == "name" && child.Size() >= 2)
			name = child.Token(1);
		else if(child.Token(0) == "description" && child.Size() >= 2)
			description += child.Token(1) + "\n";
		else if(child.Token(0) == "sprite" && child.Size() >= 2)
			sprite = SpriteSet::Get(child.Token(1));
		else if(child.Token(0) == "account")
			accounts.Load(child);
		else if(child.Token(0) == "ship" && child.Size() >= 2)
<<<<<<< HEAD
			ships.emplace_back(child);
		else if(child.Token(0) == "conversation" && child.HasChildren())
			conversation.Load(child);
		else if(child.Token(0) == "conversation" && child.Size() >= 1)
			stockConversation = GameData::Conversations().Get(child.Token(1));
=======
		{
			// TODO: support named stock ships.
			// Assume that child nodes introduce a full ship definition. Even without child nodes,
			// Ship::Load + Ship::FinishLoading will create the expected ship instance if there is
			// a 3rd token (i.e. this will be treated as though it were a ship variant definition,
			// without making the variant available to the rest of GameData).
			if(child.HasChildren() || child.Size() >= 3)
				ships.emplace_back(child);
			// If there's only 2 tokens & there's no child nodes, the created instance would be ill-formed.
			else
				child.PrintTrace("Skipping unsupported use of a \"stock\" ship (a full definition is required):");
		}
>>>>>>> 79260f20
		else
			conditions.Add(child);
	}
	if(description.empty())
	{
		description = "No description provided";
	}
}



// Finish loading the ship definitions.
void StartConditions::FinishLoading()
{
	for(Ship &ship : ships)
		ship.FinishLoading(true);
}



void StartConditions::Save(DataWriter &out) const
{
	// Only the parts of the start conditions that might have to be used later
	// (such as the date for the tutorial dialogs) are saved
	// Things like the starting ship or the intro conversation, which are
	// meant to be used only once, aren't saved
	out.Write("start");
	out.BeginChild();
	{
		out.Write("name", name);
		out.Write("system", system->Name());
		out.Write("planet", planet->TrueName());
		out.Write("date", date.Year(), date.Month(), date.Day());
		accounts.Save(out);
		
		istringstream iss(description);
		for(string line; getline(iss, line); )
		{
			if(!line.empty())
			{
				out.Write("description", line);	
			}
			
		}
	}
	out.EndChild();
}



Date StartConditions::GetDate() const
{
	return date ? date : Date(16, 11, 3013);
}



const Planet &StartConditions::GetPlanet() const
{
	return planet ? *planet : *GameData::Planets().Get("New Boston");
}



const System &StartConditions::GetSystem() const
{
	if(system)
		return *system;
	const System *planetSystem = GetPlanet().GetSystem();
	
	return planetSystem ? *planetSystem : *GameData::Systems().Get("Rutilicus");
}



const Conversation &StartConditions::GetConversation() const 
{
	return stockConversation ? *stockConversation : conversation;
}



const Sprite *StartConditions::GetSprite() const 
{
	return sprite;	
}



const std::string &StartConditions::GetName() const
{
	return name;
}



const std::string &StartConditions::GetDescription() const
{
	return description;
}



const Account &StartConditions::GetAccounts() const
{
	return accounts;
}



const ConditionSet &StartConditions::GetConditions() const
{
	return conditions;
}



const list<Ship> &StartConditions::Ships() const
{
	return ships;
}




bool StartConditions::Valid() const
{
	return system && planet && date && !name.empty();
}<|MERGE_RESOLUTION|>--- conflicted
+++ resolved
@@ -50,13 +50,6 @@
 		else if(child.Token(0) == "account")
 			accounts.Load(child);
 		else if(child.Token(0) == "ship" && child.Size() >= 2)
-<<<<<<< HEAD
-			ships.emplace_back(child);
-		else if(child.Token(0) == "conversation" && child.HasChildren())
-			conversation.Load(child);
-		else if(child.Token(0) == "conversation" && child.Size() >= 1)
-			stockConversation = GameData::Conversations().Get(child.Token(1));
-=======
 		{
 			// TODO: support named stock ships.
 			// Assume that child nodes introduce a full ship definition. Even without child nodes,
@@ -69,7 +62,10 @@
 			else
 				child.PrintTrace("Skipping unsupported use of a \"stock\" ship (a full definition is required):");
 		}
->>>>>>> 79260f20
+		else if(child.Token(0) == "conversation" && child.HasChildren())
+			conversation.Load(child);
+		else if(child.Token(0) == "conversation" && child.Size() >= 1)
+			stockConversation = GameData::Conversations().Get(child.Token(1));
 		else
 			conditions.Add(child);
 	}
@@ -127,20 +123,20 @@
 
 
 
-const Planet &StartConditions::GetPlanet() const
+const Planet *StartConditions::GetPlanet() const
 {
-	return planet ? *planet : *GameData::Planets().Get("New Boston");
+	return planet ? planet : GameData::Planets().Get("New Boston");
 }
 
 
 
-const System &StartConditions::GetSystem() const
+const System *StartConditions::GetSystem() const
 {
 	if(system)
-		return *system;
-	const System *planetSystem = GetPlanet().GetSystem();
+		return system;
+	const System *planetSystem = GetPlanet()->GetSystem();
 	
-	return planetSystem ? *planetSystem : *GameData::Systems().Get("Rutilicus");
+	return planetSystem ? planetSystem : GameData::Systems().Get("Rutilicus");
 }
 
 
