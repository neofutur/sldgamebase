--- conflicted
+++ resolved
@@ -95,16 +95,13 @@
 	
 	// Get a list of systems you can travel to through hyperspace from here.
 	const std::set<const System *> &Links() const;
-<<<<<<< HEAD
-	// Additional travel distance to target for ships entering through hyperspace.
-	double ExtraArrivalDistance() const;
-=======
 	// Get a list of systems that can be jumped to from here with the given
 	// jump distance, whether or not there is a direct hyperspace link to them.
 	// If this system has its own jump range, then it will always return the
 	// systems within that jump range instead of the jump range given.
 	const std::set<const System *> &JumpNeighbors(double neighborDistance) const;
->>>>>>> 89f0f1c9
+	// Additional travel distance to target for ships entering through hyperspace.
+	double ExtraArrivalDistance() const;
 	// Get a list of systems you can "see" from here, whether or not there is a
 	// direct hyperspace link to them.
 	const std::set<const System *> &VisibleNeighbors() const;
