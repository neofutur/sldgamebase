--- conflicted
+++ resolved
@@ -40,15 +40,9 @@
 	// Add new text replacements to the given map after evaltuating all possible replacements.
 	// This TextReplacements will overwrite the value of any existing keys in the given map
 	// if the map and this TextReplacements share a key.
-<<<<<<< HEAD
 	void Substitutions(std::map<std::string, std::string> &subs, const ConditionsStore &conditions) const;
-	
-	
-=======
-	void Substitutions(std::map<std::string, std::string> &subs, const std::map<std::string, int64_t> &conditions) const;
 
 
->>>>>>> c9cc144b
 private:
 	// Vector with "string to be replaced", "condition when to replace", and "replacement text".
 	std::vector<std::pair<std::string, std::pair<ConditionSet, std::string>>> substitutions;
