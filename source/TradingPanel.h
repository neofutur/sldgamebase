/* TradingPanel.h
Copyright (c) 2014 by Michael Zahniser

Endless Sky is free software: you can redistribute it and/or modify it under the
terms of the GNU General Public License as published by the Free Software
Foundation, either version 3 of the License, or (at your option) any later version.

Endless Sky is distributed in the hope that it will be useful, but WITHOUT ANY
WARRANTY; without even the implied warranty of MERCHANTABILITY or FITNESS FOR A
PARTICULAR PURPOSE.  See the GNU General Public License for more details.
*/

#ifndef TRADING_PANEL_H_
#define TRADING_PANEL_H_

#include "Panel.h"

class PlayerInfo;
class System;



// Overlay on the PlanetPanel showing commodity prices and inventory, and allowing
// buying and selling. This also lets you sell any plundered outfits you are
// carrying, although if you want to sell only certain ones and not others you
// will need to select them individually in the outfitter panel.
class TradingPanel : public Panel {
public:
	explicit TradingPanel(PlayerInfo &player);
	~TradingPanel();

	virtual void Step() override;
<<<<<<< HEAD
	virtual void Draw(double deltaTime) override;
	
	
=======
	virtual void Draw() override;


>>>>>>> b1b1a78a
protected:
	// Only override the ones you need; the default action is to return false.
	virtual bool KeyDown(SDL_Keycode key, Uint16 mod, const Command &command, bool isNewPress) override;
	virtual bool Click(int x, int y, int clicks) override;


private:
	void Buy(int64_t amount);


private:
	PlayerInfo &player;
	const System &system;
	const int COMMODITY_COUNT;

	// Remember whether the "sell all" button will sell all outfits, or sell
	// everything except outfits.
	bool sellOutfits = false;

	// Keep track of how much we sold and how much profit was made.
	int tonsSold = 0;
	int64_t profit = 0;
};



#endif<|MERGE_RESOLUTION|>--- conflicted
+++ resolved
@@ -30,15 +30,9 @@
 	~TradingPanel();
 
 	virtual void Step() override;
-<<<<<<< HEAD
 	virtual void Draw(double deltaTime) override;
-	
-	
-=======
-	virtual void Draw() override;
 
 
->>>>>>> b1b1a78a
 protected:
 	// Only override the ones you need; the default action is to return false.
 	virtual bool KeyDown(SDL_Keycode key, Uint16 mod, const Command &command, bool isNewPress) override;
