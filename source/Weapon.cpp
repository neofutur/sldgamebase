--- conflicted
+++ resolved
@@ -32,12 +32,9 @@
 	bool isClustered = false;
 	calculatedDamage = false;
 	doesDamage = false;
-<<<<<<< HEAD
 	bool disabledDamageSet = false;
-	
-=======
-
->>>>>>> 044aa832
+	bool relativeDisabledDamageSet = false;
+
 	for(const DataNode &child : node)
 	{
 		const string &key = child.Token(0);
@@ -239,6 +236,11 @@
 				damage[RELATIVE_SHIELD_DAMAGE] = value;
 			else if(key == "relative hull damage")
 				damage[RELATIVE_HULL_DAMAGE] = value;
+			else if(key == "relative disabled damage")
+			{
+				damage[RELATIVE_DISABLED_DAMAGE] = value;
+				relativeDisabledDamageSet = true;
+			}
 			else if(key == "relative fuel damage")
 				damage[RELATIVE_FUEL_DAMAGE] = value;
 			else if(key == "relative heat damage")
@@ -265,15 +267,13 @@
 				child.PrintTrace("Unrecognized weapon attribute: \"" + key + "\":");
 		}
 	}
-<<<<<<< HEAD
 	// Disabled Damage defaults to hull damage instead of 0.
 	if(!disabledDamageSet)
 		damage[DISABLED_DAMAGE] = damage[HULL_DAMAGE];
-	
-	// Sanity check:
-=======
+	if(!relativeDisabledDamageSet)
+		damage[RELATIVE_DISABLED_DAMAGE] = damage[RELATIVE_HULL_DAMAGE];
+
 	// Sanity checks:
->>>>>>> 044aa832
 	if(burstReload > reload)
 		burstReload = reload;
 	if(damageDropoffRange.first > damageDropoffRange.second)
