/* Weapon.h
Copyright (c) 2015 by Michael Zahniser

Endless Sky is free software: you can redistribute it and/or modify it under the
terms of the GNU General Public License as published by the Free Software
Foundation, either version 3 of the License, or (at your option) any later version.

Endless Sky is distributed in the hope that it will be useful, but WITHOUT ANY
WARRANTY; without even the implied warranty of MERCHANTABILITY or FITNESS FOR A
PARTICULAR PURPOSE.  See the GNU General Public License for more details.
*/

#ifndef WEAPON_H_
#define WEAPON_H_

#include "Body.h"

#include <map>

class DataNode;
class Effect;
class Outfit;
class Sound;
class Sprite;



// Class representing all the characteristics of a weapon, including sprites and
// effects, sounds, icons, ammo, submunitions, and other attributes. Storing
// these parameters in a separate class keeps each Projectile from needing a
// copy of them, and storing them as class variables instead of in a map of
// string to double significantly reduces access time.
class Weapon {
public:
	// Load from a "weapon" node, either in an outfit or in a ship (explosion).
	void LoadWeapon(const DataNode &node);
	bool IsWeapon() const;
	
	// Get assets used by this weapon.
	const Body &WeaponSprite() const;
	const Sound *WeaponSound() const;
	const Outfit *Ammo() const;
	const Sprite *Icon() const;
	
	// Effects to be created at the start or end of the weapon's lifetime.
	const std::map<const Effect *, int> &FireEffects() const;
	const std::map<const Effect *, int> &LiveEffects() const;
	const std::map<const Effect *, int> &HitEffects() const;
	const std::map<const Effect *, int> &DieEffects() const;
	const std::map<const Outfit *, int> &Submunitions() const;
	
	// Accessor functions for various attributes.
	int Lifetime() const;
	int RandomLifetime() const;
	double Reload() const;
	double BurstReload() const;
	int BurstCount() const;
	int Homing() const;
	
	int MissileStrength() const;
	int AntiMissile() const;
	// Weapons of the same type will alternate firing (streaming) rather than
	// firing all at once (clustering) if the weapon is not an anti-missile and
	// is not vulnerable to anti-missile, or has the "stream" attribute.
	bool IsStreamed() const;
	
	double Velocity() const;
	double RandomVelocity() const;
	double Acceleration() const;
	double Drag() const;
	
	double Turn() const;
	double Inaccuracy() const;
	
	double Tracking() const;
	double OpticalTracking() const;
	double InfraredTracking() const;
	double RadarTracking() const;
	
	double FiringEnergy() const;
	double FiringForce() const;
	double FiringFuel() const;
	double FiringHeat() const;
	
	double SplitRange() const;
	double TriggerRadius() const;
	double BlastRadius() const;
	double HitForce() const;
	
	// These values include all submunitions:
	double ShieldDamage() const;
	double HullDamage() const;
	double HeatDamage() const;
	double IonDamage() const;
	double DisruptionDamage() const;
	double SlowingDamage() const;
	
	double Piercing() const;
	
	double TotalLifetime() const;
	double Range() const;
<<<<<<< HEAD
 	double WeightedVelocity() const;


=======
	
	
protected:
	const Outfit *ammo = nullptr;
	
	
>>>>>>> 32a85f54
private:
	double TotalDamage(int index) const;
	
	
private:
	// Sprites and sounds.
	Body sprite;
	const Sound *sound = nullptr;
	const Sprite *icon = nullptr;
	
	// Fire, die and hit effects.
	std::map<const Effect *, int> fireEffects;
	std::map<const Effect *, int> liveEffects;
	std::map<const Effect *, int> hitEffects;
	std::map<const Effect *, int> dieEffects;
	std::map<const Outfit *, int> submunitions;
	
	// This stores whether or not the weapon has been loaded.
	bool isWeapon = false;
	bool isStreamed = false;
	
	// Attributes.
	int lifetime = 0;
	int randomLifetime = 0;
	double reload = 1.;
	double burstReload = 1.;
	int burstCount = 1;
	int homing = 0;
	
	int missileStrength = 0;
	int antiMissile = 0;
	
	double velocity = 0.;
	double randomVelocity = 0.;
	double acceleration = 0.;
	double drag = 0.;
	
	double turn = 0.;
	double inaccuracy = 0.;
	
	double tracking = 0.;
	double opticalTracking = 0.;
	double infraredTracking = 0.;
	double radarTracking = 0.;
	
	double firingEnergy = 0.;
	double firingForce = 0.;
	double firingFuel = 0.;
	double firingHeat = 0.;
	
	double splitRange = 0.;
	double triggerRadius = 0.;
	double blastRadius = 0.;
	double hitForce = 0.;
	
	static const int SHIELD_DAMAGE = 0;
	static const int HULL_DAMAGE = 1;
	static const int HEAT_DAMAGE = 2;
	static const int ION_DAMAGE = 3;
	static const int DISRUPTION_DAMAGE = 4;
	static const int SLOWING_DAMAGE = 5;
	mutable double damage[6] = {0., 0., 0., 0., 0., 0.};
	
	double piercing = 0.;

	double optimalRange = 0.;

	// Cache the calculation of these values, for faster access.
	mutable bool calculatedDamage[6] = {false, false, false, false, false, false};
	mutable double totalLifetime = -1.;
};



// Inline the accessors because they get called so frequently.
inline int Weapon::Lifetime() const { return lifetime; }
inline int Weapon::RandomLifetime() const { return randomLifetime; }
inline double Weapon::Reload() const { return reload; }
inline double Weapon::BurstReload() const { return burstReload; }
inline int Weapon::BurstCount() const { return burstCount; }
inline int Weapon::Homing() const { return homing; }

inline int Weapon::MissileStrength() const { return missileStrength; }
inline int Weapon::AntiMissile() const { return antiMissile; }
inline bool Weapon::IsStreamed() const { return isStreamed; }

inline double Weapon::Velocity() const { return velocity; }
inline double Weapon::RandomVelocity() const { return randomVelocity; }
inline double Weapon::Acceleration() const { return acceleration; }
inline double Weapon::Drag() const { return drag; }

inline double Weapon::Turn() const { return turn; }
inline double Weapon::Inaccuracy() const { return inaccuracy; }

inline double Weapon::Tracking() const { return tracking; }
inline double Weapon::OpticalTracking() const { return opticalTracking; }
inline double Weapon::InfraredTracking() const { return infraredTracking; }
inline double Weapon::RadarTracking() const { return radarTracking; }

inline double Weapon::FiringEnergy() const { return firingEnergy; }
inline double Weapon::FiringForce() const { return firingForce; }
inline double Weapon::FiringFuel() const { return firingFuel; }
inline double Weapon::FiringHeat() const { return firingHeat; }

inline double Weapon::Piercing() const { return piercing; }

inline double Weapon::SplitRange() const { return splitRange; }
inline double Weapon::TriggerRadius() const { return triggerRadius; }
inline double Weapon::BlastRadius() const { return blastRadius; }
inline double Weapon::HitForce() const { return hitForce; }

inline double Weapon::ShieldDamage() const { return TotalDamage(SHIELD_DAMAGE); }
inline double Weapon::HullDamage() const { return TotalDamage(HULL_DAMAGE); }
inline double Weapon::HeatDamage() const { return TotalDamage(HEAT_DAMAGE); }
inline double Weapon::IonDamage() const { return TotalDamage(ION_DAMAGE); }
inline double Weapon::DisruptionDamage() const { return TotalDamage(DISRUPTION_DAMAGE); }
inline double Weapon::SlowingDamage() const { return TotalDamage(SLOWING_DAMAGE); }



#endif<|MERGE_RESOLUTION|>--- conflicted
+++ resolved
@@ -99,18 +99,14 @@
 	
 	double TotalLifetime() const;
 	double Range() const;
-<<<<<<< HEAD
  	double WeightedVelocity() const;
-
-
-=======
 	
 	
 protected:
 	const Outfit *ammo = nullptr;
 	
 	
->>>>>>> 32a85f54
+
 private:
 	double TotalDamage(int index) const;
 	
