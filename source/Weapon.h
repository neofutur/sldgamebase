--- conflicted
+++ resolved
@@ -99,12 +99,8 @@
 	double Turn() const;
 	double Inaccuracy() const;
 	double TurretTurn() const;
-<<<<<<< HEAD
-
-=======
 	double Arc() const;
 	
->>>>>>> 8811090e
 	double Tracking() const;
 	double OpticalTracking() const;
 	double InfraredTracking() const;
@@ -253,12 +249,8 @@
 	double turn = 0.;
 	double inaccuracy = 0.;
 	double turretTurn = 0.;
-<<<<<<< HEAD
-
-=======
 	double arc = 360.;
 	
->>>>>>> 8811090e
 	double tracking = 0.;
 	double opticalTracking = 0.;
 	double infraredTracking = 0.;
