/* WeightedList.h
Copyright (c) 2021 by Amazinite

Endless Sky is free software: you can redistribute it and/or modify it under the
terms of the GNU General Public License as published by the Free Software
Foundation, either version 3 of the License, or (at your option) any later version.

Endless Sky is distributed in the hope that it will be useful, but WITHOUT ANY
WARRANTY; without even the implied warranty of MERCHANTABILITY or FITNESS FOR A
PARTICULAR PURPOSE.  See the GNU General Public License for more details.
*/

#ifndef WEIGHTED_LIST_H_
#define WEIGHTED_LIST_H_

#include "Random.h"

#include <cstddef>
#include <iterator>
#include <numeric>
#include <stdexcept>
#include <type_traits>
#include <utility>
#include <vector>



// Template representing a list of objects of a given type where each item in the
// list is weighted with an integer. This list can be queried to randomly return
// one object from the list where the probability of an object being returned is
// the weight of the object over the sum of the weights of all objects in the list.
template <class Type>
class WeightedList {
	using iterator = typename std::vector<std::pair<Type, int>>::iterator;
	using const_iterator = typename std::vector<std::pair<Type, int>>::const_iterator;
public:
	template <class T>
	friend std::size_t erase(WeightedList<T> &list, const T &item);
	template <class T, class UnaryPredicate>
	friend std::size_t erase_if(WeightedList<T> &list, UnaryPredicate pred);

	const Type &Get() const;
	int TotalWeight() const noexcept { return total; }

	// Average the result of the given function by the choices' weights.
	template <class Callable>
	typename std::enable_if<
		std::is_arithmetic<typename std::result_of<Callable&&(const Type&&)>::type>::value,
		// The return type of WeightedList::Average, if the above test passes:
		typename std::result_of<Callable&&(const Type&&)>::type
	>::type Average(Callable c) const;
	// Supplying a callable that does not return an arithmetic value will fail to compile.

	iterator begin() noexcept { return choices.begin(); }
	const_iterator begin() const noexcept { return choices.begin(); }
	iterator end() noexcept { return choices.end(); }
	const_iterator end() const noexcept { return choices.end(); }

	void clear() noexcept { choices.clear(); total = 0; }
<<<<<<< HEAD
	int size() const noexcept { return choices.size(); }
=======
	void reserve(std::size_t n) { choices.reserve(n); weights.reserve(n); }
	std::size_t size() const noexcept { return choices.size(); }
>>>>>>> fa54c6a3
	bool empty() const noexcept { return choices.empty(); }
	std::pair<Type, int> &back() noexcept { return choices.back(); }
	const std::pair<Type, int> &back() const noexcept { return choices.back(); }

	template <class ...Args>
	Type &emplace_back(int weight, Args&&... args);

	iterator eraseAt(iterator position) noexcept;
	iterator erase(iterator first, iterator last) noexcept;


private:
	void RecalculateWeight();


private:
<<<<<<< HEAD
	std::vector<std::pair<Type, int>> choices;
	int total = 0;
=======
	std::vector<Type> choices;
	std::vector<std::size_t> weights;
	std::size_t total = 0;
>>>>>>> fa54c6a3
};



template <class T>
std::size_t erase(WeightedList<T> &list, const T &item)
{
	return erase_if(list, [&item](const T &t) noexcept -> bool { return item == t; });
}



template <class T, class UnaryPredicate>
std::size_t erase_if(WeightedList<T> &list, UnaryPredicate pred)
{
	std::size_t erased = 0;
	unsigned available = list.choices.size() - 1;
	for(unsigned index = 0; index < list.choices.size() - erased; ++index)
		if(pred(list.choices[index]))
		{
			while(index != available && pred(list.choices[available]))
			{
				--available;
				++erased;
			}
			if(index != available)
			{
				list.choices[index] = std::move(list.choices[available]);
				list.weights[index] = std::move(list.weights[available]);
				--available;
			}
			++erased;
		}

	list.choices.erase(std::prev(list.choices.end(), erased), list.choices.end());
	list.weights.erase(std::prev(list.weights.end(), erased), list.weights.end());
	list.RecalculateWeight();

	return erased;
}



template <class Type>
const Type &WeightedList<Type>::Get() const
{
	if(empty())
		throw std::runtime_error("Attempted to call Get on an empty weighted list.");

	unsigned index = 0;
<<<<<<< HEAD
	for(unsigned choice = Random::Int(total); choice >= choices[index].second; ++index)
		choice -= choices[index].second;
=======
	for(unsigned choice = Random::Int(total); choice >= weights[index]; ++index)
		choice -= weights[index];
>>>>>>> fa54c6a3

	return choices[index].first;
}



template <class Type>
template <class Callable>
typename std::enable_if<
	std::is_arithmetic<typename std::result_of<Callable&&(const Type&&)>::type>::value,
	typename std::result_of<Callable&&(const Type&&)>::type
>::type WeightedList<Type>::Average(Callable fn) const
{
	int tw = TotalWeight();
	if (tw == 0) return 0;

	auto sum = typename std::result_of<Callable(const Type &)>::type{};
<<<<<<< HEAD
	for(auto &&item : choices)
		sum += fn(item.first) * item.second;
=======
	for(unsigned index = 0; index < choices.size(); ++index)
		sum += fn(choices[index]) * weights[index];
>>>>>>> fa54c6a3
	return sum / tw;
}



template <class Type>
template <class ...Args>
Type &WeightedList<Type>::emplace_back(int weight, Args&&... args)
{
	// All weights must be >= 1.
<<<<<<< HEAD
	choices.emplace_back(args...);
	std::pair<Type, int> &choice = choices.back();
	if(choice.second < 1)
	{
		choices.pop_back();
		throw std::invalid_argument("Invalid weight inserted into weighted list. Weights must be >= 1.");
	}
	total += choice.second;
	return choice.first;
=======
	if(weight < 1)
		throw std::invalid_argument("Invalid weight inserted into weighted list. Weights must be >= 1.");

	choices.emplace_back(std::forward<Args>(args)...);
	weights.emplace_back(weight);
	total += weights.back();
	return choices.back();
>>>>>>> fa54c6a3
}



template <class Type>
typename std::vector<std::pair<Type, int>>::iterator WeightedList<Type>::eraseAt(typename std::vector<std::pair<Type, int>>::iterator position) noexcept
{
<<<<<<< HEAD
	total -= position->second;
=======
	unsigned index = std::distance(choices.begin(), position);
	total -= weights[index];
	weights.erase(std::next(weights.begin(), index));
>>>>>>> fa54c6a3
	return choices.erase(position);
}



template <class Type>
typename std::vector<std::pair<Type, int>>::iterator WeightedList<Type>::erase(typename std::vector<std::pair<Type, int>>::iterator first, typename std::vector<std::pair<Type, int>>::iterator last) noexcept
{
	auto firstWeight = std::next(weights.begin(), std::distance(choices.begin(), first));
	auto lastWeight = std::next(weights.begin(), std::distance(choices.begin(), last));
	weights.erase(firstWeight, lastWeight);
	RecalculateWeight();
	return choices.erase(first, last);
}



template <class Type>
void WeightedList<Type>::RecalculateWeight()
{
<<<<<<< HEAD
	total = std::accumulate(choices.begin(), choices.end(), 0,
		[](int x, const std::pair<Type, int> &t) -> int { return x + t.second; });
=======
	total = std::accumulate(weights.begin(), weights.end(), 0);
>>>>>>> fa54c6a3
}



#endif<|MERGE_RESOLUTION|>--- conflicted
+++ resolved
@@ -31,8 +31,8 @@
 // the weight of the object over the sum of the weights of all objects in the list.
 template <class Type>
 class WeightedList {
-	using iterator = typename std::vector<std::pair<Type, int>>::iterator;
-	using const_iterator = typename std::vector<std::pair<Type, int>>::const_iterator;
+	using iterator = typename std::vector<Type>::iterator;
+	using const_iterator = typename std::vector<Type>::const_iterator;
 public:
 	template <class T>
 	friend std::size_t erase(WeightedList<T> &list, const T &item);
@@ -40,7 +40,7 @@
 	friend std::size_t erase_if(WeightedList<T> &list, UnaryPredicate pred);
 
 	const Type &Get() const;
-	int TotalWeight() const noexcept { return total; }
+	std::size_t TotalWeight() const noexcept { return total; }
 
 	// Average the result of the given function by the choices' weights.
 	template <class Callable>
@@ -57,15 +57,11 @@
 	const_iterator end() const noexcept { return choices.end(); }
 
 	void clear() noexcept { choices.clear(); total = 0; }
-<<<<<<< HEAD
-	int size() const noexcept { return choices.size(); }
-=======
 	void reserve(std::size_t n) { choices.reserve(n); weights.reserve(n); }
 	std::size_t size() const noexcept { return choices.size(); }
->>>>>>> fa54c6a3
 	bool empty() const noexcept { return choices.empty(); }
-	std::pair<Type, int> &back() noexcept { return choices.back(); }
-	const std::pair<Type, int> &back() const noexcept { return choices.back(); }
+	Type &back() noexcept { return choices.back(); }
+	const Type &back() const noexcept { return choices.back(); }
 
 	template <class ...Args>
 	Type &emplace_back(int weight, Args&&... args);
@@ -79,14 +75,9 @@
 
 
 private:
-<<<<<<< HEAD
-	std::vector<std::pair<Type, int>> choices;
-	int total = 0;
-=======
 	std::vector<Type> choices;
 	std::vector<std::size_t> weights;
 	std::size_t total = 0;
->>>>>>> fa54c6a3
 };
 
 
@@ -137,15 +128,10 @@
 		throw std::runtime_error("Attempted to call Get on an empty weighted list.");
 
 	unsigned index = 0;
-<<<<<<< HEAD
-	for(unsigned choice = Random::Int(total); choice >= choices[index].second; ++index)
-		choice -= choices[index].second;
-=======
 	for(unsigned choice = Random::Int(total); choice >= weights[index]; ++index)
 		choice -= weights[index];
->>>>>>> fa54c6a3
-
-	return choices[index].first;
+
+	return choices[index];
 }
 
 
@@ -157,17 +143,12 @@
 	typename std::result_of<Callable&&(const Type&&)>::type
 >::type WeightedList<Type>::Average(Callable fn) const
 {
-	int tw = TotalWeight();
+	std::size_t tw = TotalWeight();
 	if (tw == 0) return 0;
 
 	auto sum = typename std::result_of<Callable(const Type &)>::type{};
-<<<<<<< HEAD
-	for(auto &&item : choices)
-		sum += fn(item.first) * item.second;
-=======
 	for(unsigned index = 0; index < choices.size(); ++index)
 		sum += fn(choices[index]) * weights[index];
->>>>>>> fa54c6a3
 	return sum / tw;
 }
 
@@ -178,17 +159,6 @@
 Type &WeightedList<Type>::emplace_back(int weight, Args&&... args)
 {
 	// All weights must be >= 1.
-<<<<<<< HEAD
-	choices.emplace_back(args...);
-	std::pair<Type, int> &choice = choices.back();
-	if(choice.second < 1)
-	{
-		choices.pop_back();
-		throw std::invalid_argument("Invalid weight inserted into weighted list. Weights must be >= 1.");
-	}
-	total += choice.second;
-	return choice.first;
-=======
 	if(weight < 1)
 		throw std::invalid_argument("Invalid weight inserted into weighted list. Weights must be >= 1.");
 
@@ -196,28 +166,23 @@
 	weights.emplace_back(weight);
 	total += weights.back();
 	return choices.back();
->>>>>>> fa54c6a3
-}
-
-
-
-template <class Type>
-typename std::vector<std::pair<Type, int>>::iterator WeightedList<Type>::eraseAt(typename std::vector<std::pair<Type, int>>::iterator position) noexcept
-{
-<<<<<<< HEAD
-	total -= position->second;
-=======
+}
+
+
+
+template <class Type>
+typename std::vector<Type>::iterator WeightedList<Type>::eraseAt(typename std::vector<Type>::iterator position) noexcept
+{
 	unsigned index = std::distance(choices.begin(), position);
 	total -= weights[index];
 	weights.erase(std::next(weights.begin(), index));
->>>>>>> fa54c6a3
 	return choices.erase(position);
 }
 
 
 
 template <class Type>
-typename std::vector<std::pair<Type, int>>::iterator WeightedList<Type>::erase(typename std::vector<std::pair<Type, int>>::iterator first, typename std::vector<std::pair<Type, int>>::iterator last) noexcept
+typename std::vector<Type>::iterator WeightedList<Type>::erase(typename std::vector<Type>::iterator first, typename std::vector<Type>::iterator last) noexcept
 {
 	auto firstWeight = std::next(weights.begin(), std::distance(choices.begin(), first));
 	auto lastWeight = std::next(weights.begin(), std::distance(choices.begin(), last));
@@ -231,12 +196,7 @@
 template <class Type>
 void WeightedList<Type>::RecalculateWeight()
 {
-<<<<<<< HEAD
-	total = std::accumulate(choices.begin(), choices.end(), 0,
-		[](int x, const std::pair<Type, int> &t) -> int { return x + t.second; });
-=======
 	total = std::accumulate(weights.begin(), weights.end(), 0);
->>>>>>> fa54c6a3
 }
 
 
