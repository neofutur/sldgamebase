--- conflicted
+++ resolved
@@ -228,7 +228,6 @@
 	bool showCursor = true;
 	double cursorTime = 0.;
 	bool isPaused = false;
-<<<<<<< HEAD
 
 	enum MotionState
 	{
@@ -238,14 +237,7 @@
 	};
 	MotionState lastMotion = Normal;
 	MotionState motion = Normal;
-	
-=======
-	bool isFastForward = false;
-
-	// If fast forwarding, keep track of whether the current frame should be drawn.
-	int skipFrame = 0;
-
->>>>>>> b1b1a78a
+
 	// Limit how quickly full-screen mode can be toggled.
 	int toggleTimeout = 0;
 
@@ -254,7 +246,6 @@
 	if(!testToRunName.empty())
 		testContext = TestContext(GameData::Tests().Get(testToRunName));
 
-<<<<<<< HEAD
 	// The speed of the physics update loop in ms.
 	constexpr auto defaultFps = 1000. / 60.;
 	constexpr auto fastForwardFps = 1000. / 180.;
@@ -292,8 +283,6 @@
 	if(!testToRunName.empty() && !debugMode)
 		motion = FastForward;
 
-=======
->>>>>>> b1b1a78a
 	// IsDone becomes true when the game is quit.
 	while(!menuPanels.IsDone())
 	{
@@ -307,12 +296,7 @@
 
 		if(toggleTimeout)
 			--toggleTimeout;
-<<<<<<< HEAD
-		
-=======
-		chrono::steady_clock::time_point start = chrono::steady_clock::now();
-
->>>>>>> b1b1a78a
+
 		// Handle any events that occurred in this frame.
 		SDL_Event event;
 		while(SDL_PollEvent(&event))
@@ -321,13 +305,8 @@
 
 			// If the mouse moves, reset the cursor movement timeout.
 			if(event.type == SDL_MOUSEMOTION)
-<<<<<<< HEAD
 				cursorTime = 0.;
-			
-=======
-				cursorTime = 0;
-
->>>>>>> b1b1a78a
+
 			if(debugMode && event.type == SDL_KEYDOWN && event.key.keysym.sym == SDLK_BACKQUOTE)
 			{
 				isPaused = !isPaused;
@@ -381,11 +360,8 @@
 		SDL_Keymod mod = SDL_GetModState();
 		Font::ShowUnderlines(mod & KMOD_ALT);
 
-<<<<<<< HEAD
 		const bool inFlight = (menuPanels.IsEmpty() && gamePanels.Root() == gamePanels.Top());
 
-=======
->>>>>>> b1b1a78a
 		// In full-screen mode, hide the cursor if inactive for ten seconds,
 		// but only if the player is flying around in the main view.
 		cursorTime += frameTime;
@@ -396,24 +372,8 @@
 			SDL_ShowCursor(showCursor);
 		}
 
-<<<<<<< HEAD
 		bool didUpdate = false;
 		while(accumulator >= updateFps)
-=======
-		// Switch off fast-forward if the player is not in flight or flight-related screen
-		// (for example when the boarding dialog shows up or when the player lands). The player
-		// can switch fast-forward on again when flight is resumed.
-		bool allowFastForward = !gamePanels.IsEmpty() && gamePanels.Top()->AllowsFastForward();
-		if(Preferences::Has("Interrupt fast-forward") && !inFlight && isFastForward && !allowFastForward)
-			isFastForward = false;
-
-		// Tell all the panels to step forward, then draw them.
-		((!isPaused && menuPanels.IsEmpty()) ? gamePanels : menuPanels).StepAll();
-
-		// All manual events and processing done. Handle any test inputs and events if we have any.
-		const Test *runningTest = testContext.CurrentTest();
-		if(runningTest && dataFinishedLoading)
->>>>>>> b1b1a78a
 		{
 			didUpdate = true;
 			auto cpuStart = CurrentTime();
@@ -464,19 +424,9 @@
 		// Run any tests if the game updated.
 		if(didUpdate)
 		{
-<<<<<<< HEAD
 			// All manual events and processing done. Handle any test inputs and events if we have any.
 			const Test *runningTest = testContext.CurrentTest();
 			if(runningTest)
-=======
-			if(frameRate < 60)
-			{
-				frameRate = min(frameRate + 5, 60);
-				timer.SetFrameRate(frameRate);
-			}
-
-			if(isFastForward && inFlight)
->>>>>>> b1b1a78a
 			{
 				// When flying around, all test processing must be handled in the
 				// thread-safe section of Engine. When not flying around (and when no
@@ -494,7 +444,6 @@
 			}
 		}
 
-<<<<<<< HEAD
 		// Skip drawing in-flight frames during testing to speedup testing (unless debug mode is set).
 		// We don't skip UI-frames to ensure we test the UI code more.
 		if(testContext.CurrentTest() && inFlight && !debugMode)
@@ -504,16 +453,12 @@
 		// Interpolate the last two physics states. The interpolated state will
 		// be used by the drawing code.
 		RenderState::Interpolate(previous, alpha);
-=======
-		Audio::Step();
->>>>>>> b1b1a78a
 
 		// Events in this frame may have cleared out the menu, in which case
 		// we should draw the game panels instead:
 		(menuPanels.IsEmpty() ? gamePanels : menuPanels).DrawAll(frameTime);
 		if(motion == FastForward)
 			SpriteShader::Draw(SpriteSet::Get("ui/fast forward"), Screen::TopLeft() + Point(10., 10.));
-<<<<<<< HEAD
 		else if(motion == SlowMo)
 			SpriteShader::Draw(SpriteSet::Get("ui/slow motion"), Screen::TopLeft() + Point(10., 10.));
 
@@ -540,17 +485,7 @@
 		}
 
 		GameWindow::Step();
-		
-=======
-
-		GameWindow::Step();
-
-		// When we perform automated testing, then we run the game by default as quickly as possible.
-		// Except when debug-mode is set.
-		if(!testContext.CurrentTest() || debugMode)
-			timer.Wait();
-
->>>>>>> b1b1a78a
+
 		// If the player ended this frame in-game, count the elapsed time as played time.
 		if(menuPanels.IsEmpty())
 			player.AddPlayTime(frameTime);
