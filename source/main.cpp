--- conflicted
+++ resolved
@@ -120,7 +120,7 @@
 	Files::Init(argv);
 
 	try {
-		const bool isConsoleOnly = loadOnly || printShips || printTests || printWeapons;
+		const bool isConsoleOnly = loadOnly || printTests || printData;
 		if(isConsoleOnly)
 			loadOptions |= GameAssets::OnlyData;
 		else
@@ -130,12 +130,7 @@
 		}
 
 		// Begin loading the game data.
-<<<<<<< HEAD
 		future<void> dataLoading = GameData::BeginLoad(loadOptions);
-=======
-		bool isConsoleOnly = loadOnly || printTests || printData;
-		future<void> dataLoading = GameData::BeginLoad(isConsoleOnly, debugMode);
->>>>>>> 93075afa
 
 		// If we are not using the UI, or performing some automated task, we should load
 		// all data now. (Sprites and sounds can safely be deferred.)
