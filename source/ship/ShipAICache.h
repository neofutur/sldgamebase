/* ShipAICache.h
Copyright (c) 2022 by Hurleveur

Endless Sky is free software: you can redistribute it and/or modify it under the
terms of the GNU General Public License as published by the Free Software
Foundation, either version 3 of the License, or (at your option) any later version.

Endless Sky is distributed in the hope that it will be useful, but WITHOUT ANY
WARRANTY; without even the implied warranty of MERCHANTABILITY or FITNESS FOR A
PARTICULAR PURPOSE. See the GNU General Public License for more details.

You should have received a copy of the GNU General Public License along with
this program. If not, see <https://www.gnu.org/licenses/>.
*/

#ifndef SHIP_AI_CACHE_H_
#define SHIP_AI_CACHE_H_

class Ship;



// A class which caches information needed for AI calculations of an individual ship,
// be those calculations that are needed multiple times a frame or which might only
// be needed once per frame but don't typically change from frame to frame.
class ShipAICache {
public:
	ShipAICache() = default;

	void Calibrate(const Ship &ship);
	// Get the new mass of the ship, if it changed update the weapon cache.
	void Recalibrate(const Ship &ship);

	// Accessors for AI data.
	bool IsArtilleryAI() const;
	double ShortestRange() const;
	double ShortestArtillery() const;
	double GunRange() const;
	double TurretRange() const;
	double MinSafeDistance() const;


private:
	double mass = 0.;

	bool useArtilleryAI = false;
	double shortestRange = 1000.;
	double shortestArtillery = 4000.;
	double minSafeDistance = 0.;
<<<<<<< HEAD
	double turningRadius = 200.;
	double turretRange = 0.;
	double gunRange = 0.;
=======
	double maxTurningRadius = 200.;
>>>>>>> a72e7b21
};



// Inline the accessors and setters because they get called so frequently.
inline bool ShipAICache::IsArtilleryAI() const { return useArtilleryAI; }
inline double ShipAICache::ShortestRange() const { return shortestRange; }
inline double ShipAICache::ShortestArtillery() const { return shortestArtillery; }
inline double ShipAICache::GunRange() const { return gunRange; }
inline double ShipAICache::TurretRange() const { return turretRange; }
inline double ShipAICache::MinSafeDistance() const { return minSafeDistance; }



#endif<|MERGE_RESOLUTION|>--- conflicted
+++ resolved
@@ -47,13 +47,9 @@
 	double shortestRange = 1000.;
 	double shortestArtillery = 4000.;
 	double minSafeDistance = 0.;
-<<<<<<< HEAD
-	double turningRadius = 200.;
+	double maxTurningRadius = 200.;
 	double turretRange = 0.;
 	double gunRange = 0.;
-=======
-	double maxTurningRadius = 200.;
->>>>>>> a72e7b21
 };
 
 
