--- conflicted
+++ resolved
@@ -34,56 +34,12 @@
 	const uint32_t ENDIAN_DETECTOR = 1;
 	const bool isLittleEndian = *reinterpret_cast<const unsigned char*>(&ENDIAN_DETECTOR) == 1;
 	
-<<<<<<< HEAD
 	
 	// Convert PANGO size to pixel's.
 	int PixelFromPangoCeil(int pangoSize)
 	{
 		return ceil(static_cast<double>(pangoSize) / PANGO_SCALE);
 	}
-=======
-	const char *vertexCode =
-		"// vertex font shader\n"
-		// "scale" maps pixel coordinates to GL coordinates (-1 to 1).
-		"uniform vec2 scale;\n"
-		// The (x, y) coordinates of the top left corner of the glyph.
-		"uniform vec2 position;\n"
-		// The glyph to draw. (ASCII value - 32).
-		"uniform int glyph;\n"
-		// Aspect ratio of rendered glyph (unity by default).
-		"uniform float aspect;\n"
-		
-		// Inputs from the VBO.
-		"in vec2 vert;\n"
-		"in vec2 corner;\n"
-		
-		// Output to the fragment shader.
-		"out vec2 texCoord;\n"
-		
-		// Pick the proper glyph out of the texture.
-		"void main() {\n"
-		"  texCoord = vec2((float(glyph) + corner.x) / 98.f, corner.y);\n"
-		"  gl_Position = vec4((aspect * vert.x + position.x) * scale.x, (vert.y + position.y) * scale.y, 0.f, 1.f);\n"
-		"}\n";
-	
-	const char *fragmentCode =
-		"// fragment font shader\n"
-		"precision mediump float;\n"
-		// The user must supply a texture and a color (white by default).
-		"uniform sampler2D tex;\n"
-		"uniform vec4 color;\n"
-		
-		// This comes from the vertex shader.
-		"in vec2 texCoord;\n"
-		
-		// Output color.
-		"out vec4 finalColor;\n"
-		
-		// Multiply the texture by the user-specified color (including alpha).
-		"void main() {\n"
-		"  finalColor = texture(tex, texCoord).a * color;\n"
-		"}\n";
->>>>>>> ccdbf92c
 	
 	// Type conversions.
 	PangoEllipsizeMode ToPangoEllipsizeMode(Truncate truncate)
@@ -748,16 +704,17 @@
 		"out vec2 texCoord;\n"
 		
 		"void main() {\n"
-		"  gl_Position = vec4((center + vert * size) * scale, 0, 1);\n"
+		"  gl_Position = vec4((center + vert * size) * scale, 0.f, 1.f);\n"
 		"  texCoord = vert + vec2(.5, .5);\n"
 		"}\n";
 	
 	static const char *fragmentCode =
 		"// fragment font shader\n"
+		"precision mediump float;\n"
 		// Parameter: Texture with the text.
 		"uniform sampler2D tex;\n"
 		// Parameter: Color to apply to the text.
-		"uniform vec4 color = vec4(1, 1, 1, 1);\n"
+		"uniform vec4 color;\n"
 		
 		// Input: Texture coordinate from the vertex shader.
 		"in vec2 texCoord;\n"
