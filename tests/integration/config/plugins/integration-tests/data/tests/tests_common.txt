test-data "Three Earthly Barges"
	category "savegame"
	contents
		pilot Bobbi Bughunter
		date 16 11 3013
		system Sol
		planet Earth
		clearance
		# Set some reputations to positive to avoid combat
		"reputation with"
			Bounty 1
			"Bounty Hunter" 1
			Pirate 1
		# What you own:
		ship "Star Barge"
			name "Buggy Barge"
			sprite "ship/star barge"
			attributes
				category "Light Freighter"
				cost 190000
				mass 70
				bunks 3
				"cargo space" 50
				drag 2.1
				"engine capacity" 400
				"fuel capacity" 300
				"heat dissipation" 0.8
				hull 1000
				"outfit space" 1300
				"required crew" 1
				shields 600
				"turret mounts" 1
				"weapon capacity" 200
			outfits
				"X1700 Ion Thruster"
				"X1200 Ion Steering"
				Hyperdrive
				"Anti-Missile Turret"
				"D14-RN Shield Generator"
				"nGVF-BB Fuel Cell"
				"LP036a Battery Pack"
			crew 1
			fuel 300
			shields 600
			hull 1000
			engine -9 38 1
			engine 9 38 1
			turret 0 -8 "Anti-Missile Turret"
			leak leak 60 50
			explode "tiny explosion" 10
			explode "small explosion" 10
			system Sol
			planet Earth
		ship "Star Barge"
			name "Critical Container"
			sprite "ship/star barge"
			attributes
				category "Light Freighter"
				cost 190000
				mass 70
				bunks 3
				"cargo space" 50
				drag 2.1
				"engine capacity" 400
				"fuel capacity" 300
				"heat dissipation" 0.8
				hull 1000
				"outfit space" 1300
				"required crew" 1
				shields 600
				"turret mounts" 1
				"weapon capacity" 200
			outfits
				"X1700 Ion Thruster"
				"X1200 Ion Steering"
				Hyperdrive
				"Anti-Missile Turret"
				"D14-RN Shield Generator"
				"nGVF-BB Fuel Cell"
				"LP036a Battery Pack"
			crew 1
			fuel 300
			shields 600
			hull 1000
			engine -9 38 1
			engine 9 38 1
			turret 0 -8 "Anti-Missile Turret"
			leak leak 60 50
			explode "tiny explosion" 10
			explode "small explosion" 10
			system Sol
			planet Earth
		ship "Star Barge"
			name "Errorous Enclosement"
			sprite "ship/star barge"
			attributes
				category "Light Freighter"
				cost 190000
				mass 70
				bunks 3
				"cargo space" 50
				drag 2.1
				"engine capacity" 400
				"fuel capacity" 300
				"heat dissipation" 0.8
				hull 1000
				"outfit space" 1300
				"required crew" 1
				shields 600
				"turret mounts" 1
				"weapon capacity" 200
			outfits
				"X1700 Ion Thruster"
				"X1200 Ion Steering"
				Hyperdrive
				"Anti-Missile Turret"
				"D14-RN Shield Generator"
				"nGVF-BB Fuel Cell"
				"LP036a Battery Pack"
			crew 1
			fuel 300
			shields 600
			hull 1000
			engine -9 38 1
			engine 9 38 1
			turret 0 -8 "Anti-Missile Turret"
			leak leak 60 50
			explode "tiny explosion" 10
			explode "small explosion" 10
			system Sol
			planet Earth
		account
			credits 131000
			score 400
			history
		cargo
			commodities
				Food 150
		visited Sol
		"visited planet" Earth
		visited "Alpha Centauri"
		visited "Vega"
		visited "Menkent"


test-data "Fighters and Carriers and Escorts"
	category "savegame"
	contents
		pilot Bobby Bughunter
		date 16 11 3013
		system Rutilicus
		planet "New Boston"
		clearance
		"map coloring" -6
		"map zoom" 0
		account
			credits 200000000
		conditions
			"Intro [0]: declined"
			"Intro [0]: offered"
		ship Finch
			name "Flame Meteor"
			sprite ship/finch
			thumbnail thumbnail/finch
			attributes
				category Fighter
				cost 126000
				mass 40
				bunks 1
				drag 0.83
				"engine capacity" 400
				"gun ports" 2
				"heat dissipation" 0.85
				hull 200
				"outfit space" 1100
				"required crew" 1
				shields 1100
				"weapon capacity" 200
			outfits
				"Emergency Ramscoop"
				Flamethrower
				"Fuel Pod"
				"Meteor Missile" 30
				"Meteor Missile Launcher"
				"Millennium Cell"
				"Small Heat Shunt"
				"Small Steering Module"
				"Small Thrust Module"
				Supercapacitor
				"Thruster (Comet Class)"
			crew 1
			fuel 100
			shields 1100
			hull 200
			position 0 0
			engine -5 32
				zoom 1
				angle 0
				under
			engine 5 32
				zoom 1
				angle 0
				under
			gun -7 -14 "Meteor Missile Launcher"
				under
			gun 7 -14 Flamethrower
				under
			explode "small explosion" 5
			explode "tiny explosion" 15
			system Rutilicus
			planet "New Boston"
		ship Finch
			name "Torpedo Javelin"
			sprite ship/finch
			thumbnail thumbnail/finch
			attributes
				category Fighter
				cost 126000
				mass 40
				bunks 1
				drag 0.83
				"engine capacity" 400
				"gun ports" 2
				"heat dissipation" 0.85
				hull 200
				"outfit space" 1100
				"required crew" 1
				shields 1100
				"weapon capacity" 200
			outfits
				"Emergency Ramscoop"
				"Fuel Pod"
				Javelin 200
				"Javelin Pod"
				"Millennium Cell"
				"Small Heat Shunt"
				"Small Steering Module"
				"Small Thrust Module"
				Supercapacitor
				"Thruster (Comet Class)"
				Torpedo 3
				"Torpedo Pod"
			crew 1
			fuel 100
			shields 1100
			hull 200
			position 0 0
			engine -5 32
				zoom 1
				angle 0
				under
			engine 5 32
				zoom 1
				angle 0
				under
			gun -7 -14 "Torpedo Pod"
				under
			gun 7 -14 "Javelin Pod"
				under
			explode "small explosion" 5
			explode "tiny explosion" 15
			system Rutilicus
			planet "New Boston"
		ship Bactrian
			name "Sidewinder Tracker Carrier"
			sprite ship/bactrian
			thumbnail thumbnail/bactrian
			uuid b80ffe76-5796-4b56-a481-c85c8e561bdb
			attributes
				category "Heavy Warship"
				cost 17600000
				mass 940
				bunks 245
				"cargo space" 530
				drag 16.1
				"engine capacity" 1800
				"fuel capacity" 700
				"gun ports" 4
				"heat dissipation" 0.4
				hull 8600
				"outfit space" 7400
				"required crew" 70
				shields 17500
				"turret mounts" 6
				"weapon capacity" 3000
			outfits
				"Antimatter Core"
				"Hai Tracker" 112
				"Hai Tracker Pod" 2
				Hyperdrive
				"Large Battery Module"
				"Large Radar Jammer"
				"Laser Rifle" 15
				"Quarg Skylance" 2
				Ramscoop
				"Sidewinder Missile" 90
				"Sidewinder Missile Launcher" 2
				"Systems Core (Large)"
				"Tier 3 Anti-Missile"
				"X4700 Ion Thruster"
				"X5200 Ion Steering"
			crew 72
			fuel 700
			shields 17500
			hull 8600
			position 0 0
			engine -18 230
				zoom 1
				angle 0
				under
			engine 18 230
				zoom 1
				angle 0
				under
			gun -15 -226 "Hai Tracker Pod"
				under
			gun 15 -226 "Hai Tracker Pod"
				under
			gun -40 -133 "Sidewinder Missile Launcher"
				under
			gun -45 -128 "Sidewinder Missile Launcher"
				under
			turret -22 -148 "Quarg Skylance"
				over
			turret 26 -80
				over
			turret -41 -20
				over
			turret 32 -7 "Tier 3 Anti-Missile"
				over
			turret 53 82
				over
			turret -37 186 "Quarg Skylance"
				over
			bay Fighter -38 -26
				"launch effect" "basic launch"
			bay Fighter 35 36
				"launch effect" "basic launch"
			bay Fighter -47 97
				"launch effect" "basic launch"
			leak leak 30 50
			leak flame 30 80
			leak "big leak" 50 30
			explode "huge explosion" 30
			explode "large explosion" 45
			explode "medium explosion" 35
			explode "small explosion" 25
			"final explode" "final explosion large" 1
			system Rutilicus
			planet "New Boston"
		ship "Aerie"
			name "Sidewinder Carrier"
			sprite "ship/aerie"
			thumbnail "thumbnail/aerie"
			attributes
				category "Medium Warship"
				"cost" 3500000
				"shields" 5700
				"hull" 1900
				"required crew" 10
				"bunks" 28
				"mass" 130
				"drag" 4.1
				"heat dissipation" .7
				"fuel capacity" 500
				"cargo space" 50
				"outfit space" 3900
				"weapon capacity" 1500
				"engine capacity" 950
				weapon
					"blast radius" 80
					"shield damage" 800
					"hull damage" 400
					"hit force" 1200
			outfits
				"Sidewinder Missile Launcher" 2
				"Sidewinder Missile" 136
				"Sidewinder Missile Rack" 2
				"Heavy Laser Turret" 2
				"Heavy Anti-Missile Turret"

				"NT-200 Nucleovoltaic"
				"KP-6 Photovoltaic Panel" 2
				"LP072a Battery Pack"
				"D41-HY Shield Generator"
				"Large Radar Jammer"
				"Laser Rifle" 3

				"X3700 Ion Thruster"
				"X3200 Ion Steering"
				"Hyperdrive"
			crew 10
			fuel 500
			shields 5700
			hull 1900
			position 0 0
			engine -10 91
			engine 10 91
			gun -13 -79 "Sidewinder Missile Launcher"
			gun 13 -79 "Sidewinder Missile Launcher"
			turret 0 0 "Heavy Anti-Missile Turret"
			turret -17 14 "Heavy Laser Turret"
			turret 17 14 "Heavy Laser Turret"
			bay "Fighter" -42 -2
			bay "Fighter" 42 2
			leak "leak" 50 50
			leak "flame" 50 80
			leak "big leak" 90 30
			explode "tiny explosion" 10
			explode "small explosion" 25
			explode "medium explosion" 25
			explode "large explosion" 10
			"final explode" "final explosion medium"
			system Rutilicus
			planet "New Boston"
		ship Sparrow
			name "Escort 1"
			sprite ship/sparrow
			thumbnail thumbnail/sparrow
			attributes
				category Interceptor
				cost 225000
				mass 50
				bunks 2
				"cargo space" 15
				drag 0.9
				"engine capacity" 400
				"fuel capacity" 300
				"gun ports" 2
				"heat dissipation" 0.8
				hull 300
				"outfit space" 1300
				"required crew" 1
				shields 1200
				"weapon capacity" 200
			outfits
				"Beam Laser" 2
				"Chipmunk Plasma Steering"
				"Chipmunk Plasma Thruster"
				"D14-RN Shield Generator"
				Hyperdrive
				"LP036a Battery Pack"
				"nGVF-BB Fuel Cell"
			crew 1
			fuel 300
			shields 1200
			hull 300
			position 0 0
			engine -5 35
				zoom 1
				angle 0
				under
			engine 5 35
				zoom 1
				angle 0
				under
			gun -7 -10 "Beam Laser"
				under
			gun 7 -10 "Beam Laser"
				under
			leak flame 60 80
			explode "small explosion" 5
			explode "tiny explosion" 15
			system Sol
			planet Earth
		ship Sparrow
			name "Escort 2"
			sprite ship/sparrow
			thumbnail thumbnail/sparrow
			attributes
				category Interceptor
				cost 225000
				mass 50
				bunks 2
				"cargo space" 15
				drag 0.9
				"engine capacity" 400
				"fuel capacity" 3000
				"gun ports" 2
				"heat dissipation" 0.8
				hull 300
				"outfit space" 1300
				"required crew" 1
				shields 1200
				"weapon capacity" 200
			outfits
				"Beam Laser" 2
				"Chipmunk Plasma Steering"
				"Chipmunk Plasma Thruster"
				"D14-RN Shield Generator"
				Hyperdrive
				"LP036a Battery Pack"
				"nGVF-BB Fuel Cell"
			crew 1
			fuel 300
			shields 1200
			hull 300
			position 0 0
			engine -5 35
				zoom 1
				angle 0
				under
			engine 5 35
				zoom 1
				angle 0
				under
			gun -7 -10 "Beam Laser"
				under
			gun 7 -10 "Beam Laser"
				under
			leak flame 60 80
			explode "small explosion" 5
			explode "tiny explosion" 15
			system Sol
			planet Earth
		visited Rutilicus
		"visited planet" "New Boston"
		visited Sol
		"visited planet" "Earth"
		visited Vega
		visited Menkent


test "Open Menu"
	status partial
	description "Helper function to open the in-game menu."
	sequence
		input
			key "escape"


test "Load First Savegame"
	status partial
	description "Helper function to load the first savegame. Typically used directly after save-game inject."
	sequence
		input
			key l
		input
			key l


test "Save To Default Snapshot"
	status active
	description "Helper function to save the game to the first snapshot. Typically used directly after opening the menu."
	sequence
		# Open the menu.
		# Future versions should detect if the menu is active and only open the menu when required.
		# But the derived test-conditions that are required for such detection are not yet available.
		input
			key "escape"
		# Go to Load/Save.
		input
			key l
		# Add snapshot.
		input
			key a
		# Confirm usage of the default snapshot name.
		input
			key "Return"
		# Exit the menu that we are in (and return to the game)
		input
			key b
		input
			key e


test "Depart"
	status partial
	description "Helper function to depart from a planet."
	sequence
		input
			key d
		# The game needs 2 gamesteps for processing the launch before commands like the jump command can be given.
		# Using empty inputs to trigger those game loops.
		input
		input
		# The ships zoom gets restored at a rate of .02 per step, so wait for a bit more than 50 steps to get to full zoom/full control.
		apply
			"test: Depart: zoom_restore_counter" = 55
		label zoom_restore_loop
		apply
			"test: Depart: zoom_restore_counter" -= 1
		input
		branch zoom_restore_loop
			"test: Depart: zoom_restore_counter" > 0


test "Sell first ship"
	status partial
	description "Test procedure that handles selling of the first ship in the list."
	sequence
		# Goto shipyard
		input
			key "s"
		# Sell the first ship
		input
			key "s"
		input
			key "Return"
		# Go back to the planet menu.
		input
			key "l"


<<<<<<< HEAD
test "Sell first outfit"
	status partial
	description "Test procedure that handles selling of the first outfit in the list."
	sequence
		# Goto outfitter
		input
			key "o"
		# Select the first item
		input
			key "Down"
		# Sell the first item
		input
			key "s"
		input
			key "Return"
		# Go back to the planet menu.
		input
			key "l"


test "FailBuy first outfit"
	status partial
	description "Try to buy the first outfit and handle the case where it fails with an error dialog."
	sequence
		# Goto outfitter
		input
			key "o"
		# Select the first item
		input
			key "Down"
		# Buy the first item
		input
			key "b"
		# Skip the error Messages
		input
			key "return"
		input
			key "return"
		# Go back to the planet menu.
		input
			key "l"
=======

test "Land"
	status partial
	description "Helper for landing."
	sequence
		input
			command land
		label "landing"
		# empty input to make time pass
		input
		branch "landing"
			"flagship landed" == 0



test "Trigger Ruin Spaceport Mission"
	status partial
	description "Launch, land, and go to the spaceport to trigger any potential missions."
	sequence
		call "Depart"
		call "Land"
		input
			key p


test "Trigger Prime Spaceport Mission"
	status partial
	description "Launch, land, and go to the spaceport to trigger any potential missions."
	sequence
		call "Depart"
		call "Land"
		input
			key p


test "Skip Spaceport Mission"
	status partial
	description "Just skip a mission by pressing return twice."
	sequence
		# press accept (or decline, depending on if it is shown) and then skip the dialog once
		input
			key "Return"
		input
			key "Return"
>>>>>>> ec443c32
<|MERGE_RESOLUTION|>--- conflicted
+++ resolved
@@ -602,7 +602,6 @@
 			key "l"
 
 
-<<<<<<< HEAD
 test "Sell first outfit"
 	status partial
 	description "Test procedure that handles selling of the first outfit in the list."
@@ -644,7 +643,7 @@
 		# Go back to the planet menu.
 		input
 			key "l"
-=======
+
 
 test "Land"
 	status partial
@@ -689,4 +688,3 @@
 			key "Return"
 		input
 			key "Return"
->>>>>>> ec443c32
