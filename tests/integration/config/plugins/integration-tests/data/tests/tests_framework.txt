# Copyright (c) 2020 by Peter van der Meer
#
# Endless Sky is free software: you can redistribute it and/or modify it under the
# terms of the GNU General Public License as published by the Free Software
# Foundation, either version 3 of the License, or (at your option) any later version.
#
# Endless Sky is distributed in the hope that it will be useful, but WITHOUT ANY
# WARRANTY; without even the implied warranty of MERCHANTABILITY or FITNESS FOR A
# PARTICULAR PURPOSE. See the GNU General Public License for more details.
#
# You should have received a copy of the GNU General Public License along with
# this program. If not, see <https://www.gnu.org/licenses/>.

test "Test-Framework - Empty Testcase"
	status "active"
	description "Test with no test sequence. Only starts and exits the game."



test "Test-Framework - Empty Test Sequence"
	status "active"
	description "Test with an empty sequence. Only starts and exits the game."
	sequence



test "Test-Framework - Conditions Arithmetic and Loops"
	status "active"
	description "Test condition-setting, condition-checking, additions, labels and branching."
	sequence
		apply
			"test: myFirstTestVariable" = 100
			"test: mySecondTestVariable" = 200
		assert
			"test: myFirstTestVariable" == 100
			"test: mySecondTestVariable" == 200
		apply
			"test: myFirstTestVariable" += 100
			"test: mySecondTestVariable" += 200
		assert
			200 == "test: myFirstTestVariable"
		assert
			400 == "test: mySecondTestVariable"
		label looping
		apply
			"test: loopControl" += 1
			"test: myFirstTestVariable" -= 5
			"test: mySecondTestVariable" *= 2
		branch looping
			"test: loopControl" < 10
		assert
			10 == "test: loopControl"
			"test: myFirstTestVariable" == 200 - 50
			400 * 1024 == "test: mySecondTestVariable"


test "Test-Framework - UI Keyboard controls"
	status active
	description "Tests if the in-game panels can be controlled by keypresses."
	sequence
		# Create/inject the savegame and load it.
		inject "Three Earthly Barges Save"
		call "Load First Savegame"
		# Enter and leave jobs
		input
			key j
			# TODO: check if the panel is actually loaded
		input
			key d
			# TODO: check if the panel is actually loaded
		# Enter trading
		input
			key t
			# TODO: check if the panel is actually loaded
		# Enter bank
		input
			key b
			# TODO: check if the panel is actually loaded
		# Enter spaceport
		input
			key p
			# TODO: check if the panel is actually loaded
		# Enter and leave outfitter
		input
			key o
			# TODO: check if the panel is actually loaded
		input
			key l
		# Enter hire-crew section
		input
			key h
			# TODO: check if the panel is actually loaded
		# Depart
		input
			key d


test "Test-Framework - Load Depart Land"
	status active
	description "Test with only a departure. Mostly tests the testframework itself."
	sequence
		# Create/inject the savegame and load it.
		inject "Three Earthly Barges Save"
		call "Load First Savegame"
		# Check startup conditions.
		assert
			"ships: Light Freighter" == 3
		call "Depart"
		# Re-check startup conditions.
		assert
			"ships: Light Freighter" == 3
<<<<<<< HEAD
=======
		watchdog 90000
		navigate
			"travel destination" Earth
>>>>>>> 9ca1df61
		call "Land"
		assert
			"flagship landed" > 0


test "Test-Framework - Recursive Calling"
	status active
	description "Test-Framework - Test for recursive calling of functions (initialize part)."
	sequence
		apply
			"test: callLoopControl" = 1
		call "Test-Framework - Recursive Call"


test "Test-Framework - Recursive Call"
	status partial
	description "Test-Framework - Test for recursive calling (recursive call part)."
	sequence
		apply
			"test: callLoopControl" = "test: callLoopControl" + 1
		branch loopBreak
			"test: callLoopControl" > 10
		# Use recursive call to get callLoopControl above 10.
		call "Test-Framework - Recursive Call"
		label loopBreak


test "Test-Framework - Calling other functions"
	status active
	description "Test-Framework - Test for calls to other functions."
	sequence
		call "Test-Framework - UI Keyboard controls"
		call "Test-Framework - Empty Test Sequence"
		call "Test-Framework - Empty Testcase"
		call "Test-Framework - Conditions Arithmetic and Loops"


test "Test-Framework - Navigate"
	status active
	description "Test-Framework - Navigation to other star system."
	sequence
		# Create/inject the savegame and load it.
		inject "Three Earthly Barges Save"
		call "Load First Savegame"
		# Set desired travel plan.
		navigate
			travel "Alpha Centauri"
			travel "Sol"
			travel "Alpha Centauri"
		assert
			"ships: Light Freighter" == 3
		call "Depart"
		# Check startup conditions.
		assert
			"ships: Light Freighter" == 3
		# Give jump command.
		input
			command jump
		# Wait loop while jumping to Alpha Centuari.
		label notAlpha1
		branch notAlpha1
			not "flagship system: Alpha Centauri"
		# Wait loop while jumping back to Sol.
		label notSol
		branch notSol
			not "flagship system: Sol"
		# Wait loop while jumping to Alpha Centauri again.
		label notAlpha2
		branch notAlpha2
			not "flagship system: Alpha Centauri"



test-data "Test Mission Injection Mission"
	category "mission"
	contents
		mission "A mission for testing injection of missions into integration tests"
			landing
			name "A mission name"
			description "A mission description."
			source
				system "Sol"
			destination
				not system "Sol"
			on offer
				conversation
					`This mission has been injected!`
					`	It was not present in the base game data.`
						accept



test "Test-Framework - Mission Injection"
	status active
	description "A test to test that missions defined in test-data can be injected into a test environment."
	sequence
		inject "Test Mission Injection Mission"
		inject "Three Earthly Barges Save"
		call "Load First Savegame"
		call "Depart"
		assert
			"flagship landed" == 0
		navigate
			"travel destination" Earth
		call "Land"
		input
			key "Return"
		assert
			"A mission for testing injection of missions into integration tests: offered" > 0
			"A mission for testing injection of missions into integration tests: active" > 0<|MERGE_RESOLUTION|>--- conflicted
+++ resolved
@@ -109,12 +109,8 @@
 		# Re-check startup conditions.
 		assert
 			"ships: Light Freighter" == 3
-<<<<<<< HEAD
-=======
-		watchdog 90000
 		navigate
 			"travel destination" Earth
->>>>>>> 9ca1df61
 		call "Land"
 		assert
 			"flagship landed" > 0
