/* test_weightedList.cpp
Copyright (c) 2021 by Amazinite

Endless Sky is free software: you can redistribute it and/or modify it under the
terms of the GNU General Public License as published by the Free Software
Foundation, either version 3 of the License, or (at your option) any later version.

Endless Sky is distributed in the hope that it will be useful, but WITHOUT ANY
WARRANTY; without even the implied warranty of MERCHANTABILITY or FITNESS FOR A
PARTICULAR PURPOSE.  See the GNU General Public License for more details.
*/

#include "es-test.hpp"

// Include only the tested class's header.
#include "../../../source/WeightedList.h"

// ... and any system includes needed for the test file.
#include <algorithm>
#include <cstdint>
#include <functional>
#include <stdexcept>

namespace { // test namespace

// #region mock data
constexpr int64_t CONSTANT = 10;

class Object {
	// Some data that the object holds.
	int value;
public:
	Object(int value) : value(value) {}
	int GetValue() const { return value; }
	bool operator==(const Object &other) const { return this->value == other.value; }
<<<<<<< HEAD

=======
>>>>>>> fa54c6a3
	int64_t GetConstant() const { return CONSTANT; }
};
// #endregion mock data



// #region unit tests
SCENARIO( "Creating a WeightedList" , "[WeightedList][Creation]" ) {
	GIVEN( "a weighted list" ) {
		auto list = WeightedList<Object>{};

		WHEN( "it has no content" ) {
			THEN( "it has the correct attributes" ) {
				CHECK( list.empty() );
				CHECK( list.size() == 0 );
				CHECK( list.TotalWeight() == 0 );
				CHECK( std::begin(list) == std::end(list) );
			}
		}

		WHEN( "an object is added" ) {
			const int objWeight = 2;
			const auto beforeSize = list.size();
			const auto beforeWeight = list.TotalWeight();

			const auto obj = Object(1);
<<<<<<< HEAD
			list.emplace_back(obj, objWeight);
=======
			list.emplace_back(objWeight, obj);
>>>>>>> fa54c6a3

			THEN( "the list size increases by 1" ) {
				CHECK_FALSE( list.empty() );
				CHECK( list.size() == 1 + beforeSize );
			}
			THEN( "the list weight increases by the added weight" ) {
				CHECK( list.TotalWeight() == beforeWeight + objWeight );
			}

			AND_WHEN( "a second object is added" ) {
				const auto extraWeight = 3;
				list.emplace_back(extraWeight, 2);
				THEN( "the list increases in size and weight" ) {
					CHECK_FALSE( list.empty() );
					CHECK( list.size() == 2 + beforeSize );
					CHECK( list.TotalWeight() == beforeWeight + objWeight + extraWeight );
				}
				THEN( "the object at the back of the list is the most recently inserted" ) {
<<<<<<< HEAD
					CHECK( list.back().first.GetValue() == 2 );
					CHECK( list.back().second == extraWeight );
=======
					CHECK( list.back().GetValue() == 2 );
>>>>>>> fa54c6a3
				}

				AND_WHEN( "a single element is erased" ) {
					auto it = list.eraseAt(list.begin());

					THEN( "the list decreases in size and weight" ) {
						CHECK_FALSE( list.empty() );
						CHECK( list.size() == 1 + beforeSize );
						CHECK( list.TotalWeight() == beforeWeight + extraWeight );
					}
					THEN( "an iterator pointing to the next object in the list is returned" ) {
						REQUIRE( it != list.end() );
<<<<<<< HEAD
						CHECK( it->first.GetValue() == 2 );
						CHECK( it->second == extraWeight );
=======
						CHECK( it->GetValue() == 2 );
>>>>>>> fa54c6a3
					}
				}

				AND_WHEN( "a range is erased from begin to end" ) {
					list.erase(list.begin(), list.end());
					THEN( "the list is empty" ) {
						CHECK( list.empty() );
						CHECK( list.TotalWeight() == 0 );
					}
				}

				AND_WHEN( "a range is erased from the middle" ) {
					// Add more objects to the list so that a range can be deleted.
					list.emplace_back(1, 3);
					list.emplace_back(5, 4);
					list.emplace_back(3, 5);
					REQUIRE( list.size() == 5 );
					CHECK( list.TotalWeight() == 14 );

					// Delete objects with values 1, 2, and 3.
					auto it = list.erase(list.begin(), list.begin() + 3);
					THEN( "the list shrinks by the size and weight of the erased range" ) {
						CHECK( list.size() == 2 );
						CHECK( list.TotalWeight() == 8 );
					}
					THEN( "an iterator pointing to the next object in the list is returned" ) {
						REQUIRE( it != list.end() );
<<<<<<< HEAD
						CHECK( it->first.GetValue() == 4 );
						CHECK( it->second == 5 );
					}
				}

				AND_WHEN( "the erase-remove idiom is used" ) {
					auto removeIt = std::remove_if(list.begin(), list.end(),
						[](const std::pair<Object, std::size_t> &o) { return o.first.GetValue() == 1; });
					REQUIRE( removeIt != list.begin() );
					REQUIRE( removeIt != list.end() );
					list.erase(removeIt, list.end());
=======
						CHECK( it->GetValue() == 4 );
					}
				}

				AND_WHEN( "the erase friend function is used" ) {
					std::size_t count = erase(list, obj);
					REQUIRE( count > 0 );

					THEN( "the total weight is correctly maintained" ) {
						CHECK( list.TotalWeight() == extraWeight );
					}
				}

				AND_WHEN( "the erase-if friend function is used" ) {
					std::size_t count = erase_if(list, [](const Object &o) { return o.GetValue() == 1; });
					REQUIRE( count > 0 );
>>>>>>> fa54c6a3

					THEN( "the total weight is correctly maintained" ) {
						CHECK( list.TotalWeight() == extraWeight );
					}
				}
			}

			AND_WHEN( "the list is cleared" ) {
				list.clear();
				THEN( "the list is now empty" ) {
					CHECK( list.empty() );
					CHECK( list.size() == 0 );
				}
				THEN( "the list no longer has any weight" ) {
					CHECK( list.TotalWeight() == 0 );
				}
			}
		}
	}
<<<<<<< HEAD
	GIVEN( "A weighted list with content" ) {
		auto list = WeightedList<Object>{};
		list.emplace_back(10, 4);
		list.emplace_back(20, 1);
=======
	GIVEN( "a weighted list with content" ) {
		auto list = WeightedList<Object>{};
		list.emplace_back(4, 10);
		list.emplace_back(1, 20);
>>>>>>> fa54c6a3
		REQUIRE( list.size() == 2 );

		WHEN( "an average is computed over the same value" ) {
			auto average = list.Average(std::mem_fn(&Object::GetConstant));
			THEN( "the result is independent of choice weights" ) {
				CHECK( average == CONSTANT );
			}
		}

		WHEN( "an average is computed over different values" ) {
			REQUIRE( CONSTANT != 12 );
			auto average = list.Average(std::mem_fn(&Object::GetValue));
			THEN( "the result is dependent on the choices' weights" ) {
				CHECK( average == 12 );
			}
		}
	}
}

SCENARIO( "Erasing from a WeightedList using a predicate", "[WeightedList][Usage]" ) {
	GIVEN( "a weighted list" ) {
		auto list = WeightedList<Object>{};
		auto invocations = 0U;
		auto pred = [&invocations](const Object &o) noexcept -> bool {
			++invocations;
			return o.GetValue() % 2;
		};

		WHEN( "the list contains one valid object" ) {
			list.emplace_back(2, 2);
			AND_WHEN( "all odds are erased" ) {
				std::size_t erased = erase_if(list, pred);
				THEN( "the list is unchanged" ) {
					CHECK( erased == 0 );
					CHECK( list.size() == 1 );
					// pred should only be invoked once per element.
					CHECK( invocations == list.size() + erased );
					CHECK( list.TotalWeight() == 2 );
					// pred should be false for all remaining elements.
					CHECK( std::none_of(list.begin(), list.end(), pred) );
				}
			}
		}

		WHEN( "the list contains one invalid object" ) {
			list.emplace_back(1, 1);
			AND_WHEN( "all odds are erased" ) {
				std::size_t erased = erase_if(list, pred);
				THEN( "the list is empty" ) {
					CHECK( erased == 1 );
					CHECK( list.size() == 0 );
					CHECK( invocations == list.size() + erased );
					CHECK( list.TotalWeight() == 0 );
					CHECK( std::none_of(list.begin(), list.end(), pred) );
				}
			}
		}

		WHEN( "all objects are valid" ) {
			list.emplace_back(2, 2);
			list.emplace_back(4, 4);
			list.emplace_back(6, 6);
			list.emplace_back(8, 8);
			list.emplace_back(10, 10);
			list.emplace_back(12, 12);
			AND_WHEN( "all odds are erased" ) {
				std::size_t erased = erase_if(list, pred);
				THEN( "the correct number and weight was erased" ) {
					CHECK( erased == 0 );
					CHECK( list.size() == 6 );
					CHECK( invocations == list.size() + erased );
					CHECK( list.TotalWeight() == 42 );
					CHECK( std::none_of(list.begin(), list.end(), pred) );
				}
			}
		}

		WHEN( "all objects are invalid" ) {
			list.emplace_back(1, 1);
			list.emplace_back(3, 3);
			list.emplace_back(5, 5);
			list.emplace_back(7, 7);
			list.emplace_back(9, 9);
			list.emplace_back(11, 11);
			AND_WHEN( "all odds are erased" ) {
				std::size_t erased = erase_if(list, pred);
				THEN( "the correct number and weight was erased" ) {
					CHECK( erased == 6 );
					CHECK( list.size() == 0 );
					CHECK( invocations == list.size() + erased );
					CHECK( list.TotalWeight() == 0 );
					CHECK( std::none_of(list.begin(), list.end(), pred) );
				}
			}
		}

		WHEN( "the half-way point is valid" ) {
			list.emplace_back(1, 1);
			list.emplace_back(2, 2);
			list.emplace_back(3, 3);
			list.emplace_back(4, 4);
			list.emplace_back(5, 5);
			list.emplace_back(6, 6);
			list.emplace_back(7, 7);
			list.emplace_back(8, 8);
			list.emplace_back(9, 9);
			list.emplace_back(10, 10);
			list.emplace_back(11, 11);
			list.emplace_back(12, 12);
			AND_WHEN( "all odds are erased" ) {
				std::size_t erased = erase_if(list, pred);
				THEN( "the correct number and weight was erased" ) {
					CHECK( erased == 6 );
					CHECK( list.size() == 6 );
					CHECK( invocations == list.size() + erased );
					CHECK( list.TotalWeight() == 42 );
					CHECK( std::none_of(list.begin(), list.end(), pred) );
				}
			}
		}

		WHEN( "the half-way point is invalid" ) {
			list.emplace_back(1, 1);
			list.emplace_back(2, 2);
			list.emplace_back(3, 3);
			list.emplace_back(4, 4);
			list.emplace_back(5, 5);
			list.emplace_back(6, 6);
			list.emplace_back(7, 7);
			list.emplace_back(8, 8);
			list.emplace_back(9, 9);
			list.emplace_back(10, 10);
			AND_WHEN( "all odds are erased" ) {
				std::size_t erased = erase_if(list, pred);
				THEN( "the correct number and weight was erased" ) {
					CHECK( erased == 5 );
					CHECK( list.size() == 5 );
					CHECK( invocations == list.size() + erased );
					CHECK( list.TotalWeight() == 30 );
					CHECK( std::none_of(list.begin(), list.end(), pred) );
				}
			}
		}

		WHEN( "there are no valid objects after the half-way point once it's reached" ) {
			list.emplace_back(1, 1);
			list.emplace_back(2, 2);
			list.emplace_back(3, 3);
			list.emplace_back(5, 5);
			list.emplace_back(7, 7);
			list.emplace_back(4, 4);
			AND_WHEN( "all odds are erased" ) {
				std::size_t erased = erase_if(list, pred);
				THEN( "the correct number and weight was erased" ) {
					CHECK( erased == 4 );
					CHECK( list.size() == 2 );
					CHECK( invocations == list.size() + erased );
					CHECK( list.TotalWeight() == 6 );
					CHECK( std::none_of(list.begin(), list.end(), pred) );
				}
			}
		}

		WHEN( "random input is generated" ) {
			int chunkSize = GENERATE(range(1, 12), range(20, 1000, 31));
			std::vector<int> values = GENERATE_COPY(chunk(chunkSize, range(0, chunkSize)));
			list.reserve(values.size());
			for(auto &&v : values)
				list.emplace_back(v ? v : 1, v);
			AND_WHEN( "all odds are erased" ) {
				std::size_t erased = erase_if(list, pred);
				THEN( "no odds remain" ) {
					CHECK( invocations == list.size() + erased );
					CHECK( std::none_of(list.begin(), list.end(), pred) );
				}
			}
		}
	}
}

SCENARIO( "Obtaining a random value", "[WeightedList][Usage]" ) {
	GIVEN( "a list with no content" ) {
		const auto list = WeightedList<Object>{};
		WHEN( "a random selection is performed" ) {
			REQUIRE( list.empty() );
			THEN( "an informative runtime exception is thrown" ) {
				CHECK_THROWS_AS( list.Get(), std::runtime_error );
				CHECK_THROWS_WITH( list.Get(), Catch::Matchers::Contains("empty weighted list") );
			}
		}
	}

	GIVEN( "a list with one item" ) {
		auto list = WeightedList<Object>{};
		const auto item = Object(0);
<<<<<<< HEAD
		list.emplace_back(item, 1);
=======
		list.emplace_back(1, item);
>>>>>>> fa54c6a3
		WHEN( "a random selection is performed") {
			REQUIRE( list.size() == 1 );
			THEN( "the result is always the item" ) {
				CHECK( list.Get() == item );
			}
		}
	}
	GIVEN( "a list with multiple items" ) {
		auto list = WeightedList<Object>{};
		const int weights[] = {1, 10, 100};
		const auto first = Object(0);
		const auto second = Object(1);
		const auto third = Object(2);
<<<<<<< HEAD
		list.emplace_back(first, weights[0]);
		list.emplace_back(second, weights[1]);
		list.emplace_back(third, weights[2]);
=======
		list.emplace_back(weights[0], first);
		list.emplace_back(weights[1], second);
		list.emplace_back(weights[2], third);
>>>>>>> fa54c6a3

		WHEN( "a random selection is performed" ) {
			auto getSampleSummary = [&list](std::size_t size){
				auto l = std::map<int, unsigned>{};
				for(unsigned i = 0; i < size; ++i)
					++l[list.Get().GetValue()];
				return l;
			};
			// To compare distributions, we use the chi-squared test.
			auto computeChiStat = [&](std::size_t count) -> double {
				const auto summary = getSampleSummary(count);
				auto toExpected = [=](int weight) -> unsigned {
					return static_cast<double>(weight) / list.TotalWeight() * count;
				};
				auto toTermValue = [](unsigned actual, unsigned expected) -> double {
					double difference = static_cast<double>(std::max(actual, expected) - std::min(actual, expected));
					return pow(difference, 2) / expected;
				};
				return toTermValue(summary.at(first.GetValue()), toExpected(weights[0]))
					+ toTermValue(summary.at(second.GetValue()), toExpected(weights[1]))
					+ toTermValue(summary.at(third.GetValue()), toExpected(weights[2]))
				;
			};
			const unsigned totalPicks = 1 << 16;
			THEN( "each item is selectable in accordance with its weight" ) {
				// To provide reasonable assurance that we have implemented things properly, without also
				// causing a large number of spurious failures, we perform a strong goodness-of-fit test
				// first, and then, if it did not pass, compare a second sample against a lower threshold.
				// Compare the observed distribution to the expected distribution using the chi-squared
				// statistic with a two degrees of freedom and significance levels of 0.01 and 0.05.
				// (Critical values available via NIST: https://www.itl.nist.gov/div898/handbook/eda/section3/eda3674.htm)
				if (computeChiStat(totalPicks) > 9.210)
				{
					INFO("alpha = 0.05");
					CHECK( computeChiStat(totalPicks) <= 5.991 );
				} else {
					SUCCEED( "null hypothesis is not rejected" );
				}
			}
		}
	}
}

SCENARIO( "Test WeightedList error conditions.", "[WeightedList]" ) {
<<<<<<< HEAD
	GIVEN( "A new weighted list." ) {
=======
	GIVEN( "a new weighted list" ) {
>>>>>>> fa54c6a3
		auto list = WeightedList<Object>{};
		REQUIRE( list.empty() );

		WHEN( "attempting to insert a negative weighted object" ) {
			THEN( "an invalid argument exception is thrown" ) {
				try{
					list.emplace_back(-1, 1);
					FAIL( "should have thrown" );
				} catch(const std::invalid_argument &e) {
					SUCCEED( "threw when item weight was negative" );
					AND_THEN( "the invalid object was not inserted into the list" ) {
						CHECK( list.empty() );
						CHECK( list.size() == 0 );
						CHECK( list.TotalWeight() == 0 );
					}
				}
			}
		}
	}
}
// #endregion unit tests



} // test namespace<|MERGE_RESOLUTION|>--- conflicted
+++ resolved
@@ -33,10 +33,6 @@
 	Object(int value) : value(value) {}
 	int GetValue() const { return value; }
 	bool operator==(const Object &other) const { return this->value == other.value; }
-<<<<<<< HEAD
-
-=======
->>>>>>> fa54c6a3
 	int64_t GetConstant() const { return CONSTANT; }
 };
 // #endregion mock data
@@ -63,11 +59,7 @@
 			const auto beforeWeight = list.TotalWeight();
 
 			const auto obj = Object(1);
-<<<<<<< HEAD
-			list.emplace_back(obj, objWeight);
-=======
 			list.emplace_back(objWeight, obj);
->>>>>>> fa54c6a3
 
 			THEN( "the list size increases by 1" ) {
 				CHECK_FALSE( list.empty() );
@@ -86,12 +78,7 @@
 					CHECK( list.TotalWeight() == beforeWeight + objWeight + extraWeight );
 				}
 				THEN( "the object at the back of the list is the most recently inserted" ) {
-<<<<<<< HEAD
-					CHECK( list.back().first.GetValue() == 2 );
-					CHECK( list.back().second == extraWeight );
-=======
 					CHECK( list.back().GetValue() == 2 );
->>>>>>> fa54c6a3
 				}
 
 				AND_WHEN( "a single element is erased" ) {
@@ -104,12 +91,7 @@
 					}
 					THEN( "an iterator pointing to the next object in the list is returned" ) {
 						REQUIRE( it != list.end() );
-<<<<<<< HEAD
-						CHECK( it->first.GetValue() == 2 );
-						CHECK( it->second == extraWeight );
-=======
 						CHECK( it->GetValue() == 2 );
->>>>>>> fa54c6a3
 					}
 				}
 
@@ -137,19 +119,6 @@
 					}
 					THEN( "an iterator pointing to the next object in the list is returned" ) {
 						REQUIRE( it != list.end() );
-<<<<<<< HEAD
-						CHECK( it->first.GetValue() == 4 );
-						CHECK( it->second == 5 );
-					}
-				}
-
-				AND_WHEN( "the erase-remove idiom is used" ) {
-					auto removeIt = std::remove_if(list.begin(), list.end(),
-						[](const std::pair<Object, std::size_t> &o) { return o.first.GetValue() == 1; });
-					REQUIRE( removeIt != list.begin() );
-					REQUIRE( removeIt != list.end() );
-					list.erase(removeIt, list.end());
-=======
 						CHECK( it->GetValue() == 4 );
 					}
 				}
@@ -166,7 +135,6 @@
 				AND_WHEN( "the erase-if friend function is used" ) {
 					std::size_t count = erase_if(list, [](const Object &o) { return o.GetValue() == 1; });
 					REQUIRE( count > 0 );
->>>>>>> fa54c6a3
 
 					THEN( "the total weight is correctly maintained" ) {
 						CHECK( list.TotalWeight() == extraWeight );
@@ -186,17 +154,10 @@
 			}
 		}
 	}
-<<<<<<< HEAD
-	GIVEN( "A weighted list with content" ) {
-		auto list = WeightedList<Object>{};
-		list.emplace_back(10, 4);
-		list.emplace_back(20, 1);
-=======
 	GIVEN( "a weighted list with content" ) {
 		auto list = WeightedList<Object>{};
 		list.emplace_back(4, 10);
 		list.emplace_back(1, 20);
->>>>>>> fa54c6a3
 		REQUIRE( list.size() == 2 );
 
 		WHEN( "an average is computed over the same value" ) {
@@ -392,11 +353,7 @@
 	GIVEN( "a list with one item" ) {
 		auto list = WeightedList<Object>{};
 		const auto item = Object(0);
-<<<<<<< HEAD
-		list.emplace_back(item, 1);
-=======
 		list.emplace_back(1, item);
->>>>>>> fa54c6a3
 		WHEN( "a random selection is performed") {
 			REQUIRE( list.size() == 1 );
 			THEN( "the result is always the item" ) {
@@ -410,15 +367,9 @@
 		const auto first = Object(0);
 		const auto second = Object(1);
 		const auto third = Object(2);
-<<<<<<< HEAD
-		list.emplace_back(first, weights[0]);
-		list.emplace_back(second, weights[1]);
-		list.emplace_back(third, weights[2]);
-=======
 		list.emplace_back(weights[0], first);
 		list.emplace_back(weights[1], second);
 		list.emplace_back(weights[2], third);
->>>>>>> fa54c6a3
 
 		WHEN( "a random selection is performed" ) {
 			auto getSampleSummary = [&list](std::size_t size){
@@ -463,11 +414,7 @@
 }
 
 SCENARIO( "Test WeightedList error conditions.", "[WeightedList]" ) {
-<<<<<<< HEAD
-	GIVEN( "A new weighted list." ) {
-=======
 	GIVEN( "a new weighted list" ) {
->>>>>>> fa54c6a3
 		auto list = WeightedList<Object>{};
 		REQUIRE( list.empty() );
 
